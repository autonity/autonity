--- conflicted
+++ resolved
@@ -22,15 +22,9 @@
 
 const (
 	VersionMajor = 1        // Major version component of the current release
-<<<<<<< HEAD
 	VersionMinor = 0        // Minor version component of the current release
-	VersionPatch = 0       // Patch version component of the current release
-	VersionMeta  = "alpha" // Version metadata to append to the version string
-=======
-	VersionMinor = 9        // Minor version component of the current release
-	VersionPatch = 1        // Patch version component of the current release
-	VersionMeta  = "stable" // Version metadata to append to the version string
->>>>>>> b7b2f60f
+	VersionPatch = 0        // Patch version component of the current release
+	VersionMeta  = "alpha"  // Version metadata to append to the version string
 )
 
 // Version holds the textual version string.
