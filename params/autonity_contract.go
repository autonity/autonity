package params

import (
	"errors"
	"fmt"
	"reflect"

	"github.com/clearmatics/autonity/common"
	"github.com/clearmatics/autonity/common/acdefault"
	"github.com/clearmatics/autonity/log"
	"github.com/clearmatics/autonity/p2p/enode"
)

const (
	//participant: Authorized to operate a full node, is able to join the network, is not authorized to own stake.
	UserParticipant = "participant"
	//member: Authorized to operate a full node, is able to join the network, authorized to own stake.
	UserStakeHolder = "stakeholder"
	//validator: Authorized to operate a full node, is able to join the network, authorized to own stake, participate in consensus.
	UserValidator = "validator"
)

var userTypeID = map[UserType]int{
	UserParticipant: 0,
	UserStakeHolder: 1,
	UserValidator:   2,
}

type UserType string

func (ut UserType) IsValid() bool {
	if ut == UserStakeHolder || ut == UserValidator || ut == UserParticipant {
		return true
	}
	return false
}

func (ut UserType) GetID() int {
	return userTypeID[ut]
}

// Autonity contract config. It'is used for deployment.
type AutonityContractGenesis struct {
	// Bytecode of validators contract
	// would like this type to be []byte but the unmarshalling is not working
	Bytecode string `json:"bytecode" toml:",omitempty"`
	// Json ABI of the contract
	ABI         string         `json:"abi" toml:",omitempty"`
	MinGasPrice uint64         `json:"minGasPrice" toml:",omitempty"`
	Operator    common.Address `json:"operator" toml:",omitempty"`
	Users       []User         `json:"users" toml:",omitempty"`
}

// Prepare prepares the AutonityContractGenesis by filling in missing fields.
// It returns an error if the configuration is invalid.
func (ac *AutonityContractGenesis) Prepare() error {

	if len(ac.Bytecode) == 0 && len(ac.ABI) > 0 ||
		len(ac.Bytecode) > 0 && len(ac.ABI) == 0 {
		return errors.New("it is an error to set only of autonity contract abi or bytecode")
	}

	if len(ac.Bytecode) == 0 && len(ac.ABI) == 0 {
		log.Info("Default Validator smart contract set")
		ac.ABI = acdefault.ABI()
		ac.Bytecode = acdefault.Bytecode()
	} else {
		log.Info("User specified Validator smart contract set")
	}
	if reflect.DeepEqual(ac.Operator, common.Address{}) {
		ac.Operator = acdefault.Governance()
	}

	for i := range ac.Users {
		if ac.Users[i].Address == nil {
			addr, err := ac.Users[i].getAddressFromEnode()
			if err != nil {
				return fmt.Errorf("error parsing enode %q, err: %v", ac.Users[i].Enode, err)
			}
			ac.Users[i].Address = &addr
			err = ac.Users[i].Validate()
			if err != nil {
				return err
			}
<<<<<<< HEAD
		}

		//TODO: Do we need to check if enodeToAddress corresponds to the address provided (in case is not {})
	}
	return ac
}

func (ac *AutonityContractGenesis) Validate() error {
	if len(ac.Bytecode) == 0 || len(ac.ABI) == 0 {
		return errors.New("autonity contract is empty")
	}

	if reflect.DeepEqual(ac.Operator, common.Address{}) {
		return errors.New("governance operator is empty")
	}

	for i := range ac.Users {
		if err := ac.Users[i].Validate(); err != nil {
			return fmt.Errorf("user %v got validation error %v", ac.Users[i], err)
=======
>>>>>>> caf176e0
		}
	}

	if len(ac.GetValidatorUsers()) == 0 {
		return errors.New("validators list is empty")
	}
	return nil
}

//User - is used to put predefined accounts to genesis
type User struct {
	Address *common.Address `json:"address,omitempty"`
	Enode   string          `json:"enode"`
	Type    UserType        `json:"type"`
	Stake   uint64          `json:"stake"`
}

// getAddressFromEnode gets the account address from the user enode.
func (u *User) getAddressFromEnode() (common.Address, error) {
	n, err := enode.ParseV4WithResolve(u.Enode)
	if err != nil {
		return common.Address{}, fmt.Errorf("failed to parse enode %q, error:%v", u.Enode, err)
	}
	return crypto.PubkeyToAddress(*n.Pubkey()), nil
}

func (u *User) Validate() error {
	switch {
	case !u.Type.IsValid():
		return errors.New("incorrect user type")

	case u.Type == UserParticipant && u.Stake > 0:
		return errors.New("user.stake must be nil or equal to 0 for users of type participant")

	case u.Type == UserValidator && len(u.Enode) == 0:
		return errors.New("if user.type is validator then user.enode must be defined")

	case u.Address == nil && len(u.Enode) == 0:
		return errors.New("user.enode or user.address must be defined")

	case len(u.Enode) > 0:
		a, err := u.getAddressFromEnode()
		if err != nil {
			return err
		}
		// If address is set check it matches the address from the enode
		if u.Address != nil && *u.Address != a {
			return fmt.Errorf("mismatching address %q and address from enode %q", u.Address.String(), a.String())
		}
	}
	return nil
}

//GetValidatorUsers - returns list of validators
func (ac *AutonityContractGenesis) GetValidatorUsers() []User {
	var users []User
	for i := range ac.Users {
		if ac.Users[i].Type == UserValidator {
			users = append(users, ac.Users[i])
		}
	}
	return users
}

//GetStakeHolderUsers - returns list of stakeholders
func (ac *AutonityContractGenesis) GetStakeHolderUsers() []User {
	var users []User
	for i := range ac.Users {
		if ac.Users[i].Type == UserStakeHolder { //TODO: Validators are also stakeholders -> Fix this!
			users = append(users, ac.Users[i])
		}
	}
	return users
}<|MERGE_RESOLUTION|>--- conflicted
+++ resolved
@@ -82,28 +82,6 @@
 			if err != nil {
 				return err
 			}
-<<<<<<< HEAD
-		}
-
-		//TODO: Do we need to check if enodeToAddress corresponds to the address provided (in case is not {})
-	}
-	return ac
-}
-
-func (ac *AutonityContractGenesis) Validate() error {
-	if len(ac.Bytecode) == 0 || len(ac.ABI) == 0 {
-		return errors.New("autonity contract is empty")
-	}
-
-	if reflect.DeepEqual(ac.Operator, common.Address{}) {
-		return errors.New("governance operator is empty")
-	}
-
-	for i := range ac.Users {
-		if err := ac.Users[i].Validate(); err != nil {
-			return fmt.Errorf("user %v got validation error %v", ac.Users[i], err)
-=======
->>>>>>> caf176e0
 		}
 	}
 
