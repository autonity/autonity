--- conflicted
+++ resolved
@@ -220,13 +220,8 @@
 func newFaucet(genesis *core.Genesis, port int, enodes []*discv5.Node, network uint64, stats string, ks *keystore.KeyStore, index []byte) (*faucet, error) {
 	// Assemble the raw devp2p protocol stack
 	stack, err := node.New(&node.Config{
-<<<<<<< HEAD
 		Name:    "autonity",
-		Version: params.VersionWithMeta,
-=======
-		Name:    "geth",
 		Version: params.VersionWithCommit(gitCommit, gitDate),
->>>>>>> b7b2f60f
 		DataDir: filepath.Join(os.Getenv("HOME"), ".faucet"),
 		P2P: p2p.Config{
 			NAT:              nat.Any(),
