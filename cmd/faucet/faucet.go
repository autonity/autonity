// Copyright 2017 The go-ethereum Authors
// This file is part of go-ethereum.
//
// go-ethereum is free software: you can redistribute it and/or modify
// it under the terms of the GNU General Public License as published by
// the Free Software Foundation, either version 3 of the License, or
// (at your option) any later version.
//
// go-ethereum is distributed in the hope that it will be useful,
// but WITHOUT ANY WARRANTY; without even the implied warranty of
// MERCHANTABILITY or FITNESS FOR A PARTICULAR PURPOSE. See the
// GNU General Public License for more details.
//
// You should have received a copy of the GNU General Public License
// along with go-ethereum. If not, see <http://www.gnu.org/licenses/>.

// faucet is a Ether faucet backed by a light client.
package main

//go:generate go-bindata -nometadata -o website.go faucet.html
//go:generate gofmt -w -s website.go

import (
	"bytes"
	"context"
	"encoding/json"
	"errors"
	"flag"
	"fmt"
	"html/template"
	"io/ioutil"
	"math"
	"math/big"
	"net/http"
	"net/url"
	"os"
	"path/filepath"
	"regexp"
	"strconv"
	"strings"
	"sync"
	"time"

<<<<<<< HEAD
	"github.com/clearmatics/autonity/accounts"
	"github.com/clearmatics/autonity/accounts/keystore"
	"github.com/clearmatics/autonity/common"
	"github.com/clearmatics/autonity/core"
	"github.com/clearmatics/autonity/core/types"
	"github.com/clearmatics/autonity/eth"
	"github.com/clearmatics/autonity/eth/downloader"
	"github.com/clearmatics/autonity/ethclient"
	"github.com/clearmatics/autonity/ethstats"
	"github.com/clearmatics/autonity/les"
	"github.com/clearmatics/autonity/log"
	"github.com/clearmatics/autonity/node"
	"github.com/clearmatics/autonity/p2p"
	"github.com/clearmatics/autonity/p2p/discv5"
	"github.com/clearmatics/autonity/p2p/enode"
	"github.com/clearmatics/autonity/p2p/nat"
	"github.com/clearmatics/autonity/params"
	"golang.org/x/net/websocket"
=======
	"github.com/ethereum/go-ethereum/accounts"
	"github.com/ethereum/go-ethereum/accounts/keystore"
	"github.com/ethereum/go-ethereum/common"
	"github.com/ethereum/go-ethereum/core"
	"github.com/ethereum/go-ethereum/core/types"
	"github.com/ethereum/go-ethereum/eth"
	"github.com/ethereum/go-ethereum/eth/downloader"
	"github.com/ethereum/go-ethereum/ethclient"
	"github.com/ethereum/go-ethereum/ethstats"
	"github.com/ethereum/go-ethereum/les"
	"github.com/ethereum/go-ethereum/log"
	"github.com/ethereum/go-ethereum/node"
	"github.com/ethereum/go-ethereum/p2p"
	"github.com/ethereum/go-ethereum/p2p/discv5"
	"github.com/ethereum/go-ethereum/p2p/enode"
	"github.com/ethereum/go-ethereum/p2p/nat"
	"github.com/ethereum/go-ethereum/params"
	"github.com/gorilla/websocket"
>>>>>>> 3bb6815f
)

var (
	genesisFlag = flag.String("genesis", "", "Genesis json file to seed the chain with")
	apiPortFlag = flag.Int("apiport", 8080, "Listener port for the HTTP API connection")
	ethPortFlag = flag.Int("ethport", 30303, "Listener port for the devp2p connection")
	bootFlag    = flag.String("bootnodes", "", "Comma separated bootnode enode URLs to seed with")
	netFlag     = flag.Uint64("network", 0, "Network ID to use for the Ethereum protocol")
	statsFlag   = flag.String("ethstats", "", "Ethstats network monitoring auth string")

	netnameFlag = flag.String("faucet.name", "", "Network name to assign to the faucet")
	payoutFlag  = flag.Int("faucet.amount", 1, "Number of Ethers to pay out per user request")
	minutesFlag = flag.Int("faucet.minutes", 1440, "Number of minutes to wait between funding rounds")
	tiersFlag   = flag.Int("faucet.tiers", 3, "Number of funding tiers to enable (x3 time, x2.5 funds)")

	accJSONFlag = flag.String("account.json", "", "Key json file to fund user requests with")
	accPassFlag = flag.String("account.pass", "", "Decryption password to access faucet funds")

	captchaToken  = flag.String("captcha.token", "", "Recaptcha site key to authenticate client side")
	captchaSecret = flag.String("captcha.secret", "", "Recaptcha secret key to authenticate server side")

	noauthFlag = flag.Bool("noauth", false, "Enables funding requests without authentication")
	logFlag    = flag.Int("loglevel", 3, "Log level to use for Ethereum and the faucet")
)

var (
	ether = new(big.Int).Exp(big.NewInt(10), big.NewInt(18), nil)
)

var (
	gitCommit = "" // Git SHA1 commit hash of the release (set via linker flags)
	gitDate   = "" // Git commit date YYYYMMDD of the release (set via linker flags)
)

func main() {
	// Parse the flags and set up the logger to print everything requested
	flag.Parse()
	log.Root().SetHandler(log.LvlFilterHandler(log.Lvl(*logFlag), log.StreamHandler(os.Stderr, log.TerminalFormat(true))))

	// Construct the payout tiers
	amounts := make([]string, *tiersFlag)
	periods := make([]string, *tiersFlag)
	for i := 0; i < *tiersFlag; i++ {
		// Calculate the amount for the next tier and format it
		amount := float64(*payoutFlag) * math.Pow(2.5, float64(i))
		amounts[i] = fmt.Sprintf("%s Ethers", strconv.FormatFloat(amount, 'f', -1, 64))
		if amount == 1 {
			amounts[i] = strings.TrimSuffix(amounts[i], "s")
		}
		// Calculate the period for the next tier and format it
		period := *minutesFlag * int(math.Pow(3, float64(i)))
		periods[i] = fmt.Sprintf("%d mins", period)
		if period%60 == 0 {
			period /= 60
			periods[i] = fmt.Sprintf("%d hours", period)

			if period%24 == 0 {
				period /= 24
				periods[i] = fmt.Sprintf("%d days", period)
			}
		}
		if period == 1 {
			periods[i] = strings.TrimSuffix(periods[i], "s")
		}
	}
	// Load up and render the faucet website
	tmpl, err := Asset("faucet.html")
	if err != nil {
		log.Crit("Failed to load the faucet template", "err", err)
	}
	website := new(bytes.Buffer)
	err = template.Must(template.New("").Parse(string(tmpl))).Execute(website, map[string]interface{}{
		"Network":   *netnameFlag,
		"Amounts":   amounts,
		"Periods":   periods,
		"Recaptcha": *captchaToken,
		"NoAuth":    *noauthFlag,
	})
	if err != nil {
		log.Crit("Failed to render the faucet template", "err", err)
	}
	// Load and parse the genesis block requested by the user
	blob, err := ioutil.ReadFile(*genesisFlag)
	if err != nil {
		log.Crit("Failed to read genesis block contents", "genesis", *genesisFlag, "err", err)
	}
	genesis := new(core.Genesis)
	if err = json.Unmarshal(blob, genesis); err != nil {
		log.Crit("Failed to parse genesis block json", "err", err)
	}
	// Convert the bootnodes to internal enode representations
	var enodes []*discv5.Node
	for _, boot := range strings.Split(*bootFlag, ",") {
		if url, err := discv5.ParseNode(boot); err == nil {
			enodes = append(enodes, url)
		} else {
			log.Error("Failed to parse bootnode URL", "url", boot, "err", err)
		}
	}
	// Load up the account key and decrypt its password
	if blob, err = ioutil.ReadFile(*accPassFlag); err != nil {
		log.Crit("Failed to read account password contents", "file", *accPassFlag, "err", err)
	}
	// Delete trailing newline in password
	pass := strings.TrimSuffix(string(blob), "\n")

	ks := keystore.NewKeyStore(filepath.Join(os.Getenv("HOME"), ".faucet", "keys"), keystore.StandardScryptN, keystore.StandardScryptP)
	if blob, err = ioutil.ReadFile(*accJSONFlag); err != nil {
		log.Crit("Failed to read account key contents", "file", *accJSONFlag, "err", err)
	}
	acc, err := ks.Import(blob, pass, pass)
	if err != nil {
		log.Crit("Failed to import faucet signer account", "err", err)
	}
	ks.Unlock(acc, pass)

	// Assemble and start the faucet light service
	faucet, err := newFaucet(genesis, *ethPortFlag, enodes, *netFlag, *statsFlag, ks, website.Bytes())
	if err != nil {
		log.Crit("Failed to start faucet", "err", err)
	}
	defer faucet.close()

	if err := faucet.listenAndServe(*apiPortFlag); err != nil {
		log.Crit("Failed to launch faucet API", "err", err)
	}
}

// request represents an accepted funding request.
type request struct {
	Avatar  string             `json:"avatar"`  // Avatar URL to make the UI nicer
	Account common.Address     `json:"account"` // Ethereum address being funded
	Time    time.Time          `json:"time"`    // Timestamp when the request was accepted
	Tx      *types.Transaction `json:"tx"`      // Transaction funding the account
}

// faucet represents a crypto faucet backed by an Ethereum light client.
type faucet struct {
	config *params.ChainConfig // Chain configurations for signing
	stack  *node.Node          // Ethereum protocol stack
	client *ethclient.Client   // Client connection to the Ethereum chain
	index  []byte              // Index page to serve up on the web

	keystore *keystore.KeyStore // Keystore containing the single signer
	account  accounts.Account   // Account funding user faucet requests
	head     *types.Header      // Current head header of the faucet
	balance  *big.Int           // Current balance of the faucet
	nonce    uint64             // Current pending nonce of the faucet
	price    *big.Int           // Current gas price to issue funds with

	conns    []*websocket.Conn    // Currently live websocket connections
	timeouts map[string]time.Time // History of users and their funding timeouts
	reqs     []*request           // Currently pending funding requests
	update   chan struct{}        // Channel to signal request updates

	lock sync.RWMutex // Lock protecting the faucet's internals
}

func newFaucet(genesis *core.Genesis, port int, enodes []*discv5.Node, network uint64, stats string, ks *keystore.KeyStore, index []byte) (*faucet, error) {
	// Assemble the raw devp2p protocol stack
	stack, err := node.New(&node.Config{
<<<<<<< HEAD
		Name:    "autonity",
=======
		Name:    "geth",
>>>>>>> 3bb6815f
		Version: params.VersionWithCommit(gitCommit, gitDate),
		DataDir: filepath.Join(os.Getenv("HOME"), ".faucet"),
		P2P: p2p.Config{
			NAT:              nat.Any(),
			NoDiscovery:      true,
			DiscoveryV5:      true,
			ListenAddr:       fmt.Sprintf(":%d", port),
			MaxPeers:         25,
			BootstrapNodesV5: enodes,
		},
	})
	if err != nil {
		return nil, err
	}
	// Assemble the Ethereum light client protocol
	if err := stack.Register(func(ctx *node.ServiceContext) (node.Service, error) {
		cfg := eth.DefaultConfig
		cfg.SyncMode = downloader.LightSync
		cfg.NetworkId = network
		cfg.Genesis = genesis
		return les.New(ctx, &cfg)
	}); err != nil {
		return nil, err
	}
	// Assemble the ethstats monitoring and reporting service'
	if stats != "" {
		if err := stack.Register(func(ctx *node.ServiceContext) (node.Service, error) {
			var serv *les.LightEthereum
			ctx.Service(&serv)
			return ethstats.New(stats, nil, serv)
		}); err != nil {
			return nil, err
		}
	}
	// Boot up the client and ensure it connects to bootnodes
	if err := stack.Start(); err != nil {
		return nil, err
	}
	for _, boot := range enodes {
		old, err := enode.Parse(enode.ValidSchemes, boot.String())
		if err == nil {
			stack.Server().AddPeer(old)
		}
	}
	// Attach to the client and retrieve and interesting metadatas
	api, err := stack.Attach()
	if err != nil {
		stack.Stop()
		return nil, err
	}
	client := ethclient.NewClient(api)

	return &faucet{
		config:   genesis.Config,
		stack:    stack,
		client:   client,
		index:    index,
		keystore: ks,
		account:  ks.Accounts()[0],
		timeouts: make(map[string]time.Time),
		update:   make(chan struct{}, 1),
	}, nil
}

// close terminates the Ethereum connection and tears down the faucet.
func (f *faucet) close() error {
	return f.stack.Close()
}

// listenAndServe registers the HTTP handlers for the faucet and boots it up
// for service user funding requests.
func (f *faucet) listenAndServe(port int) error {
	go f.loop()

	http.HandleFunc("/", f.webHandler)
	http.HandleFunc("/api", f.apiHandler)
	return http.ListenAndServe(fmt.Sprintf(":%d", port), nil)
}

// webHandler handles all non-api requests, simply flattening and returning the
// faucet website.
func (f *faucet) webHandler(w http.ResponseWriter, r *http.Request) {
	w.Write(f.index)
}

// apiHandler handles requests for Ether grants and transaction statuses.
func (f *faucet) apiHandler(w http.ResponseWriter, r *http.Request) {
	upgrader := websocket.Upgrader{}
	conn, err := upgrader.Upgrade(w, r, nil)
	if err != nil {
		return
	}

	// Start tracking the connection and drop at the end
	defer conn.Close()

	f.lock.Lock()
	f.conns = append(f.conns, conn)
	f.lock.Unlock()

	defer func() {
		f.lock.Lock()
		for i, c := range f.conns {
			if c == conn {
				f.conns = append(f.conns[:i], f.conns[i+1:]...)
				break
			}
		}
		f.lock.Unlock()
	}()
	// Gather the initial stats from the network to report
	var (
		head    *types.Header
		balance *big.Int
		nonce   uint64
	)
	for head == nil || balance == nil {
		// Retrieve the current stats cached by the faucet
		f.lock.RLock()
		if f.head != nil {
			head = types.CopyHeader(f.head)
		}
		if f.balance != nil {
			balance = new(big.Int).Set(f.balance)
		}
		nonce = f.nonce
		f.lock.RUnlock()

		if head == nil || balance == nil {
			// Report the faucet offline until initial stats are ready
			//lint:ignore ST1005 This error is to be displayed in the browser
			if err = sendError(conn, errors.New("Faucet offline")); err != nil {
				log.Warn("Failed to send faucet error to client", "err", err)
				return
			}
			time.Sleep(3 * time.Second)
		}
	}
	// Send over the initial stats and the latest header
	if err = send(conn, map[string]interface{}{
		"funds":    new(big.Int).Div(balance, ether),
		"funded":   nonce,
		"peers":    f.stack.Server().PeerCount(),
		"requests": f.reqs,
	}, 3*time.Second); err != nil {
		log.Warn("Failed to send initial stats to client", "err", err)
		return
	}
	if err = send(conn, head, 3*time.Second); err != nil {
		log.Warn("Failed to send initial header to client", "err", err)
		return
	}
	// Keep reading requests from the websocket until the connection breaks
	for {
		// Fetch the next funding request and validate against github
		var msg struct {
			URL     string `json:"url"`
			Tier    uint   `json:"tier"`
			Captcha string `json:"captcha"`
		}
		if err = conn.ReadJSON(&msg); err != nil {
			return
		}
		if !*noauthFlag && !strings.HasPrefix(msg.URL, "https://gist.github.com/") && !strings.HasPrefix(msg.URL, "https://twitter.com/") &&
			!strings.HasPrefix(msg.URL, "https://plus.google.com/") && !strings.HasPrefix(msg.URL, "https://www.facebook.com/") {
			if err = sendError(conn, errors.New("URL doesn't link to supported services")); err != nil {
				log.Warn("Failed to send URL error to client", "err", err)
				return
			}
			continue
		}
		if msg.Tier >= uint(*tiersFlag) {
			//lint:ignore ST1005 This error is to be displayed in the browser
			if err = sendError(conn, errors.New("Invalid funding tier requested")); err != nil {
				log.Warn("Failed to send tier error to client", "err", err)
				return
			}
			continue
		}
		log.Info("Faucet funds requested", "url", msg.URL, "tier", msg.Tier)

		// If captcha verifications are enabled, make sure we're not dealing with a robot
		if *captchaToken != "" {
			form := url.Values{}
			form.Add("secret", *captchaSecret)
			form.Add("response", msg.Captcha)

			res, err := http.PostForm("https://www.google.com/recaptcha/api/siteverify", form)
			if err != nil {
				if err = sendError(conn, err); err != nil {
					log.Warn("Failed to send captcha post error to client", "err", err)
					return
				}
				continue
			}
			var result struct {
				Success bool            `json:"success"`
				Errors  json.RawMessage `json:"error-codes"`
			}
			err = json.NewDecoder(res.Body).Decode(&result)
			res.Body.Close()
			if err != nil {
				if err = sendError(conn, err); err != nil {
					log.Warn("Failed to send captcha decode error to client", "err", err)
					return
				}
				continue
			}
			if !result.Success {
				log.Warn("Captcha verification failed", "err", string(result.Errors))
				//lint:ignore ST1005 it's funny and the robot won't mind
				if err = sendError(conn, errors.New("Beep-bop, you're a robot!")); err != nil {
					log.Warn("Failed to send captcha failure to client", "err", err)
					return
				}
				continue
			}
		}
		// Retrieve the Ethereum address to fund, the requesting user and a profile picture
		var (
			username string
			avatar   string
			address  common.Address
		)
		switch {
		case strings.HasPrefix(msg.URL, "https://gist.github.com/"):
			if err = sendError(conn, errors.New("GitHub authentication discontinued at the official request of GitHub")); err != nil {
				log.Warn("Failed to send GitHub deprecation to client", "err", err)
				return
			}
			continue
		case strings.HasPrefix(msg.URL, "https://plus.google.com/"):
<<<<<<< HEAD
=======
			//lint:ignore ST1005 Google is a company name and should be capitalized.
>>>>>>> 3bb6815f
			if err = sendError(conn, errors.New("Google+ authentication discontinued as the service was sunset")); err != nil {
				log.Warn("Failed to send Google+ deprecation to client", "err", err)
				return
			}
			continue
		case strings.HasPrefix(msg.URL, "https://twitter.com/"):
			username, avatar, address, err = authTwitter(msg.URL)
		case strings.HasPrefix(msg.URL, "https://www.facebook.com/"):
			username, avatar, address, err = authFacebook(msg.URL)
		case *noauthFlag:
			username, avatar, address, err = authNoAuth(msg.URL)
		default:
<<<<<<< HEAD
			err = errors.New("Something funky happened, please open an issue at https://github.com/clearmatics/autonity/issues")
=======
			//lint:ignore ST1005 This error is to be displayed in the browser
			err = errors.New("Something funky happened, please open an issue at https://github.com/ethereum/go-ethereum/issues")
>>>>>>> 3bb6815f
		}
		if err != nil {
			if err = sendError(conn, err); err != nil {
				log.Warn("Failed to send prefix error to client", "err", err)
				return
			}
			continue
		}
		log.Info("Faucet request valid", "url", msg.URL, "tier", msg.Tier, "user", username, "address", address)

		// Ensure the user didn't request funds too recently
		f.lock.Lock()
		var (
			fund    bool
			timeout time.Time
		)
		if timeout = f.timeouts[username]; time.Now().After(timeout) {
			// User wasn't funded recently, create the funding transaction
			amount := new(big.Int).Mul(big.NewInt(int64(*payoutFlag)), ether)
			amount = new(big.Int).Mul(amount, new(big.Int).Exp(big.NewInt(5), big.NewInt(int64(msg.Tier)), nil))
			amount = new(big.Int).Div(amount, new(big.Int).Exp(big.NewInt(2), big.NewInt(int64(msg.Tier)), nil))

			tx := types.NewTransaction(f.nonce+uint64(len(f.reqs)), address, amount, 21000, f.price, nil)
			signed, err := f.keystore.SignTx(f.account, tx, f.config.ChainID)
			if err != nil {
				f.lock.Unlock()
				if err = sendError(conn, err); err != nil {
					log.Warn("Failed to send transaction creation error to client", "err", err)
					return
				}
				continue
			}
			// Submit the transaction and mark as funded if successful
			if err := f.client.SendTransaction(context.Background(), signed); err != nil {
				f.lock.Unlock()
				if err = sendError(conn, err); err != nil {
					log.Warn("Failed to send transaction transmission error to client", "err", err)
					return
				}
				continue
			}
			f.reqs = append(f.reqs, &request{
				Avatar:  avatar,
				Account: address,
				Time:    time.Now(),
				Tx:      signed,
			})
			timeout := time.Duration(*minutesFlag*int(math.Pow(3, float64(msg.Tier)))) * time.Minute
			grace := timeout / 288 // 24h timeout => 5m grace

			f.timeouts[username] = time.Now().Add(timeout - grace)
			fund = true
		}
		f.lock.Unlock()

		// Send an error if too frequent funding, othewise a success
		if !fund {
			if err = sendError(conn, fmt.Errorf("%s left until next allowance", common.PrettyDuration(time.Until(timeout)))); err != nil { // nolint: gosimple
				log.Warn("Failed to send funding error to client", "err", err)
				return
			}
			continue
		}
		if err = sendSuccess(conn, fmt.Sprintf("Funding request accepted for %s into %s", username, address.Hex())); err != nil {
			log.Warn("Failed to send funding success to client", "err", err)
			return
		}
		select {
		case f.update <- struct{}{}:
		default:
		}
	}
}

// refresh attempts to retrieve the latest header from the chain and extract the
// associated faucet balance and nonce for connectivity caching.
func (f *faucet) refresh(head *types.Header) error {
	// Ensure a state update does not run for too long
	ctx, cancel := context.WithTimeout(context.Background(), 5*time.Second)
	defer cancel()

	// If no header was specified, use the current chain head
	var err error
	if head == nil {
		if head, err = f.client.HeaderByNumber(ctx, nil); err != nil {
			return err
		}
	}
	// Retrieve the balance, nonce and gas price from the current head
	var (
		balance *big.Int
		nonce   uint64
		price   *big.Int
	)
	if balance, err = f.client.BalanceAt(ctx, f.account.Address, head.Number); err != nil {
		return err
	}
	if nonce, err = f.client.NonceAt(ctx, f.account.Address, head.Number); err != nil {
		return err
	}
	if price, err = f.client.SuggestGasPrice(ctx); err != nil {
		return err
	}
	// Everything succeeded, update the cached stats and eject old requests
	f.lock.Lock()
	f.head, f.balance = head, balance
	f.price, f.nonce = price, nonce
	for len(f.reqs) > 0 && f.reqs[0].Tx.Nonce() < f.nonce {
		f.reqs = f.reqs[1:]
	}
	f.lock.Unlock()

	return nil
}

// loop keeps waiting for interesting events and pushes them out to connected
// websockets.
func (f *faucet) loop() {
	// Wait for chain events and push them to clients
	heads := make(chan *types.Header, 16)
	sub, err := f.client.SubscribeNewHead(context.Background(), heads)
	if err != nil {
		log.Crit("Failed to subscribe to head events", "err", err)
	}
	defer sub.Unsubscribe()

	// Start a goroutine to update the state from head notifications in the background
	update := make(chan *types.Header)

	go func() {
		for head := range update {
			// New chain head arrived, query the current stats and stream to clients
			timestamp := time.Unix(int64(head.Time), 0)
			if time.Since(timestamp) > time.Hour {
				log.Warn("Skipping faucet refresh, head too old", "number", head.Number, "hash", head.Hash(), "age", common.PrettyAge(timestamp))
				continue
			}
			if err := f.refresh(head); err != nil {
				log.Warn("Failed to update faucet state", "block", head.Number, "hash", head.Hash(), "err", err)
				continue
			}
			// Faucet state retrieved, update locally and send to clients
			f.lock.RLock()
			log.Info("Updated faucet state", "number", head.Number, "hash", head.Hash(), "age", common.PrettyAge(timestamp), "balance", f.balance, "nonce", f.nonce, "price", f.price)

			balance := new(big.Int).Div(f.balance, ether)
			peers := f.stack.Server().PeerCount()

			for _, conn := range f.conns {
				if err := send(conn, map[string]interface{}{
					"funds":    balance,
					"funded":   f.nonce,
					"peers":    peers,
					"requests": f.reqs,
				}, time.Second); err != nil {
					log.Warn("Failed to send stats to client", "err", err)
					conn.Close()
					continue
				}
				if err := send(conn, head, time.Second); err != nil {
					log.Warn("Failed to send header to client", "err", err)
					conn.Close()
				}
			}
			f.lock.RUnlock()
		}
	}()
	// Wait for various events and assing to the appropriate background threads
	for {
		select {
		case head := <-heads:
			// New head arrived, send if for state update if there's none running
			select {
			case update <- head:
			default:
			}

		case <-f.update:
			// Pending requests updated, stream to clients
			f.lock.RLock()
			for _, conn := range f.conns {
				if err := send(conn, map[string]interface{}{"requests": f.reqs}, time.Second); err != nil {
					log.Warn("Failed to send requests to client", "err", err)
					conn.Close()
				}
			}
			f.lock.RUnlock()
		}
	}
}

// sends transmits a data packet to the remote end of the websocket, but also
// setting a write deadline to prevent waiting forever on the node.
func send(conn *websocket.Conn, value interface{}, timeout time.Duration) error {
	if timeout == 0 {
		timeout = 60 * time.Second
	}
	conn.SetWriteDeadline(time.Now().Add(timeout))
	return conn.WriteJSON(value)
}

// sendError transmits an error to the remote end of the websocket, also setting
// the write deadline to 1 second to prevent waiting forever.
func sendError(conn *websocket.Conn, err error) error {
	return send(conn, map[string]string{"error": err.Error()}, time.Second)
}

// sendSuccess transmits a success message to the remote end of the websocket, also
// setting the write deadline to 1 second to prevent waiting forever.
func sendSuccess(conn *websocket.Conn, msg string) error {
	return send(conn, map[string]string{"success": msg}, time.Second)
}

// authTwitter tries to authenticate a faucet request using Twitter posts, returning
// the username, avatar URL and Ethereum address to fund on success.
func authTwitter(url string) (string, string, common.Address, error) {
	// Ensure the user specified a meaningful URL, no fancy nonsense
	parts := strings.Split(url, "/")
	if len(parts) < 4 || parts[len(parts)-2] != "status" {
		//lint:ignore ST1005 This error is to be displayed in the browser
		return "", "", common.Address{}, errors.New("Invalid Twitter status URL")
	}
	// Twitter's API isn't really friendly with direct links. Still, we don't
	// want to do ask read permissions from users, so just load the public posts and
	// scrape it for the Ethereum address and profile URL.
	res, err := http.Get(url)
	if err != nil {
		return "", "", common.Address{}, err
	}
	defer res.Body.Close()

	// Resolve the username from the final redirect, no intermediate junk
	parts = strings.Split(res.Request.URL.String(), "/")
	if len(parts) < 4 || parts[len(parts)-2] != "status" {
		//lint:ignore ST1005 This error is to be displayed in the browser
		return "", "", common.Address{}, errors.New("Invalid Twitter status URL")
	}
	username := parts[len(parts)-3]

	body, err := ioutil.ReadAll(res.Body)
	if err != nil {
		return "", "", common.Address{}, err
	}
	address := common.HexToAddress(string(regexp.MustCompile("0x[0-9a-fA-F]{40}").Find(body)))
	if address == (common.Address{}) {
		//lint:ignore ST1005 This error is to be displayed in the browser
		return "", "", common.Address{}, errors.New("No Ethereum address found to fund")
	}
	var avatar string
	if parts = regexp.MustCompile("src=\"([^\"]+twimg.com/profile_images[^\"]+)\"").FindStringSubmatch(string(body)); len(parts) == 2 {
		avatar = parts[1]
	}
	return username + "@twitter", avatar, address, nil
}

// authFacebook tries to authenticate a faucet request using Facebook posts,
// returning the username, avatar URL and Ethereum address to fund on success.
func authFacebook(url string) (string, string, common.Address, error) {
	// Ensure the user specified a meaningful URL, no fancy nonsense
	parts := strings.Split(url, "/")
	if len(parts) < 4 || parts[len(parts)-2] != "posts" {
		//lint:ignore ST1005 This error is to be displayed in the browser
		return "", "", common.Address{}, errors.New("Invalid Facebook post URL")
	}
	username := parts[len(parts)-3]

	// Facebook's Graph API isn't really friendly with direct links. Still, we don't
	// want to do ask read permissions from users, so just load the public posts and
	// scrape it for the Ethereum address and profile URL.
	res, err := http.Get(url)
	if err != nil {
		return "", "", common.Address{}, err
	}
	defer res.Body.Close()

	body, err := ioutil.ReadAll(res.Body)
	if err != nil {
		return "", "", common.Address{}, err
	}
	address := common.HexToAddress(string(regexp.MustCompile("0x[0-9a-fA-F]{40}").Find(body)))
	if address == (common.Address{}) {
		//lint:ignore ST1005 This error is to be displayed in the browser
		return "", "", common.Address{}, errors.New("No Ethereum address found to fund")
	}
	var avatar string
	if parts = regexp.MustCompile("src=\"([^\"]+fbcdn.net[^\"]+)\"").FindStringSubmatch(string(body)); len(parts) == 2 {
		avatar = parts[1]
	}
	return username + "@facebook", avatar, address, nil
}

// authNoAuth tries to interpret a faucet request as a plain Ethereum address,
// without actually performing any remote authentication. This mode is prone to
// Byzantine attack, so only ever use for truly private networks.
func authNoAuth(url string) (string, string, common.Address, error) {
	address := common.HexToAddress(regexp.MustCompile("0x[0-9a-fA-F]{40}").FindString(url))
	if address == (common.Address{}) {
		//lint:ignore ST1005 This error is to be displayed in the browser
		return "", "", common.Address{}, errors.New("No Ethereum address found to fund")
	}
	return address.Hex() + "@noauth", "", address, nil
}<|MERGE_RESOLUTION|>--- conflicted
+++ resolved
@@ -41,7 +41,6 @@
 	"sync"
 	"time"
 
-<<<<<<< HEAD
 	"github.com/clearmatics/autonity/accounts"
 	"github.com/clearmatics/autonity/accounts/keystore"
 	"github.com/clearmatics/autonity/common"
@@ -59,27 +58,7 @@
 	"github.com/clearmatics/autonity/p2p/enode"
 	"github.com/clearmatics/autonity/p2p/nat"
 	"github.com/clearmatics/autonity/params"
-	"golang.org/x/net/websocket"
-=======
-	"github.com/ethereum/go-ethereum/accounts"
-	"github.com/ethereum/go-ethereum/accounts/keystore"
-	"github.com/ethereum/go-ethereum/common"
-	"github.com/ethereum/go-ethereum/core"
-	"github.com/ethereum/go-ethereum/core/types"
-	"github.com/ethereum/go-ethereum/eth"
-	"github.com/ethereum/go-ethereum/eth/downloader"
-	"github.com/ethereum/go-ethereum/ethclient"
-	"github.com/ethereum/go-ethereum/ethstats"
-	"github.com/ethereum/go-ethereum/les"
-	"github.com/ethereum/go-ethereum/log"
-	"github.com/ethereum/go-ethereum/node"
-	"github.com/ethereum/go-ethereum/p2p"
-	"github.com/ethereum/go-ethereum/p2p/discv5"
-	"github.com/ethereum/go-ethereum/p2p/enode"
-	"github.com/ethereum/go-ethereum/p2p/nat"
-	"github.com/ethereum/go-ethereum/params"
 	"github.com/gorilla/websocket"
->>>>>>> 3bb6815f
 )
 
 var (
@@ -241,11 +220,7 @@
 func newFaucet(genesis *core.Genesis, port int, enodes []*discv5.Node, network uint64, stats string, ks *keystore.KeyStore, index []byte) (*faucet, error) {
 	// Assemble the raw devp2p protocol stack
 	stack, err := node.New(&node.Config{
-<<<<<<< HEAD
 		Name:    "autonity",
-=======
-		Name:    "geth",
->>>>>>> 3bb6815f
 		Version: params.VersionWithCommit(gitCommit, gitDate),
 		DataDir: filepath.Join(os.Getenv("HOME"), ".faucet"),
 		P2P: p2p.Config{
@@ -478,10 +453,7 @@
 			}
 			continue
 		case strings.HasPrefix(msg.URL, "https://plus.google.com/"):
-<<<<<<< HEAD
-=======
 			//lint:ignore ST1005 Google is a company name and should be capitalized.
->>>>>>> 3bb6815f
 			if err = sendError(conn, errors.New("Google+ authentication discontinued as the service was sunset")); err != nil {
 				log.Warn("Failed to send Google+ deprecation to client", "err", err)
 				return
@@ -494,12 +466,8 @@
 		case *noauthFlag:
 			username, avatar, address, err = authNoAuth(msg.URL)
 		default:
-<<<<<<< HEAD
+			//lint:ignore ST1005 This error is to be displayed in the browser
 			err = errors.New("Something funky happened, please open an issue at https://github.com/clearmatics/autonity/issues")
-=======
-			//lint:ignore ST1005 This error is to be displayed in the browser
-			err = errors.New("Something funky happened, please open an issue at https://github.com/ethereum/go-ethereum/issues")
->>>>>>> 3bb6815f
 		}
 		if err != nil {
 			if err = sendError(conn, err); err != nil {
