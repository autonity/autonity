--- conflicted
+++ resolved
@@ -45,17 +45,6 @@
 		Action: rlpxPing,
 	}
 	rlpxEthTestCommand = cli.Command{
-<<<<<<< HEAD
-        Name:      "eth-test",
-        Usage:     "Runs tests against a node",
-        ArgsUsage: "<node> <chain.rlp> <genesis.json>",
-        Action:    rlpxEthTest,
-        Flags: []cli.Flag{
-            testPatternFlag,
-            testTAPFlag,
-        },
-    }
-=======
 		Name:      "eth-test",
 		Usage:     "Runs tests against a node",
 		ArgsUsage: "<node> <chain.rlp> <genesis.json>",
@@ -75,7 +64,6 @@
 			testTAPFlag,
 		},
 	}
->>>>>>> 20356e57
 )
 
 func rlpxPing(ctx *cli.Context) error {
@@ -115,21 +103,6 @@
 
 // rlpxEthTest runs the eth protocol test suite.
 func rlpxEthTest(ctx *cli.Context) error {
-<<<<<<< HEAD
-    if ctx.NArg() < 3 {
-        exit("missing path to chain.rlp as command-line argument")
-    }
-    suite, err := ethtest.NewSuite(getNodeArg(ctx), ctx.Args()[1], ctx.Args()[2])
-    if err != nil {
-        exit(err)
-    }
-    // check if given node supports eth66, and if so, run eth66 protocol tests as well
-    is66Failed, _ := utesting.Run(utesting.Test{Name: "Is_66", Fn: suite.Is_66})
-    if is66Failed {
-        return runTests(ctx, suite.EthTests())
-    }
-    return runTests(ctx, suite.AllEthTests())
-=======
 	if ctx.NArg() < 3 {
 		exit("missing path to chain.rlp as command-line argument")
 	}
@@ -155,5 +128,4 @@
 		exit(err)
 	}
 	return runTests(ctx, suite.SnapTests())
->>>>>>> 20356e57
 }