--- conflicted
+++ resolved
@@ -17,27 +17,22 @@
 package ethtest
 
 import (
-<<<<<<< HEAD
-    "crypto/ecdsa"
-    "fmt"
-=======
 	"crypto/ecdsa"
 	"fmt"
 	"time"
->>>>>>> 20356e57
-
-    "github.com/ethereum/go-ethereum/eth/protocols/eth"
-    "github.com/ethereum/go-ethereum/p2p"
-    "github.com/ethereum/go-ethereum/p2p/rlpx"
-    "github.com/ethereum/go-ethereum/rlp"
+
+	"github.com/clearmatics/autonity/eth/protocols/eth"
+	"github.com/clearmatics/autonity/p2p"
+	"github.com/clearmatics/autonity/p2p/rlpx"
+	"github.com/clearmatics/autonity/rlp"
 )
 
 type Message interface {
-    Code() int
+	Code() int
 }
 
 type Error struct {
-    err error
+	err error
 }
 
 func (e *Error) Unwrap() error  { return e.err }
@@ -46,18 +41,18 @@
 func (e *Error) String() string { return e.Error() }
 
 func errorf(format string, args ...interface{}) *Error {
-    return &Error{fmt.Errorf(format, args...)}
+	return &Error{fmt.Errorf(format, args...)}
 }
 
 // Hello is the RLP structure of the protocol handshake.
 type Hello struct {
-    Version    uint64
-    Name       string
-    Caps       []p2p.Cap
-    ListenPort uint64
-    ID         []byte // secp256k1 public key
-
-    // Ignore additional fields (for forward compatibility).
+	Version    uint64
+	Name       string
+	Caps       []p2p.Cap
+	ListenPort uint64
+	ID         []byte // secp256k1 public key
+
+	// Ignore additional fields (for forward compatibility).
 	Rest []rlp.RawValue `rlp:"tail"`
 }
 
@@ -131,13 +126,6 @@
 
 // Conn represents an individual connection with a peer
 type Conn struct {
-<<<<<<< HEAD
-    *rlpx.Conn
-    ourKey                 *ecdsa.PrivateKey
-    negotiatedProtoVersion uint
-    ourHighestProtoVersion uint
-    caps                   []p2p.Cap
-=======
 	*rlpx.Conn
 	ourKey                     *ecdsa.PrivateKey
 	negotiatedProtoVersion     uint
@@ -145,14 +133,13 @@
 	ourHighestProtoVersion     uint
 	ourHighestSnapProtoVersion uint
 	caps                       []p2p.Cap
->>>>>>> 20356e57
 }
 
 // Read reads an eth packet from the connection.
 func (c *Conn) Read() Message {
 	code, rawData, _, err := c.Conn.Read()
 	if err != nil {
-        return errorf("could not read from connection: %v", err)
+		return errorf("could not read from connection: %v", err)
 	}
 
 	var msg Message
@@ -169,144 +156,122 @@
 		msg = new(Status)
 	case (GetBlockHeaders{}).Code():
 		msg = new(GetBlockHeaders)
-    case (BlockHeaders{}).Code():
-        msg = new(BlockHeaders)
-    case (GetBlockBodies{}).Code():
-        msg = new(GetBlockBodies)
-    case (BlockBodies{}).Code():
-        msg = new(BlockBodies)
-    case (NewBlock{}).Code():
-        msg = new(NewBlock)
-    case (NewBlockHashes{}).Code():
-        msg = new(NewBlockHashes)
-    case (Transactions{}).Code():
-        msg = new(Transactions)
-    case (NewPooledTransactionHashes{}).Code():
-        msg = new(NewPooledTransactionHashes)
-    case (GetPooledTransactions{}.Code()):
-        msg = new(GetPooledTransactions)
-    case (PooledTransactions{}.Code()):
-        msg = new(PooledTransactions)
-    default:
-        return errorf("invalid message code: %d", code)
-    }
-    // if message is devp2p, decode here
-    if err := rlp.DecodeBytes(rawData, msg); err != nil {
-        return errorf("could not rlp decode message: %v", err)
-    }
-    return msg
+	case (BlockHeaders{}).Code():
+		msg = new(BlockHeaders)
+	case (GetBlockBodies{}).Code():
+		msg = new(GetBlockBodies)
+	case (BlockBodies{}).Code():
+		msg = new(BlockBodies)
+	case (NewBlock{}).Code():
+		msg = new(NewBlock)
+	case (NewBlockHashes{}).Code():
+		msg = new(NewBlockHashes)
+	case (Transactions{}).Code():
+		msg = new(Transactions)
+	case (NewPooledTransactionHashes{}).Code():
+		msg = new(NewPooledTransactionHashes)
+	case (GetPooledTransactions{}.Code()):
+		msg = new(GetPooledTransactions)
+	case (PooledTransactions{}.Code()):
+		msg = new(PooledTransactions)
+	default:
+		return errorf("invalid message code: %d", code)
+	}
+	// if message is devp2p, decode here
+	if err := rlp.DecodeBytes(rawData, msg); err != nil {
+		return errorf("could not rlp decode message: %v", err)
+	}
+	return msg
 }
 
 // Read66 reads an eth66 packet from the connection.
 func (c *Conn) Read66() (uint64, Message) {
-    code, rawData, _, err := c.Conn.Read()
-    if err != nil {
-        return 0, errorf("could not read from connection: %v", err)
-    }
-
-    var msg Message
-    switch int(code) {
-    case (Hello{}).Code():
-        msg = new(Hello)
-    case (Ping{}).Code():
-        msg = new(Ping)
-    case (Pong{}).Code():
-        msg = new(Pong)
-    case (Disconnect{}).Code():
-        msg = new(Disconnect)
-    case (Status{}).Code():
-        msg = new(Status)
-    case (GetBlockHeaders{}).Code():
-        ethMsg := new(eth.GetBlockHeadersPacket66)
-        if err := rlp.DecodeBytes(rawData, ethMsg); err != nil {
-            return 0, errorf("could not rlp decode message: %v", err)
-        }
-        return ethMsg.RequestId, GetBlockHeaders(*ethMsg.GetBlockHeadersPacket)
-    case (BlockHeaders{}).Code():
-        ethMsg := new(eth.BlockHeadersPacket66)
-        if err := rlp.DecodeBytes(rawData, ethMsg); err != nil {
-            return 0, errorf("could not rlp decode message: %v", err)
-        }
-        return ethMsg.RequestId, BlockHeaders(ethMsg.BlockHeadersPacket)
-    case (GetBlockBodies{}).Code():
-        ethMsg := new(eth.GetBlockBodiesPacket66)
-        if err := rlp.DecodeBytes(rawData, ethMsg); err != nil {
-            return 0, errorf("could not rlp decode message: %v", err)
-        }
-        return ethMsg.RequestId, GetBlockBodies(ethMsg.GetBlockBodiesPacket)
-    case (BlockBodies{}).Code():
-        ethMsg := new(eth.BlockBodiesPacket66)
-        if err := rlp.DecodeBytes(rawData, ethMsg); err != nil {
-            return 0, errorf("could not rlp decode message: %v", err)
-        }
-        return ethMsg.RequestId, BlockBodies(ethMsg.BlockBodiesPacket)
-    case (NewBlock{}).Code():
-        msg = new(NewBlock)
-    case (NewBlockHashes{}).Code():
-        msg = new(NewBlockHashes)
-    case (Transactions{}).Code():
-        msg = new(Transactions)
-    case (NewPooledTransactionHashes{}).Code():
-        msg = new(NewPooledTransactionHashes)
-    case (GetPooledTransactions{}.Code()):
-        ethMsg := new(eth.GetPooledTransactionsPacket66)
-        if err := rlp.DecodeBytes(rawData, ethMsg); err != nil {
-            return 0, errorf("could not rlp decode message: %v", err)
-        }
-        return ethMsg.RequestId, GetPooledTransactions(ethMsg.GetPooledTransactionsPacket)
-    case (PooledTransactions{}.Code()):
-        ethMsg := new(eth.PooledTransactionsPacket66)
-        if err := rlp.DecodeBytes(rawData, ethMsg); err != nil {
-            return 0, errorf("could not rlp decode message: %v", err)
-        }
-        return ethMsg.RequestId, PooledTransactions(ethMsg.PooledTransactionsPacket)
-    default:
-        msg = errorf("invalid message code: %d", code)
-    }
-
-    if msg != nil {
-        if err := rlp.DecodeBytes(rawData, msg); err != nil {
-            return 0, errorf("could not rlp decode message: %v", err)
-        }
-        return 0, msg
-    }
-    return 0, errorf("invalid message: %s", string(rawData))
+	code, rawData, _, err := c.Conn.Read()
+	if err != nil {
+		return 0, errorf("could not read from connection: %v", err)
+	}
+
+	var msg Message
+	switch int(code) {
+	case (Hello{}).Code():
+		msg = new(Hello)
+	case (Ping{}).Code():
+		msg = new(Ping)
+	case (Pong{}).Code():
+		msg = new(Pong)
+	case (Disconnect{}).Code():
+		msg = new(Disconnect)
+	case (Status{}).Code():
+		msg = new(Status)
+	case (GetBlockHeaders{}).Code():
+		ethMsg := new(eth.GetBlockHeadersPacket66)
+		if err := rlp.DecodeBytes(rawData, ethMsg); err != nil {
+			return 0, errorf("could not rlp decode message: %v", err)
+		}
+		return ethMsg.RequestId, GetBlockHeaders(*ethMsg.GetBlockHeadersPacket)
+	case (BlockHeaders{}).Code():
+		ethMsg := new(eth.BlockHeadersPacket66)
+		if err := rlp.DecodeBytes(rawData, ethMsg); err != nil {
+			return 0, errorf("could not rlp decode message: %v", err)
+		}
+		return ethMsg.RequestId, BlockHeaders(ethMsg.BlockHeadersPacket)
+	case (GetBlockBodies{}).Code():
+		ethMsg := new(eth.GetBlockBodiesPacket66)
+		if err := rlp.DecodeBytes(rawData, ethMsg); err != nil {
+			return 0, errorf("could not rlp decode message: %v", err)
+		}
+		return ethMsg.RequestId, GetBlockBodies(ethMsg.GetBlockBodiesPacket)
+	case (BlockBodies{}).Code():
+		ethMsg := new(eth.BlockBodiesPacket66)
+		if err := rlp.DecodeBytes(rawData, ethMsg); err != nil {
+			return 0, errorf("could not rlp decode message: %v", err)
+		}
+		return ethMsg.RequestId, BlockBodies(ethMsg.BlockBodiesPacket)
+	case (NewBlock{}).Code():
+		msg = new(NewBlock)
+	case (NewBlockHashes{}).Code():
+		msg = new(NewBlockHashes)
+	case (Transactions{}).Code():
+		msg = new(Transactions)
+	case (NewPooledTransactionHashes{}).Code():
+		msg = new(NewPooledTransactionHashes)
+	case (GetPooledTransactions{}.Code()):
+		ethMsg := new(eth.GetPooledTransactionsPacket66)
+		if err := rlp.DecodeBytes(rawData, ethMsg); err != nil {
+			return 0, errorf("could not rlp decode message: %v", err)
+		}
+		return ethMsg.RequestId, GetPooledTransactions(ethMsg.GetPooledTransactionsPacket)
+	case (PooledTransactions{}.Code()):
+		ethMsg := new(eth.PooledTransactionsPacket66)
+		if err := rlp.DecodeBytes(rawData, ethMsg); err != nil {
+			return 0, errorf("could not rlp decode message: %v", err)
+		}
+		return ethMsg.RequestId, PooledTransactions(ethMsg.PooledTransactionsPacket)
+	default:
+		msg = errorf("invalid message code: %d", code)
+	}
+
+	if msg != nil {
+		if err := rlp.DecodeBytes(rawData, msg); err != nil {
+			return 0, errorf("could not rlp decode message: %v", err)
+		}
+		return 0, msg
+	}
+	return 0, errorf("invalid message: %s", string(rawData))
 }
 
 // Write writes a eth packet to the connection.
 func (c *Conn) Write(msg Message) error {
-<<<<<<< HEAD
-    // check if message is eth protocol message
-    var (
-        payload []byte
-        err     error
-    )
-    payload, err = rlp.EncodeToBytes(msg)
-    if err != nil {
-        return err
-    }
-    _, err = c.Conn.Write(uint64(msg.Code()), payload)
-    return err
-=======
 	payload, err := rlp.EncodeToBytes(msg)
 	if err != nil {
 		return err
 	}
 	_, err = c.Conn.Write(uint64(msg.Code()), payload)
 	return err
->>>>>>> 20356e57
 }
 
 // Write66 writes an eth66 packet to the connection.
 func (c *Conn) Write66(req eth.Packet, code int) error {
-<<<<<<< HEAD
-    payload, err := rlp.EncodeToBytes(req)
-    if err != nil {
-        return err
-    }
-    _, err = c.Conn.Write(uint64(code), payload)
-    return err
-=======
 	payload, err := rlp.EncodeToBytes(req)
 	if err != nil {
 		return err
@@ -353,5 +318,4 @@
 
 	}
 	return nil, fmt.Errorf("request timed out")
->>>>>>> 20356e57
 }