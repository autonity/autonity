// Copyright 2015 The go-ethereum Authors
// This file is part of go-ethereum.
//
// go-ethereum is free software: you can redistribute it and/or modify
// it under the terms of the GNU General Public License as published by
// the Free Software Foundation, either version 3 of the License, or
// (at your option) any later version.
//
// go-ethereum is distributed in the hope that it will be useful,
// but WITHOUT ANY WARRANTY; without even the implied warranty of
// MERCHANTABILITY or FITNESS FOR A PARTICULAR PURPOSE. See the
// GNU General Public License for more details.
//
// You should have received a copy of the GNU General Public License
// along with go-ethereum. If not, see <http://www.gnu.org/licenses/>.

package main

import (
	"encoding/json"
	"fmt"
<<<<<<< HEAD
	"github.com/clearmatics/autonity/metrics"
=======
>>>>>>> 09f1bbbf
	"os"
	"path/filepath"
	"runtime"
	"strconv"
	"sync/atomic"
	"time"

	"github.com/davecgh/go-spew/spew"

	"github.com/clearmatics/autonity/cmd/utils"
	"github.com/clearmatics/autonity/common"
	"github.com/clearmatics/autonity/consensus/tendermint/config"
	"github.com/clearmatics/autonity/console"
	"github.com/clearmatics/autonity/core"
	"github.com/clearmatics/autonity/core/rawdb"
	"github.com/clearmatics/autonity/core/state"
	"github.com/clearmatics/autonity/core/types"
	"github.com/clearmatics/autonity/eth/downloader"
	"github.com/clearmatics/autonity/event"
	"github.com/clearmatics/autonity/log"
	"github.com/clearmatics/autonity/trie"
	"gopkg.in/urfave/cli.v1"
)

var (
	initCommand = cli.Command{
		Action:    utils.MigrateFlags(initGenesis),
		Name:      "init",
		Usage:     "Bootstrap and initialize a new genesis block",
		ArgsUsage: "<genesisPath>",
		Flags: []cli.Flag{
			utils.DataDirFlag,
		},
		Category: "BLOCKCHAIN COMMANDS",
		Description: `
The init command initializes a new genesis block and definition for the network.
This is a destructive action and changes the network in which you will be
participating.

It expects the genesis file as argument.`,
	}
	dumpGenesisCommand = cli.Command{
		Action:    utils.MigrateFlags(dumpGenesis),
		Name:      "dumpgenesis",
		Usage:     "Dumps genesis block JSON configuration to stdout",
		ArgsUsage: "",
		Flags: []cli.Flag{
			utils.DataDirFlag,
		},
		Category: "BLOCKCHAIN COMMANDS",
		Description: `
The dumpgenesis command dumps the genesis block configuration in JSON format to stdout.`,
	}
	importCommand = cli.Command{
		Action:    utils.MigrateFlags(importChain),
		Name:      "import",
		Usage:     "Import a blockchain file",
		ArgsUsage: "<filename> (<filename 2> ... <filename N>) ",
		Flags: []cli.Flag{
			utils.DataDirFlag,
			utils.CacheFlag,
			utils.SyncModeFlag,
			utils.GCModeFlag,
			utils.SnapshotFlag,
			utils.CacheDatabaseFlag,
			utils.CacheGCFlag,
			utils.MetricsEnabledFlag,
			utils.MetricsEnabledExpensiveFlag,
			utils.MetricsEnableInfluxDBFlag,
			utils.MetricsInfluxDBEndpointFlag,
			utils.MetricsInfluxDBDatabaseFlag,
			utils.MetricsInfluxDBUsernameFlag,
			utils.MetricsInfluxDBPasswordFlag,
			utils.MetricsInfluxDBTagsFlag,
		},
		Category: "BLOCKCHAIN COMMANDS",
		Description: `
The import command imports blocks from an RLP-encoded form. The form can be one file
with several RLP-encoded blocks, or several files can be used.

If only one file is used, import error will result in failure. If several files are used,
processing will proceed even if an individual RLP-file import failure occurs.`,
	}
	exportCommand = cli.Command{
		Action:    utils.MigrateFlags(exportChain),
		Name:      "export",
		Usage:     "Export blockchain into file",
		ArgsUsage: "<filename> [<blockNumFirst> <blockNumLast>]",
		Flags: []cli.Flag{
			utils.DataDirFlag,
			utils.CacheFlag,
			utils.SyncModeFlag,
		},
		Category: "BLOCKCHAIN COMMANDS",
		Description: `
Requires a first argument of the file to write to.
Optional second and third arguments control the first and
last block to write. In this mode, the file will be appended
if already existing. If the file ends with .gz, the output will
be gzipped.`,
	}
	importPreimagesCommand = cli.Command{
		Action:    utils.MigrateFlags(importPreimages),
		Name:      "import-preimages",
		Usage:     "Import the preimage database from an RLP stream",
		ArgsUsage: "<datafile>",
		Flags: []cli.Flag{
			utils.DataDirFlag,
			utils.CacheFlag,
			utils.SyncModeFlag,
		},
		Category: "BLOCKCHAIN COMMANDS",
		Description: `
	The import-preimages command imports hash preimages from an RLP encoded stream.`,
	}
	exportPreimagesCommand = cli.Command{
		Action:    utils.MigrateFlags(exportPreimages),
		Name:      "export-preimages",
		Usage:     "Export the preimage database into an RLP stream",
		ArgsUsage: "<dumpfile>",
		Flags: []cli.Flag{
			utils.DataDirFlag,
			utils.CacheFlag,
			utils.SyncModeFlag,
		},
		Category: "BLOCKCHAIN COMMANDS",
		Description: `
The export-preimages command export hash preimages to an RLP encoded stream`,
	}
	copydbCommand = cli.Command{
		Action:    utils.MigrateFlags(copyDb),
		Name:      "copydb",
		Usage:     "Create a local chain from a target chaindata folder",
		ArgsUsage: "<sourceChaindataDir>",
		Flags: []cli.Flag{
			utils.DataDirFlag,
			utils.CacheFlag,
			utils.SyncModeFlag,
			utils.FakePoWFlag,
		},
		Category: "BLOCKCHAIN COMMANDS",
		Description: `
The first argument must be the directory containing the blockchain to download from`,
	}
	removedbCommand = cli.Command{
		Action:    utils.MigrateFlags(removeDB),
		Name:      "removedb",
		Usage:     "Remove blockchain and state databases",
		ArgsUsage: " ",
		Flags: []cli.Flag{
			utils.DataDirFlag,
		},
		Category: "BLOCKCHAIN COMMANDS",
		Description: `
Remove blockchain and state databases`,
	}
	dumpCommand = cli.Command{
		Action:    utils.MigrateFlags(dump),
		Name:      "dump",
		Usage:     "Dump a specific block from storage",
		ArgsUsage: "[<blockHash> | <blockNum>]...",
		Flags: []cli.Flag{
			utils.DataDirFlag,
			utils.CacheFlag,
			utils.SyncModeFlag,
			utils.IterativeOutputFlag,
			utils.ExcludeCodeFlag,
			utils.ExcludeStorageFlag,
			utils.IncludeIncompletesFlag,
		},
		Category: "BLOCKCHAIN COMMANDS",
		Description: `
The arguments are interpreted as block numbers or hashes.
Use "ethereum dump 0" to dump the genesis block.`,
	}
	inspectCommand = cli.Command{
		Action:    utils.MigrateFlags(inspect),
		Name:      "inspect",
		Usage:     "Inspect the storage size for each type of data in the database",
		ArgsUsage: " ",
		Flags: []cli.Flag{
			utils.DataDirFlag,
			utils.AncientFlag,
			utils.CacheFlag,
			utils.SyncModeFlag,
		},
		Category: "BLOCKCHAIN COMMANDS",
	}
)

// initGenesis will initialise the given JSON format genesis file and writes it as
// the zero'd block (i.e. genesis) or will fail hard if it can't succeed.
func initGenesis(ctx *cli.Context) error {
	// Make sure we have a valid genesis JSON
	genesisPath := ctx.Args().First()
	if len(genesisPath) == 0 {
		utils.Fatalf("Must supply path to genesis JSON file")
	}
	file, err := os.Open(genesisPath)
	if err != nil {
		utils.Fatalf("Failed to read genesis file: %v", err)
	}
	defer file.Close()

	genesis := new(core.Genesis)
	if err := json.NewDecoder(file).Decode(genesis); err != nil {
		utils.Fatalf("invalid genesis file: %v", err)
	}
	// Make AutonityContract and Tendermint consensus mandatory for the time being.
	if genesis.Config == nil {
		utils.Fatalf("No Autonity Contract and Tendermint configs section in genesis")
	}
	if genesis.Config.AutonityContractConfig == nil {
		utils.Fatalf("No Autonity Contract config section in genesis")
	}
	if genesis.Config.Tendermint == nil {
		utils.Fatalf("No Tendermint config section in genesis")
	}

<<<<<<< HEAD
	if err := genesis.Config.AutonityContractConfig.AddDefault().Validate(); err != nil {
		utils.Fatalf("autonity contract section is invalid. error: %v", err.Error())
=======
	if err := genesis.Config.AutonityContractConfig.Prepare(); err != nil {
		spew.Dump(genesis.Config.AutonityContractConfig)
		return fmt.Errorf("autonity contract section is invalid. error:%v", err.Error())
>>>>>>> 09f1bbbf
	}

	setupDefaults(genesis)

	// Open an initialise both full and light databases
	stack := makeFullNode(ctx)
	defer stack.Close()

	for _, name := range []string{"chaindata", "lightchaindata"} {
		chaindb, err := stack.OpenDatabase(name, 0, 0, "")
		if err != nil {
			utils.Fatalf("Failed to open database: %v", err)
		}
		_, hash, err := core.SetupGenesisBlock(chaindb, genesis)
		if err != nil {
			utils.Fatalf("Failed to write genesis block: %v", err)
		}
		chaindb.Close()
		log.Info("Successfully wrote genesis state", "database", name, "hash", hash)
	}
	return nil
}

func setupDefaults(genesis *core.Genesis) {
	if genesis == nil || genesis.Config == nil {
		return
	}

	defaultConfig := config.DefaultConfig()

	if genesis.Config.Tendermint != nil {
		if genesis.Config.Tendermint.BlockPeriod == 0 {
			genesis.Config.Tendermint.BlockPeriod = defaultConfig.BlockPeriod
		}
	}
}

func dumpGenesis(ctx *cli.Context) error {
	genesis := core.DefaultGenesisBlock()
	if err := json.NewEncoder(os.Stdout).Encode(genesis); err != nil {
		utils.Fatalf("could not encode genesis")
	}
	return nil
}

func importChain(ctx *cli.Context) error {
	if len(ctx.Args()) < 1 {
		utils.Fatalf("This command requires an argument.")
	}
	// Start metrics export if enabled
	utils.SetupMetrics(ctx)
	// Start system runtime metrics collection
	go metrics.CollectProcessMetrics(3 * time.Second)
	stack := makeFullNode(ctx)
	defer stack.Close()

	chain, db := utils.MakeChain(ctx, stack)
	defer db.Close()

	// Start periodically gathering memory profiles
	var peakMemAlloc, peakMemSys uint64
	go func() {
		stats := new(runtime.MemStats)
		for {
			runtime.ReadMemStats(stats)
			if atomic.LoadUint64(&peakMemAlloc) < stats.Alloc {
				atomic.StoreUint64(&peakMemAlloc, stats.Alloc)
			}
			if atomic.LoadUint64(&peakMemSys) < stats.Sys {
				atomic.StoreUint64(&peakMemSys, stats.Sys)
			}
			time.Sleep(5 * time.Second)
		}
	}()
	// Import the chain
	start := time.Now()

	if len(ctx.Args()) == 1 {
		if err := utils.ImportChain(chain, ctx.Args().First()); err != nil {
			log.Error("Import error", "err", err)
		}
	} else {
		for _, arg := range ctx.Args() {
			if err := utils.ImportChain(chain, arg); err != nil {
				log.Error("Import error", "file", arg, "err", err)
			}
		}
	}
	chain.Stop()
	fmt.Printf("Import done in %v.\n\n", time.Since(start))

	// Output pre-compaction stats mostly to see the import trashing
	stats, err := db.Stat("leveldb.stats")
	if err != nil {
		utils.Fatalf("Failed to read database stats: %v", err)
	}
	fmt.Println(stats)

	ioStats, err := db.Stat("leveldb.iostats")
	if err != nil {
		utils.Fatalf("Failed to read database iostats: %v", err)
	}
	fmt.Println(ioStats)

	// Print the memory statistics used by the importing
	mem := new(runtime.MemStats)
	runtime.ReadMemStats(mem)

	fmt.Printf("Object memory: %.3f MB current, %.3f MB peak\n", float64(mem.Alloc)/1024/1024, float64(atomic.LoadUint64(&peakMemAlloc))/1024/1024)
	fmt.Printf("System memory: %.3f MB current, %.3f MB peak\n", float64(mem.Sys)/1024/1024, float64(atomic.LoadUint64(&peakMemSys))/1024/1024)
	fmt.Printf("Allocations:   %.3f million\n", float64(mem.Mallocs)/1000000)
	fmt.Printf("GC pause:      %v\n\n", time.Duration(mem.PauseTotalNs))

	if ctx.GlobalBool(utils.NoCompactionFlag.Name) {
		return nil
	}

	// Compact the entire database to more accurately measure disk io and print the stats
	start = time.Now()
	fmt.Println("Compacting entire database...")
	if err = db.Compact(nil, nil); err != nil {
		utils.Fatalf("Compaction failed: %v", err)
	}
	fmt.Printf("Compaction done in %v.\n\n", time.Since(start))

	stats, err = db.Stat("leveldb.stats")
	if err != nil {
		utils.Fatalf("Failed to read database stats: %v", err)
	}
	fmt.Println(stats)

	ioStats, err = db.Stat("leveldb.iostats")
	if err != nil {
		utils.Fatalf("Failed to read database iostats: %v", err)
	}
	fmt.Println(ioStats)
	return nil
}

func exportChain(ctx *cli.Context) error {
	if len(ctx.Args()) < 1 {
		utils.Fatalf("This command requires an argument.")
	}
	stack := makeFullNode(ctx)
	defer stack.Close()

	chain, _ := utils.MakeChain(ctx, stack)
	start := time.Now()

	var err error
	fp := ctx.Args().First()
	if len(ctx.Args()) < 3 {
		err = utils.ExportChain(chain, fp)
	} else {
		// This can be improved to allow for numbers larger than 9223372036854775807
		first, ferr := strconv.ParseInt(ctx.Args().Get(1), 10, 64)
		last, lerr := strconv.ParseInt(ctx.Args().Get(2), 10, 64)
		if ferr != nil || lerr != nil {
			utils.Fatalf("Export error in parsing parameters: block number not an integer\n")
		}
		if first < 0 || last < 0 {
			utils.Fatalf("Export error: block number must be greater than 0\n")
		}
		err = utils.ExportAppendChain(chain, fp, uint64(first), uint64(last))
	}

	if err != nil {
		utils.Fatalf("Export error: %v\n", err)
	}
	fmt.Printf("Export done in %v\n", time.Since(start))
	return nil
}

// importPreimages imports preimage data from the specified file.
func importPreimages(ctx *cli.Context) error {
	if len(ctx.Args()) < 1 {
		utils.Fatalf("This command requires an argument.")
	}
	stack := makeFullNode(ctx)
	defer stack.Close()

	db := utils.MakeChainDatabase(ctx, stack)
	start := time.Now()

	if err := utils.ImportPreimages(db, ctx.Args().First()); err != nil {
		utils.Fatalf("Import error: %v\n", err)
	}
	fmt.Printf("Import done in %v\n", time.Since(start))
	return nil
}

// exportPreimages dumps the preimage data to specified json file in streaming way.
func exportPreimages(ctx *cli.Context) error {
	if len(ctx.Args()) < 1 {
		utils.Fatalf("This command requires an argument.")
	}
	stack := makeFullNode(ctx)
	defer stack.Close()

	db := utils.MakeChainDatabase(ctx, stack)
	start := time.Now()

	if err := utils.ExportPreimages(db, ctx.Args().First()); err != nil {
		utils.Fatalf("Export error: %v\n", err)
	}
	fmt.Printf("Export done in %v\n", time.Since(start))
	return nil
}

func copyDb(ctx *cli.Context) error {
	// Ensure we have a source chain directory to copy
	if len(ctx.Args()) < 1 {
		utils.Fatalf("Source chaindata directory path argument missing")
	}
	if len(ctx.Args()) < 2 {
		utils.Fatalf("Source ancient chain directory path argument missing")
	}
	// Initialize a new chain for the running node to sync into
	stack := makeFullNode(ctx)
	defer stack.Close()

	chain, chainDb := utils.MakeChain(ctx, stack)
	syncMode := *utils.GlobalTextMarshaler(ctx, utils.SyncModeFlag.Name).(*downloader.SyncMode)

	var syncBloom *trie.SyncBloom
	if syncMode == downloader.FastSync {
		syncBloom = trie.NewSyncBloom(uint64(ctx.GlobalInt(utils.CacheFlag.Name)/2), chainDb)
	}
	dl := downloader.New(0, chainDb, syncBloom, new(event.TypeMux), chain, nil, nil)

	// Create a source peer to satisfy downloader requests from
	db, err := rawdb.NewLevelDBDatabaseWithFreezer(ctx.Args().First(), ctx.GlobalInt(utils.CacheFlag.Name)/2, 256, ctx.Args().Get(1), "")
	if err != nil {
		return err
	}
	hc, err := core.NewHeaderChain(db, chain.Config(), chain.Engine(), func() bool { return false })
	if err != nil {
		return err
	}
	peer := downloader.NewFakePeer("local", db, hc, dl)
	if err = dl.RegisterPeer("local", 63, peer); err != nil {
		return err
	}
	// Synchronise with the simulated peer
	start := time.Now()

	currentHeader := hc.CurrentHeader()
	if err = dl.Synchronise("local", currentHeader.Hash(), hc.GetTd(currentHeader.Hash(), currentHeader.Number.Uint64()), syncMode); err != nil {
		return err
	}
	for dl.Synchronising() {
		time.Sleep(10 * time.Millisecond)
	}
	fmt.Printf("Database copy done in %v\n", time.Since(start))

	// Compact the entire database to remove any sync overhead
	start = time.Now()
	fmt.Println("Compacting entire database...")
	if err = db.Compact(nil, nil); err != nil {
		utils.Fatalf("Compaction failed: %v", err)
	}
	fmt.Printf("Compaction done in %v.\n\n", time.Since(start))
	return nil
}

func removeDB(ctx *cli.Context) error {
	stack, config := makeConfigNode(ctx)

	// Remove the full node state database
	path := stack.ResolvePath("chaindata")
	if common.FileExist(path) {
		confirmAndRemoveDB(path, "full node state database")
	} else {
		log.Info("Full node state database missing", "path", path)
	}
	// Remove the full node ancient database
	path = config.Eth.DatabaseFreezer
	switch {
	case path == "":
		path = filepath.Join(stack.ResolvePath("chaindata"), "ancient")
	case !filepath.IsAbs(path):
		path = config.Node.ResolvePath(path)
	}
	if common.FileExist(path) {
		confirmAndRemoveDB(path, "full node ancient database")
	} else {
		log.Info("Full node ancient database missing", "path", path)
	}
	// Remove the light node database
	path = stack.ResolvePath("lightchaindata")
	if common.FileExist(path) {
		confirmAndRemoveDB(path, "light node database")
	} else {
		log.Info("Light node database missing", "path", path)
	}
	return nil
}

// confirmAndRemoveDB prompts the user for a last confirmation and removes the
// folder if accepted.
func confirmAndRemoveDB(database string, kind string) {
	confirm, err := console.Stdin.PromptConfirm(fmt.Sprintf("Remove %s (%s)?", kind, database))
	switch {
	case err != nil:
		utils.Fatalf("%v", err)
	case !confirm:
		log.Info("Database deletion skipped", "path", database)
	default:
		start := time.Now()
		filepath.Walk(database, func(path string, info os.FileInfo, err error) error {
			// If we're at the top level folder, recurse into
			if path == database {
				return nil
			}
			// Delete all the files, but not subfolders
			if !info.IsDir() {
				os.Remove(path)
				return nil
			}
			return filepath.SkipDir
		})
		log.Info("Database successfully deleted", "path", database, "elapsed", common.PrettyDuration(time.Since(start)))
	}
}

func dump(ctx *cli.Context) error {
	stack := makeFullNode(ctx)
	defer stack.Close()

	chain, chainDb := utils.MakeChain(ctx, stack)
	defer chainDb.Close()
	for _, arg := range ctx.Args() {
		var block *types.Block
		if hashish(arg) {
			block = chain.GetBlockByHash(common.HexToHash(arg))
		} else {
			num, _ := strconv.Atoi(arg)
			block = chain.GetBlockByNumber(uint64(num))
		}
		if block == nil {
			fmt.Println("{}")
			utils.Fatalf("block not found")
		} else {
			state, err := state.New(block.Root(), state.NewDatabase(chainDb), nil)
			if err != nil {
				utils.Fatalf("could not create new state: %v", err)
			}
			excludeCode := ctx.Bool(utils.ExcludeCodeFlag.Name)
			excludeStorage := ctx.Bool(utils.ExcludeStorageFlag.Name)
			includeMissing := ctx.Bool(utils.IncludeIncompletesFlag.Name)
			if ctx.Bool(utils.IterativeOutputFlag.Name) {
				state.IterativeDump(excludeCode, excludeStorage, !includeMissing, json.NewEncoder(os.Stdout))
			} else {
				if includeMissing {
					fmt.Printf("If you want to include accounts with missing preimages, you need iterative output, since" +
						" otherwise the accounts will overwrite each other in the resulting mapping.")
				}
				fmt.Printf("%v %s\n", includeMissing, state.Dump(excludeCode, excludeStorage, false))
			}
		}
	}
	return nil
}

func inspect(ctx *cli.Context) error {
	node, _ := makeConfigNode(ctx)
	defer node.Close()

	_, chainDb := utils.MakeChain(ctx, node)
	defer chainDb.Close()

	return rawdb.InspectDatabase(chainDb)
}

// hashish returns true for strings that look like hashes.
func hashish(x string) bool {
	_, err := strconv.Atoi(x)
	return err != nil
}<|MERGE_RESOLUTION|>--- conflicted
+++ resolved
@@ -19,10 +19,7 @@
 import (
 	"encoding/json"
 	"fmt"
-<<<<<<< HEAD
 	"github.com/clearmatics/autonity/metrics"
-=======
->>>>>>> 09f1bbbf
 	"os"
 	"path/filepath"
 	"runtime"
@@ -242,14 +239,9 @@
 		utils.Fatalf("No Tendermint config section in genesis")
 	}
 
-<<<<<<< HEAD
-	if err := genesis.Config.AutonityContractConfig.AddDefault().Validate(); err != nil {
-		utils.Fatalf("autonity contract section is invalid. error: %v", err.Error())
-=======
 	if err := genesis.Config.AutonityContractConfig.Prepare(); err != nil {
 		spew.Dump(genesis.Config.AutonityContractConfig)
 		return fmt.Errorf("autonity contract section is invalid. error:%v", err.Error())
->>>>>>> 09f1bbbf
 	}
 
 	setupDefaults(genesis)
