// Copyright 2014 The go-ethereum Authors
// This file is part of go-ethereum.
//
// go-ethereum is free software: you can redistribute it and/or modify
// it under the terms of the GNU General Public License as published by
// the Free Software Foundation, either version 3 of the License, or
// (at your option) any later version.
//
// go-ethereum is distributed in the hope that it will be useful,
// but WITHOUT ANY WARRANTY; without even the implied warranty of
// MERCHANTABILITY or FITNESS FOR A PARTICULAR PURPOSE. See the
// GNU General Public License for more details.
//
// You should have received a copy of the GNU General Public License
// along with go-ethereum. If not, see <http://www.gnu.org/licenses/>.

// autonity is the official command-line client for Ethereum.
package main

import (
	"encoding/json"
	"fmt"
	"github.com/clearmatics/autonity/internal/ethapi"
	"github.com/clearmatics/autonity/internal/flags"
	"math"
	"os"
	godebug "runtime/debug"
	"sort"
	"strconv"
	"strings"
	"time"

<<<<<<< HEAD
	"github.com/clearmatics/autonity/core"
	"github.com/davecgh/go-spew/spew"

	"github.com/clearmatics/autonity/console/prompt"

=======
>>>>>>> c1348ede
	"github.com/clearmatics/autonity/accounts"
	"github.com/clearmatics/autonity/accounts/keystore"
	"github.com/clearmatics/autonity/cmd/utils"
	"github.com/clearmatics/autonity/common"
	"github.com/clearmatics/autonity/console/prompt"
	"github.com/clearmatics/autonity/eth"
	"github.com/clearmatics/autonity/eth/downloader"
	"github.com/clearmatics/autonity/ethclient"
	"github.com/clearmatics/autonity/internal/debug"
	"github.com/clearmatics/autonity/log"
	"github.com/clearmatics/autonity/metrics"
	"github.com/clearmatics/autonity/node"
	gopsutil "github.com/shirou/gopsutil/mem"
	cli "gopkg.in/urfave/cli.v1"
)

const (
	clientIdentifier = "autonity" // Client identifier to advertise over the network
)

var (
	// Git SHA1 commit hash of the release (set via linker flags)
	gitCommit = ""
	gitDate   = ""
	// The app that holds all commands and flags.
	app = flags.NewApp(gitCommit, gitDate, "the autonity command line interface")
	// flags that configure the node
	nodeFlags = []cli.Flag{
		utils.IdentityFlag,
		utils.UnlockedAccountFlag,
		utils.PasswordFileFlag,
		utils.BootnodesFlag,
		utils.LegacyBootnodesV4Flag,
		utils.LegacyBootnodesV5Flag,
		utils.DataDirFlag,
		utils.InitGenesisFlag,
		utils.AncientFlag,
		utils.KeyStoreDirFlag,
		utils.ExternalSignerFlag,
		utils.NoUSBFlag,
		utils.SmartCardDaemonPathFlag,
		utils.EthashCacheDirFlag,
		utils.EthashCachesInMemoryFlag,
		utils.EthashCachesOnDiskFlag,
		utils.EthashCachesLockMmapFlag,
		utils.EthashDatasetDirFlag,
		utils.EthashDatasetsInMemoryFlag,
		utils.EthashDatasetsOnDiskFlag,
		utils.EthashDatasetsLockMmapFlag,
		utils.TxPoolLocalsFlag,
		utils.TxPoolNoLocalsFlag,
		utils.TxPoolJournalFlag,
		utils.TxPoolRejournalFlag,
		utils.TxPoolPriceLimitFlag,
		utils.TxPoolPriceBumpFlag,
		utils.TxPoolAccountSlotsFlag,
		utils.TxPoolGlobalSlotsFlag,
		utils.TxPoolAccountQueueFlag,
		utils.TxPoolGlobalQueueFlag,
		utils.TxPoolLifetimeFlag,
		utils.SyncModeFlag,
		utils.ExitWhenSyncedFlag,
		utils.GCModeFlag,
		utils.SnapshotFlag,
		utils.TxLookupLimitFlag,
		utils.LightServeFlag,
		utils.LegacyLightServFlag,
		utils.LightIngressFlag,
		utils.LightEgressFlag,
		utils.LightMaxPeersFlag,
		utils.LegacyLightPeersFlag,
		utils.LightNoPruneFlag,
		utils.LightKDFFlag,
		utils.UltraLightServersFlag,
		utils.UltraLightFractionFlag,
		utils.UltraLightOnlyAnnounceFlag,
		utils.WhitelistFlag,
		utils.CacheFlag,
		utils.CacheDatabaseFlag,
		utils.CacheTrieFlag,
		utils.CacheTrieJournalFlag,
		utils.CacheTrieRejournalFlag,
		utils.CacheGCFlag,
		utils.CacheSnapshotFlag,
		utils.CacheNoPrefetchFlag,
		utils.ListenPortFlag,
		utils.MaxPeersFlag,
		utils.MaxPendingPeersFlag,
		utils.MiningEnabledFlag,
		utils.MinerThreadsFlag,
		utils.LegacyMinerThreadsFlag,
		utils.MinerNotifyFlag,
		utils.MinerGasTargetFlag,
		utils.LegacyMinerGasTargetFlag,
		utils.MinerGasLimitFlag,
		utils.MinerGasPriceFlag,
		utils.LegacyMinerGasPriceFlag,
		utils.MinerEtherbaseFlag,
		utils.LegacyMinerEtherbaseFlag,
		utils.MinerExtraDataFlag,
		utils.LegacyMinerExtraDataFlag,
		utils.MinerRecommitIntervalFlag,
		utils.MinerNoVerfiyFlag,
		utils.NATFlag,
		utils.NoDiscoverFlag,
		utils.DiscoveryV5Flag,
		utils.NetrestrictFlag,
		utils.NodeKeyFileFlag,
		utils.NodeKeyHexFlag,
		utils.DNSDiscoveryFlag,
		utils.DeveloperPeriodFlag,
		utils.VMEnableDebugFlag,
		utils.NetworkIdFlag,
		utils.EthStatsURLFlag,
		utils.FakePoWFlag,
		utils.NoCompactionFlag,
		utils.GpoBlocksFlag,
		utils.LegacyGpoBlocksFlag,
		utils.GpoPercentileFlag,
		utils.LegacyGpoPercentileFlag,
		utils.GpoMaxGasPriceFlag,
		utils.EWASMInterpreterFlag,
		utils.EVMInterpreterFlag,
		configFileFlag,
	}

	rpcFlags = []cli.Flag{
		utils.HTTPEnabledFlag,
		utils.HTTPListenAddrFlag,
		utils.HTTPPortFlag,
		utils.HTTPCORSDomainFlag,
		utils.HTTPVirtualHostsFlag,
		utils.LegacyRPCEnabledFlag,
		utils.LegacyRPCListenAddrFlag,
		utils.LegacyRPCPortFlag,
		utils.LegacyRPCCORSDomainFlag,
		utils.LegacyRPCVirtualHostsFlag,
		utils.GraphQLEnabledFlag,
		utils.GraphQLCORSDomainFlag,
		utils.GraphQLVirtualHostsFlag,
		utils.HTTPApiFlag,
		utils.LegacyRPCApiFlag,
		utils.WSEnabledFlag,
		utils.WSListenAddrFlag,
		utils.LegacyWSListenAddrFlag,
		utils.WSPortFlag,
		utils.LegacyWSPortFlag,
		utils.WSApiFlag,
		utils.LegacyWSApiFlag,
		utils.WSAllowedOriginsFlag,
		utils.LegacyWSAllowedOriginsFlag,
		utils.IPCDisabledFlag,
		utils.IPCPathFlag,
		utils.InsecureUnlockAllowedFlag,
		utils.RPCGlobalGasCapFlag,
		utils.RPCGlobalTxFeeCapFlag,
	}

	metricsFlags = []cli.Flag{
		utils.MetricsEnabledFlag,
		utils.MetricsEnabledExpensiveFlag,
		utils.MetricsHTTPFlag,
		utils.MetricsPortFlag,
		utils.MetricsEnableInfluxDBFlag,
		utils.MetricsInfluxDBEndpointFlag,
		utils.MetricsInfluxDBDatabaseFlag,
		utils.MetricsInfluxDBUsernameFlag,
		utils.MetricsInfluxDBPasswordFlag,
		utils.MetricsInfluxDBTagsFlag,
	}
)

func init() {
	// Initialize the CLI app and start Autonity
	app.Action = autonity
	app.HideVersion = true // we have a command to print the version
	app.Copyright = "Copyright 2013-2020 The go-ethereum Authors"
	app.Commands = []cli.Command{
		// See chaincmd.go:
		importCommand,
		exportCommand,
		importPreimagesCommand,
		exportPreimagesCommand,
		copydbCommand,
		removedbCommand,
		dumpCommand,
		inspectCommand,
		// See accountcmd.go:
		accountCommand,
		walletCommand,
		// See consolecmd.go:
		consoleCommand,
		attachCommand,
		javascriptCommand,
		// See misccmd.go:
		makecacheCommand,
		makedagCommand,
		versionCommand,
		licenseCommand,
		// See config.go
		dumpConfigCommand,
		// See retesteth.go
		retestethCommand,
		// See cmd/utils/flags_legacy.go
		utils.ShowDeprecated,
	}
	sort.Sort(cli.CommandsByName(app.Commands))

	app.Flags = append(app.Flags, nodeFlags...)
	app.Flags = append(app.Flags, rpcFlags...)
	app.Flags = append(app.Flags, consoleFlags...)
	app.Flags = append(app.Flags, debug.Flags...)
	app.Flags = append(app.Flags, debug.DeprecatedFlags...)
	app.Flags = append(app.Flags, metricsFlags...)

	app.Before = func(ctx *cli.Context) error {
		return debug.Setup(ctx)
	}
	app.After = func(ctx *cli.Context) error {
		debug.Exit()
		prompt.Stdin.Close() // Resets terminal mode.
		return nil
	}
}

func main() {
	if err := app.Run(os.Args); err != nil {
		fmt.Fprintln(os.Stderr, err)
		os.Exit(1)
	}
}

// prepare manipulates memory cache allowance and setups metric system.
// This function should be called before launching devp2p stack.
func prepare(ctx *cli.Context) {
	// If we're running a known preset, log it for convenience.
	if !ctx.GlobalIsSet(utils.NetworkIdFlag.Name) {
		log.Info("Starting Autonity...")
	}
	// If we're a full node on mainnet without --cache specified, bump default cache allowance
	if ctx.GlobalString(utils.SyncModeFlag.Name) != "light" && !ctx.GlobalIsSet(utils.CacheFlag.Name) && !ctx.GlobalIsSet(utils.NetworkIdFlag.Name) {
		// Nope, we're really on mainnet. Bump that cache up!
		log.Info("Bumping default cache on mainnet", "provided", ctx.GlobalInt(utils.CacheFlag.Name), "updated", 4096)
		ctx.GlobalSet(utils.CacheFlag.Name, strconv.Itoa(4096))
	}
	// If we're running a light client on any network, drop the cache to some meaningfully low amount
	if ctx.GlobalString(utils.SyncModeFlag.Name) == "light" && !ctx.GlobalIsSet(utils.CacheFlag.Name) {
		log.Info("Dropping default light client cache", "provided", ctx.GlobalInt(utils.CacheFlag.Name), "updated", 128)
		ctx.GlobalSet(utils.CacheFlag.Name, strconv.Itoa(128))
	}
	// Cap the cache allowance and tune the garbage collector
	mem, err := gopsutil.VirtualMemory()
	if err == nil {
		if 32<<(^uintptr(0)>>63) == 32 && mem.Total > 2*1024*1024*1024 {
			log.Warn("Lowering memory allowance on 32bit arch", "available", mem.Total/1024/1024, "addressable", 2*1024)
			mem.Total = 2 * 1024 * 1024 * 1024
		}
		allowance := int(mem.Total / 1024 / 1024 / 3)
		if cache := ctx.GlobalInt(utils.CacheFlag.Name); cache > allowance {
			log.Warn("Sanitizing cache to Go's GC limits", "provided", cache, "updated", allowance)
			ctx.GlobalSet(utils.CacheFlag.Name, strconv.Itoa(allowance))
		}
	}
	// Ensure Go's GC ignores the database cache for trigger percentage
	cache := ctx.GlobalInt(utils.CacheFlag.Name)
	gogc := math.Max(20, math.Min(100, 100/(float64(cache)/1024)))

	log.Debug("Sanitizing Go's GC trigger", "percent", int(gogc))
	godebug.SetGCPercent(int(gogc))

	// Start metrics export if enabled
	utils.SetupMetrics(ctx)

	// Start system runtime metrics collection
	go metrics.CollectProcessMetrics(3 * time.Second)
}

// loadGenesisFile will load and validate the given JSON format genesis file.
func loadGenesisFile(genesisPath string) (*core.Genesis, error) {
	file, err := os.Open(genesisPath)
	if err != nil {
		return nil, err
	}
	defer file.Close()

	genesis := new(core.Genesis)
	if err := json.NewDecoder(file).Decode(genesis); err != nil {
		return nil, err
	}
	// Make AutonityContract and Tendermint consensus mandatory for the time being.
	if genesis.Config == nil {
		return nil, fmt.Errorf("no Autonity Contract and Tendermint configs section in genesis")
	}
	if genesis.Config.AutonityContractConfig == nil {
		return nil, fmt.Errorf("no Autonity Contract config section in genesis")
	}
	if genesis.Config.Tendermint == nil {
		return nil, fmt.Errorf("no Tendermint config section in genesis")
	}

	if err := genesis.Config.AutonityContractConfig.Prepare(); err != nil {
		spew.Dump(genesis.Config.AutonityContractConfig)
		return nil, err
	}

	if genesis.Config.Tendermint.BlockPeriod == 0 {
		return nil, fmt.Errorf("invalid block period configured for tendermint")
	}

	return genesis, nil
}

// applyGenesis attempts to apply the given genesis to the node database, the
// first time this is run for a node it initializes the genesis block in the
// database.
func applyGenesis(genesis *core.Genesis, node *node.Node) error {
	for _, name := range []string{"chaindata", "lightchaindata"} {
		chaindb, err := node.OpenDatabase(name, 0, 0, "")
		if err != nil {
			return fmt.Errorf("failed to open database: %v", err)
		}
		defer chaindb.Close()
		_, hash, err := core.SetupGenesisBlock(chaindb, genesis)
		if err != nil {
			return fmt.Errorf("failed to write genesis block: %v", err)
		}
		log.Info("Successfully wrote genesis state", "database", name, "hash", hash)
	}
	return nil
}

// If genesis flag is not set, node will load chain-data from data-dir. If the flat is set, node will load the
// genesis file, check if genesis file is match with genesis block, and check if chain configuration of the genesis
// file is compatible with current chain-data, apply new compatible chain configuration into chain db.
// Otherwise client will end up with a mis-match genesis error or an incompatible chain configuration error.
func initGenesisBlockOnStart(ctx *cli.Context, stack *node.Node) {
	genesisPath := ctx.GlobalString(utils.InitGenesisFlag.Name)
	if genesisPath != "" {
		log.Info("Trying to initialise genesis block with genesis file", "filepath", genesisPath)
		genesis, err := loadGenesisFile(genesisPath)
		if err != nil {
			utils.Fatalf("failed to validate genesis file: %v", err)
		}
		err = applyGenesis(genesis, stack)
		if err != nil {
			utils.Fatalf("failed to apply genesis file: %v", err)
		}
	}
}

// autonity is the main entry point into the system if no special subcommand is ran.
// It creates a default node based on the command line arguments and runs it in
// blocking mode, waiting for it to be shut down.
func autonity(ctx *cli.Context) error {
	if args := ctx.Args(); len(args) > 0 {
		return fmt.Errorf("invalid command: %q", args[0])
	}

	prepare(ctx)
<<<<<<< HEAD

	node := makeFullNode(ctx)
	defer node.Close()

	startNode(ctx, node)
	node.Wait()
=======
	stack, backend := makeFullNode(ctx)
	defer stack.Close()

	startNode(ctx, stack, backend)
	stack.Wait()
>>>>>>> c1348ede
	return nil
}

// startNode boots up the system node and all registered protocols, after which
// it unlocks any requested accounts, and starts the RPC/IPC interfaces and the
// miner.
func startNode(ctx *cli.Context, stack *node.Node, backend ethapi.Backend) {
	debug.Memsize.Add("node", stack)

	// Combine init genesis on node start up.
	initGenesisBlockOnStart(ctx, stack)

	// Start up the node itself
	utils.StartNode(stack)

	// Unlock any account specifically requested
	unlockAccounts(ctx, stack)

	// Register wallet event handlers to open and auto-derive wallets
	events := make(chan accounts.WalletEvent, 16)
	stack.AccountManager().Subscribe(events)

	// Create a client to interact with local geth node.
	rpcClient, err := stack.Attach()
	if err != nil {
		utils.Fatalf("Failed to attach to self: %v", err)
	}
	ethClient := ethclient.NewClient(rpcClient)

	go func() {
		// Open any wallets already attached
		for _, wallet := range stack.AccountManager().Wallets() {
			if err := wallet.Open(""); err != nil {
				log.Warn("Failed to open wallet", "url", wallet.URL(), "err", err)
			}
		}
		// Listen for wallet event till termination
		for event := range events {
			switch event.Kind {
			case accounts.WalletArrived:
				if err := event.Wallet.Open(""); err != nil {
					log.Warn("New wallet appeared, failed to open", "url", event.Wallet.URL(), "err", err)
				}
			case accounts.WalletOpened:
				status, _ := event.Wallet.Status()
				log.Info("New wallet appeared", "url", event.Wallet.URL(), "status", status)

				var derivationPaths []accounts.DerivationPath
				if event.Wallet.URL().Scheme == "ledger" {
					derivationPaths = append(derivationPaths, accounts.LegacyLedgerBaseDerivationPath)
				}
				derivationPaths = append(derivationPaths, accounts.DefaultBaseDerivationPath)

				event.Wallet.SelfDerive(derivationPaths, ethClient)

			case accounts.WalletDropped:
				log.Info("Old wallet dropped", "url", event.Wallet.URL())
				event.Wallet.Close()
			}
		}
	}()

	// Spawn a standalone goroutine for status synchronization monitoring,
	// close the node when synchronization is complete if user required.
	if ctx.GlobalBool(utils.ExitWhenSyncedFlag.Name) {
		go func() {
			sub := stack.EventMux().Subscribe(downloader.DoneEvent{})
			defer sub.Unsubscribe()
			for {
				event := <-sub.Chan()
				if event == nil {
					continue
				}
				done, ok := event.Data.(downloader.DoneEvent)
				if !ok {
					continue
				}
				if timestamp := time.Unix(int64(done.Latest.Time), 0); time.Since(timestamp) < 10*time.Minute {
					log.Info("Synchronisation completed", "latestnum", done.Latest.Number, "latesthash", done.Latest.Hash(),
						"age", common.PrettyAge(timestamp))
					stack.Close()
				}
			}
		}()
	}

	// Start auxiliary services if enabled
	if ctx.GlobalBool(utils.MiningEnabledFlag.Name) {
		// Mining only makes sense if a full Ethereum node is running
		if ctx.GlobalString(utils.SyncModeFlag.Name) == "light" {
			utils.Fatalf("Light clients do not support mining")
		}
		ethBackend, ok := backend.(*eth.EthAPIBackend)
		if !ok {
			utils.Fatalf("Ethereum service not running: %v", err)
		}

		// Set the gas price to the limits from the CLI and start mining
		gasprice := utils.GlobalBig(ctx, utils.MinerGasPriceFlag.Name)
		if ctx.GlobalIsSet(utils.LegacyMinerGasPriceFlag.Name) && !ctx.GlobalIsSet(utils.MinerGasPriceFlag.Name) {
			gasprice = utils.GlobalBig(ctx, utils.LegacyMinerGasPriceFlag.Name)
		}
		ethBackend.TxPool().SetGasPrice(gasprice)
		// start mining
		threads := ctx.GlobalInt(utils.MinerThreadsFlag.Name)
		if ctx.GlobalIsSet(utils.LegacyMinerThreadsFlag.Name) && !ctx.GlobalIsSet(utils.MinerThreadsFlag.Name) {
			threads = ctx.GlobalInt(utils.LegacyMinerThreadsFlag.Name)
			log.Warn("The flag --minerthreads is deprecated and will be removed in the future, please use --miner.threads")
		}
		if err := ethBackend.StartMining(threads); err != nil {
			utils.Fatalf("Failed to start mining: %v", err)
		}
	}
}

// unlockAccounts unlocks any account specifically requested.
func unlockAccounts(ctx *cli.Context, stack *node.Node) {
	var unlocks []string
	inputs := strings.Split(ctx.GlobalString(utils.UnlockedAccountFlag.Name), ",")
	for _, input := range inputs {
		if trimmed := strings.TrimSpace(input); trimmed != "" {
			unlocks = append(unlocks, trimmed)
		}
	}
	// Short circuit if there is no account to unlock.
	if len(unlocks) == 0 {
		return
	}

	// If insecure account unlocking is not allowed if node's APIs are exposed to external.
	// Print warning log to user and skip unlocking.
	if !stack.Config().InsecureUnlockAllowed && stack.Config().ExtRPCEnabled() {
		utils.Fatalf("Account unlock with HTTP access is forbidden!")
	}
	ks := stack.AccountManager().Backends(keystore.KeyStoreType)[0].(*keystore.KeyStore)
	passwords := utils.MakePasswordList(ctx)
	for i, account := range unlocks {
		unlockAccount(ks, account, i, passwords)
	}
}<|MERGE_RESOLUTION|>--- conflicted
+++ resolved
@@ -30,14 +30,9 @@
 	"strings"
 	"time"
 
-<<<<<<< HEAD
+
 	"github.com/clearmatics/autonity/core"
-	"github.com/davecgh/go-spew/spew"
-
 	"github.com/clearmatics/autonity/console/prompt"
-
-=======
->>>>>>> c1348ede
 	"github.com/clearmatics/autonity/accounts"
 	"github.com/clearmatics/autonity/accounts/keystore"
 	"github.com/clearmatics/autonity/cmd/utils"
@@ -50,6 +45,7 @@
 	"github.com/clearmatics/autonity/log"
 	"github.com/clearmatics/autonity/metrics"
 	"github.com/clearmatics/autonity/node"
+  "github.com/davecgh/go-spew/spew"
 	gopsutil "github.com/shirou/gopsutil/mem"
 	cli "gopkg.in/urfave/cli.v1"
 )
@@ -397,20 +393,13 @@
 	}
 
 	prepare(ctx)
-<<<<<<< HEAD
-
-	node := makeFullNode(ctx)
-	defer node.Close()
-
-	startNode(ctx, node)
-	node.Wait()
-=======
+
 	stack, backend := makeFullNode(ctx)
 	defer stack.Close()
 
 	startNode(ctx, stack, backend)
 	stack.Wait()
->>>>>>> c1348ede
+
 	return nil
 }
 
