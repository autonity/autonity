--- conflicted
+++ resolved
@@ -247,13 +247,6 @@
 		}
 		// Cap the cache allowance and tune the garbage collector
 		var mem gosigar.Mem
-<<<<<<< HEAD
-		if err := mem.Get(); err == nil {
-			allowance := int(mem.Total / 1024 / 1024 / 3)
-			if cache := ctx.GlobalInt(utils.CacheFlag.Name); cache > allowance {
-				log.Warn("Sanitizing cache to Go's GC limits", "provided", cache, "updated", allowance)
-				ctx.GlobalSet(utils.CacheFlag.Name, strconv.Itoa(allowance)) //nolint
-=======
 		// Workaround until OpenBSD support lands into gosigar
 		// Check https://github.com/elastic/gosigar#supported-platforms
 		if runtime.GOOS != "openbsd" {
@@ -263,7 +256,6 @@
 					log.Warn("Sanitizing cache to Go's GC limits", "provided", cache, "updated", allowance)
 					_ = ctx.GlobalSet(utils.CacheFlag.Name, strconv.Itoa(allowance))
 				}
->>>>>>> 864d6822
 			}
 		}
 		// Ensure Go's GC ignores the database cache for trigger percentage
