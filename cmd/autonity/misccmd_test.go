package main

import (
	"fmt"
	"github.com/autonity/autonity/crypto"
	"io/ioutil"
	"path/filepath"
	"testing"
)

<<<<<<< HEAD
func TestGenOwnershipProof(t *testing.T) {
=======
func TestGenPOP(t *testing.T) {
>>>>>>> 3235b243

	tests := []struct {
		name, nodeKey, oracleKey, treasury, output string
		useNodeKeyFile, useOracleKeyFile           bool
	}{
		{
			name:             "incorrect node key file",
			nodeKey:          "f1ab65d8d07ab6a7a2ab8419fa5bbaf8938f45556387d43f3f15967bc599a5793cca398a63081b656790184794b9997073620e5d862750fd61b6e7fec3399ce3@",
			oracleKey:        "198227888008a50b57bfb4d70ef5c4a3ef085538b148842fe3628b9005d66301",
			treasury:         "0x850c1eb8d190e05845ad7f84ac95a318c8aab07f",
			output:           "Fatal: Failed to load the node private key: invalid character '@' at end of key file\n",
			useNodeKeyFile:   true,
			useOracleKeyFile: true,
		},
		{
			name:             "incorrect node key hex",
			nodeKey:          "f1ab65d8d07ab6a7a2ab8419fa5bbaf8938f45556387d43f3f15967bc599a5793cca398a63081b656790184794b9997073620e5d862750fd61b6e7fec3399ce3@",
			oracleKey:        "198227888008a50b57bfb4d70ef5c4a3ef085538b148842fe3628b9005d66301",
			treasury:         "0x850c1eb8d190e05845ad7f84ac95a318c8aab07f",
			output:           "Fatal: Failed to parse the node private key: invalid hex character '@' in node key\n",
			useNodeKeyFile:   false,
			useOracleKeyFile: false,
		},
		{
			name:             "incorrect oracle key file",
			nodeKey:          "f1ab65d8d07ab6a7a2ab8419fa5bbaf8938f45556387d43f3f15967bc599a5793cca398a63081b656790184794b9997073620e5d862750fd61b6e7fec3399ce3",
			oracleKey:        "198227888008a50b57bfb4d70ef5c4a3ef085538b148842fe3628b9005d66301@",
			treasury:         "0x850c1eb8d190e05845ad7f84ac95a318c8aab07f",
			output:           "Fatal: Failed to load the oracle private key: invalid character '@' at end of key file\n",
			useNodeKeyFile:   false,
			useOracleKeyFile: true,
		},
		{
			name:             "incorrect oracle key hex",
			nodeKey:          "f1ab65d8d07ab6a7a2ab8419fa5bbaf8938f45556387d43f3f15967bc599a5793cca398a63081b656790184794b9997073620e5d862750fd61b6e7fec3399ce3",
			oracleKey:        "198227888008a50b57bfb4d70ef5c4a3ef085538b148842fe3628b9005d66301@",
			treasury:         "0x850c1eb8d190e05845ad7f84ac95a318c8aab07f",
			output:           "Fatal: Failed to parse the oracle private key: invalid hex character '@' in private key\n",
			useNodeKeyFile:   false,
			useOracleKeyFile: false,
		},
		{
			name:             "incorrect treasury format",
			nodeKey:          "f1ab65d8d07ab6a7a2ab8419fa5bbaf8938f45556387d43f3f15967bc599a5793cca398a63081b656790184794b9997073620e5d862750fd61b6e7fec3399ce3",
			oracleKey:        "198227888008a50b57bfb4d70ef5c4a3ef085538b148842fe3628b9005d66301",
			treasury:         "850c1eb8d190e05845ad7f84ac95a318c8aab07f",
			output:           "Fatal: Failed to decode: hex string without 0x prefix\n",
			useNodeKeyFile:   true,
			useOracleKeyFile: true,
		},
		{
			name:             "success with key files",
			nodeKey:          "f1ab65d8d07ab6a7a2ab8419fa5bbaf8938f45556387d43f3f15967bc599a5793cca398a63081b656790184794b9997073620e5d862750fd61b6e7fec3399ce3",
			oracleKey:        "198227888008a50b57bfb4d70ef5c4a3ef085538b148842fe3628b9005d66301",
			treasury:         "0x850c1eb8d190e05845ad7f84ac95a318c8aab07f",
			output:           "Validator key hex: 0xb04455eb4e96d8781d4b9514e80594b51393ca2e7ec2d120adde2e41e07b796896598bf8f5b50b082126e6868434cdf8\nSignatures hex: 0xbb20d3fc5401cdf47ef59db8b581552a02023f10abd9bed4386ccdceb8522e7646bb72efcd669b98301fb040f2772c5553da50e0ee541aa84a5e67ff35e5c22c0123dce5d268ac692308a5f046c5a605da3ac66aff78810615eff008318b2e16001fe8d4e8735180cc46fe80e84a4580d80b82d51161676342cd54c6854faa823200ad9523bebfdde66ee5b881c2d5b02a8beddca3ef541f77af7e3e407f1e8d7bbf35b0bd12d9706f0872fac905ec4e0a1b0e1c99759de48f0d84cfca3e69d7535ada2c6b5ac3ae673e1de2d9acfbfb9623608ee3ba0a55d7f357322a9c3cad94f1\n",
			useNodeKeyFile:   true,
			useOracleKeyFile: true,
		},
		{
			name:             "success with key hex",
			nodeKey:          "f1ab65d8d07ab6a7a2ab8419fa5bbaf8938f45556387d43f3f15967bc599a5793cca398a63081b656790184794b9997073620e5d862750fd61b6e7fec3399ce3",
			oracleKey:        "198227888008a50b57bfb4d70ef5c4a3ef085538b148842fe3628b9005d66301",
			treasury:         "0x850c1eb8d190e05845ad7f84ac95a318c8aab07f",
			output:           "Validator key hex: 0xb04455eb4e96d8781d4b9514e80594b51393ca2e7ec2d120adde2e41e07b796896598bf8f5b50b082126e6868434cdf8\nSignatures hex: 0xbb20d3fc5401cdf47ef59db8b581552a02023f10abd9bed4386ccdceb8522e7646bb72efcd669b98301fb040f2772c5553da50e0ee541aa84a5e67ff35e5c22c0123dce5d268ac692308a5f046c5a605da3ac66aff78810615eff008318b2e16001fe8d4e8735180cc46fe80e84a4580d80b82d51161676342cd54c6854faa823200ad9523bebfdde66ee5b881c2d5b02a8beddca3ef541f77af7e3e407f1e8d7bbf35b0bd12d9706f0872fac905ec4e0a1b0e1c99759de48f0d84cfca3e69d7535ada2c6b5ac3ae673e1de2d9acfbfb9623608ee3ba0a55d7f357322a9c3cad94f1\n",
			useNodeKeyFile:   false,
			useOracleKeyFile: false,
		},
	}
	for _, test := range tests {
		test := test
		t.Run(test.name, func(t *testing.T) {
			t.Parallel()
			genPOPWithExpect(t, test.nodeKey, test.oracleKey, test.treasury, test.output, test.useNodeKeyFile, test.useOracleKeyFile)
		})
	}
}

func genPOPWithExpect(t *testing.T, nodeKey, oracleKey, treasury, expected string, useNodeKeyFile, useOracleKeyFile bool) {
	dir := tmpdir(t)
	var geth *testautonity
	if useNodeKeyFile && useOracleKeyFile {
		nodeKeyFile := filepath.Join(dir, "nodekey.prv")
		if err := ioutil.WriteFile(nodeKeyFile, []byte(nodeKey), 0600); err != nil {
			t.Error(err)
		}
		oracleKeyFile := filepath.Join(dir, "oraclekey.prv")
		if err := ioutil.WriteFile(oracleKeyFile, []byte(oracleKey), 0600); err != nil {
			t.Error(err)
		}
		geth = runAutonity(t, "genOwnershipProof", "--nodekey", nodeKeyFile, "--oraclekey", oracleKeyFile, treasury)
	} else if !useNodeKeyFile && !useOracleKeyFile {
		geth = runAutonity(t, "genOwnershipProof", "--nodekeyhex", nodeKey, "--oraclekeyhex", oracleKey, treasury)
	} else if !useNodeKeyFile && useOracleKeyFile {
		oracleKeyFile := filepath.Join(dir, "oraclekey.prv")
		if err := ioutil.WriteFile(oracleKeyFile, []byte(oracleKey), 0600); err != nil {
			t.Error(err)
		}
		geth = runAutonity(t, "genOwnershipProof", "--nodekeyhex", nodeKey, "--oraclekey", oracleKeyFile, treasury)
	} else if useNodeKeyFile && !useOracleKeyFile {
		nodeKeyfile := filepath.Join(dir, "nodekey.prv")
		if err := ioutil.WriteFile(nodeKeyfile, []byte(nodeKey), 0600); err != nil {
			t.Error(err)
		}
		geth = runAutonity(t, "genOwnershipProof", "--nodekey", nodeKeyfile, "--oraclekeyhex", oracleKey, treasury)
	}
	defer geth.ExpectExit()
	geth.Expect(expected)
}

func TestGenNodeKey(t *testing.T) {
	tests := []struct {
		name, outKeyFile, output string
		writeAddr                bool
	}{
		{
			name:       "invalid key file",
			outKeyFile: "",
			writeAddr:  false,
		},
		{
			name:       "success",
			outKeyFile: "test.key",
			writeAddr:  false,
		},
		{
			name:       "success with write public address",
			outKeyFile: "test.key",
			writeAddr:  true,
		},
	}
	for _, test := range tests {
		test := test
		t.Run(test.name, func(t *testing.T) {
			t.Parallel()
			genNodeKeyWithExpect(t, test.outKeyFile, test.writeAddr)
		})
	}
}

func genNodeKeyWithExpect(t *testing.T, fileName string, writeAddr bool) {
	dir := tmpdir(t)
	var geth *testautonity
	var expected string
	keyfile := filepath.Join(dir, fileName)
	if writeAddr {
		geth = runAutonity(t, "genNodeKey", keyfile, "--writeaddress")
	} else {
		geth = runAutonity(t, "genNodeKey", keyfile)
	}

	output := string(geth.Output())
	if len(fileName) != 0 {
<<<<<<< HEAD
		privateKey, validatorKey, err := crypto.LoadNodeKey(keyfile)
=======
		privateKey, consensusKey, err := crypto.LoadNodeKey(keyfile)
>>>>>>> 3235b243
		if err != nil {
			t.Errorf("Failed to load the private key: %v", err)
			return
		}
		if writeAddr {
<<<<<<< HEAD
			expected = fmt.Sprintf("%x\nNode's validator key: %v\n", crypto.FromECDSAPub(&privateKey.PublicKey)[1:], validatorKey.PublicKey().Hex())
		} else {
			expected = fmt.Sprintf("Node's validator key: %v\n", validatorKey.PublicKey().Hex())
=======
			expected = fmt.Sprintf("%x\nNode's validator key: %v\n", crypto.FromECDSAPub(&privateKey.PublicKey)[1:], consensusKey.PublicKey().Hex())
		} else {
			expected = fmt.Sprintf("Node's validator key: %v\n", consensusKey.PublicKey().Hex())
>>>>>>> 3235b243
		}
	} else {
		expected = "Fatal: could not save key open " + keyfile + ": is a directory\n"
	}

	if output != expected {
		t.Error("output dosen't match, Actual: ", output, "\nExpected: ", expected)
	}

	defer geth.ExpectExit()
}<|MERGE_RESOLUTION|>--- conflicted
+++ resolved
@@ -8,11 +8,7 @@
 	"testing"
 )
 
-<<<<<<< HEAD
-func TestGenOwnershipProof(t *testing.T) {
-=======
 func TestGenPOP(t *testing.T) {
->>>>>>> 3235b243
 
 	tests := []struct {
 		name, nodeKey, oracleKey, treasury, output string
@@ -166,25 +162,15 @@
 
 	output := string(geth.Output())
 	if len(fileName) != 0 {
-<<<<<<< HEAD
-		privateKey, validatorKey, err := crypto.LoadNodeKey(keyfile)
-=======
 		privateKey, consensusKey, err := crypto.LoadNodeKey(keyfile)
->>>>>>> 3235b243
 		if err != nil {
 			t.Errorf("Failed to load the private key: %v", err)
 			return
 		}
 		if writeAddr {
-<<<<<<< HEAD
-			expected = fmt.Sprintf("%x\nNode's validator key: %v\n", crypto.FromECDSAPub(&privateKey.PublicKey)[1:], validatorKey.PublicKey().Hex())
-		} else {
-			expected = fmt.Sprintf("Node's validator key: %v\n", validatorKey.PublicKey().Hex())
-=======
 			expected = fmt.Sprintf("%x\nNode's validator key: %v\n", crypto.FromECDSAPub(&privateKey.PublicKey)[1:], consensusKey.PublicKey().Hex())
 		} else {
 			expected = fmt.Sprintf("Node's validator key: %v\n", consensusKey.PublicKey().Hex())
->>>>>>> 3235b243
 		}
 	} else {
 		expected = "Fatal: could not save key open " + keyfile + ": is a directory\n"
