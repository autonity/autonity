// Copyright 2017 The go-ethereum Authors
// This file is part of go-ethereum.
//
// go-ethereum is free software: you can redistribute it and/or modify
// it under the terms of the GNU General Public License as published by
// the Free Software Foundation, either version 3 of the License, or
// (at your option) any later version.
//
// go-ethereum is distributed in the hope that it will be useful,
// but WITHOUT ANY WARRANTY; without even the implied warranty of
// MERCHANTABILITY or FITNESS FOR A PARTICULAR PURPOSE. See the
// GNU General Public License for more details.
//
// You should have received a copy of the GNU General Public License
// along with go-ethereum. If not, see <http://www.gnu.org/licenses/>.

package main

import (
	"bufio"
	"errors"
	"fmt"
	"io"
	"math/big"
	"os"
	"reflect"
	"unicode"

	cli "gopkg.in/urfave/cli.v1"

	"github.com/clearmatics/autonity/cmd/utils"
	"github.com/clearmatics/autonity/eth"
	"github.com/clearmatics/autonity/node"
	"github.com/clearmatics/autonity/params"
	"github.com/naoina/toml"
)

var (
	dumpConfigCommand = cli.Command{
		Action:      utils.MigrateFlags(dumpConfig),
		Name:        "dumpconfig",
		Usage:       "Show configuration values",
		ArgsUsage:   "",
		Flags:       append(nodeFlags, rpcFlags...),
		Category:    "MISCELLANEOUS COMMANDS",
		Description: `The dumpconfig command shows configuration values.`,
	}

	configFileFlag = cli.StringFlag{
		Name:  "config",
		Usage: "TOML configuration file",
	}
)

// These settings ensure that TOML keys use the same names as Go struct fields.
var tomlSettings = toml.Config{
	NormFieldName: func(rt reflect.Type, key string) string {
		return key
	},
	FieldToKey: func(rt reflect.Type, field string) string {
		return field
	},
	MissingField: func(rt reflect.Type, field string) error {
		link := ""
		if unicode.IsUpper(rune(rt.Name()[0])) && rt.PkgPath() != "main" {
			link = fmt.Sprintf(", see https://godoc.org/%s#%s for available fields", rt.PkgPath(), rt.Name())
		}
		return fmt.Errorf("field '%s' is not defined in %s%s", field, rt.String(), link)
	},
}

type ethstatsConfig struct {
	URL string `toml:",omitempty"`
}

type autonityConfig struct {
<<<<<<< HEAD
	Eth       eth.Config
	Shh       whisper.Config
	Node      node.Config
	Ethstats  ethstatsConfig
=======
	Eth      eth.Config
	Node     node.Config
	Ethstats ethstatsConfig
>>>>>>> 3f7cf171
}

func loadConfig(file string, cfg *autonityConfig) error {
	f, err := os.Open(file)
	if err != nil {
		return err
	}
	defer f.Close()

	err = tomlSettings.NewDecoder(bufio.NewReader(f)).Decode(cfg)
	// Add file name to errors that have a line number.
	if _, ok := err.(*toml.LineError); ok {
		err = errors.New(file + ", " + err.Error())
	}
	return err
}

func defaultNodeConfig() node.Config {
	cfg := node.DefaultConfig
	cfg.Name = clientIdentifier
	cfg.Version = params.VersionWithCommit(gitCommit)
	cfg.HTTPModules = append(cfg.HTTPModules, "eth")
	cfg.WSModules = append(cfg.WSModules, "eth")
	cfg.IPCPath = "autonity.ipc"
	return cfg
}

func makeConfigNode(ctx *cli.Context) (*node.Node, autonityConfig) {
	// Load defaults.
	cfg := autonityConfig{
<<<<<<< HEAD
		Eth:       eth.DefaultConfig,
		Shh:       whisper.DefaultConfig,
		Node:      defaultNodeConfig(),
=======
		Eth:  eth.DefaultConfig,
		Node: defaultNodeConfig(),
>>>>>>> 3f7cf171
	}

	// Load config file.
	if file := ctx.GlobalString(configFileFlag.Name); file != "" {
		if err := loadConfig(file, &cfg); err != nil {
			utils.Fatalf("%v", err)
		}
	}

	// Apply flags.
	utils.SetNodeConfig(ctx, &cfg.Node)
	stack, err := node.New(&cfg.Node)
	if err != nil {
		utils.Fatalf("Failed to create the protocol stack: %v", err)
	}
	utils.SetEthConfig(ctx, stack, &cfg.Eth)
	if ctx.GlobalIsSet(utils.EthStatsURLFlag.Name) {
		cfg.Ethstats.URL = ctx.GlobalString(utils.EthStatsURLFlag.Name)
	}

<<<<<<< HEAD
	utils.SetShhConfig(ctx, stack, &cfg.Shh)

=======
>>>>>>> 3f7cf171
	return stack, cfg
}

func makeFullNode(ctx *cli.Context) *node.Node {
	stack, cfg := makeConfigNode(ctx)
	if ctx.GlobalIsSet(utils.ConstantinopleOverrideFlag.Name) {
		cfg.Eth.ConstantinopleOverride = new(big.Int).SetUint64(ctx.GlobalUint64(utils.ConstantinopleOverrideFlag.Name))
	}
	utils.RegisterEthService(stack, &cfg.Eth)

<<<<<<< HEAD
	// Whisper must be explicitly enabled by specifying at least 1 whisper flag or in dev mode
	shhEnabled := enableWhisper(ctx)
	shhAutoEnabled := !ctx.GlobalIsSet(utils.WhisperEnabledFlag.Name) && ctx.GlobalIsSet(utils.DeveloperFlag.Name)
	if shhEnabled || shhAutoEnabled {
		if ctx.GlobalIsSet(utils.WhisperMaxMessageSizeFlag.Name) {
			cfg.Shh.MaxMessageSize = uint32(ctx.Int(utils.WhisperMaxMessageSizeFlag.Name))
		}
		if ctx.GlobalIsSet(utils.WhisperMinPOWFlag.Name) {
			cfg.Shh.MinimumAcceptedPOW = ctx.Float64(utils.WhisperMinPOWFlag.Name)
		}
		if ctx.GlobalIsSet(utils.WhisperRestrictConnectionBetweenLightClientsFlag.Name) {
			cfg.Shh.RestrictConnectionBetweenLightClients = true
		}
		utils.RegisterShhService(stack, &cfg.Shh)
	}

=======
>>>>>>> 3f7cf171
	// Add the Ethereum Stats daemon if requested.
	if cfg.Ethstats.URL != "" {
		utils.RegisterEthStatsService(stack, cfg.Ethstats.URL)
	}
	return stack
}

// dumpConfig is the dumpconfig command.
func dumpConfig(ctx *cli.Context) error {
	_, cfg := makeConfigNode(ctx)
	comment := ""

	if cfg.Eth.Genesis != nil {
		cfg.Eth.Genesis = nil
		comment += "# Note: this config doesn't contain the genesis block.\n\n"
	}

	out, err := tomlSettings.Marshal(&cfg)
	if err != nil {
		return err
	}
	io.WriteString(os.Stdout, comment)
	os.Stdout.Write(out)
	return nil
}<|MERGE_RESOLUTION|>--- conflicted
+++ resolved
@@ -74,16 +74,9 @@
 }
 
 type autonityConfig struct {
-<<<<<<< HEAD
-	Eth       eth.Config
-	Shh       whisper.Config
-	Node      node.Config
-	Ethstats  ethstatsConfig
-=======
 	Eth      eth.Config
 	Node     node.Config
 	Ethstats ethstatsConfig
->>>>>>> 3f7cf171
 }
 
 func loadConfig(file string, cfg *autonityConfig) error {
@@ -114,14 +107,8 @@
 func makeConfigNode(ctx *cli.Context) (*node.Node, autonityConfig) {
 	// Load defaults.
 	cfg := autonityConfig{
-<<<<<<< HEAD
-		Eth:       eth.DefaultConfig,
-		Shh:       whisper.DefaultConfig,
-		Node:      defaultNodeConfig(),
-=======
 		Eth:  eth.DefaultConfig,
 		Node: defaultNodeConfig(),
->>>>>>> 3f7cf171
 	}
 
 	// Load config file.
@@ -142,11 +129,6 @@
 		cfg.Ethstats.URL = ctx.GlobalString(utils.EthStatsURLFlag.Name)
 	}
 
-<<<<<<< HEAD
-	utils.SetShhConfig(ctx, stack, &cfg.Shh)
-
-=======
->>>>>>> 3f7cf171
 	return stack, cfg
 }
 
@@ -157,25 +139,6 @@
 	}
 	utils.RegisterEthService(stack, &cfg.Eth)
 
-<<<<<<< HEAD
-	// Whisper must be explicitly enabled by specifying at least 1 whisper flag or in dev mode
-	shhEnabled := enableWhisper(ctx)
-	shhAutoEnabled := !ctx.GlobalIsSet(utils.WhisperEnabledFlag.Name) && ctx.GlobalIsSet(utils.DeveloperFlag.Name)
-	if shhEnabled || shhAutoEnabled {
-		if ctx.GlobalIsSet(utils.WhisperMaxMessageSizeFlag.Name) {
-			cfg.Shh.MaxMessageSize = uint32(ctx.Int(utils.WhisperMaxMessageSizeFlag.Name))
-		}
-		if ctx.GlobalIsSet(utils.WhisperMinPOWFlag.Name) {
-			cfg.Shh.MinimumAcceptedPOW = ctx.Float64(utils.WhisperMinPOWFlag.Name)
-		}
-		if ctx.GlobalIsSet(utils.WhisperRestrictConnectionBetweenLightClientsFlag.Name) {
-			cfg.Shh.RestrictConnectionBetweenLightClients = true
-		}
-		utils.RegisterShhService(stack, &cfg.Shh)
-	}
-
-=======
->>>>>>> 3f7cf171
 	// Add the Ethereum Stats daemon if requested.
 	if cfg.Ethstats.URL != "" {
 		utils.RegisterEthStatsService(stack, cfg.Ethstats.URL)
