// Copyright 2017 The go-ethereum Authors
// This file is part of go-ethereum.
//
// go-ethereum is free software: you can redistribute it and/or modify
// it under the terms of the GNU General Public License as published by
// the Free Software Foundation, either version 3 of the License, or
// (at your option) any later version.
//
// go-ethereum is distributed in the hope that it will be useful,
// but WITHOUT ANY WARRANTY; without even the implied warranty of
// MERCHANTABILITY or FITNESS FOR A PARTICULAR PURPOSE. See the
// GNU General Public License for more details.
//
// You should have received a copy of the GNU General Public License
// along with go-ethereum. If not, see <http://www.gnu.org/licenses/>.

package main

import (
	"bufio"
	"errors"
	"fmt"
	"os"
	"reflect"
	"unicode"

	cli "gopkg.in/urfave/cli.v1"

	"github.com/clearmatics/autonity/cmd/utils"
	"github.com/clearmatics/autonity/eth"
	"github.com/clearmatics/autonity/node"
	"github.com/clearmatics/autonity/params"
	"github.com/naoina/toml"
)

var (
	dumpConfigCommand = cli.Command{
		Action:      utils.MigrateFlags(dumpConfig),
		Name:        "dumpconfig",
		Usage:       "Show configuration values",
		ArgsUsage:   "",
		Flags:       append(nodeFlags, rpcFlags...),
		Category:    "MISCELLANEOUS COMMANDS",
		Description: `The dumpconfig command shows configuration values.`,
	}

	configFileFlag = cli.StringFlag{
		Name:  "config",
		Usage: "TOML configuration file",
	}
)

// These settings ensure that TOML keys use the same names as Go struct fields.
var tomlSettings = toml.Config{
	NormFieldName: func(rt reflect.Type, key string) string {
		return key
	},
	FieldToKey: func(rt reflect.Type, field string) string {
		return field
	},
	MissingField: func(rt reflect.Type, field string) error {
		link := ""
		if unicode.IsUpper(rune(rt.Name()[0])) && rt.PkgPath() != "main" {
			link = fmt.Sprintf(", see https://godoc.org/%s#%s for available fields", rt.PkgPath(), rt.Name())
		}
		return fmt.Errorf("field '%s' is not defined in %s%s", field, rt.String(), link)
	},
}

type ethstatsConfig struct {
	URL string `toml:",omitempty"`
}

type autonityConfig struct {
	Eth      eth.Config
	Node     node.Config
	Ethstats ethstatsConfig
}

func loadConfig(file string, cfg *autonityConfig) error {
	f, err := os.Open(file)
	if err != nil {
		return err
	}
	defer f.Close()

	err = tomlSettings.NewDecoder(bufio.NewReader(f)).Decode(cfg)
	// Add file name to errors that have a line number.
	if _, ok := err.(*toml.LineError); ok {
		err = errors.New(file + ", " + err.Error())
	}
	return err
}

func defaultNodeConfig() node.Config {
	cfg := node.DefaultConfig
	cfg.Name = clientIdentifier
	cfg.Version = params.VersionWithCommit(gitCommit, gitDate)
	cfg.HTTPModules = append(cfg.HTTPModules, "eth")
	cfg.WSModules = append(cfg.WSModules, "eth")
	cfg.IPCPath = "autonity.ipc"
	return cfg
}

func makeConfigNode(ctx *cli.Context) (*node.Node, autonityConfig) {
	// Load defaults.
	cfg := autonityConfig{
		Eth:  eth.DefaultConfig,
		Node: defaultNodeConfig(),
	}

	// Load config file.
	if file := ctx.GlobalString(configFileFlag.Name); file != "" {
		if err := loadConfig(file, &cfg); err != nil {
			utils.Fatalf("%v", err)
		}
	}

	// Apply flags.
	utils.SetNodeConfig(ctx, &cfg.Node)
	stack, err := node.New(&cfg.Node)
	if err != nil {
		utils.Fatalf("Failed to create the protocol stack: %v", err)
	}
	utils.SetEthConfig(ctx, stack, &cfg.Eth)
	if ctx.GlobalIsSet(utils.EthStatsURLFlag.Name) {
		cfg.Ethstats.URL = ctx.GlobalString(utils.EthStatsURLFlag.Name)
	}

	return stack, cfg
}

func makeFullNode(ctx *cli.Context) *node.Node {
	stack, cfg := makeConfigNode(ctx)
	utils.RegisterEthService(stack, &cfg.Eth)

	// Configure GraphQL if requested
	if ctx.GlobalIsSet(utils.GraphQLEnabledFlag.Name) {
		utils.RegisterGraphQLService(stack, cfg.Node.GraphQLEndpoint(), cfg.Node.GraphQLCors, cfg.Node.GraphQLVirtualHosts, cfg.Node.HTTPTimeouts)
	}

	// Add the Ethereum Stats daemon if requested.
	if cfg.Ethstats.URL != "" {
		utils.RegisterEthStatsService(stack, cfg.Ethstats.URL)
	}
	return stack
}

// dumpConfig is the dumpconfig command.
func dumpConfig(ctx *cli.Context) error {
	_, cfg := makeConfigNode(ctx)
	comment := ""

	if cfg.Eth.Genesis != nil {
		cfg.Eth.Genesis = nil
		comment += "# Note: this config doesn't contain the genesis block.\n\n"
	}

	out, err := tomlSettings.Marshal(&cfg)
	if err != nil {
		return err
	}
<<<<<<< HEAD
	_, err = io.WriteString(os.Stdout, comment)
	if err != nil {
		return err
	}
	_, err = os.Stdout.Write(out)
	if err != nil {
		return err
	}
=======

	dump := os.Stdout
	if ctx.NArg() > 0 {
		dump, err = os.OpenFile(ctx.Args().Get(0), os.O_RDWR|os.O_CREATE|os.O_TRUNC, 0644)
		if err != nil {
			return err
		}
		defer dump.Close()
	}
	_, _ = dump.WriteString(comment)
	_, _ = dump.Write(out)
>>>>>>> 864d6822

	return nil
}<|MERGE_RESOLUTION|>--- conflicted
+++ resolved
@@ -160,16 +160,6 @@
 	if err != nil {
 		return err
 	}
-<<<<<<< HEAD
-	_, err = io.WriteString(os.Stdout, comment)
-	if err != nil {
-		return err
-	}
-	_, err = os.Stdout.Write(out)
-	if err != nil {
-		return err
-	}
-=======
 
 	dump := os.Stdout
 	if ctx.NArg() > 0 {
@@ -179,9 +169,16 @@
 		}
 		defer dump.Close()
 	}
-	_, _ = dump.WriteString(comment)
-	_, _ = dump.Write(out)
->>>>>>> 864d6822
+	_, err = dump.WriteString(comment)
+	if err != nil {
+		return err
+	}
+
+	_, err = dump.Write(out)
+	if err != nil {
+		return err
+	}
+
 
 	return nil
 }