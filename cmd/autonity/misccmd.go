// Copyright 2016 The go-ethereum Authors
// This file is part of go-ethereum.
//
// go-ethereum is free software: you can redistribute it and/or modify
// it under the terms of the GNU General Public License as published by
// the Free Software Foundation, either version 3 of the License, or
// (at your option) any later version.
//
// go-ethereum is distributed in the hope that it will be useful,
// but WITHOUT ANY WARRANTY; without even the implied warranty of
// MERCHANTABILITY or FITNESS FOR A PARTICULAR PURPOSE. See the
// GNU General Public License for more details.
//
// You should have received a copy of the GNU General Public License
// along with go-ethereum. If not, see <http://www.gnu.org/licenses/>.

package main

import (
	"crypto/ecdsa"
	"fmt"
	"github.com/autonity/autonity/common/hexutil"
	"github.com/autonity/autonity/crypto"
	"github.com/autonity/autonity/crypto/blst"
	ethproto "github.com/autonity/autonity/eth/protocols/eth"
	"os"
	"runtime"
	"strconv"
	"strings"

	"github.com/autonity/autonity/cmd/utils"
	"github.com/autonity/autonity/consensus/ethash"
	"github.com/autonity/autonity/params"
	"gopkg.in/urfave/cli.v1"
)

var (
	versionCommand = cli.Command{
		Action:    utils.MigrateFlags(version),
		Name:      "version",
		Usage:     "Print version numbers",
		ArgsUsage: " ",
		Category:  "MISCELLANEOUS COMMANDS",
		Description: `
The output of this command is supposed to be machine-readable.
`,
	}

	licenseCommand = cli.Command{
		Action:    utils.MigrateFlags(license),
		Name:      "license",
		Usage:     "Display license information",
		ArgsUsage: " ",
		Category:  "MISCELLANEOUS COMMANDS",
	}

	ownershipProofCommand = cli.Command{
		Action: utils.MigrateFlags(genOwnershipProof),
		Name:   "genOwnershipProof",
		Usage:  "Generate enode proof",
		Flags: []cli.Flag{
			utils.NodeKeyFileFlag,
			utils.NodeKeyHexFlag,
			utils.OracleKeyFileFlag,
			utils.OracleKeyHexFlag,
		},
		Description: `
    	autonity genOwnershipProof
		Generates a proof, given a node private key, oracle private key and the 
		treasury address. Proof is printed on stdout in hex string format. This 
		must be copied as it is and passed to registerValidator.
		There are two ways to pass node private key:
			1. --nodekey <node key file name> 
			2. --nodekeyhex <node key in hex>
		Similarly there are two ways to pass oracle private key:
			1. --oraclekey <oracle key file name>
			2. --oraclekeyhex <oracle key in hex>`,
		ArgsUsage: "<treasury>",
		Category:  "MISCELLANEOUS COMMANDS",
	}

	genKeyCommand = cli.Command{
		Action: utils.MigrateFlags(genNodeKey),
		Name:   "genNodeKey",
		Usage:  "Generate node key",
		Flags: []cli.Flag{
			utils.WriteAddrFlag,
		},
		Description: `
    	autonity genNodeKey <outkeyfile>
		Generate node key and its derived validator private key to the given file.
		write out the node address and the validator key on stdout using flag --writeaddress`,
		ArgsUsage: "<outkeyfile>",
		Category:  "MISCELLANEOUS COMMANDS",
	}
)

// makecache generates an ethash verification cache into the provided folder.
func makecache(ctx *cli.Context) error {
	args := ctx.Args()
	if len(args) != 2 {
		utils.Fatalf(`Usage: autonity makecache <block number> <outputdir>`)
	}
	block, err := strconv.ParseUint(args[0], 0, 64)
	if err != nil {
		utils.Fatalf("Invalid block number: %v", err)
	}
	ethash.MakeCache(block, args[1])

	return nil
}

// makedag gene
//
//	tes an ethash mining DAG into the provided folder.
func makedag(ctx *cli.Context) error {
	args := ctx.Args()
	if len(args) != 2 {
		utils.Fatalf(`Usage: autonity makedag <block number> <outputdir>`)
	}
	block, err := strconv.ParseUint(args[0], 0, 64)
	if err != nil {
		utils.Fatalf("Invalid block number: %v", err)
	}
	ethash.MakeDataset(block, args[1])

	return nil
}

func version(ctx *cli.Context) error {
	fmt.Println(strings.Title(clientIdentifier))
	fmt.Println("Version:", params.VersionWithMeta)
	if gitCommit != "" {
		fmt.Println("Git Commit:", gitCommit)
	}
	if gitDate != "" {
		fmt.Println("Git Commit Date:", gitDate)
	}
	fmt.Println("Architecture:", runtime.GOARCH)
	fmt.Println("Protocol Versions:", ethproto.ProtocolVersions)
	fmt.Println("Go Version:", runtime.Version())
	fmt.Println("Operating System:", runtime.GOOS)
	fmt.Printf("GOPATH=%s\n", os.Getenv("GOPATH"))
	fmt.Printf("GOROOT=%s\n", runtime.GOROOT())
	return nil
}

func license(_ *cli.Context) error {
	fmt.Println(`Autonity is free software: you can redistribute it and/or modify
it under the terms of the GNU General Public License as published by
the Free Software Foundation, either version 3 of the License, or
(at your option) any later version.

Autonity is distributed in the hope that it will be useful,
but WITHOUT ANY WARRANTY; without even the implied warranty of
MERCHANTABILITY or FITNESS FOR A PARTICULAR PURPOSE. See the
GNU General Public License for more details.

You should have received a copy of the GNU General Public License
along with autonity. If not, see <http://www.gnu.org/licenses/>.`)
	return nil
}

// genOwnershipProof generates an ownership proof of the node and oracle account
func genOwnershipProof(ctx *cli.Context) error {
	args := ctx.Args()
	if len(args) != 1 {
		utils.Fatalf(`Usage: autonity genOwnershipProof [options] <treasuryAddress>`)
	}

	// Load private key
	var nodePrivateKey, oraclePrivateKey *ecdsa.PrivateKey
	var validatorKey bls.SecretKey
	var err error
	if nodeKeyFile := ctx.GlobalString(utils.NodeKeyFileFlag.Name); nodeKeyFile != "" {
		// load key from the node key file
		nodePrivateKey, validatorKey, err = crypto.LoadNodeKey(nodeKeyFile)
		if err != nil {
			utils.Fatalf("Failed to load the node private key: %v", err)
		}
	} else if privateKeysHex := ctx.GlobalString(utils.NodeKeyHexFlag.Name); privateKeysHex != "" {
		nodePrivateKey, validatorKey, err = crypto.HexToNodeKey(privateKeysHex)
		if err != nil {
			utils.Fatalf("Failed to parse the node private key: %v", err)
		}
	} else {
		utils.Fatalf(`Node key details are not provided`)
	}

	if oracleKeyFile := ctx.GlobalString(utils.OracleKeyFileFlag.Name); oracleKeyFile != "" {
		oraclePrivateKey, err = crypto.LoadECDSA(oracleKeyFile)
		if err != nil {
			utils.Fatalf("Failed to load the oracle private key: %v", err)
		}
	} else if oracleKeyHex := ctx.GlobalString(utils.OracleKeyHexFlag.Name); oracleKeyHex != "" {
		oraclePrivateKey, err = crypto.HexToECDSA(oracleKeyHex)
		if err != nil {
			utils.Fatalf("Failed to parse the oracle private key: %v", err)
		}
	} else {
		utils.Fatalf(`oracle key details are not provided`)
	}

	treasury := args[0]
	data, err := hexutil.Decode(treasury)
	if err != nil {
		utils.Fatalf("Failed to decode: %v", err)
	}
	// Add ethereum signed message prefix to maintain compatibility with web3.eth.sign
	// refer here : https://web3js.readthedocs.io/en/v1.2.0/web3-eth-accounts.html#sign
	prefix := fmt.Sprintf("\x19Ethereum Signed Message:\n%d", len(data))
	hash := crypto.Keccak256Hash([]byte(prefix), data)
	//sign the data hash
	nodeSignature, err := crypto.Sign(hash.Bytes(), nodePrivateKey)
	if err != nil {
		utils.Fatalf("Failed to sign: %v", err)
	}
	oracleSignature, err := crypto.Sign(hash.Bytes(), oraclePrivateKey)
	if err != nil {
		utils.Fatalf("Failed to sign: %v", err)
	}

<<<<<<< HEAD
	validatorKeyProof, err := crypto.GenerateValidatorKeyProof(validatorKey, data)
=======
	// validator key shares the same secret with the node's key.
	key, err := blst.SecretKeyFromECDSAKey(nodePrivateKey.D.Bytes())
	if err != nil {
		utils.Fatalf("Failed to generate bls secret from source ecdsa key: %v", err)
	}

	keyProof, err := crypto.POPProof(key, data)
>>>>>>> bc27c7bd
	if err != nil {
		utils.Fatalf("Failed to sign bls key owner proof: %v", err)
	}

	fmt.Println("Validator key hex:", key.PublicKey().Hex())
	signatures := append(append(nodeSignature[:], oracleSignature[:]...), keyProof[:]...)
	hexStr := hexutil.Encode(signatures)
	fmt.Println("Signatures hex:", hexStr)
	return nil
}

// genNodeKey generates a node key, and append its derived BLS private key (the validator key) in the key file.
func genNodeKey(ctx *cli.Context) error {
	outKeyFile := ctx.Args().First()
	if len(outKeyFile) == 0 {
		utils.Fatalf("Out key file must be provided!! Usage: autonity genNodeKey <outkeyfile> [options]")
	}
	nodeKey, err := crypto.GenerateKey()
	if err != nil {
		utils.Fatalf("could not generate key: %v", err)
	}

	// print the node's validator key to on-board validator from genesis config by the system operator.
	validatorKey, err := bls.SecretKeyFromECDSAKey(nodeKey)
	if err != nil {
		utils.Fatalf("could not generate validator key from node key: %v", err)
	}
	if err = crypto.SaveNodeKey(outKeyFile, nodeKey, validatorKey); err != nil {
		utils.Fatalf("could not save key %v", err)
	}
	writeAddr := ctx.GlobalBool(utils.WriteAddrFlag.Name)
	if writeAddr {
		fmt.Printf("%x\n", crypto.FromECDSAPub(&nodeKey.PublicKey)[1:])
	}
<<<<<<< HEAD
	fmt.Println("Node's validator key:", validatorKey.PublicKey().Hex())
=======
	// print the node's validator key to on-board validator from genesis config by the system operator.
	key, err := blst.SecretKeyFromECDSAKey(nodeKey.D.Bytes())
	if err != nil {
		utils.Fatalf("could not generate activity key from node key: %v", err)
	}
	fmt.Println("Node's validator key:", key.PublicKey().Hex())
>>>>>>> bc27c7bd
	return nil
}<|MERGE_RESOLUTION|>--- conflicted
+++ resolved
@@ -170,7 +170,7 @@
 
 	// Load private key
 	var nodePrivateKey, oraclePrivateKey *ecdsa.PrivateKey
-	var validatorKey bls.SecretKey
+	var validatorKey blst.SecretKey
 	var err error
 	if nodeKeyFile := ctx.GlobalString(utils.NodeKeyFileFlag.Name); nodeKeyFile != "" {
 		// load key from the node key file
@@ -220,22 +220,12 @@
 		utils.Fatalf("Failed to sign: %v", err)
 	}
 
-<<<<<<< HEAD
-	validatorKeyProof, err := crypto.GenerateValidatorKeyProof(validatorKey, data)
-=======
-	// validator key shares the same secret with the node's key.
-	key, err := blst.SecretKeyFromECDSAKey(nodePrivateKey.D.Bytes())
-	if err != nil {
-		utils.Fatalf("Failed to generate bls secret from source ecdsa key: %v", err)
-	}
-
-	keyProof, err := crypto.POPProof(key, data)
->>>>>>> bc27c7bd
+	keyProof, err := crypto.POPProof(validatorKey, data)
 	if err != nil {
 		utils.Fatalf("Failed to sign bls key owner proof: %v", err)
 	}
 
-	fmt.Println("Validator key hex:", key.PublicKey().Hex())
+	fmt.Println("Validator key hex:", validatorKey.PublicKey().Hex())
 	signatures := append(append(nodeSignature[:], oracleSignature[:]...), keyProof[:]...)
 	hexStr := hexutil.Encode(signatures)
 	fmt.Println("Signatures hex:", hexStr)
@@ -254,7 +244,7 @@
 	}
 
 	// print the node's validator key to on-board validator from genesis config by the system operator.
-	validatorKey, err := bls.SecretKeyFromECDSAKey(nodeKey)
+	validatorKey, err := blst.SecretKeyFromECDSAKey(nodeKey.D.Bytes())
 	if err != nil {
 		utils.Fatalf("could not generate validator key from node key: %v", err)
 	}
@@ -265,15 +255,6 @@
 	if writeAddr {
 		fmt.Printf("%x\n", crypto.FromECDSAPub(&nodeKey.PublicKey)[1:])
 	}
-<<<<<<< HEAD
 	fmt.Println("Node's validator key:", validatorKey.PublicKey().Hex())
-=======
-	// print the node's validator key to on-board validator from genesis config by the system operator.
-	key, err := blst.SecretKeyFromECDSAKey(nodeKey.D.Bytes())
-	if err != nil {
-		utils.Fatalf("could not generate activity key from node key: %v", err)
-	}
-	fmt.Println("Node's validator key:", key.PublicKey().Hex())
->>>>>>> bc27c7bd
 	return nil
 }