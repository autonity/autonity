<<<<<<< HEAD
Clef
----
Clef can be used to sign transactions and data and is meant as a replacement for autonity's account management.
This allows DApps not to depend on autonity's account management. When a DApp wants to sign data it can send the data to
the signer, the signer will then provide the user with context and asks the user for permission to sign the data. If
the users grants the signing request the signer will send the signature back to the DApp.
  
This setup allows a DApp to connect to a remote Ethereum node and send transactions that are locally signed. This can
help in situations when a DApp is connected to a remote node because a local Ethereum node is not available, not
synchronised with the chain or a particular Ethereum node that has no built-in (or limited) account management.
  
Clef can run as a daemon on the same machine, or off a usb-stick like [usb armory](https://inversepath.com/usbarmory),
or a separate VM in a [QubesOS](https://www.qubes-os.org/) type os setup.

Check out 

* the [tutorial](tutorial.md) for some concrete examples on how the signer works.
* the [setup docs](docs/setup.md) for some information on how to configure it to work on QubesOS or USBArmory. 
=======
# Clef
>>>>>>> b7b2f60f

Clef can be used to sign transactions and data and is meant as a(n eventual) replacement for Geth's account management. This allows DApps to not depend on Geth's account management. When a DApp wants to sign data (or a transaction), it can send the content to Clef, which will then provide the user with context and asks for permission to sign the content. If the users grants the signing request, Clef will send the signature back to the DApp.

This setup allows a DApp to connect to a remote Ethereum node and send transactions that are locally signed. This can help in situations when a DApp is connected to an untrusted remote Ethereum node, because a local one is not available, not synchronised with the chain, or is a node that has no built-in (or limited) account management.

Clef can run as a daemon on the same machine, off a usb-stick like [USB armory](https://inversepath.com/usbarmory), or even a separate VM in a [QubesOS](https://www.qubes-os.org/) type setup.

Check out the

* [CLI tutorial](tutorial.md) for some concrete examples on how Clef works.
* [Setup docs](docs/setup.md) for infos on how to configure Clef on QubesOS or USB Armory.
* [Data types](datatypes.md) for details on the communication messages between Clef and an external UI.

## Command line flags

Clef accepts the following command line options:

```
COMMANDS:
   init    Initialize the signer, generate secret storage
   attest  Attest that a js-file is to be used
   setpw   Store a credential for a keystore file
   delpw   Remove a credential for a keystore file
   gendoc  Generate documentation about json-rpc format
   help    Shows a list of commands or help for one command

GLOBAL OPTIONS:
   --loglevel value        log level to emit to the screen (default: 4)
   --keystore value        Directory for the keystore (default: "$HOME/.ethereum/keystore")
   --configdir value       Directory for Clef configuration (default: "$HOME/.clef")
   --chainid value         Chain id to use for signing (1=mainnet, 3=Ropsten, 4=Rinkeby, 5=Goerli) (default: 1)
   --lightkdf              Reduce key-derivation RAM & CPU usage at some expense of KDF strength
   --nousb                 Disables monitoring for and managing USB hardware wallets
   --pcscdpath value       Path to the smartcard daemon (pcscd) socket file (default: "/run/pcscd/pcscd.comm")
   --rpcaddr value         HTTP-RPC server listening interface (default: "localhost")
   --rpcvhosts value       Comma separated list of virtual hostnames from which to accept requests (server enforced). Accepts '*' wildcard. (default: "localhost")
   --ipcdisable            Disable the IPC-RPC server
   --ipcpath               Filename for IPC socket/pipe within the datadir (explicit paths escape it)
   --rpc                   Enable the HTTP-RPC server
   --rpcport value         HTTP-RPC server listening port (default: 8550)
   --signersecret value    A file containing the (encrypted) master seed to encrypt Clef data, e.g. keystore credentials and ruleset hash
   --4bytedb-custom value  File used for writing new 4byte-identifiers submitted via API (default: "./4byte-custom.json")
   --auditlog value        File used to emit audit logs. Set to "" to disable (default: "audit.log")
   --rules value           Path to the rule file to auto-authorize requests with
   --stdio-ui              Use STDIN/STDOUT as a channel for an external UI. This means that an STDIN/STDOUT is used for RPC-communication with a e.g. a graphical user interface, and can be used when Clef is started by an external process.
   --stdio-ui-test         Mechanism to test interface between Clef and UI. Requires 'stdio-ui'.
   --advanced              If enabled, issues warnings instead of rejections for suspicious requests. Default off
   --help, -h              show help
   --version, -v           print the version
```

Example:

```
$ clef -keystore /my/keystore -chainid 4
```

## Security model

The security model of Clef is as follows:

* One critical component (the Clef binary / daemon) is responsible for handling cryptographic operations: signing, private keys, encryption/decryption of keystore files.
* Clef has a well-defined 'external' API.
* The 'external' API is considered UNTRUSTED.
* Clef also communicates with whatever process that invoked the binary, via stdin/stdout.
  * This channel is considered 'trusted'. Over this channel, approvals and passwords are communicated.

<<<<<<< HEAD
The general flow for signing a transaction using e.g. autonity is as follows:
![image](sign_flow.png)

In this case, `autonity` would be started with `--externalsigner=http://localhost:8550` and would relay requests to `eth.sendTransaction`.
=======
The general flow for signing a transaction using e.g. Geth is as follows:
![image](sign_flow.png)

In this case, `geth` would be started with `--signer http://localhost:8550` and would relay requests to `eth.sendTransaction`.
>>>>>>> b7b2f60f

## TODOs

Some snags and todos

* [ ] Clef should take a startup param "--no-change", for UIs that do not contain the capability to perform changes to things, only approve/deny. Such a UI should be able to start the signer in a more secure mode by telling it that it only wants approve/deny capabilities.
* [x] It would be nice if Clef could collect new 4byte-id:s/method selectors, and have a secondary database for those (`4byte_custom.json`). Users could then (optionally) submit their collections for inclusion upstream.
* [ ] It should be possible to configure Clef to check if an account is indeed known to it, before passing on to the UI. The reason it currently does not, is that it would make it possible to enumerate accounts if it immediately returned "unknown account" (side channel attack).
* [x] It should be possible to configure Clef to auto-allow listing (certain) accounts, instead of asking every time.
* [x] Done Upon startup, Clef should spit out some info to the caller (particularly important when executed in `stdio-ui`-mode), invoking methods with the following info:
  * [x] Version info about the signer
  * [x] Address of API (HTTP/IPC)
  * [ ] List of known accounts
* [ ] Have a default timeout on signing operations, so that if the user has not answered within e.g. 60 seconds, the request is rejected.
* [ ] `account_signRawTransaction`
* [ ] `account_bulkSignTransactions([] transactions)` should
   * only exist if enabled via config/flag
   * only allow non-data-sending transactions
   * all txs must use the same `from`-account
   * let the user confirm, showing
      * the total amount
      * the number of unique recipients

<<<<<<< HEAD
* Autonity todos
    - The signer should pass the `Origin` header as call-info to the UI. As of right now, the way that info about the request is
put together is a bit of a hack into the http server. This could probably be greatly improved
    - Relay: Autonity should be started in `autonity --external_signer localhost:8550`.
    - Currently, the Autonity APIs use `common.Address` in the arguments to transaction submission (e.g `to` field). This
  type is 20 `bytes`, and is incapable of carrying checksum information. The signer uses `common.MixedcaseAddress`, which
  retains the original input.
    - The Autonity api should switch to use the same type, and relay `to`-account verbatim to the external api.

=======
* Geth todos
    - The signer should pass the `Origin` header as call-info to the UI. As of right now, the way that info about the request is put together is a bit of a hack into the HTTP server. This could probably be greatly improved.
    - Relay: Geth should be started in `geth --signer localhost:8550`.
    - Currently, the Geth APIs use `common.Address` in the arguments to transaction submission (e.g `to` field). This type is 20 `bytes`, and is incapable of carrying checksum information. The signer uses `common.MixedcaseAddress`, which retains the original input.
    - The Geth API should switch to use the same type, and relay `to`-account verbatim to the external API.
>>>>>>> b7b2f60f
* [x] Storage
    * [x] An encrypted key-value storage should be implemented.
    * See [rules.md](rules.md) for more info about this.
* Another potential thing to introduce is pairing.
  * To prevent spurious requests which users just accept, implement a way to "pair" the caller with the signer (external API).
<<<<<<< HEAD
  * Thus autonity/mist/cpp would cryptographically handshake and afterwards the caller would be allowed to make signing requests.
=======
  * Thus Geth/cpp would cryptographically handshake and afterwards the caller would be allowed to make signing requests.
>>>>>>> b7b2f60f
  * This feature would make the addition of rules less dangerous.

* Wallets / accounts. Add API methods for wallets.

## Communication

### External API

<<<<<<< HEAD
The signer listens to HTTP requests on `rpcaddr`:`rpcport`, with the same JSONRPC standard as Autonity. The messages are
expected to be JSON [jsonrpc 2.0 standard](http://www.jsonrpc.org/specification).
=======
Clef listens to HTTP requests on `rpcaddr`:`rpcport` (or to IPC on `ipcpath`), with the same JSON-RPC standard as Geth. The messages are expected to be [JSON-RPC 2.0 standard](https://www.jsonrpc.org/specification).
>>>>>>> b7b2f60f

Some of these call can require user interaction. Clients must be aware that responses may be delayed significantly or may never be received if a users decides to ignore the confirmation request.

The External API is **untrusted**: it does not accept credentials over this API, nor does it expect that requests have any authority.

### Internal UI API

Clef has one native console-based UI, for operation without any standalone tools. However, there is also an API to communicate with an external UI. To enable that UI, the signer needs to be executed with the `--stdio-ui` option, which allocates `stdin` / `stdout` for the UI API.

An example (insecure) proof-of-concept of has been implemented in `pythonsigner.py`.

The model is as follows:

* The user starts the UI app (`pythonsigner.py`).
* The UI app starts `clef` with `--stdio-ui`, and listens to the
process output for confirmation-requests.
* `clef` opens the external HTTP API.
* When the `signer` receives requests, it sends a JSON-RPC request via `stdout`.
* The UI app prompts the user accordingly, and responds to `clef`.
* `clef` signs (or not), and responds to the original request.

## External API

See the [external API changelog](extapi_changelog.md) for information about changes to this API.

### Encoding
- number: positive integers that are hex encoded
- data: hex encoded data
- string: ASCII string

All hex encoded values must be prefixed with `0x`.

## Methods

### account_new

#### Create new password protected account

The signer will generate a new private key, encrypts it according to [web3 keystore spec](https://github.com/ethereum/wiki/wiki/Web3-Secret-Storage-Definition) and stores it in the keystore directory.
The client is responsible for creating a backup of the keystore. If the keystore is lost there is no method of retrieving lost accounts.

#### Arguments

None

#### Result
  - address [string]: account address that is derived from the generated key
  - url [string]: location of the keyfile

#### Sample call
```json
{
  "id": 0,
  "jsonrpc": "2.0",
  "method": "account_new",
  "params": []
}
```
Response
```
{
  "id": 0,
  "jsonrpc": "2.0",
  "result": {
    "address": "0xbea9183f8f4f03d427f6bcea17388bdff1cab133",
    "url": "keystore:///my/keystore/UTC--2017-08-24T08-40-15.419655028Z--bea9183f8f4f03d427f6bcea17388bdff1cab133"
  }
}
```

### account_list

#### List available accounts
   List all accounts that this signer currently manages

#### Arguments

None

#### Result
  - array with account records:
     - account.address [string]: account address that is derived from the generated key
     - account.type [string]: type of the
     - account.url [string]: location of the account

#### Sample call
```json
{
  "id": 1,
  "jsonrpc": "2.0",
  "method": "account_list"
}
```
Response
```
{
  "id": 1,
  "jsonrpc": "2.0",
  "result": [
    {
      "address": "0xafb2f771f58513609765698f65d3f2f0224a956f",
      "type": "account",
      "url": "keystore:///tmp/keystore/UTC--2017-08-24T07-26-47.162109726Z--afb2f771f58513609765698f65d3f2f0224a956f"
    },
    {
      "address": "0xbea9183f8f4f03d427f6bcea17388bdff1cab133",
      "type": "account",
      "url": "keystore:///tmp/keystore/UTC--2017-08-24T08-40-15.419655028Z--bea9183f8f4f03d427f6bcea17388bdff1cab133"
    }
  ]
}
```

### account_signTransaction

#### Sign transactions
   Signs a transactions and responds with the signed transaction in RLP encoded form.

#### Arguments
  2. transaction object:
     - `from` [address]: account to send the transaction from
     - `to` [address]: receiver account. If omitted or `0x`, will cause contract creation.
     - `gas` [number]: maximum amount of gas to burn
     - `gasPrice` [number]: gas price
     - `value` [number:optional]: amount of Wei to send with the transaction
     - `data` [data:optional]:  input data
     - `nonce` [number]: account nonce
  3. method signature [string:optional]
     - The method signature, if present, is to aid decoding the calldata. Should consist of `methodname(paramtype,...)`, e.g. `transfer(uint256,address)`. The signer may use this data to parse the supplied calldata, and show the user. The data, however, is considered totally untrusted, and reliability is not expected.


#### Result
  - signed transaction in RLP encoded form [data]

#### Sample call
```json
{
  "id": 2,
  "jsonrpc": "2.0",
  "method": "account_signTransaction",
  "params": [
    {
      "from": "0x1923f626bb8dc025849e00f99c25fe2b2f7fb0db",
      "gas": "0x55555",
      "gasPrice": "0x1234",
      "input": "0xabcd",
      "nonce": "0x0",
      "to": "0x07a565b7ed7d7a678680a4c162885bedbb695fe0",
      "value": "0x1234"
    }
  ]
}
```
Response

```json
{
  "id": 2,
  "jsonrpc": "2.0",
  "error": {
    "code": -32000,
    "message": "Request denied"
  }
}
```
#### Sample call with ABI-data


```json
{
  "id": 67,
  "jsonrpc": "2.0",
  "method": "account_signTransaction",
  "params": [
    {
      "from": "0x694267f14675d7e1b9494fd8d72fefe1755710fa",
      "gas": "0x333",
      "gasPrice": "0x1",
      "nonce": "0x0",
      "to": "0x07a565b7ed7d7a678680a4c162885bedbb695fe0",
      "value": "0x0",
      "data": "0x4401a6e40000000000000000000000000000000000000000000000000000000000000012"
    },
    "safeSend(address)"
  ]
}
```
Response

```json
{
  "jsonrpc": "2.0",
  "id": 67,
  "result": {
    "raw": "0xf88380018203339407a565b7ed7d7a678680a4c162885bedbb695fe080a44401a6e4000000000000000000000000000000000000000000000000000000000000001226a0223a7c9bcf5531c99be5ea7082183816eb20cfe0bbc322e97cc5c7f71ab8b20ea02aadee6b34b45bb15bc42d9c09de4a6754e7000908da72d48cc7704971491663",
    "tx": {
      "nonce": "0x0",
      "gasPrice": "0x1",
      "gas": "0x333",
      "to": "0x07a565b7ed7d7a678680a4c162885bedbb695fe0",
      "value": "0x0",
      "input": "0x4401a6e40000000000000000000000000000000000000000000000000000000000000012",
      "v": "0x26",
      "r": "0x223a7c9bcf5531c99be5ea7082183816eb20cfe0bbc322e97cc5c7f71ab8b20e",
      "s": "0x2aadee6b34b45bb15bc42d9c09de4a6754e7000908da72d48cc7704971491663",
      "hash": "0xeba2df809e7a612a0a0d444ccfa5c839624bdc00dd29e3340d46df3870f8a30e"
    }
  }
}
```

Bash example:
```bash
#curl -H "Content-Type: application/json" -X POST --data '{"jsonrpc":"2.0","method":"account_signTransaction","params":[{"from":"0x694267f14675d7e1b9494fd8d72fefe1755710fa","gas":"0x333","gasPrice":"0x1","nonce":"0x0","to":"0x07a565b7ed7d7a678680a4c162885bedbb695fe0", "value":"0x0", "data":"0x4401a6e40000000000000000000000000000000000000000000000000000000000000012"},"safeSend(address)"],"id":67}' http://localhost:8550/

{"jsonrpc":"2.0","id":67,"result":{"raw":"0xf88380018203339407a565b7ed7d7a678680a4c162885bedbb695fe080a44401a6e4000000000000000000000000000000000000000000000000000000000000001226a0223a7c9bcf5531c99be5ea7082183816eb20cfe0bbc322e97cc5c7f71ab8b20ea02aadee6b34b45bb15bc42d9c09de4a6754e7000908da72d48cc7704971491663","tx":{"nonce":"0x0","gasPrice":"0x1","gas":"0x333","to":"0x07a565b7ed7d7a678680a4c162885bedbb695fe0","value":"0x0","input":"0x4401a6e40000000000000000000000000000000000000000000000000000000000000012","v":"0x26","r":"0x223a7c9bcf5531c99be5ea7082183816eb20cfe0bbc322e97cc5c7f71ab8b20e","s":"0x2aadee6b34b45bb15bc42d9c09de4a6754e7000908da72d48cc7704971491663","hash":"0xeba2df809e7a612a0a0d444ccfa5c839624bdc00dd29e3340d46df3870f8a30e"}}}
```

### account_signData

#### Sign data
   Signs a chunk of data and returns the calculated signature.

#### Arguments
  - content type [string]: type of signed data
     - `text/validator`: hex data with custom validator defined in a contract
     - `application/clique`: [clique](https://github.com/ethereum/EIPs/issues/225) headers
     - `text/plain`: simple hex data validated by `account_ecRecover`
  - account [address]: account to sign with
  - data [object]: data to sign

#### Result
  - calculated signature [data]

#### Sample call
```json
{
  "id": 3,
  "jsonrpc": "2.0",
  "method": "account_signData",
  "params": [
    "data/plain",
    "0x1923f626bb8dc025849e00f99c25fe2b2f7fb0db",
    "0xaabbccdd"
  ]
}
```
Response

```json
{
  "id": 3,
  "jsonrpc": "2.0",
  "result": "0x5b6693f153b48ec1c706ba4169960386dbaa6903e249cc79a8e6ddc434451d417e1e57327872c7f538beeb323c300afa9999a3d4a5de6caf3be0d5ef832b67ef1c"
}
```

### account_signTypedData

#### Sign data
   Signs a chunk of structured data conformant to [EIP712]([EIP-712](https://github.com/ethereum/EIPs/blob/master/EIPS/eip-712.md)) and returns the calculated signature.

#### Arguments
  - account [address]: account to sign with
  - data [object]: data to sign

#### Result
  - calculated signature [data]

#### Sample call
```json
{
  "id": 68,
  "jsonrpc": "2.0",
  "method": "account_signTypedData",
  "params": [
    "0xcd2a3d9f938e13cd947ec05abc7fe734df8dd826",
    {
      "types": {
        "EIP712Domain": [
          {
            "name": "name",
            "type": "string"
          },
          {
            "name": "version",
            "type": "string"
          },
          {
            "name": "chainId",
            "type": "uint256"
          },
          {
            "name": "verifyingContract",
            "type": "address"
          }
        ],
        "Person": [
          {
            "name": "name",
            "type": "string"
          },
          {
            "name": "wallet",
            "type": "address"
          }
        ],
        "Mail": [
          {
            "name": "from",
            "type": "Person"
          },
          {
            "name": "to",
            "type": "Person"
          },
          {
            "name": "contents",
            "type": "string"
          }
        ]
      },
      "primaryType": "Mail",
      "domain": {
        "name": "Ether Mail",
        "version": "1",
        "chainId": 1,
        "verifyingContract": "0xCcCCccccCCCCcCCCCCCcCcCccCcCCCcCcccccccC"
      },
      "message": {
        "from": {
          "name": "Cow",
          "wallet": "0xCD2a3d9F938E13CD947Ec05AbC7FE734Df8DD826"
        },
        "to": {
          "name": "Bob",
          "wallet": "0xbBbBBBBbbBBBbbbBbbBbbbbBBbBbbbbBbBbbBBbB"
        },
        "contents": "Hello, Bob!"
      }
    }
  ]
}
```
Response

```json
{
    "id": 1,
    "jsonrpc": "2.0",
    "result": "0x4355c47d63924e8a72e509b65029052eb6c299d53a04e167c5775fd466751c9d07299936d304c153f6443dfa05f40ff007d72911b6f72307f996231605b915621c"
}
```

### account_ecRecover

#### Sign data

Derive the address from the account that was used to sign data with content type `text/plain` and the signature.

#### Arguments
  - data [data]: data that was signed
  - signature [data]: the signature to verify

#### Result
  - derived account [address]

#### Sample call
```json
{
  "id": 4,
  "jsonrpc": "2.0",
  "method": "account_ecRecover",
  "params": [
    "data/plain",
    "0xaabbccdd",
    "0x5b6693f153b48ec1c706ba4169960386dbaa6903e249cc79a8e6ddc434451d417e1e57327872c7f538beeb323c300afa9999a3d4a5de6caf3be0d5ef832b67ef1c"
  ]
}
```
Response

```json
{
  "id": 4,
  "jsonrpc": "2.0",
  "result": "0x1923f626bb8dc025849e00f99c25fe2b2f7fb0db"
}
```

### account_import

#### Import account
   Import a private key into the keystore. The imported key is expected to be encrypted according to the web3 keystore
   format.

#### Arguments
  - account [object]: key in [web3 keystore format](https://github.com/ethereum/wiki/wiki/Web3-Secret-Storage-Definition) (retrieved with account_export)

#### Result
  - imported key [object]:
     - key.address [address]: address of the imported key
     - key.type [string]: type of the account
     - key.url [string]: key URL

#### Sample call
```json
{
  "id": 6,
  "jsonrpc": "2.0",
  "method": "account_import",
  "params": [
    {
      "address": "c7412fc59930fd90099c917a50e5f11d0934b2f5",
      "crypto": {
        "cipher": "aes-128-ctr",
        "cipherparams": {
          "iv": "401c39a7c7af0388491c3d3ecb39f532"
        },
        "ciphertext": "eb045260b18dd35cd0e6d99ead52f8fa1e63a6b0af2d52a8de198e59ad783204",
        "kdf": "scrypt",
        "kdfparams": {
          "dklen": 32,
          "n": 262144,
          "p": 1,
          "r": 8,
          "salt": "9a657e3618527c9b5580ded60c12092e5038922667b7b76b906496f021bb841a"
        },
        "mac": "880dc10bc06e9cec78eb9830aeb1e7a4a26b4c2c19615c94acb632992b952806"
      },
      "id": "09bccb61-b8d3-4e93-bf4f-205a8194f0b9",
      "version": 3
    }
  ]
}
```
Response

```json
{
  "id": 6,
  "jsonrpc": "2.0",
  "result": {
    "address": "0xc7412fc59930fd90099c917a50e5f11d0934b2f5",
    "type": "account",
    "url": "keystore:///tmp/keystore/UTC--2017-08-24T11-00-42.032024108Z--c7412fc59930fd90099c917a50e5f11d0934b2f5"
  }
}
```

### account_export

#### Export account from keystore
   Export a private key from the keystore. The exported private key is encrypted with the original passphrase. When the
   key is imported later this passphrase is required.

#### Arguments
  - account [address]: export private key that is associated with this account

#### Result
  - exported key, see [web3 keystore format](https://github.com/ethereum/wiki/wiki/Web3-Secret-Storage-Definition) for
  more information

#### Sample call
```json
{
  "id": 5,
  "jsonrpc": "2.0",
  "method": "account_export",
  "params": [
    "0xc7412fc59930fd90099c917a50e5f11d0934b2f5"
  ]
}
```
Response

```json
{
  "id": 5,
  "jsonrpc": "2.0",
  "result": {
    "address": "c7412fc59930fd90099c917a50e5f11d0934b2f5",
    "crypto": {
      "cipher": "aes-128-ctr",
      "cipherparams": {
        "iv": "401c39a7c7af0388491c3d3ecb39f532"
      },
      "ciphertext": "eb045260b18dd35cd0e6d99ead52f8fa1e63a6b0af2d52a8de198e59ad783204",
      "kdf": "scrypt",
      "kdfparams": {
        "dklen": 32,
        "n": 262144,
        "p": 1,
        "r": 8,
        "salt": "9a657e3618527c9b5580ded60c12092e5038922667b7b76b906496f021bb841a"
      },
      "mac": "880dc10bc06e9cec78eb9830aeb1e7a4a26b4c2c19615c94acb632992b952806"
    },
    "id": "09bccb61-b8d3-4e93-bf4f-205a8194f0b9",
    "version": 3
  }
}
```

## UI API

These methods needs to be implemented by a UI listener.

By starting the signer with the switch `--stdio-ui-test`, the signer will invoke all known methods, and expect the UI to respond with
denials. This can be used during development to ensure that the API is (at least somewhat) correctly implemented.
See `pythonsigner`, which can be invoked via `python3 pythonsigner.py test` to perform the 'denial-handshake-test'.

All methods in this API uses object-based parameters, so that there can be no mixups of parameters: each piece of data is accessed by key.

See the [ui API changelog](intapi_changelog.md) for information about changes to this API.

OBS! A slight deviation from `json` standard is in place: every request and response should be confined to a single line.
Whereas the `json` specification allows for linebreaks, linebreaks __should not__ be used in this communication channel, to make
things simpler for both parties.

### ApproveTx / `ui_approveTx`

Invoked when there's a transaction for approval.


#### Sample call

Here's a method invocation:
```bash

curl -i -H "Content-Type: application/json" -X POST --data '{"jsonrpc":"2.0","method":"account_signTransaction","params":[{"from":"0x694267f14675d7e1b9494fd8d72fefe1755710fa","gas":"0x333","gasPrice":"0x1","nonce":"0x0","to":"0x07a565b7ed7d7a678680a4c162885bedbb695fe0", "value":"0x0", "data":"0x4401a6e40000000000000000000000000000000000000000000000000000000000000012"},"safeSend(address)"],"id":67}' http://localhost:8550/
```
Results in the following invocation on the UI:
```json

{
  "jsonrpc": "2.0",
  "id": 1,
  "method": "ui_approveTx",
  "params": [
    {
      "transaction": {
        "from": "0x0x694267f14675d7e1b9494fd8d72fefe1755710fa",
        "to": "0x0x07a565b7ed7d7a678680a4c162885bedbb695fe0",
        "gas": "0x333",
        "gasPrice": "0x1",
        "value": "0x0",
        "nonce": "0x0",
        "data": "0x4401a6e40000000000000000000000000000000000000000000000000000000000000012",
        "input": null
      },
      "call_info": [
          {
            "type": "WARNING",
            "message": "Invalid checksum on to-address"
          },
          {
            "type": "Info",
            "message": "safeSend(address: 0x0000000000000000000000000000000000000012)"
          }
        ],
      "meta": {
        "remote": "127.0.0.1:48486",
        "local": "localhost:8550",
        "scheme": "HTTP/1.1"
      }
    }
  ]
}

```

The same method invocation, but with invalid data:
```bash

curl -i -H "Content-Type: application/json" -X POST --data '{"jsonrpc":"2.0","method":"account_signTransaction","params":[{"from":"0x694267f14675d7e1b9494fd8d72fefe1755710fa","gas":"0x333","gasPrice":"0x1","nonce":"0x0","to":"0x07a565b7ed7d7a678680a4c162885bedbb695fe0", "value":"0x0", "data":"0x4401a6e40000000000000002000000000000000000000000000000000000000000000012"},"safeSend(address)"],"id":67}' http://localhost:8550/
```

```json

{
  "jsonrpc": "2.0",
  "id": 1,
  "method": "ui_approveTx",
  "params": [
    {
      "transaction": {
        "from": "0x0x694267f14675d7e1b9494fd8d72fefe1755710fa",
        "to": "0x0x07a565b7ed7d7a678680a4c162885bedbb695fe0",
        "gas": "0x333",
        "gasPrice": "0x1",
        "value": "0x0",
        "nonce": "0x0",
        "data": "0x4401a6e40000000000000002000000000000000000000000000000000000000000000012",
        "input": null
      },
      "call_info": [
          {
            "type": "WARNING",
            "message": "Invalid checksum on to-address"
          },
          {
            "type": "WARNING",
            "message": "Transaction data did not match ABI-interface: WARNING: Supplied data is stuffed with extra data. \nWant 0000000000000002000000000000000000000000000000000000000000000012\nHave 0000000000000000000000000000000000000000000000000000000000000012\nfor method safeSend(address)"
          }
        ],
      "meta": {
        "remote": "127.0.0.1:48492",
        "local": "localhost:8550",
        "scheme": "HTTP/1.1"
      }
    }
  ]
}


```

One which has missing `to`, but with no `data`:


```json

{
  "jsonrpc": "2.0",
  "id": 3,
  "method": "ui_approveTx",
  "params": [
    {
      "transaction": {
        "from": "",
        "to": null,
        "gas": "0x0",
        "gasPrice": "0x0",
        "value": "0x0",
        "nonce": "0x0",
        "data": null,
        "input": null
      },
      "call_info": [
          {
            "type": "CRITICAL",
            "message": "Tx will create contract with empty code!"
          }
        ],
      "meta": {
        "remote": "signer binary",
        "local": "main",
        "scheme": "in-proc"
      }
    }
  ]
}
```

### ApproveListing / `ui_approveListing`

Invoked when a request for account listing has been made.

#### Sample call

```json

{
  "jsonrpc": "2.0",
  "id": 5,
  "method": "ui_approveListing",
  "params": [
    {
      "accounts": [
        {
          "type": "Account",
          "url": "keystore:///home/bazonk/.ethereum/keystore/UTC--2017-11-20T14-44-54.089682944Z--123409812340981234098123409812deadbeef42",
          "address": "0x123409812340981234098123409812deadbeef42"
        },
        {
          "type": "Account",
          "url": "keystore:///home/bazonk/.ethereum/keystore/UTC--2017-11-23T21-59-03.199240693Z--cafebabedeadbeef34098123409812deadbeef42",
          "address": "0xcafebabedeadbeef34098123409812deadbeef42"
        }
      ],
      "meta": {
        "remote": "signer binary",
        "local": "main",
        "scheme": "in-proc"
      }
    }
  ]
}

```


### ApproveSignData / `ui_approveSignData`

#### Sample call

```json
{
  "jsonrpc": "2.0",
  "id": 4,
  "method": "ui_approveSignData",
  "params": [
    {
      "address": "0x123409812340981234098123409812deadbeef42",
      "raw_data": "0x01020304",
      "message": "\u0019Ethereum Signed Message:\n4\u0001\u0002\u0003\u0004",
      "hash": "0x7e3a4e7a9d1744bc5c675c25e1234ca8ed9162bd17f78b9085e48047c15ac310",
      "meta": {
        "remote": "signer binary",
        "local": "main",
        "scheme": "in-proc"
      }
    }
  ]
}

```

### ShowInfo / `ui_showInfo`

The UI should show the info to the user. Does not expect response.

#### Sample call

```json
{
  "jsonrpc": "2.0",
  "id": 9,
  "method": "ui_showInfo",
  "params": [
    {
      "text": "Tests completed"
    }
  ]
}

```

### ShowError / `ui_showError`

The UI should show the info to the user. Does not expect response.

```json

{
  "jsonrpc": "2.0",
  "id": 2,
  "method": "ShowError",
  "params": [
    {
      "text": "Testing 'ShowError'"
    }
  ]
}

```

### OnApprovedTx / `ui_onApprovedTx`

`OnApprovedTx` is called when a transaction has been approved and signed. The call contains the return value that will be sent to the external caller.  The return value from this method is ignored - the reason for having this callback is to allow the ruleset to keep track of approved transactions.

When implementing rate-limited rules, this callback should be used.

TLDR; Use this method to keep track of signed transactions, instead of using the data in `ApproveTx`.

### OnSignerStartup / `ui_onSignerStartup`

This method provide the UI with information about what API version the signer uses (both internal and external) aswell as build-info and external API,
in k/v-form.

Example call:
```json

{
  "jsonrpc": "2.0",
  "id": 1,
  "method": "ui_onSignerStartup",
  "params": [
    {
      "info": {
        "extapi_http": "http://localhost:8550",
        "extapi_ipc": null,
        "extapi_version": "2.0.0",
        "intapi_version": "1.2.0"
      }
    }
  ]
}

```


### Rules for UI apis

A UI should conform to the following rules.

* A UI MUST NOT load any external resources that were not embedded/part of the UI package.
  * For example, not load icons, stylesheets from the internet
  * Not load files from the filesystem, unless they reside in the same local directory (e.g. config files)
* A Graphical UI MUST show the blocky-identicon for ethereum addresses.
* A UI MUST warn display approproate warning if the destination-account is formatted with invalid checksum.
* A UI MUST NOT open any ports or services
  * The signer opens the public port
* A UI SHOULD verify the permissions on the signer binary, and refuse to execute or warn if permissions allow non-user write.
* A UI SHOULD inform the user about the `SHA256` or `MD5` hash of the binary being executed
* A UI SHOULD NOT maintain a secondary storage of data, e.g. list of accounts
  * The signer provides accounts
* A UI SHOULD, to the best extent possible, use static linking / bundling, so that required libraries are bundled
along with the UI.


### UI Implementations

There are a couple of implementation for a UI. We'll try to keep this list up to date.

| Name | Repo | UI type| No external resources| Blocky support| Verifies permissions | Hash information | No secondary storage | Statically linked| Can modify parameters|
| ---- | ---- | -------| ---- | ---- | ---- |---- | ---- | ---- | ---- |
| QtSigner| https://github.com/holiman/qtsigner/| Python3/QT-based| :+1:| :+1:| :+1:| :+1:| :+1:| :x: |  :+1: (partially)|
| GtkSigner| https://github.com/holiman/gtksigner| Python3/GTK-based| :+1:| :x:| :x:| :+1:| :+1:| :x: |  :x: |
| Frame | https://github.com/floating/frame/commits/go-signer| Electron-based| :x:| :x:| :x:| :x:| ?| :x: |  :x: |
| Clef UI| https://github.com/kyokan/clef-ui| Golang/QT-based| :+1:| :+1:| :x:| :+1:| :+1:| :x: |  :+1: (approve tx only)|<|MERGE_RESOLUTION|>--- conflicted
+++ resolved
@@ -1,27 +1,6 @@
-<<<<<<< HEAD
-Clef
-----
-Clef can be used to sign transactions and data and is meant as a replacement for autonity's account management.
-This allows DApps not to depend on autonity's account management. When a DApp wants to sign data it can send the data to
-the signer, the signer will then provide the user with context and asks the user for permission to sign the data. If
-the users grants the signing request the signer will send the signature back to the DApp.
-  
-This setup allows a DApp to connect to a remote Ethereum node and send transactions that are locally signed. This can
-help in situations when a DApp is connected to a remote node because a local Ethereum node is not available, not
-synchronised with the chain or a particular Ethereum node that has no built-in (or limited) account management.
-  
-Clef can run as a daemon on the same machine, or off a usb-stick like [usb armory](https://inversepath.com/usbarmory),
-or a separate VM in a [QubesOS](https://www.qubes-os.org/) type os setup.
-
-Check out 
-
-* the [tutorial](tutorial.md) for some concrete examples on how the signer works.
-* the [setup docs](docs/setup.md) for some information on how to configure it to work on QubesOS or USBArmory. 
-=======
 # Clef
->>>>>>> b7b2f60f
-
-Clef can be used to sign transactions and data and is meant as a(n eventual) replacement for Geth's account management. This allows DApps to not depend on Geth's account management. When a DApp wants to sign data (or a transaction), it can send the content to Clef, which will then provide the user with context and asks for permission to sign the content. If the users grants the signing request, Clef will send the signature back to the DApp.
+
+Clef can be used to sign transactions and data and is meant as a(n eventual) replacement for Autonity's account management. This allows DApps to not depend on Autonity's account management. When a DApp wants to sign data (or a transaction), it can send the content to Clef, which will then provide the user with context and asks for permission to sign the content. If the users grants the signing request, Clef will send the signature back to the DApp.
 
 This setup allows a DApp to connect to a remote Ethereum node and send transactions that are locally signed. This can help in situations when a DApp is connected to an untrusted remote Ethereum node, because a local one is not available, not synchronised with the chain, or is a node that has no built-in (or limited) account management.
 
@@ -87,17 +66,10 @@
 * Clef also communicates with whatever process that invoked the binary, via stdin/stdout.
   * This channel is considered 'trusted'. Over this channel, approvals and passwords are communicated.
 
-<<<<<<< HEAD
 The general flow for signing a transaction using e.g. autonity is as follows:
 ![image](sign_flow.png)
 
-In this case, `autonity` would be started with `--externalsigner=http://localhost:8550` and would relay requests to `eth.sendTransaction`.
-=======
-The general flow for signing a transaction using e.g. Geth is as follows:
-![image](sign_flow.png)
-
-In this case, `geth` would be started with `--signer http://localhost:8550` and would relay requests to `eth.sendTransaction`.
->>>>>>> b7b2f60f
+In this case, `autonity` would be started with `--signer http://localhost:8550` and would relay requests to `eth.sendTransaction`.
 
 ## TODOs
 
@@ -121,33 +93,17 @@
       * the total amount
       * the number of unique recipients
 
-<<<<<<< HEAD
 * Autonity todos
-    - The signer should pass the `Origin` header as call-info to the UI. As of right now, the way that info about the request is
-put together is a bit of a hack into the http server. This could probably be greatly improved
-    - Relay: Autonity should be started in `autonity --external_signer localhost:8550`.
-    - Currently, the Autonity APIs use `common.Address` in the arguments to transaction submission (e.g `to` field). This
-  type is 20 `bytes`, and is incapable of carrying checksum information. The signer uses `common.MixedcaseAddress`, which
-  retains the original input.
-    - The Autonity api should switch to use the same type, and relay `to`-account verbatim to the external api.
-
-=======
-* Geth todos
-    - The signer should pass the `Origin` header as call-info to the UI. As of right now, the way that info about the request is put together is a bit of a hack into the HTTP server. This could probably be greatly improved.
-    - Relay: Geth should be started in `geth --signer localhost:8550`.
-    - Currently, the Geth APIs use `common.Address` in the arguments to transaction submission (e.g `to` field). This type is 20 `bytes`, and is incapable of carrying checksum information. The signer uses `common.MixedcaseAddress`, which retains the original input.
-    - The Geth API should switch to use the same type, and relay `to`-account verbatim to the external API.
->>>>>>> b7b2f60f
+    - The signer should pass the `Origin` header as call-info to the UI. As of right now, the way that info about the request is put toautonityer is a bit of a hack into the HTTP server. This could probably be greatly improved.
+    - Relay: Autonity should be started in `autonity --signer localhost:8550`.
+    - Currently, the Autonity APIs use `common.Address` in the arguments to transaction submission (e.g `to` field). This type is 20 `bytes`, and is incapable of carrying checksum information. The signer uses `common.MixedcaseAddress`, which retains the original input.
+    - The Autonity API should switch to use the same type, and relay `to`-account verbatim to the external API.
 * [x] Storage
     * [x] An encrypted key-value storage should be implemented.
     * See [rules.md](rules.md) for more info about this.
 * Another potential thing to introduce is pairing.
   * To prevent spurious requests which users just accept, implement a way to "pair" the caller with the signer (external API).
-<<<<<<< HEAD
-  * Thus autonity/mist/cpp would cryptographically handshake and afterwards the caller would be allowed to make signing requests.
-=======
-  * Thus Geth/cpp would cryptographically handshake and afterwards the caller would be allowed to make signing requests.
->>>>>>> b7b2f60f
+  * Thus Autonity/cpp would cryptographically handshake and afterwards the caller would be allowed to make signing requests.
   * This feature would make the addition of rules less dangerous.
 
 * Wallets / accounts. Add API methods for wallets.
@@ -156,12 +112,7 @@
 
 ### External API
 
-<<<<<<< HEAD
-The signer listens to HTTP requests on `rpcaddr`:`rpcport`, with the same JSONRPC standard as Autonity. The messages are
-expected to be JSON [jsonrpc 2.0 standard](http://www.jsonrpc.org/specification).
-=======
-Clef listens to HTTP requests on `rpcaddr`:`rpcport` (or to IPC on `ipcpath`), with the same JSON-RPC standard as Geth. The messages are expected to be [JSON-RPC 2.0 standard](https://www.jsonrpc.org/specification).
->>>>>>> b7b2f60f
+Clef listens to HTTP requests on `rpcaddr`:`rpcport` (or to IPC on `ipcpath`), with the same JSON-RPC standard as Autonity. The messages are expected to be [JSON-RPC 2.0 standard](https://www.jsonrpc.org/specification).
 
 Some of these call can require user interaction. Clients must be aware that responses may be delayed significantly or may never be received if a users decides to ignore the confirmation request.
 
