# Clef

<<<<<<< HEAD
Clef can be used to sign transactions and data and is meant as a(n eventual) replacement for Autonity's account management. This allows DApps to not depend on Autonity's account management. When a DApp wants to sign data (or a transaction), it can send the content to Clef, which will then provide the user with context and asks for permission to sign the content. If the users grants the signing request, Clef will send the signature back to the DApp.
=======
Clef can be used to sign transactions and data and is meant as a(n eventual) replacement for Geth's account management. This allows DApps to not depend on Geth's account management. When a DApp wants to sign data (or a transaction), it can send the content to Clef, which will then provide the user with context and asks for permission to sign the content. If the users grants the signing request, Clef will send the signature back to the DApp.
>>>>>>> 3bb6815f

This setup allows a DApp to connect to a remote Ethereum node and send transactions that are locally signed. This can help in situations when a DApp is connected to an untrusted remote Ethereum node, because a local one is not available, not synchronised with the chain, or is a node that has no built-in (or limited) account management.

Clef can run as a daemon on the same machine, off a usb-stick like [USB armory](https://inversepath.com/usbarmory), or even a separate VM in a [QubesOS](https://www.qubes-os.org/) type setup.

Check out the

* [CLI tutorial](tutorial.md) for some concrete examples on how Clef works.
* [Setup docs](docs/setup.md) for infos on how to configure Clef on QubesOS or USB Armory.
* [Data types](datatypes.md) for details on the communication messages between Clef and an external UI.

## Command line flags

Clef accepts the following command line options:

```
COMMANDS:
   init    Initialize the signer, generate secret storage
   attest  Attest that a js-file is to be used
   setpw   Store a credential for a keystore file
   delpw   Remove a credential for a keystore file
   gendoc  Generate documentation about json-rpc format
   help    Shows a list of commands or help for one command

GLOBAL OPTIONS:
   --loglevel value        log level to emit to the screen (default: 4)
   --keystore value        Directory for the keystore (default: "$HOME/.ethereum/keystore")
   --configdir value       Directory for Clef configuration (default: "$HOME/.clef")
   --chainid value         Chain id to use for signing (1=mainnet, 3=Ropsten, 4=Rinkeby, 5=Goerli) (default: 1)
   --lightkdf              Reduce key-derivation RAM & CPU usage at some expense of KDF strength
   --nousb                 Disables monitoring for and managing USB hardware wallets
   --pcscdpath value       Path to the smartcard daemon (pcscd) socket file (default: "/run/pcscd/pcscd.comm")
   --rpcaddr value         HTTP-RPC server listening interface (default: "localhost")
   --rpcvhosts value       Comma separated list of virtual hostnames from which to accept requests (server enforced). Accepts '*' wildcard. (default: "localhost")
   --ipcdisable            Disable the IPC-RPC server
   --ipcpath               Filename for IPC socket/pipe within the datadir (explicit paths escape it)
   --rpc                   Enable the HTTP-RPC server
   --rpcport value         HTTP-RPC server listening port (default: 8550)
   --signersecret value    A file containing the (encrypted) master seed to encrypt Clef data, e.g. keystore credentials and ruleset hash
   --4bytedb-custom value  File used for writing new 4byte-identifiers submitted via API (default: "./4byte-custom.json")
   --auditlog value        File used to emit audit logs. Set to "" to disable (default: "audit.log")
   --rules value           Path to the rule file to auto-authorize requests with
   --stdio-ui              Use STDIN/STDOUT as a channel for an external UI. This means that an STDIN/STDOUT is used for RPC-communication with a e.g. a graphical user interface, and can be used when Clef is started by an external process.
   --stdio-ui-test         Mechanism to test interface between Clef and UI. Requires 'stdio-ui'.
   --advanced              If enabled, issues warnings instead of rejections for suspicious requests. Default off
   --help, -h              show help
   --version, -v           print the version
```

Example:

```
$ clef -keystore /my/keystore -chainid 4
```

## Security model

The security model of Clef is as follows:

* One critical component (the Clef binary / daemon) is responsible for handling cryptographic operations: signing, private keys, encryption/decryption of keystore files.
* Clef has a well-defined 'external' API.
* The 'external' API is considered UNTRUSTED.
* Clef also communicates with whatever process that invoked the binary, via stdin/stdout.
  * This channel is considered 'trusted'. Over this channel, approvals and passwords are communicated.

<<<<<<< HEAD
The general flow for signing a transaction using e.g. autonity is as follows:
![image](sign_flow.png)

In this case, `autonity` would be started with `--signer http://localhost:8550` and would relay requests to `eth.sendTransaction`.
=======
The general flow for signing a transaction using e.g. Geth is as follows:
![image](sign_flow.png)

In this case, `geth` would be started with `--signer http://localhost:8550` and would relay requests to `eth.sendTransaction`.
>>>>>>> 3bb6815f

## TODOs

Some snags and todos

* [ ] Clef should take a startup param "--no-change", for UIs that do not contain the capability to perform changes to things, only approve/deny. Such a UI should be able to start the signer in a more secure mode by telling it that it only wants approve/deny capabilities.
* [x] It would be nice if Clef could collect new 4byte-id:s/method selectors, and have a secondary database for those (`4byte_custom.json`). Users could then (optionally) submit their collections for inclusion upstream.
* [ ] It should be possible to configure Clef to check if an account is indeed known to it, before passing on to the UI. The reason it currently does not, is that it would make it possible to enumerate accounts if it immediately returned "unknown account" (side channel attack).
* [x] It should be possible to configure Clef to auto-allow listing (certain) accounts, instead of asking every time.
* [x] Done Upon startup, Clef should spit out some info to the caller (particularly important when executed in `stdio-ui`-mode), invoking methods with the following info:
  * [x] Version info about the signer
  * [x] Address of API (HTTP/IPC)
  * [ ] List of known accounts
* [ ] Have a default timeout on signing operations, so that if the user has not answered within e.g. 60 seconds, the request is rejected.
* [ ] `account_signRawTransaction`
* [ ] `account_bulkSignTransactions([] transactions)` should
   * only exist if enabled via config/flag
   * only allow non-data-sending transactions
   * all txs must use the same `from`-account
   * let the user confirm, showing
      * the total amount
      * the number of unique recipients

<<<<<<< HEAD
* Autonity todos
    - The signer should pass the `Origin` header as call-info to the UI. As of right now, the way that info about the request is put toautonityer is a bit of a hack into the HTTP server. This could probably be greatly improved.
    - Relay: Autonity should be started in `autonity --signer localhost:8550`.
    - Currently, the Autonity APIs use `common.Address` in the arguments to transaction submission (e.g `to` field). This type is 20 `bytes`, and is incapable of carrying checksum information. The signer uses `common.MixedcaseAddress`, which retains the original input.
    - The Autonity API should switch to use the same type, and relay `to`-account verbatim to the external API.
=======
* Geth todos
    - The signer should pass the `Origin` header as call-info to the UI. As of right now, the way that info about the request is put together is a bit of a hack into the HTTP server. This could probably be greatly improved.
    - Relay: Geth should be started in `geth --signer localhost:8550`.
    - Currently, the Geth APIs use `common.Address` in the arguments to transaction submission (e.g `to` field). This type is 20 `bytes`, and is incapable of carrying checksum information. The signer uses `common.MixedcaseAddress`, which retains the original input.
    - The Geth API should switch to use the same type, and relay `to`-account verbatim to the external API.
>>>>>>> 3bb6815f
* [x] Storage
    * [x] An encrypted key-value storage should be implemented.
    * See [rules.md](rules.md) for more info about this.
* Another potential thing to introduce is pairing.
  * To prevent spurious requests which users just accept, implement a way to "pair" the caller with the signer (external API).
<<<<<<< HEAD
  * Thus Autonity/cpp would cryptographically handshake and afterwards the caller would be allowed to make signing requests.
=======
  * Thus Geth/cpp would cryptographically handshake and afterwards the caller would be allowed to make signing requests.
>>>>>>> 3bb6815f
  * This feature would make the addition of rules less dangerous.

* Wallets / accounts. Add API methods for wallets.

## Communication

### External API

<<<<<<< HEAD
Clef listens to HTTP requests on `rpcaddr`:`rpcport` (or to IPC on `ipcpath`), with the same JSON-RPC standard as Autonity. The messages are expected to be [JSON-RPC 2.0 standard](https://www.jsonrpc.org/specification).
=======
Clef listens to HTTP requests on `rpcaddr`:`rpcport` (or to IPC on `ipcpath`), with the same JSON-RPC standard as Geth. The messages are expected to be [JSON-RPC 2.0 standard](https://www.jsonrpc.org/specification).
>>>>>>> 3bb6815f

Some of these call can require user interaction. Clients must be aware that responses may be delayed significantly or may never be received if a users decides to ignore the confirmation request.

The External API is **untrusted**: it does not accept credentials over this API, nor does it expect that requests have any authority.

### Internal UI API

Clef has one native console-based UI, for operation without any standalone tools. However, there is also an API to communicate with an external UI. To enable that UI, the signer needs to be executed with the `--stdio-ui` option, which allocates `stdin` / `stdout` for the UI API.

An example (insecure) proof-of-concept of has been implemented in `pythonsigner.py`.

The model is as follows:

* The user starts the UI app (`pythonsigner.py`).
* The UI app starts `clef` with `--stdio-ui`, and listens to the
process output for confirmation-requests.
* `clef` opens the external HTTP API.
* When the `signer` receives requests, it sends a JSON-RPC request via `stdout`.
* The UI app prompts the user accordingly, and responds to `clef`.
* `clef` signs (or not), and responds to the original request.

## External API

See the [external API changelog](extapi_changelog.md) for information about changes to this API.

### Encoding
- number: positive integers that are hex encoded
- data: hex encoded data
- string: ASCII string

All hex encoded values must be prefixed with `0x`.

## Methods

### account_new

#### Create new password protected account

The signer will generate a new private key, encrypts it according to [web3 keystore spec](https://github.com/ethereum/wiki/wiki/Web3-Secret-Storage-Definition) and stores it in the keystore directory.
The client is responsible for creating a backup of the keystore. If the keystore is lost there is no method of retrieving lost accounts.

#### Arguments

None

#### Result
  - address [string]: account address that is derived from the generated key
  - url [string]: location of the keyfile

#### Sample call
```json
{
  "id": 0,
  "jsonrpc": "2.0",
  "method": "account_new",
  "params": []
}
```
Response
```
{
  "id": 0,
  "jsonrpc": "2.0",
  "result": {
    "address": "0xbea9183f8f4f03d427f6bcea17388bdff1cab133",
    "url": "keystore:///my/keystore/UTC--2017-08-24T08-40-15.419655028Z--bea9183f8f4f03d427f6bcea17388bdff1cab133"
  }
}
```

### account_list

#### List available accounts
   List all accounts that this signer currently manages

#### Arguments

None

#### Result
  - array with account records:
     - account.address [string]: account address that is derived from the generated key
     - account.type [string]: type of the
     - account.url [string]: location of the account

#### Sample call
```json
{
  "id": 1,
  "jsonrpc": "2.0",
  "method": "account_list"
}
```
Response
```
{
  "id": 1,
  "jsonrpc": "2.0",
  "result": [
    {
      "address": "0xafb2f771f58513609765698f65d3f2f0224a956f",
      "type": "account",
      "url": "keystore:///tmp/keystore/UTC--2017-08-24T07-26-47.162109726Z--afb2f771f58513609765698f65d3f2f0224a956f"
    },
    {
      "address": "0xbea9183f8f4f03d427f6bcea17388bdff1cab133",
      "type": "account",
      "url": "keystore:///tmp/keystore/UTC--2017-08-24T08-40-15.419655028Z--bea9183f8f4f03d427f6bcea17388bdff1cab133"
    }
  ]
}
```

### account_signTransaction

#### Sign transactions
   Signs a transactions and responds with the signed transaction in RLP encoded form.

#### Arguments
  2. transaction object:
     - `from` [address]: account to send the transaction from
     - `to` [address]: receiver account. If omitted or `0x`, will cause contract creation.
     - `gas` [number]: maximum amount of gas to burn
     - `gasPrice` [number]: gas price
     - `value` [number:optional]: amount of Wei to send with the transaction
     - `data` [data:optional]:  input data
     - `nonce` [number]: account nonce
  3. method signature [string:optional]
     - The method signature, if present, is to aid decoding the calldata. Should consist of `methodname(paramtype,...)`, e.g. `transfer(uint256,address)`. The signer may use this data to parse the supplied calldata, and show the user. The data, however, is considered totally untrusted, and reliability is not expected.


#### Result
  - signed transaction in RLP encoded form [data]

#### Sample call
```json
{
  "id": 2,
  "jsonrpc": "2.0",
  "method": "account_signTransaction",
  "params": [
    {
      "from": "0x1923f626bb8dc025849e00f99c25fe2b2f7fb0db",
      "gas": "0x55555",
      "gasPrice": "0x1234",
      "input": "0xabcd",
      "nonce": "0x0",
      "to": "0x07a565b7ed7d7a678680a4c162885bedbb695fe0",
      "value": "0x1234"
    }
  ]
}
```
Response

```json
{
  "id": 2,
  "jsonrpc": "2.0",
  "error": {
    "code": -32000,
    "message": "Request denied"
  }
}
```
#### Sample call with ABI-data


```json
{
  "id": 67,
  "jsonrpc": "2.0",
  "method": "account_signTransaction",
  "params": [
    {
      "from": "0x694267f14675d7e1b9494fd8d72fefe1755710fa",
      "gas": "0x333",
      "gasPrice": "0x1",
      "nonce": "0x0",
      "to": "0x07a565b7ed7d7a678680a4c162885bedbb695fe0",
      "value": "0x0",
      "data": "0x4401a6e40000000000000000000000000000000000000000000000000000000000000012"
    },
    "safeSend(address)"
  ]
}
```
Response

```json
{
  "jsonrpc": "2.0",
  "id": 67,
  "result": {
    "raw": "0xf88380018203339407a565b7ed7d7a678680a4c162885bedbb695fe080a44401a6e4000000000000000000000000000000000000000000000000000000000000001226a0223a7c9bcf5531c99be5ea7082183816eb20cfe0bbc322e97cc5c7f71ab8b20ea02aadee6b34b45bb15bc42d9c09de4a6754e7000908da72d48cc7704971491663",
    "tx": {
      "nonce": "0x0",
      "gasPrice": "0x1",
      "gas": "0x333",
      "to": "0x07a565b7ed7d7a678680a4c162885bedbb695fe0",
      "value": "0x0",
      "input": "0x4401a6e40000000000000000000000000000000000000000000000000000000000000012",
      "v": "0x26",
      "r": "0x223a7c9bcf5531c99be5ea7082183816eb20cfe0bbc322e97cc5c7f71ab8b20e",
      "s": "0x2aadee6b34b45bb15bc42d9c09de4a6754e7000908da72d48cc7704971491663",
      "hash": "0xeba2df809e7a612a0a0d444ccfa5c839624bdc00dd29e3340d46df3870f8a30e"
    }
  }
}
```

Bash example:
```bash
#curl -H "Content-Type: application/json" -X POST --data '{"jsonrpc":"2.0","method":"account_signTransaction","params":[{"from":"0x694267f14675d7e1b9494fd8d72fefe1755710fa","gas":"0x333","gasPrice":"0x1","nonce":"0x0","to":"0x07a565b7ed7d7a678680a4c162885bedbb695fe0", "value":"0x0", "data":"0x4401a6e40000000000000000000000000000000000000000000000000000000000000012"},"safeSend(address)"],"id":67}' http://localhost:8550/

{"jsonrpc":"2.0","id":67,"result":{"raw":"0xf88380018203339407a565b7ed7d7a678680a4c162885bedbb695fe080a44401a6e4000000000000000000000000000000000000000000000000000000000000001226a0223a7c9bcf5531c99be5ea7082183816eb20cfe0bbc322e97cc5c7f71ab8b20ea02aadee6b34b45bb15bc42d9c09de4a6754e7000908da72d48cc7704971491663","tx":{"nonce":"0x0","gasPrice":"0x1","gas":"0x333","to":"0x07a565b7ed7d7a678680a4c162885bedbb695fe0","value":"0x0","input":"0x4401a6e40000000000000000000000000000000000000000000000000000000000000012","v":"0x26","r":"0x223a7c9bcf5531c99be5ea7082183816eb20cfe0bbc322e97cc5c7f71ab8b20e","s":"0x2aadee6b34b45bb15bc42d9c09de4a6754e7000908da72d48cc7704971491663","hash":"0xeba2df809e7a612a0a0d444ccfa5c839624bdc00dd29e3340d46df3870f8a30e"}}}
```

### account_signData

#### Sign data
   Signs a chunk of data and returns the calculated signature.

#### Arguments
  - content type [string]: type of signed data
     - `text/validator`: hex data with custom validator defined in a contract
     - `application/clique`: [clique](https://github.com/ethereum/EIPs/issues/225) headers
     - `text/plain`: simple hex data validated by `account_ecRecover`
  - account [address]: account to sign with
  - data [object]: data to sign

#### Result
  - calculated signature [data]

#### Sample call
```json
{
  "id": 3,
  "jsonrpc": "2.0",
  "method": "account_signData",
  "params": [
    "data/plain",
    "0x1923f626bb8dc025849e00f99c25fe2b2f7fb0db",
    "0xaabbccdd"
  ]
}
```
Response

```json
{
  "id": 3,
  "jsonrpc": "2.0",
  "result": "0x5b6693f153b48ec1c706ba4169960386dbaa6903e249cc79a8e6ddc434451d417e1e57327872c7f538beeb323c300afa9999a3d4a5de6caf3be0d5ef832b67ef1c"
}
```

### account_signTypedData

#### Sign data
   Signs a chunk of structured data conformant to [EIP712]([EIP-712](https://github.com/ethereum/EIPs/blob/master/EIPS/eip-712.md)) and returns the calculated signature.

#### Arguments
  - account [address]: account to sign with
  - data [object]: data to sign

#### Result
  - calculated signature [data]

#### Sample call
```json
{
  "id": 68,
  "jsonrpc": "2.0",
  "method": "account_signTypedData",
  "params": [
    "0xcd2a3d9f938e13cd947ec05abc7fe734df8dd826",
    {
      "types": {
        "EIP712Domain": [
          {
            "name": "name",
            "type": "string"
          },
          {
            "name": "version",
            "type": "string"
          },
          {
            "name": "chainId",
            "type": "uint256"
          },
          {
            "name": "verifyingContract",
            "type": "address"
          }
        ],
        "Person": [
          {
            "name": "name",
            "type": "string"
          },
          {
            "name": "wallet",
            "type": "address"
          }
        ],
        "Mail": [
          {
            "name": "from",
            "type": "Person"
          },
          {
            "name": "to",
            "type": "Person"
          },
          {
            "name": "contents",
            "type": "string"
          }
        ]
      },
      "primaryType": "Mail",
      "domain": {
        "name": "Ether Mail",
        "version": "1",
        "chainId": 1,
        "verifyingContract": "0xCcCCccccCCCCcCCCCCCcCcCccCcCCCcCcccccccC"
      },
      "message": {
        "from": {
          "name": "Cow",
          "wallet": "0xCD2a3d9F938E13CD947Ec05AbC7FE734Df8DD826"
        },
        "to": {
          "name": "Bob",
          "wallet": "0xbBbBBBBbbBBBbbbBbbBbbbbBBbBbbbbBbBbbBBbB"
        },
        "contents": "Hello, Bob!"
      }
    }
  ]
}
```
Response

```json
{
    "id": 1,
    "jsonrpc": "2.0",
    "result": "0x4355c47d63924e8a72e509b65029052eb6c299d53a04e167c5775fd466751c9d07299936d304c153f6443dfa05f40ff007d72911b6f72307f996231605b915621c"
}
```

### account_ecRecover

#### Sign data

Derive the address from the account that was used to sign data with content type `text/plain` and the signature.

#### Arguments
  - data [data]: data that was signed
  - signature [data]: the signature to verify

#### Result
  - derived account [address]

#### Sample call
```json
{
  "id": 4,
  "jsonrpc": "2.0",
  "method": "account_ecRecover",
  "params": [
    "data/plain",
    "0xaabbccdd",
    "0x5b6693f153b48ec1c706ba4169960386dbaa6903e249cc79a8e6ddc434451d417e1e57327872c7f538beeb323c300afa9999a3d4a5de6caf3be0d5ef832b67ef1c"
  ]
}
```
Response

```json
{
  "id": 4,
  "jsonrpc": "2.0",
  "result": "0x1923f626bb8dc025849e00f99c25fe2b2f7fb0db"
}
```

### account_import

#### Import account
   Import a private key into the keystore. The imported key is expected to be encrypted according to the web3 keystore
   format.

#### Arguments
  - account [object]: key in [web3 keystore format](https://github.com/ethereum/wiki/wiki/Web3-Secret-Storage-Definition) (retrieved with account_export)

#### Result
  - imported key [object]:
     - key.address [address]: address of the imported key
     - key.type [string]: type of the account
     - key.url [string]: key URL

#### Sample call
```json
{
  "id": 6,
  "jsonrpc": "2.0",
  "method": "account_import",
  "params": [
    {
      "address": "c7412fc59930fd90099c917a50e5f11d0934b2f5",
      "crypto": {
        "cipher": "aes-128-ctr",
        "cipherparams": {
          "iv": "401c39a7c7af0388491c3d3ecb39f532"
        },
        "ciphertext": "eb045260b18dd35cd0e6d99ead52f8fa1e63a6b0af2d52a8de198e59ad783204",
        "kdf": "scrypt",
        "kdfparams": {
          "dklen": 32,
          "n": 262144,
          "p": 1,
          "r": 8,
          "salt": "9a657e3618527c9b5580ded60c12092e5038922667b7b76b906496f021bb841a"
        },
        "mac": "880dc10bc06e9cec78eb9830aeb1e7a4a26b4c2c19615c94acb632992b952806"
      },
      "id": "09bccb61-b8d3-4e93-bf4f-205a8194f0b9",
      "version": 3
    }
  ]
}
```
Response

```json
{
  "id": 6,
  "jsonrpc": "2.0",
  "result": {
    "address": "0xc7412fc59930fd90099c917a50e5f11d0934b2f5",
    "type": "account",
    "url": "keystore:///tmp/keystore/UTC--2017-08-24T11-00-42.032024108Z--c7412fc59930fd90099c917a50e5f11d0934b2f5"
  }
}
```

### account_export

#### Export account from keystore
<<<<<<< HEAD
   Export a private key from the keystore. The exported private key is encrypted with the original passphrase. When the
   key is imported later this passphrase is required.
=======
   Export a private key from the keystore. The exported private key is encrypted with the original password. When the
   key is imported later this password is required.
>>>>>>> 3bb6815f

#### Arguments
  - account [address]: export private key that is associated with this account

#### Result
  - exported key, see [web3 keystore format](https://github.com/ethereum/wiki/wiki/Web3-Secret-Storage-Definition) for
  more information

#### Sample call
```json
{
  "id": 5,
  "jsonrpc": "2.0",
  "method": "account_export",
  "params": [
    "0xc7412fc59930fd90099c917a50e5f11d0934b2f5"
  ]
}
```
Response

```json
{
  "id": 5,
  "jsonrpc": "2.0",
  "result": {
    "address": "c7412fc59930fd90099c917a50e5f11d0934b2f5",
    "crypto": {
      "cipher": "aes-128-ctr",
      "cipherparams": {
        "iv": "401c39a7c7af0388491c3d3ecb39f532"
      },
      "ciphertext": "eb045260b18dd35cd0e6d99ead52f8fa1e63a6b0af2d52a8de198e59ad783204",
      "kdf": "scrypt",
      "kdfparams": {
        "dklen": 32,
        "n": 262144,
        "p": 1,
        "r": 8,
        "salt": "9a657e3618527c9b5580ded60c12092e5038922667b7b76b906496f021bb841a"
      },
      "mac": "880dc10bc06e9cec78eb9830aeb1e7a4a26b4c2c19615c94acb632992b952806"
    },
    "id": "09bccb61-b8d3-4e93-bf4f-205a8194f0b9",
    "version": 3
  }
}
```

## UI API

These methods needs to be implemented by a UI listener.

By starting the signer with the switch `--stdio-ui-test`, the signer will invoke all known methods, and expect the UI to respond with
denials. This can be used during development to ensure that the API is (at least somewhat) correctly implemented.
See `pythonsigner`, which can be invoked via `python3 pythonsigner.py test` to perform the 'denial-handshake-test'.

All methods in this API uses object-based parameters, so that there can be no mixups of parameters: each piece of data is accessed by key.

See the [ui API changelog](intapi_changelog.md) for information about changes to this API.

OBS! A slight deviation from `json` standard is in place: every request and response should be confined to a single line.
Whereas the `json` specification allows for linebreaks, linebreaks __should not__ be used in this communication channel, to make
things simpler for both parties.

### ApproveTx / `ui_approveTx`

Invoked when there's a transaction for approval.


#### Sample call

Here's a method invocation:
```bash

curl -i -H "Content-Type: application/json" -X POST --data '{"jsonrpc":"2.0","method":"account_signTransaction","params":[{"from":"0x694267f14675d7e1b9494fd8d72fefe1755710fa","gas":"0x333","gasPrice":"0x1","nonce":"0x0","to":"0x07a565b7ed7d7a678680a4c162885bedbb695fe0", "value":"0x0", "data":"0x4401a6e40000000000000000000000000000000000000000000000000000000000000012"},"safeSend(address)"],"id":67}' http://localhost:8550/
```
Results in the following invocation on the UI:
```json

{
  "jsonrpc": "2.0",
  "id": 1,
  "method": "ui_approveTx",
  "params": [
    {
      "transaction": {
        "from": "0x0x694267f14675d7e1b9494fd8d72fefe1755710fa",
        "to": "0x0x07a565b7ed7d7a678680a4c162885bedbb695fe0",
        "gas": "0x333",
        "gasPrice": "0x1",
        "value": "0x0",
        "nonce": "0x0",
        "data": "0x4401a6e40000000000000000000000000000000000000000000000000000000000000012",
        "input": null
      },
      "call_info": [
          {
            "type": "WARNING",
            "message": "Invalid checksum on to-address"
          },
          {
            "type": "Info",
            "message": "safeSend(address: 0x0000000000000000000000000000000000000012)"
          }
        ],
      "meta": {
        "remote": "127.0.0.1:48486",
        "local": "localhost:8550",
        "scheme": "HTTP/1.1"
      }
    }
  ]
}

```

The same method invocation, but with invalid data:
```bash

curl -i -H "Content-Type: application/json" -X POST --data '{"jsonrpc":"2.0","method":"account_signTransaction","params":[{"from":"0x694267f14675d7e1b9494fd8d72fefe1755710fa","gas":"0x333","gasPrice":"0x1","nonce":"0x0","to":"0x07a565b7ed7d7a678680a4c162885bedbb695fe0", "value":"0x0", "data":"0x4401a6e40000000000000002000000000000000000000000000000000000000000000012"},"safeSend(address)"],"id":67}' http://localhost:8550/
```

```json

{
  "jsonrpc": "2.0",
  "id": 1,
  "method": "ui_approveTx",
  "params": [
    {
      "transaction": {
        "from": "0x0x694267f14675d7e1b9494fd8d72fefe1755710fa",
        "to": "0x0x07a565b7ed7d7a678680a4c162885bedbb695fe0",
        "gas": "0x333",
        "gasPrice": "0x1",
        "value": "0x0",
        "nonce": "0x0",
        "data": "0x4401a6e40000000000000002000000000000000000000000000000000000000000000012",
        "input": null
      },
      "call_info": [
          {
            "type": "WARNING",
            "message": "Invalid checksum on to-address"
          },
          {
            "type": "WARNING",
            "message": "Transaction data did not match ABI-interface: WARNING: Supplied data is stuffed with extra data. \nWant 0000000000000002000000000000000000000000000000000000000000000012\nHave 0000000000000000000000000000000000000000000000000000000000000012\nfor method safeSend(address)"
          }
        ],
      "meta": {
        "remote": "127.0.0.1:48492",
        "local": "localhost:8550",
        "scheme": "HTTP/1.1"
      }
    }
  ]
}


```

One which has missing `to`, but with no `data`:


```json

{
  "jsonrpc": "2.0",
  "id": 3,
  "method": "ui_approveTx",
  "params": [
    {
      "transaction": {
        "from": "",
        "to": null,
        "gas": "0x0",
        "gasPrice": "0x0",
        "value": "0x0",
        "nonce": "0x0",
        "data": null,
        "input": null
      },
      "call_info": [
          {
            "type": "CRITICAL",
            "message": "Tx will create contract with empty code!"
          }
        ],
      "meta": {
        "remote": "signer binary",
        "local": "main",
        "scheme": "in-proc"
      }
    }
  ]
}
```

### ApproveListing / `ui_approveListing`

Invoked when a request for account listing has been made.

#### Sample call

```json

{
  "jsonrpc": "2.0",
  "id": 5,
  "method": "ui_approveListing",
  "params": [
    {
      "accounts": [
        {
          "type": "Account",
          "url": "keystore:///home/bazonk/.ethereum/keystore/UTC--2017-11-20T14-44-54.089682944Z--123409812340981234098123409812deadbeef42",
          "address": "0x123409812340981234098123409812deadbeef42"
        },
        {
          "type": "Account",
          "url": "keystore:///home/bazonk/.ethereum/keystore/UTC--2017-11-23T21-59-03.199240693Z--cafebabedeadbeef34098123409812deadbeef42",
          "address": "0xcafebabedeadbeef34098123409812deadbeef42"
        }
      ],
      "meta": {
        "remote": "signer binary",
        "local": "main",
        "scheme": "in-proc"
      }
    }
  ]
}

```


### ApproveSignData / `ui_approveSignData`

#### Sample call

```json
{
  "jsonrpc": "2.0",
  "id": 4,
  "method": "ui_approveSignData",
  "params": [
    {
      "address": "0x123409812340981234098123409812deadbeef42",
      "raw_data": "0x01020304",
      "message": "\u0019Ethereum Signed Message:\n4\u0001\u0002\u0003\u0004",
      "hash": "0x7e3a4e7a9d1744bc5c675c25e1234ca8ed9162bd17f78b9085e48047c15ac310",
      "meta": {
        "remote": "signer binary",
        "local": "main",
        "scheme": "in-proc"
      }
    }
  ]
}

```

### ShowInfo / `ui_showInfo`

The UI should show the info to the user. Does not expect response.

#### Sample call

```json
{
  "jsonrpc": "2.0",
  "id": 9,
  "method": "ui_showInfo",
  "params": [
    {
      "text": "Tests completed"
    }
  ]
}

```

### ShowError / `ui_showError`

The UI should show the info to the user. Does not expect response.

```json

{
  "jsonrpc": "2.0",
  "id": 2,
  "method": "ShowError",
  "params": [
    {
      "text": "Testing 'ShowError'"
    }
  ]
}

```

### OnApprovedTx / `ui_onApprovedTx`

`OnApprovedTx` is called when a transaction has been approved and signed. The call contains the return value that will be sent to the external caller.  The return value from this method is ignored - the reason for having this callback is to allow the ruleset to keep track of approved transactions.

When implementing rate-limited rules, this callback should be used.

TLDR; Use this method to keep track of signed transactions, instead of using the data in `ApproveTx`.

### OnSignerStartup / `ui_onSignerStartup`

This method provide the UI with information about what API version the signer uses (both internal and external) aswell as build-info and external API,
in k/v-form.

Example call:
```json

{
  "jsonrpc": "2.0",
  "id": 1,
  "method": "ui_onSignerStartup",
  "params": [
    {
      "info": {
        "extapi_http": "http://localhost:8550",
        "extapi_ipc": null,
        "extapi_version": "2.0.0",
        "intapi_version": "1.2.0"
      }
    }
  ]
}

```


### Rules for UI apis

A UI should conform to the following rules.

* A UI MUST NOT load any external resources that were not embedded/part of the UI package.
  * For example, not load icons, stylesheets from the internet
  * Not load files from the filesystem, unless they reside in the same local directory (e.g. config files)
* A Graphical UI MUST show the blocky-identicon for ethereum addresses.
* A UI MUST warn display appropriate warning if the destination-account is formatted with invalid checksum.
* A UI MUST NOT open any ports or services
  * The signer opens the public port
* A UI SHOULD verify the permissions on the signer binary, and refuse to execute or warn if permissions allow non-user write.
* A UI SHOULD inform the user about the `SHA256` or `MD5` hash of the binary being executed
* A UI SHOULD NOT maintain a secondary storage of data, e.g. list of accounts
  * The signer provides accounts
* A UI SHOULD, to the best extent possible, use static linking / bundling, so that required libraries are bundled
along with the UI.


### UI Implementations

There are a couple of implementation for a UI. We'll try to keep this list up to date.

| Name | Repo | UI type| No external resources| Blocky support| Verifies permissions | Hash information | No secondary storage | Statically linked| Can modify parameters|
| ---- | ---- | -------| ---- | ---- | ---- |---- | ---- | ---- | ---- |
| QtSigner| https://github.com/holiman/qtsigner/| Python3/QT-based| :+1:| :+1:| :+1:| :+1:| :+1:| :x: |  :+1: (partially)|
| GtkSigner| https://github.com/holiman/gtksigner| Python3/GTK-based| :+1:| :x:| :x:| :+1:| :+1:| :x: |  :x: |
| Frame | https://github.com/floating/frame/commits/go-signer| Electron-based| :x:| :x:| :x:| :x:| ?| :x: |  :x: |
| Clef UI| https://github.com/kyokan/clef-ui| Golang/QT-based| :+1:| :+1:| :x:| :+1:| :+1:| :x: |  :+1: (approve tx only)|<|MERGE_RESOLUTION|>--- conflicted
+++ resolved
@@ -1,10 +1,6 @@
 # Clef
 
-<<<<<<< HEAD
-Clef can be used to sign transactions and data and is meant as a(n eventual) replacement for Autonity's account management. This allows DApps to not depend on Autonity's account management. When a DApp wants to sign data (or a transaction), it can send the content to Clef, which will then provide the user with context and asks for permission to sign the content. If the users grants the signing request, Clef will send the signature back to the DApp.
-=======
 Clef can be used to sign transactions and data and is meant as a(n eventual) replacement for Geth's account management. This allows DApps to not depend on Geth's account management. When a DApp wants to sign data (or a transaction), it can send the content to Clef, which will then provide the user with context and asks for permission to sign the content. If the users grants the signing request, Clef will send the signature back to the DApp.
->>>>>>> 3bb6815f
 
 This setup allows a DApp to connect to a remote Ethereum node and send transactions that are locally signed. This can help in situations when a DApp is connected to an untrusted remote Ethereum node, because a local one is not available, not synchronised with the chain, or is a node that has no built-in (or limited) account management.
 
@@ -70,17 +66,10 @@
 * Clef also communicates with whatever process that invoked the binary, via stdin/stdout.
   * This channel is considered 'trusted'. Over this channel, approvals and passwords are communicated.
 
-<<<<<<< HEAD
-The general flow for signing a transaction using e.g. autonity is as follows:
-![image](sign_flow.png)
-
-In this case, `autonity` would be started with `--signer http://localhost:8550` and would relay requests to `eth.sendTransaction`.
-=======
 The general flow for signing a transaction using e.g. Geth is as follows:
 ![image](sign_flow.png)
 
 In this case, `geth` would be started with `--signer http://localhost:8550` and would relay requests to `eth.sendTransaction`.
->>>>>>> 3bb6815f
 
 ## TODOs
 
@@ -104,29 +93,17 @@
       * the total amount
       * the number of unique recipients
 
-<<<<<<< HEAD
-* Autonity todos
-    - The signer should pass the `Origin` header as call-info to the UI. As of right now, the way that info about the request is put toautonityer is a bit of a hack into the HTTP server. This could probably be greatly improved.
-    - Relay: Autonity should be started in `autonity --signer localhost:8550`.
-    - Currently, the Autonity APIs use `common.Address` in the arguments to transaction submission (e.g `to` field). This type is 20 `bytes`, and is incapable of carrying checksum information. The signer uses `common.MixedcaseAddress`, which retains the original input.
-    - The Autonity API should switch to use the same type, and relay `to`-account verbatim to the external API.
-=======
 * Geth todos
     - The signer should pass the `Origin` header as call-info to the UI. As of right now, the way that info about the request is put together is a bit of a hack into the HTTP server. This could probably be greatly improved.
     - Relay: Geth should be started in `geth --signer localhost:8550`.
     - Currently, the Geth APIs use `common.Address` in the arguments to transaction submission (e.g `to` field). This type is 20 `bytes`, and is incapable of carrying checksum information. The signer uses `common.MixedcaseAddress`, which retains the original input.
     - The Geth API should switch to use the same type, and relay `to`-account verbatim to the external API.
->>>>>>> 3bb6815f
 * [x] Storage
     * [x] An encrypted key-value storage should be implemented.
     * See [rules.md](rules.md) for more info about this.
 * Another potential thing to introduce is pairing.
   * To prevent spurious requests which users just accept, implement a way to "pair" the caller with the signer (external API).
-<<<<<<< HEAD
-  * Thus Autonity/cpp would cryptographically handshake and afterwards the caller would be allowed to make signing requests.
-=======
   * Thus Geth/cpp would cryptographically handshake and afterwards the caller would be allowed to make signing requests.
->>>>>>> 3bb6815f
   * This feature would make the addition of rules less dangerous.
 
 * Wallets / accounts. Add API methods for wallets.
@@ -135,11 +112,7 @@
 
 ### External API
 
-<<<<<<< HEAD
-Clef listens to HTTP requests on `rpcaddr`:`rpcport` (or to IPC on `ipcpath`), with the same JSON-RPC standard as Autonity. The messages are expected to be [JSON-RPC 2.0 standard](https://www.jsonrpc.org/specification).
-=======
 Clef listens to HTTP requests on `rpcaddr`:`rpcport` (or to IPC on `ipcpath`), with the same JSON-RPC standard as Geth. The messages are expected to be [JSON-RPC 2.0 standard](https://www.jsonrpc.org/specification).
->>>>>>> 3bb6815f
 
 Some of these call can require user interaction. Clients must be aware that responses may be delayed significantly or may never be received if a users decides to ignore the confirmation request.
 
@@ -593,13 +566,8 @@
 ### account_export
 
 #### Export account from keystore
-<<<<<<< HEAD
-   Export a private key from the keystore. The exported private key is encrypted with the original passphrase. When the
-   key is imported later this passphrase is required.
-=======
    Export a private key from the keystore. The exported private key is encrypted with the original password. When the
    key is imported later this password is required.
->>>>>>> 3bb6815f
 
 #### Arguments
   - account [address]: export private key that is associated with this account
