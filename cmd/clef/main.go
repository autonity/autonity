--- conflicted
+++ resolved
@@ -35,7 +35,6 @@
 	"strings"
 	"time"
 
-<<<<<<< HEAD
 	"github.com/clearmatics/autonity/accounts"
 	"github.com/clearmatics/autonity/accounts/keystore"
 	"github.com/clearmatics/autonity/cmd/utils"
@@ -54,28 +53,8 @@
 	"github.com/clearmatics/autonity/signer/fourbyte"
 	"github.com/clearmatics/autonity/signer/rules"
 	"github.com/clearmatics/autonity/signer/storage"
-=======
-	"github.com/ethereum/go-ethereum/accounts"
-	"github.com/ethereum/go-ethereum/accounts/keystore"
-	"github.com/ethereum/go-ethereum/cmd/utils"
-	"github.com/ethereum/go-ethereum/common"
-	"github.com/ethereum/go-ethereum/common/hexutil"
-	"github.com/ethereum/go-ethereum/console"
-	"github.com/ethereum/go-ethereum/core/types"
-	"github.com/ethereum/go-ethereum/crypto"
-	"github.com/ethereum/go-ethereum/internal/ethapi"
-	"github.com/ethereum/go-ethereum/log"
-	"github.com/ethereum/go-ethereum/node"
-	"github.com/ethereum/go-ethereum/params"
-	"github.com/ethereum/go-ethereum/rlp"
-	"github.com/ethereum/go-ethereum/rpc"
-	"github.com/ethereum/go-ethereum/signer/core"
-	"github.com/ethereum/go-ethereum/signer/fourbyte"
-	"github.com/ethereum/go-ethereum/signer/rules"
-	"github.com/ethereum/go-ethereum/signer/storage"
 	colorable "github.com/mattn/go-colorable"
 	"github.com/mattn/go-isatty"
->>>>>>> 3bb6815f
 	"gopkg.in/urfave/cli.v1"
 )
 
@@ -244,10 +223,7 @@
 	}
 	app.Action = signer
 	app.Commands = []cli.Command{initCommand, attestCommand, setCredentialCommand, delCredentialCommand, gendocCommand}
-<<<<<<< HEAD
-=======
 	cli.CommandHelpTemplate = utils.OriginCommandHelpTemplate
->>>>>>> 3bb6815f
 }
 
 func main() {
@@ -360,8 +336,7 @@
 		utils.Fatalf("Invalid address specified: %s", addr)
 	}
 	address := common.HexToAddress(addr)
-<<<<<<< HEAD
-	password := getPassPhrase("Please enter a passphrase to store for this address:", true)
+	password := getPassPhrase("Please enter a password to store for this address:", true)
 	fmt.Println()
 
 	stretchedKey, err := readMasterKey(ctx, nil)
@@ -372,19 +347,6 @@
 	vaultLocation := filepath.Join(configDir, common.Bytes2Hex(crypto.Keccak256([]byte("vault"), stretchedKey)[:10]))
 	pwkey := crypto.Keccak256([]byte("credentials"), stretchedKey)
 
-=======
-	password := getPassPhrase("Please enter a password to store for this address:", true)
-	fmt.Println()
-
-	stretchedKey, err := readMasterKey(ctx, nil)
-	if err != nil {
-		utils.Fatalf(err.Error())
-	}
-	configDir := ctx.GlobalString(configdirFlag.Name)
-	vaultLocation := filepath.Join(configDir, common.Bytes2Hex(crypto.Keccak256([]byte("vault"), stretchedKey)[:10]))
-	pwkey := crypto.Keccak256([]byte("credentials"), stretchedKey)
-
->>>>>>> 3bb6815f
 	pwStorage := storage.NewAESEncryptedStorage(filepath.Join(vaultLocation, "credentials.json"), pwkey)
 	pwStorage.Put(address.Hex(), password)
 
@@ -432,10 +394,6 @@
 			return fmt.Errorf("aborted by user")
 		}
 		fmt.Println()
-<<<<<<< HEAD
-	}
-	log.Root().SetHandler(log.LvlFilterHandler(log.Lvl(c.Int(logLevelFlag.Name)), log.StreamHandler(logOutput, log.TerminalFormat(true))))
-=======
 	}
 	usecolor := (isatty.IsTerminal(os.Stderr.Fd()) || isatty.IsCygwinTerminal(os.Stderr.Fd())) && os.Getenv("TERM") != "dumb"
 	output := io.Writer(logOutput)
@@ -444,7 +402,6 @@
 	}
 	log.Root().SetHandler(log.LvlFilterHandler(log.Lvl(c.Int(logLevelFlag.Name)), log.StreamHandler(output, log.TerminalFormat(usecolor))))
 
->>>>>>> 3bb6815f
 	return nil
 }
 
@@ -738,11 +695,7 @@
 
 // confirm displays a text and asks for user confirmation
 func confirm(text string) bool {
-<<<<<<< HEAD
-	fmt.Printf(text)
-=======
 	fmt.Print(text)
->>>>>>> 3bb6815f
 	fmt.Printf("\nEnter 'ok' to proceed:\n> ")
 
 	text, err := bufio.NewReader(os.Stdin).ReadString('\n')
@@ -781,20 +734,6 @@
 	expectResponse := func(testcase, question, expect string) {
 		if got := queryUser(question); got != expect {
 			addErr(fmt.Sprintf("%s: got %v, expected %v", testcase, got, expect))
-<<<<<<< HEAD
-		}
-	}
-	expectApprove := func(testcase string, err error) {
-		if err == nil || err == accounts.ErrUnknownAccount {
-			return
-		}
-		addErr(fmt.Sprintf("%v: expected no error, got %v", testcase, err.Error()))
-	}
-	expectDeny := func(testcase string, err error) {
-		if err == nil || err != core.ErrRequestDenied {
-			addErr(fmt.Sprintf("%v: expected ErrRequestDenied, got %v", testcase, err))
-		}
-=======
 		}
 	}
 	expectApprove := func(testcase string, err error) {
@@ -906,115 +845,7 @@
 		time.Sleep(delay)
 		api.List(context.WithValue(ctx, "Origin", "origin.com"))
 		expectResponse("metadata - origin", "Did you see origin (origin.com)? [yes/no] ", "yes")
->>>>>>> 3bb6815f
-	}
-	var delay = 1 * time.Second
-	// Test display of info and error
-	{
-		api.UI.ShowInfo("If you see this message, enter 'yes' to next question")
-		time.Sleep(delay)
-		expectResponse("showinfo", "Did you see the message? [yes/no]", "yes")
-		api.UI.ShowError("If you see this message, enter 'yes' to the next question")
-		time.Sleep(delay)
-		expectResponse("showerror", "Did you see the message? [yes/no]", "yes")
-	}
-	{ // Sign data test - clique header
-		api.UI.ShowInfo("Please approve the next request for signing a clique header")
-		time.Sleep(delay)
-		cliqueHeader := types.Header{
-			common.HexToHash("0000H45H"),
-			common.HexToHash("0000H45H"),
-			common.HexToAddress("0000H45H"),
-			common.HexToHash("0000H00H"),
-			common.HexToHash("0000H45H"),
-			common.HexToHash("0000H45H"),
-			types.Bloom{},
-			big.NewInt(1337),
-			big.NewInt(1337),
-			1338,
-			1338,
-			1338,
-			[]byte("Extra data Extra data Extra data  Extra data  Extra data  Extra data  Extra data Extra data"),
-			common.HexToHash("0x0000H45H"),
-			types.BlockNonce{},
-		}
-		cliqueRlp, err := rlp.EncodeToBytes(cliqueHeader)
-		if err != nil {
-			utils.Fatalf("Should not error: %v", err)
-		}
-		addr, _ := common.NewMixedcaseAddressFromString("0x0011223344556677889900112233445566778899")
-		_, err = api.SignData(ctx, accounts.MimetypeClique, *addr, hexutil.Encode(cliqueRlp))
-		expectApprove("signdata - clique header", err)
-	}
-	{ // Sign data test - typed data
-		api.UI.ShowInfo("Please approve the next request for signing EIP-712 typed data")
-		time.Sleep(delay)
-		addr, _ := common.NewMixedcaseAddressFromString("0x0011223344556677889900112233445566778899")
-		data := `{"types":{"EIP712Domain":[{"name":"name","type":"string"},{"name":"version","type":"string"},{"name":"chainId","type":"uint256"},{"name":"verifyingContract","type":"address"}],"Person":[{"name":"name","type":"string"},{"name":"test","type":"uint8"},{"name":"wallet","type":"address"}],"Mail":[{"name":"from","type":"Person"},{"name":"to","type":"Person"},{"name":"contents","type":"string"}]},"primaryType":"Mail","domain":{"name":"Ether Mail","version":"1","chainId":"1","verifyingContract":"0xCCCcccccCCCCcCCCCCCcCcCccCcCCCcCcccccccC"},"message":{"from":{"name":"Cow","test":"3","wallet":"0xcD2a3d9F938E13CD947Ec05AbC7FE734Df8DD826"},"to":{"name":"Bob","wallet":"0xbBbBBBBbbBBBbbbBbbBbbbbBBbBbbbbBbBbbBBbB","test":"2"},"contents":"Hello, Bob!"}}`
-		//_, err := api.SignData(ctx, accounts.MimetypeTypedData, *addr, hexutil.Encode([]byte(data)))
-		var typedData core.TypedData
-		json.Unmarshal([]byte(data), &typedData)
-		_, err := api.SignTypedData(ctx, *addr, typedData)
-		expectApprove("sign 712 typed data", err)
-	}
-	{ // Sign data test - plain text
-		api.UI.ShowInfo("Please approve the next request for signing text")
-		time.Sleep(delay)
-		addr, _ := common.NewMixedcaseAddressFromString("0x0011223344556677889900112233445566778899")
-		_, err := api.SignData(ctx, accounts.MimetypeTextPlain, *addr, hexutil.Encode([]byte("hello world")))
-		expectApprove("signdata - text", err)
-	}
-	{ // Sign data test - plain text reject
-		api.UI.ShowInfo("Please deny the next request for signing text")
-		time.Sleep(delay)
-		addr, _ := common.NewMixedcaseAddressFromString("0x0011223344556677889900112233445566778899")
-		_, err := api.SignData(ctx, accounts.MimetypeTextPlain, *addr, hexutil.Encode([]byte("hello world")))
-		expectDeny("signdata - text", err)
-	}
-	{ // Sign transaction
-
-		api.UI.ShowInfo("Please reject next transaction")
-		time.Sleep(delay)
-		data := hexutil.Bytes([]byte{})
-		to := common.NewMixedcaseAddress(a)
-		tx := core.SendTxArgs{
-			Data:     &data,
-			Nonce:    0x1,
-			Value:    hexutil.Big(*big.NewInt(6)),
-			From:     common.NewMixedcaseAddress(a),
-			To:       &to,
-			GasPrice: hexutil.Big(*big.NewInt(5)),
-			Gas:      1000,
-			Input:    nil,
-		}
-		_, err := api.SignTransaction(ctx, tx, nil)
-		expectDeny("signtransaction [1]", err)
-		expectResponse("signtransaction [2]", "Did you see any warnings for the last transaction? (yes/no)", "no")
-	}
-	{ // Listing
-		api.UI.ShowInfo("Please reject listing-request")
-		time.Sleep(delay)
-		_, err := api.List(ctx)
-		expectDeny("list", err)
-	}
-	{ // Import
-		api.UI.ShowInfo("Please reject new account-request")
-		time.Sleep(delay)
-		_, err := api.New(ctx)
-		expectDeny("newaccount", err)
-	}
-	{ // Metadata
-		api.UI.ShowInfo("Please check if you see the Origin in next listing (approve or deny)")
-		time.Sleep(delay)
-		api.List(context.WithValue(ctx, "Origin", "origin.com"))
-		expectResponse("metadata - origin", "Did you see origin (origin.com)? [yes/no] ", "yes")
-	}
-
-	for _, e := range errs {
-		log.Error(e)
-	}
-	result := fmt.Sprintf("Tests completed. %d errors:\n%s\n", len(errs), strings.Join(errs, "\n"))
-	api.UI.ShowInfo(result)
+	}
 
 	for _, e := range errs {
 		log.Error(e)
@@ -1106,11 +937,7 @@
 			"of the work in canonicalizing and making sense of the data, and it's up to the UI to present" +
 			"the user with the contents of the `message`"
 		sighash, msg := accounts.TextAndHash([]byte("hello world"))
-<<<<<<< HEAD
-		messages := []*core.NameValueType{{"message", msg, accounts.MimetypeTextPlain}}
-=======
 		messages := []*core.NameValueType{{Name: "message", Value: msg, Typ: accounts.MimetypeTextPlain}}
->>>>>>> 3bb6815f
 
 		add("SignDataRequest", desc, &core.SignDataRequest{
 			Address:     common.NewMixedcaseAddress(a),
@@ -1141,13 +968,8 @@
 		add("SignTxRequest", desc, &core.SignTxRequest{
 			Meta: meta,
 			Callinfo: []core.ValidationInfo{
-<<<<<<< HEAD
-				{"Warning", "Something looks odd, show this message as a warning"},
-				{"Info", "User should see this aswell"},
-=======
 				{Typ: "Warning", Message: "Something looks odd, show this message as a warning"},
 				{Typ: "Info", Message: "User should see this as well"},
->>>>>>> 3bb6815f
 			},
 			Transaction: core.SendTxArgs{
 				Data:     &data,
@@ -1213,23 +1035,14 @@
 			&core.ListRequest{
 				Meta: meta,
 				Accounts: []accounts.Account{
-<<<<<<< HEAD
-					{a, accounts.URL{Scheme: "keystore", Path: "/path/to/keyfile/a"}},
-					{b, accounts.URL{Scheme: "keystore", Path: "/path/to/keyfile/b"}}},
-=======
 					{Address: a, URL: accounts.URL{Scheme: "keystore", Path: "/path/to/keyfile/a"}},
 					{Address: b, URL: accounts.URL{Scheme: "keystore", Path: "/path/to/keyfile/b"}}},
->>>>>>> 3bb6815f
 			})
 
 		add("ListResponse", "Response to list request. The response contains a list of all addresses to show to the caller. "+
 			"Note: the UI is free to respond with any address the caller, regardless of whether it exists or not",
 			&core.ListResponse{
 				Accounts: []accounts.Account{
-<<<<<<< HEAD
-					{common.HexToAddress("0xcowbeef000000cowbeef00000000000000000c0w"), accounts.URL{Path: ".. ignored .."}},
-					{common.HexToAddress("0xffffffffffffffffffffffffffffffffffffffff"), accounts.URL{}},
-=======
 					{
 						Address: common.HexToAddress("0xcowbeef000000cowbeef00000000000000000c0w"),
 						URL:     accounts.URL{Path: ".. ignored .."},
@@ -1237,7 +1050,6 @@
 					{
 						Address: common.HexToAddress("0xffffffffffffffffffffffffffffffffffffffff"),
 					},
->>>>>>> 3bb6815f
 				}})
 	}
 
