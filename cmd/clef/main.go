// Copyright 2018 The go-ethereum Authors
// This file is part of go-ethereum.
//
// go-ethereum is free software: you can redistribute it and/or modify
// it under the terms of the GNU General Public License as published by
// the Free Software Foundation, either version 3 of the License, or
// (at your option) any later version.
//
// go-ethereum is distributed in the hope that it will be useful,
// but WITHOUT ANY WARRANTY; without even the implied warranty of
// MERCHANTABILITY or FITNESS FOR A PARTICULAR PURPOSE. See the
// GNU General Public License for more details.
//
// You should have received a copy of the GNU General Public License
// along with go-ethereum. If not, see <http://www.gnu.org/licenses/>.

package main

import (
	"bufio"
	"context"
	"crypto/rand"
	"crypto/sha256"
	"encoding/hex"
	"encoding/json"
	"fmt"
	"io"
	"io/ioutil"
	"math/big"
	"os"
	"os/signal"
	"os/user"
	"path/filepath"
	"runtime"
	"strings"
	"time"

<<<<<<< HEAD
	"github.com/clearmatics/autonity/accounts"
	"github.com/clearmatics/autonity/accounts/keystore"
	"github.com/clearmatics/autonity/cmd/utils"
	"github.com/clearmatics/autonity/common"
	"github.com/clearmatics/autonity/common/hexutil"
	"github.com/clearmatics/autonity/console"
	"github.com/clearmatics/autonity/core/types"
	"github.com/clearmatics/autonity/crypto"
	"github.com/clearmatics/autonity/internal/ethapi"
	"github.com/clearmatics/autonity/log"
	"github.com/clearmatics/autonity/node"
	"github.com/clearmatics/autonity/params"
	"github.com/clearmatics/autonity/rlp"
	"github.com/clearmatics/autonity/rpc"
	"github.com/clearmatics/autonity/signer/core"
	"github.com/clearmatics/autonity/signer/fourbyte"
	"github.com/clearmatics/autonity/signer/rules"
	"github.com/clearmatics/autonity/signer/storage"
=======
	"github.com/ethereum/go-ethereum/accounts"
	"github.com/ethereum/go-ethereum/accounts/keystore"
	"github.com/ethereum/go-ethereum/cmd/utils"
	"github.com/ethereum/go-ethereum/common"
	"github.com/ethereum/go-ethereum/common/hexutil"
	"github.com/ethereum/go-ethereum/console"
	"github.com/ethereum/go-ethereum/core/types"
	"github.com/ethereum/go-ethereum/crypto"
	"github.com/ethereum/go-ethereum/internal/ethapi"
	"github.com/ethereum/go-ethereum/log"
	"github.com/ethereum/go-ethereum/node"
	"github.com/ethereum/go-ethereum/params"
	"github.com/ethereum/go-ethereum/rlp"
	"github.com/ethereum/go-ethereum/rpc"
	"github.com/ethereum/go-ethereum/signer/core"
	"github.com/ethereum/go-ethereum/signer/fourbyte"
	"github.com/ethereum/go-ethereum/signer/rules"
	"github.com/ethereum/go-ethereum/signer/storage"
>>>>>>> cbc4ac26
	colorable "github.com/mattn/go-colorable"
	"github.com/mattn/go-isatty"
	"gopkg.in/urfave/cli.v1"
)

const legalWarning = `
WARNING!

Clef is an account management tool. It may, like any software, contain bugs.

Please take care to
- backup your keystore files,
- verify that the keystore(s) can be opened with your password.

Clef is distributed in the hope that it will be useful, but WITHOUT ANY WARRANTY;
without even the implied warranty of MERCHANTABILITY or FITNESS FOR A PARTICULAR
PURPOSE. See the GNU General Public License for more details.
`

var (
	logLevelFlag = cli.IntFlag{
		Name:  "loglevel",
		Value: 4,
		Usage: "log level to emit to the screen",
	}
	advancedMode = cli.BoolFlag{
		Name:  "advanced",
		Usage: "If enabled, issues warnings instead of rejections for suspicious requests. Default off",
	}
	keystoreFlag = cli.StringFlag{
		Name:  "keystore",
		Value: filepath.Join(node.DefaultDataDir(), "keystore"),
		Usage: "Directory for the keystore",
	}
	configdirFlag = cli.StringFlag{
		Name:  "configdir",
		Value: DefaultConfigDir(),
		Usage: "Directory for Clef configuration",
	}
	chainIdFlag = cli.Int64Flag{
		Name:  "chainid",
		Value: params.MainnetChainConfig.ChainID.Int64(),
		Usage: "Chain id to use for signing (1=mainnet, 3=Ropsten, 4=Rinkeby, 5=Goerli)",
	}
	rpcPortFlag = cli.IntFlag{
		Name:  "rpcport",
		Usage: "HTTP-RPC server listening port",
		Value: node.DefaultHTTPPort + 5,
	}
	signerSecretFlag = cli.StringFlag{
		Name:  "signersecret",
		Usage: "A file containing the (encrypted) master seed to encrypt Clef data, e.g. keystore credentials and ruleset hash",
	}
	customDBFlag = cli.StringFlag{
		Name:  "4bytedb-custom",
		Usage: "File used for writing new 4byte-identifiers submitted via API",
		Value: "./4byte-custom.json",
	}
	auditLogFlag = cli.StringFlag{
		Name:  "auditlog",
		Usage: "File used to emit audit logs. Set to \"\" to disable",
		Value: "audit.log",
	}
	ruleFlag = cli.StringFlag{
		Name:  "rules",
		Usage: "Path to the rule file to auto-authorize requests with",
	}
	stdiouiFlag = cli.BoolFlag{
		Name: "stdio-ui",
		Usage: "Use STDIN/STDOUT as a channel for an external UI. " +
			"This means that an STDIN/STDOUT is used for RPC-communication with a e.g. a graphical user " +
			"interface, and can be used when Clef is started by an external process.",
	}
	testFlag = cli.BoolFlag{
		Name:  "stdio-ui-test",
		Usage: "Mechanism to test interface between Clef and UI. Requires 'stdio-ui'.",
	}
	app         = cli.NewApp()
	initCommand = cli.Command{
		Action:    utils.MigrateFlags(initializeSecrets),
		Name:      "init",
		Usage:     "Initialize the signer, generate secret storage",
		ArgsUsage: "",
		Flags: []cli.Flag{
			logLevelFlag,
			configdirFlag,
		},
		Description: `
The init command generates a master seed which Clef can use to store credentials and data needed for
the rule-engine to work.`,
	}
	attestCommand = cli.Command{
		Action:    utils.MigrateFlags(attestFile),
		Name:      "attest",
		Usage:     "Attest that a js-file is to be used",
		ArgsUsage: "<sha256sum>",
		Flags: []cli.Flag{
			logLevelFlag,
			configdirFlag,
			signerSecretFlag,
		},
		Description: `
The attest command stores the sha256 of the rule.js-file that you want to use for automatic processing of
incoming requests.

Whenever you make an edit to the rule file, you need to use attestation to tell
Clef that the file is 'safe' to execute.`,
	}
	setCredentialCommand = cli.Command{
		Action:    utils.MigrateFlags(setCredential),
		Name:      "setpw",
		Usage:     "Store a credential for a keystore file",
		ArgsUsage: "<address>",
		Flags: []cli.Flag{
			logLevelFlag,
			configdirFlag,
			signerSecretFlag,
		},
		Description: `
The setpw command stores a password for a given address (keyfile).
`}
	delCredentialCommand = cli.Command{
		Action:    utils.MigrateFlags(removeCredential),
		Name:      "delpw",
		Usage:     "Remove a credential for a keystore file",
		ArgsUsage: "<address>",
		Flags: []cli.Flag{
			logLevelFlag,
			configdirFlag,
			signerSecretFlag,
		},
		Description: `
The delpw command removes a password for a given address (keyfile).
`}
<<<<<<< HEAD
=======
	newAccountCommand = cli.Command{
		Action:    utils.MigrateFlags(newAccount),
		Name:      "newaccount",
		Usage:     "Create a new account",
		ArgsUsage: "",
		Flags: []cli.Flag{
			logLevelFlag,
			keystoreFlag,
			utils.LightKDFFlag,
		},
		Description: `
The newaccount command creates a new keystore-backed account. It is a convenience-method
which can be used in lieu of an external UI.`,
	}

>>>>>>> cbc4ac26
	gendocCommand = cli.Command{
		Action: GenDoc,
		Name:   "gendoc",
		Usage:  "Generate documentation about json-rpc format",
		Description: `
The gendoc generates example structures of the json-rpc communication types.
`}
)

func init() {
	app.Name = "Clef"
	app.Usage = "Manage Ethereum account operations"
	app.Flags = []cli.Flag{
		logLevelFlag,
		keystoreFlag,
		configdirFlag,
		chainIdFlag,
		utils.LightKDFFlag,
		utils.NoUSBFlag,
		utils.SmartCardDaemonPathFlag,
		utils.RPCListenAddrFlag,
		utils.RPCVirtualHostsFlag,
		utils.IPCDisabledFlag,
		utils.IPCPathFlag,
		utils.RPCEnabledFlag,
		rpcPortFlag,
		signerSecretFlag,
		customDBFlag,
		auditLogFlag,
		ruleFlag,
		stdiouiFlag,
		testFlag,
		advancedMode,
	}
	app.Action = signer
<<<<<<< HEAD
	app.Commands = []cli.Command{initCommand, attestCommand, setCredentialCommand, delCredentialCommand, gendocCommand}
=======
	app.Commands = []cli.Command{initCommand,
		attestCommand,
		setCredentialCommand,
		delCredentialCommand,
		newAccountCommand,
		gendocCommand}
>>>>>>> cbc4ac26
	cli.CommandHelpTemplate = utils.OriginCommandHelpTemplate
}

func main() {
	if err := app.Run(os.Args); err != nil {
		fmt.Fprintln(os.Stderr, err)
		os.Exit(1)
	}
}

func initializeSecrets(c *cli.Context) error {
	// Get past the legal message
	if err := initialize(c); err != nil {
		return err
	}
	// Ensure the master key does not yet exist, we're not willing to overwrite
	configDir := c.GlobalString(configdirFlag.Name)
	if err := os.Mkdir(configDir, 0700); err != nil && !os.IsExist(err) {
		return err
	}
	location := filepath.Join(configDir, "masterseed.json")
	if _, err := os.Stat(location); err == nil {
		return fmt.Errorf("master key %v already exists, will not overwrite", location)
	}
	// Key file does not exist yet, generate a new one and encrypt it
	masterSeed := make([]byte, 256)
	num, err := io.ReadFull(rand.Reader, masterSeed)
	if err != nil {
		return err
	}
	if num != len(masterSeed) {
		return fmt.Errorf("failed to read enough random")
	}
	n, p := keystore.StandardScryptN, keystore.StandardScryptP
	if c.GlobalBool(utils.LightKDFFlag.Name) {
		n, p = keystore.LightScryptN, keystore.LightScryptP
	}
	text := "The master seed of clef will be locked with a password.\nPlease specify a password. Do not forget this password!"
	var password string
	for {
		password = getPassPhrase(text, true)
		if err := core.ValidatePasswordFormat(password); err != nil {
			fmt.Printf("invalid password: %v\n", err)
		} else {
			fmt.Println()
			break
		}
	}
	cipherSeed, err := encryptSeed(masterSeed, []byte(password), n, p)
	if err != nil {
		return fmt.Errorf("failed to encrypt master seed: %v", err)
	}
	// Double check the master key path to ensure nothing wrote there in between
	if err = os.Mkdir(configDir, 0700); err != nil && !os.IsExist(err) {
		return err
	}
	if _, err := os.Stat(location); err == nil {
		return fmt.Errorf("master key %v already exists, will not overwrite", location)
	}
	// Write the file and print the usual warning message
	if err = ioutil.WriteFile(location, cipherSeed, 0400); err != nil {
		return err
	}
	fmt.Printf("A master seed has been generated into %s\n", location)
	fmt.Printf(`
This is required to be able to store credentials, such as:
* Passwords for keystores (used by rule engine)
* Storage for JavaScript auto-signing rules
* Hash of JavaScript rule-file

You should treat 'masterseed.json' with utmost secrecy and make a backup of it!
* The password is necessary but not enough, you need to back up the master seed too!
* The master seed does not contain your accounts, those need to be backed up separately!

`)
	return nil
}
func attestFile(ctx *cli.Context) error {
	if len(ctx.Args()) < 1 {
		utils.Fatalf("This command requires an argument.")
	}
	if err := initialize(ctx); err != nil {
		return err
	}

	stretchedKey, err := readMasterKey(ctx, nil)
	if err != nil {
		utils.Fatalf(err.Error())
	}
	configDir := ctx.GlobalString(configdirFlag.Name)
	vaultLocation := filepath.Join(configDir, common.Bytes2Hex(crypto.Keccak256([]byte("vault"), stretchedKey)[:10]))
	confKey := crypto.Keccak256([]byte("config"), stretchedKey)

	// Initialize the encrypted storages
	configStorage := storage.NewAESEncryptedStorage(filepath.Join(vaultLocation, "config.json"), confKey)
	val := ctx.Args().First()
	configStorage.Put("ruleset_sha256", val)
	log.Info("Ruleset attestation updated", "sha256", val)
	return nil
}

func setCredential(ctx *cli.Context) error {
	if len(ctx.Args()) < 1 {
		utils.Fatalf("This command requires an address to be passed as an argument")
	}
	if err := initialize(ctx); err != nil {
		return err
	}
	addr := ctx.Args().First()
	if !common.IsHexAddress(addr) {
		utils.Fatalf("Invalid address specified: %s", addr)
	}
	address := common.HexToAddress(addr)
	password := getPassPhrase("Please enter a password to store for this address:", true)
	fmt.Println()

	stretchedKey, err := readMasterKey(ctx, nil)
	if err != nil {
		utils.Fatalf(err.Error())
	}
	configDir := ctx.GlobalString(configdirFlag.Name)
	vaultLocation := filepath.Join(configDir, common.Bytes2Hex(crypto.Keccak256([]byte("vault"), stretchedKey)[:10]))
	pwkey := crypto.Keccak256([]byte("credentials"), stretchedKey)

	pwStorage := storage.NewAESEncryptedStorage(filepath.Join(vaultLocation, "credentials.json"), pwkey)
	pwStorage.Put(address.Hex(), password)
<<<<<<< HEAD

	log.Info("Credential store updated", "set", address)
	return nil
}

=======

	log.Info("Credential store updated", "set", address)
	return nil
}

>>>>>>> cbc4ac26
func removeCredential(ctx *cli.Context) error {
	if len(ctx.Args()) < 1 {
		utils.Fatalf("This command requires an address to be passed as an argument")
	}
	if err := initialize(ctx); err != nil {
		return err
	}
	addr := ctx.Args().First()
	if !common.IsHexAddress(addr) {
		utils.Fatalf("Invalid address specified: %s", addr)
	}
	address := common.HexToAddress(addr)

	stretchedKey, err := readMasterKey(ctx, nil)
	if err != nil {
		utils.Fatalf(err.Error())
	}
	configDir := ctx.GlobalString(configdirFlag.Name)
	vaultLocation := filepath.Join(configDir, common.Bytes2Hex(crypto.Keccak256([]byte("vault"), stretchedKey)[:10]))
	pwkey := crypto.Keccak256([]byte("credentials"), stretchedKey)

	pwStorage := storage.NewAESEncryptedStorage(filepath.Join(vaultLocation, "credentials.json"), pwkey)
	pwStorage.Del(address.Hex())

	log.Info("Credential store updated", "unset", address)
	return nil
}

func newAccount(c *cli.Context) error {
	if err := initialize(c); err != nil {
		return err
	}
	// The newaccount is meant for users using the CLI, since 'real' external
	// UIs can use the UI-api instead. So we'll just use the native CLI UI here.
	var (
		ui                        = core.NewCommandlineUI()
		pwStorage storage.Storage = &storage.NoStorage{}
		ksLoc                     = c.GlobalString(keystoreFlag.Name)
		lightKdf                  = c.GlobalBool(utils.LightKDFFlag.Name)
	)
	log.Info("Starting clef", "keystore", ksLoc, "light-kdf", lightKdf)
	am := core.StartClefAccountManager(ksLoc, true, lightKdf, "")
	// This gives is us access to the external API
	apiImpl := core.NewSignerAPI(am, 0, true, ui, nil, false, pwStorage)
	// This gives us access to the internal API
	internalApi := core.NewUIServerAPI(apiImpl)
	addr, err := internalApi.New(context.Background())
	if err == nil {
		fmt.Printf("Generated account %v\n", addr.String())
	}
	return err
}

func initialize(c *cli.Context) error {
	// Set up the logger to print everything
	logOutput := os.Stdout
	if c.GlobalBool(stdiouiFlag.Name) {
		logOutput = os.Stderr
		// If using the stdioui, we can't do the 'confirm'-flow
		fmt.Fprint(logOutput, legalWarning)
	} else {
		if !confirm(legalWarning) {
			return fmt.Errorf("aborted by user")
		}
		fmt.Println()
<<<<<<< HEAD
	}
	usecolor := (isatty.IsTerminal(os.Stderr.Fd()) || isatty.IsCygwinTerminal(os.Stderr.Fd())) && os.Getenv("TERM") != "dumb"
	output := io.Writer(logOutput)
	if usecolor {
		output = colorable.NewColorable(logOutput)
	}
=======
	}
	usecolor := (isatty.IsTerminal(os.Stderr.Fd()) || isatty.IsCygwinTerminal(os.Stderr.Fd())) && os.Getenv("TERM") != "dumb"
	output := io.Writer(logOutput)
	if usecolor {
		output = colorable.NewColorable(logOutput)
	}
>>>>>>> cbc4ac26
	log.Root().SetHandler(log.LvlFilterHandler(log.Lvl(c.Int(logLevelFlag.Name)), log.StreamHandler(output, log.TerminalFormat(usecolor))))

	return nil
}

// ipcEndpoint resolves an IPC endpoint based on a configured value, taking into
// account the set data folders as well as the designated platform we're currently
// running on.
func ipcEndpoint(ipcPath, datadir string) string {
	// On windows we can only use plain top-level pipes
	if runtime.GOOS == "windows" {
		if strings.HasPrefix(ipcPath, `\\.\pipe\`) {
			return ipcPath
		}
		return `\\.\pipe\` + ipcPath
	}
	// Resolve names into the data directory full paths otherwise
	if filepath.Base(ipcPath) == ipcPath {
		if datadir == "" {
			return filepath.Join(os.TempDir(), ipcPath)
		}
		return filepath.Join(datadir, ipcPath)
	}
	return ipcPath
}

func signer(c *cli.Context) error {
	// If we have some unrecognized command, bail out
	if args := c.Args(); len(args) > 0 {
		return fmt.Errorf("invalid command: %q", args[0])
	}
	if err := initialize(c); err != nil {
		return err
	}
	var (
		ui core.UIClientAPI
	)
	if c.GlobalBool(stdiouiFlag.Name) {
		log.Info("Using stdin/stdout as UI-channel")
		ui = core.NewStdIOUI()
	} else {
		log.Info("Using CLI as UI-channel")
		ui = core.NewCommandlineUI()
	}
	// 4bytedb data
	fourByteLocal := c.GlobalString(customDBFlag.Name)
	db, err := fourbyte.NewWithFile(fourByteLocal)
	if err != nil {
		utils.Fatalf(err.Error())
	}
	embeds, locals := db.Size()
	log.Info("Loaded 4byte database", "embeds", embeds, "locals", locals, "local", fourByteLocal)

	var (
		api       core.ExternalAPI
		pwStorage storage.Storage = &storage.NoStorage{}
	)
	configDir := c.GlobalString(configdirFlag.Name)
	if stretchedKey, err := readMasterKey(c, ui); err != nil {
		log.Warn("Failed to open master, rules disabled", "err", err)
	} else {
		vaultLocation := filepath.Join(configDir, common.Bytes2Hex(crypto.Keccak256([]byte("vault"), stretchedKey)[:10]))

		// Generate domain specific keys
		pwkey := crypto.Keccak256([]byte("credentials"), stretchedKey)
		jskey := crypto.Keccak256([]byte("jsstorage"), stretchedKey)
		confkey := crypto.Keccak256([]byte("config"), stretchedKey)

		// Initialize the encrypted storages
		pwStorage = storage.NewAESEncryptedStorage(filepath.Join(vaultLocation, "credentials.json"), pwkey)
		jsStorage := storage.NewAESEncryptedStorage(filepath.Join(vaultLocation, "jsstorage.json"), jskey)
		configStorage := storage.NewAESEncryptedStorage(filepath.Join(vaultLocation, "config.json"), confkey)

		// Do we have a rule-file?
		if ruleFile := c.GlobalString(ruleFlag.Name); ruleFile != "" {
			ruleJS, err := ioutil.ReadFile(ruleFile)
			if err != nil {
				log.Warn("Could not load rules, disabling", "file", ruleFile, "err", err)
			} else {
				shasum := sha256.Sum256(ruleJS)
				foundShaSum := hex.EncodeToString(shasum[:])
				storedShasum, _ := configStorage.Get("ruleset_sha256")
				if storedShasum != foundShaSum {
					log.Warn("Rule hash not attested, disabling", "hash", foundShaSum, "attested", storedShasum)
				} else {
					// Initialize rules
					ruleEngine, err := rules.NewRuleEvaluator(ui, jsStorage)
					if err != nil {
						utils.Fatalf(err.Error())
					}
					ruleEngine.Init(string(ruleJS))
					ui = ruleEngine
					log.Info("Rule engine configured", "file", c.String(ruleFlag.Name))
				}
			}
		}
	}
	var (
		chainId  = c.GlobalInt64(chainIdFlag.Name)
		ksLoc    = c.GlobalString(keystoreFlag.Name)
		lightKdf = c.GlobalBool(utils.LightKDFFlag.Name)
		advanced = c.GlobalBool(advancedMode.Name)
		nousb    = c.GlobalBool(utils.NoUSBFlag.Name)
		scpath   = c.GlobalString(utils.SmartCardDaemonPathFlag.Name)
	)
	log.Info("Starting signer", "chainid", chainId, "keystore", ksLoc,
		"light-kdf", lightKdf, "advanced", advanced)
	am := core.StartClefAccountManager(ksLoc, nousb, lightKdf, scpath)
	apiImpl := core.NewSignerAPI(am, chainId, nousb, ui, db, advanced, pwStorage)

	// Establish the bidirectional communication, by creating a new UI backend and registering
	// it with the UI.
	ui.RegisterUIServer(core.NewUIServerAPI(apiImpl))
	api = apiImpl
	// Audit logging
	if logfile := c.GlobalString(auditLogFlag.Name); logfile != "" {
		api, err = core.NewAuditLogger(logfile, api)
		if err != nil {
			utils.Fatalf(err.Error())
		}
		log.Info("Audit logs configured", "file", logfile)
	}
	// register signer API with server
	var (
		extapiURL = "n/a"
		ipcapiURL = "n/a"
	)
	rpcAPI := []rpc.API{
		{
			Namespace: "account",
			Public:    true,
			Service:   api,
			Version:   "1.0"},
	}
	if c.GlobalBool(utils.RPCEnabledFlag.Name) {
		vhosts := splitAndTrim(c.GlobalString(utils.RPCVirtualHostsFlag.Name))
		cors := splitAndTrim(c.GlobalString(utils.RPCCORSDomainFlag.Name))

		srv := rpc.NewServer()
		err := node.RegisterApisFromWhitelist(rpcAPI, []string{"account"}, srv, false)
		if err != nil {
			utils.Fatalf("Could not register API: %w", err)
		}
		handler := node.NewHTTPHandlerStack(srv, cors, vhosts)

		// start http server
		httpEndpoint := fmt.Sprintf("%s:%d", c.GlobalString(utils.RPCListenAddrFlag.Name), c.Int(rpcPortFlag.Name))
		listener, err := node.StartHTTPEndpoint(httpEndpoint, rpc.DefaultHTTPTimeouts, handler)
		if err != nil {
			utils.Fatalf("Could not start RPC api: %v", err)
		}
		extapiURL = fmt.Sprintf("http://%v/", listener.Addr())
		log.Info("HTTP endpoint opened", "url", extapiURL)

		defer func() {
			listener.Close()
			log.Info("HTTP endpoint closed", "url", extapiURL)
		}()
	}
	if !c.GlobalBool(utils.IPCDisabledFlag.Name) {
		givenPath := c.GlobalString(utils.IPCPathFlag.Name)
		ipcapiURL = ipcEndpoint(filepath.Join(givenPath, "clef.ipc"), configDir)
		listener, _, err := rpc.StartIPCEndpoint(ipcapiURL, rpcAPI)
		if err != nil {
			utils.Fatalf("Could not start IPC api: %v", err)
		}
		log.Info("IPC endpoint opened", "url", ipcapiURL)
		defer func() {
			listener.Close()
			log.Info("IPC endpoint closed", "url", ipcapiURL)
		}()
	}

	if c.GlobalBool(testFlag.Name) {
		log.Info("Performing UI test")
		go testExternalUI(apiImpl)
	}
	ui.OnSignerStartup(core.StartupInfo{
		Info: map[string]interface{}{
			"intapi_version": core.InternalAPIVersion,
			"extapi_version": core.ExternalAPIVersion,
			"extapi_http":    extapiURL,
			"extapi_ipc":     ipcapiURL,
		},
	})

	abortChan := make(chan os.Signal, 1)
	signal.Notify(abortChan, os.Interrupt)

	sig := <-abortChan
	log.Info("Exiting...", "signal", sig)

	return nil
}

// splitAndTrim splits input separated by a comma
// and trims excessive white space from the substrings.
func splitAndTrim(input string) []string {
	result := strings.Split(input, ",")
	for i, r := range result {
		result[i] = strings.TrimSpace(r)
	}
	return result
}

// DefaultConfigDir is the default config directory to use for the vaults and other
// persistence requirements.
func DefaultConfigDir() string {
	// Try to place the data folder in the user's home dir
	home := homeDir()
	if home != "" {
		if runtime.GOOS == "darwin" {
			return filepath.Join(home, "Library", "Signer")
		} else if runtime.GOOS == "windows" {
			appdata := os.Getenv("APPDATA")
			if appdata != "" {
				return filepath.Join(appdata, "Signer")
			} else {
				return filepath.Join(home, "AppData", "Roaming", "Signer")
			}
		} else {
			return filepath.Join(home, ".clef")
		}
	}
	// As we cannot guess a stable location, return empty and handle later
	return ""
}

func homeDir() string {
	if home := os.Getenv("HOME"); home != "" {
		return home
	}
	if usr, err := user.Current(); err == nil {
		return usr.HomeDir
	}
	return ""
}
func readMasterKey(ctx *cli.Context, ui core.UIClientAPI) ([]byte, error) {
	var (
		file      string
		configDir = ctx.GlobalString(configdirFlag.Name)
	)
	if ctx.GlobalIsSet(signerSecretFlag.Name) {
		file = ctx.GlobalString(signerSecretFlag.Name)
	} else {
		file = filepath.Join(configDir, "masterseed.json")
	}
	if err := checkFile(file); err != nil {
		return nil, err
	}
	cipherKey, err := ioutil.ReadFile(file)
	if err != nil {
		return nil, err
	}
	var password string
	// If ui is not nil, get the password from ui.
	if ui != nil {
		resp, err := ui.OnInputRequired(core.UserInputRequest{
			Title:      "Master Password",
			Prompt:     "Please enter the password to decrypt the master seed",
			IsPassword: true})
		if err != nil {
			return nil, err
		}
		password = resp.Text
	} else {
		password = getPassPhrase("Decrypt master seed of clef", false)
	}
	masterSeed, err := decryptSeed(cipherKey, password)
	if err != nil {
		return nil, fmt.Errorf("failed to decrypt the master seed of clef")
	}
	if len(masterSeed) < 256 {
		return nil, fmt.Errorf("master seed of insufficient length, expected >255 bytes, got %d", len(masterSeed))
	}
	// Create vault location
	vaultLocation := filepath.Join(configDir, common.Bytes2Hex(crypto.Keccak256([]byte("vault"), masterSeed)[:10]))
	err = os.Mkdir(vaultLocation, 0700)
	if err != nil && !os.IsExist(err) {
		return nil, err
	}
	return masterSeed, nil
}

// checkFile is a convenience function to check if a file
// * exists
// * is mode 0400
func checkFile(filename string) error {
	info, err := os.Stat(filename)
	if err != nil {
		return fmt.Errorf("failed stat on %s: %v", filename, err)
	}
	// Check the unix permission bits
	if info.Mode().Perm()&0377 != 0 {
		return fmt.Errorf("file (%v) has insecure file permissions (%v)", filename, info.Mode().String())
	}
	return nil
}

// confirm displays a text and asks for user confirmation
func confirm(text string) bool {
	fmt.Print(text)
	fmt.Printf("\nEnter 'ok' to proceed:\n> ")

	text, err := bufio.NewReader(os.Stdin).ReadString('\n')
	if err != nil {
		log.Crit("Failed to read user input", "err", err)
	}
	if text := strings.TrimSpace(text); text == "ok" {
		return true
	}
	return false
}

func testExternalUI(api *core.SignerAPI) {

	ctx := context.WithValue(context.Background(), "remote", "clef binary")
	ctx = context.WithValue(ctx, "scheme", "in-proc")
	ctx = context.WithValue(ctx, "local", "main")
	errs := make([]string, 0)

	a := common.HexToAddress("0xdeadbeef000000000000000000000000deadbeef")
	addErr := func(errStr string) {
		log.Info("Test error", "err", errStr)
		errs = append(errs, errStr)
	}

	queryUser := func(q string) string {
		resp, err := api.UI.OnInputRequired(core.UserInputRequest{
			Title:  "Testing",
			Prompt: q,
		})
		if err != nil {
			addErr(err.Error())
		}
		return resp.Text
	}
	expectResponse := func(testcase, question, expect string) {
		if got := queryUser(question); got != expect {
			addErr(fmt.Sprintf("%s: got %v, expected %v", testcase, got, expect))
		}
	}
	expectApprove := func(testcase string, err error) {
		if err == nil || err == accounts.ErrUnknownAccount {
			return
		}
		addErr(fmt.Sprintf("%v: expected no error, got %v", testcase, err.Error()))
	}
	expectDeny := func(testcase string, err error) {
		if err == nil || err != core.ErrRequestDenied {
			addErr(fmt.Sprintf("%v: expected ErrRequestDenied, got %v", testcase, err))
		}
	}
	var delay = 1 * time.Second
	// Test display of info and error
	{
		api.UI.ShowInfo("If you see this message, enter 'yes' to next question")
		time.Sleep(delay)
		expectResponse("showinfo", "Did you see the message? [yes/no]", "yes")
		api.UI.ShowError("If you see this message, enter 'yes' to the next question")
		time.Sleep(delay)
		expectResponse("showerror", "Did you see the message? [yes/no]", "yes")
	}
<<<<<<< HEAD

=======
	{ // Sign data test - clique header
		api.UI.ShowInfo("Please approve the next request for signing a clique header")
		time.Sleep(delay)
		cliqueHeader := types.Header{
			ParentHash:  common.HexToHash("0000H45H"),
			UncleHash:   common.HexToHash("0000H45H"),
			Coinbase:    common.HexToAddress("0000H45H"),
			Root:        common.HexToHash("0000H00H"),
			TxHash:      common.HexToHash("0000H45H"),
			ReceiptHash: common.HexToHash("0000H45H"),
			Difficulty:  big.NewInt(1337),
			Number:      big.NewInt(1337),
			GasLimit:    1338,
			GasUsed:     1338,
			Time:        1338,
			Extra:       []byte("Extra data Extra data Extra data  Extra data  Extra data  Extra data  Extra data Extra data"),
			MixDigest:   common.HexToHash("0x0000H45H"),
		}
		cliqueRlp, err := rlp.EncodeToBytes(cliqueHeader)
		if err != nil {
			utils.Fatalf("Should not error: %v", err)
		}
		addr, _ := common.NewMixedcaseAddressFromString("0x0011223344556677889900112233445566778899")
		_, err = api.SignData(ctx, accounts.MimetypeClique, *addr, hexutil.Encode(cliqueRlp))
		expectApprove("signdata - clique header", err)
	}
>>>>>>> cbc4ac26
	{ // Sign data test - typed data
		api.UI.ShowInfo("Please approve the next request for signing EIP-712 typed data")
		time.Sleep(delay)
		addr, _ := common.NewMixedcaseAddressFromString("0x0011223344556677889900112233445566778899")
		data := `{"types":{"EIP712Domain":[{"name":"name","type":"string"},{"name":"version","type":"string"},{"name":"chainId","type":"uint256"},{"name":"verifyingContract","type":"address"}],"Person":[{"name":"name","type":"string"},{"name":"test","type":"uint8"},{"name":"wallet","type":"address"}],"Mail":[{"name":"from","type":"Person"},{"name":"to","type":"Person"},{"name":"contents","type":"string"}]},"primaryType":"Mail","domain":{"name":"Ether Mail","version":"1","chainId":"1","verifyingContract":"0xCCCcccccCCCCcCCCCCCcCcCccCcCCCcCcccccccC"},"message":{"from":{"name":"Cow","test":"3","wallet":"0xcD2a3d9F938E13CD947Ec05AbC7FE734Df8DD826"},"to":{"name":"Bob","wallet":"0xbBbBBBBbbBBBbbbBbbBbbbbBBbBbbbbBbBbbBBbB","test":"2"},"contents":"Hello, Bob!"}}`
		//_, err := api.SignData(ctx, accounts.MimetypeTypedData, *addr, hexutil.Encode([]byte(data)))
		var typedData core.TypedData
		json.Unmarshal([]byte(data), &typedData)
		_, err := api.SignTypedData(ctx, *addr, typedData)
		expectApprove("sign 712 typed data", err)
	}
	{ // Sign data test - plain text
		api.UI.ShowInfo("Please approve the next request for signing text")
		time.Sleep(delay)
		addr, _ := common.NewMixedcaseAddressFromString("0x0011223344556677889900112233445566778899")
		_, err := api.SignData(ctx, accounts.MimetypeTextPlain, *addr, hexutil.Encode([]byte("hello world")))
		expectApprove("signdata - text", err)
	}
	{ // Sign data test - plain text reject
		api.UI.ShowInfo("Please deny the next request for signing text")
		time.Sleep(delay)
		addr, _ := common.NewMixedcaseAddressFromString("0x0011223344556677889900112233445566778899")
		_, err := api.SignData(ctx, accounts.MimetypeTextPlain, *addr, hexutil.Encode([]byte("hello world")))
		expectDeny("signdata - text", err)
	}
	{ // Sign transaction

		api.UI.ShowInfo("Please reject next transaction")
		time.Sleep(delay)
		data := hexutil.Bytes([]byte{})
		to := common.NewMixedcaseAddress(a)
		tx := core.SendTxArgs{
			Data:     &data,
			Nonce:    0x1,
			Value:    hexutil.Big(*big.NewInt(6)),
			From:     common.NewMixedcaseAddress(a),
			To:       &to,
			GasPrice: hexutil.Big(*big.NewInt(5)),
			Gas:      1000,
			Input:    nil,
		}
		_, err := api.SignTransaction(ctx, tx, nil)
		expectDeny("signtransaction [1]", err)
		expectResponse("signtransaction [2]", "Did you see any warnings for the last transaction? (yes/no)", "no")
	}
	{ // Listing
		api.UI.ShowInfo("Please reject listing-request")
		time.Sleep(delay)
		_, err := api.List(ctx)
		expectDeny("list", err)
	}
	{ // Import
		api.UI.ShowInfo("Please reject new account-request")
		time.Sleep(delay)
		_, err := api.New(ctx)
		expectDeny("newaccount", err)
	}
	{ // Metadata
		api.UI.ShowInfo("Please check if you see the Origin in next listing (approve or deny)")
		time.Sleep(delay)
		api.List(context.WithValue(ctx, "Origin", "origin.com"))
		expectResponse("metadata - origin", "Did you see origin (origin.com)? [yes/no] ", "yes")
	}

	for _, e := range errs {
		log.Error(e)
	}
	result := fmt.Sprintf("Tests completed. %d errors:\n%s\n", len(errs), strings.Join(errs, "\n"))
	api.UI.ShowInfo(result)

}

// getPassPhrase retrieves the password associated with clef, either fetched
// from a list of preloaded passphrases, or requested interactively from the user.
// TODO: there are many `getPassPhrase` functions, it will be better to abstract them into one.
func getPassPhrase(prompt string, confirmation bool) string {
	fmt.Println(prompt)
	password, err := console.Stdin.PromptPassword("Password: ")
	if err != nil {
		utils.Fatalf("Failed to read password: %v", err)
	}
	if confirmation {
		confirm, err := console.Stdin.PromptPassword("Repeat password: ")
		if err != nil {
			utils.Fatalf("Failed to read password confirmation: %v", err)
		}
		if password != confirm {
			utils.Fatalf("Passwords do not match")
		}
	}
	return password
}

type encryptedSeedStorage struct {
	Description string              `json:"description"`
	Version     int                 `json:"version"`
	Params      keystore.CryptoJSON `json:"params"`
}

// encryptSeed uses a similar scheme as the keystore uses, but with a different wrapping,
// to encrypt the master seed
func encryptSeed(seed []byte, auth []byte, scryptN, scryptP int) ([]byte, error) {
	cryptoStruct, err := keystore.EncryptDataV3(seed, auth, scryptN, scryptP)
	if err != nil {
		return nil, err
	}
	return json.Marshal(&encryptedSeedStorage{"Clef seed", 1, cryptoStruct})
}

// decryptSeed decrypts the master seed
func decryptSeed(keyjson []byte, auth string) ([]byte, error) {
	var encSeed encryptedSeedStorage
	if err := json.Unmarshal(keyjson, &encSeed); err != nil {
		return nil, err
	}
	if encSeed.Version != 1 {
		log.Warn(fmt.Sprintf("unsupported encryption format of seed: %d, operation will likely fail", encSeed.Version))
	}
	seed, err := keystore.DecryptDataV3(encSeed.Params, auth)
	if err != nil {
		return nil, err
	}
	return seed, err
}

// GenDoc outputs examples of all structures used in json-rpc communication
func GenDoc(ctx *cli.Context) {

	var (
		a    = common.HexToAddress("0xdeadbeef000000000000000000000000deadbeef")
		b    = common.HexToAddress("0x1111111122222222222233333333334444444444")
		meta = core.Metadata{
			Scheme:    "http",
			Local:     "localhost:8545",
			Origin:    "www.malicious.ru",
			Remote:    "localhost:9999",
			UserAgent: "Firefox 3.2",
		}
		output []string
		add    = func(name, desc string, v interface{}) {
			if data, err := json.MarshalIndent(v, "", "  "); err == nil {
				output = append(output, fmt.Sprintf("### %s\n\n%s\n\nExample:\n```json\n%s\n```", name, desc, data))
			} else {
				log.Error("Error generating output", err)
			}
		}
	)

	{ // Sign plain text request
		desc := "SignDataRequest contains information about a pending request to sign some data. " +
			"The data to be signed can be of various types, defined by content-type. Clef has done most " +
			"of the work in canonicalizing and making sense of the data, and it's up to the UI to present" +
			"the user with the contents of the `message`"
		sighash, msg := accounts.TextAndHash([]byte("hello world"))
		messages := []*core.NameValueType{{Name: "message", Value: msg, Typ: accounts.MimetypeTextPlain}}

		add("SignDataRequest", desc, &core.SignDataRequest{
			Address:     common.NewMixedcaseAddress(a),
			Meta:        meta,
			ContentType: accounts.MimetypeTextPlain,
			Rawdata:     []byte(msg),
			Messages:    messages,
			Hash:        sighash})
	}
	{ // Sign plain text response
		add("SignDataResponse - approve", "Response to SignDataRequest",
			&core.SignDataResponse{Approved: true})
		add("SignDataResponse - deny", "Response to SignDataRequest",
			&core.SignDataResponse{})
	}
	{ // Sign transaction request
		desc := "SignTxRequest contains information about a pending request to sign a transaction. " +
			"Aside from the transaction itself, there is also a `call_info`-struct. That struct contains " +
			"messages of various types, that the user should be informed of." +
			"\n\n" +
			"As in any request, it's important to consider that the `meta` info also contains untrusted data." +
			"\n\n" +
			"The `transaction` (on input into clef) can have either `data` or `input` -- if both are set, " +
			"they must be identical, otherwise an error is generated. " +
			"However, Clef will always use `data` when passing this struct on (if Clef does otherwise, please file a ticket)"

		data := hexutil.Bytes([]byte{0x01, 0x02, 0x03, 0x04})
		add("SignTxRequest", desc, &core.SignTxRequest{
			Meta: meta,
			Callinfo: []core.ValidationInfo{
				{Typ: "Warning", Message: "Something looks odd, show this message as a warning"},
				{Typ: "Info", Message: "User should see this as well"},
			},
			Transaction: core.SendTxArgs{
				Data:     &data,
				Nonce:    0x1,
				Value:    hexutil.Big(*big.NewInt(6)),
				From:     common.NewMixedcaseAddress(a),
				To:       nil,
				GasPrice: hexutil.Big(*big.NewInt(5)),
				Gas:      1000,
				Input:    nil,
			}})
	}
	{ // Sign tx response
		data := hexutil.Bytes([]byte{0x04, 0x03, 0x02, 0x01})
		add("SignTxResponse - approve", "Response to request to sign a transaction. This response needs to contain the `transaction`"+
			", because the UI is free to make modifications to the transaction.",
			&core.SignTxResponse{Approved: true,
				Transaction: core.SendTxArgs{
					Data:     &data,
					Nonce:    0x4,
					Value:    hexutil.Big(*big.NewInt(6)),
					From:     common.NewMixedcaseAddress(a),
					To:       nil,
					GasPrice: hexutil.Big(*big.NewInt(5)),
					Gas:      1000,
					Input:    nil,
				}})
		add("SignTxResponse - deny", "Response to SignTxRequest. When denying a request, there's no need to "+
			"provide the transaction in return",
			&core.SignTxResponse{})
	}
	{ // WHen a signed tx is ready to go out
		desc := "SignTransactionResult is used in the call `clef` -> `OnApprovedTx(result)`" +
			"\n\n" +
			"This occurs _after_ successful completion of the entire signing procedure, but right before the signed " +
			"transaction is passed to the external caller. This method (and data) can be used by the UI to signal " +
			"to the user that the transaction was signed, but it is primarily useful for ruleset implementations." +
			"\n\n" +
			"A ruleset that implements a rate limitation needs to know what transactions are sent out to the external " +
			"interface. By hooking into this methods, the ruleset can maintain track of that count." +
			"\n\n" +
			"**OBS:** Note that if an attacker can restore your `clef` data to a previous point in time" +
			" (e.g through a backup), the attacker can reset such windows, even if he/she is unable to decrypt the content. " +
			"\n\n" +
			"The `OnApproved` method cannot be responded to, it's purely informative"

		rlpdata := common.FromHex("0xf85d640101948a8eafb1cf62bfbeb1741769dae1a9dd47996192018026a0716bd90515acb1e68e5ac5867aa11a1e65399c3349d479f5fb698554ebc6f293a04e8a4ebfff434e971e0ef12c5bf3a881b06fd04fc3f8b8a7291fb67a26a1d4ed")
		var tx types.Transaction
		rlp.DecodeBytes(rlpdata, &tx)
		add("OnApproved - SignTransactionResult", desc, &ethapi.SignTransactionResult{Raw: rlpdata, Tx: &tx})

	}
	{ // User input
		add("UserInputRequest", "Sent when clef needs the user to provide data. If 'password' is true, the input field should be treated accordingly (echo-free)",
			&core.UserInputRequest{IsPassword: true, Title: "The title here", Prompt: "The question to ask the user"})
		add("UserInputResponse", "Response to UserInputRequest",
			&core.UserInputResponse{Text: "The textual response from user"})
	}
	{ // List request
		add("ListRequest", "Sent when a request has been made to list addresses. The UI is provided with the "+
			"full `account`s, including local directory names. Note: this information is not passed back to the external caller, "+
			"who only sees the `address`es. ",
			&core.ListRequest{
				Meta: meta,
				Accounts: []accounts.Account{
					{Address: a, URL: accounts.URL{Scheme: "keystore", Path: "/path/to/keyfile/a"}},
					{Address: b, URL: accounts.URL{Scheme: "keystore", Path: "/path/to/keyfile/b"}}},
			})

		add("ListResponse", "Response to list request. The response contains a list of all addresses to show to the caller. "+
			"Note: the UI is free to respond with any address the caller, regardless of whether it exists or not",
			&core.ListResponse{
				Accounts: []accounts.Account{
					{
						Address: common.HexToAddress("0xcowbeef000000cowbeef00000000000000000c0w"),
						URL:     accounts.URL{Path: ".. ignored .."},
					},
					{
						Address: common.HexToAddress("0xffffffffffffffffffffffffffffffffffffffff"),
					},
				}})
	}

	fmt.Println(`## UI Client interface

These data types are defined in the channel between clef and the UI`)
	for _, elem := range output {
		fmt.Println(elem)
	}
}<|MERGE_RESOLUTION|>--- conflicted
+++ resolved
@@ -35,7 +35,6 @@
 	"strings"
 	"time"
 
-<<<<<<< HEAD
 	"github.com/clearmatics/autonity/accounts"
 	"github.com/clearmatics/autonity/accounts/keystore"
 	"github.com/clearmatics/autonity/cmd/utils"
@@ -54,26 +53,6 @@
 	"github.com/clearmatics/autonity/signer/fourbyte"
 	"github.com/clearmatics/autonity/signer/rules"
 	"github.com/clearmatics/autonity/signer/storage"
-=======
-	"github.com/ethereum/go-ethereum/accounts"
-	"github.com/ethereum/go-ethereum/accounts/keystore"
-	"github.com/ethereum/go-ethereum/cmd/utils"
-	"github.com/ethereum/go-ethereum/common"
-	"github.com/ethereum/go-ethereum/common/hexutil"
-	"github.com/ethereum/go-ethereum/console"
-	"github.com/ethereum/go-ethereum/core/types"
-	"github.com/ethereum/go-ethereum/crypto"
-	"github.com/ethereum/go-ethereum/internal/ethapi"
-	"github.com/ethereum/go-ethereum/log"
-	"github.com/ethereum/go-ethereum/node"
-	"github.com/ethereum/go-ethereum/params"
-	"github.com/ethereum/go-ethereum/rlp"
-	"github.com/ethereum/go-ethereum/rpc"
-	"github.com/ethereum/go-ethereum/signer/core"
-	"github.com/ethereum/go-ethereum/signer/fourbyte"
-	"github.com/ethereum/go-ethereum/signer/rules"
-	"github.com/ethereum/go-ethereum/signer/storage"
->>>>>>> cbc4ac26
 	colorable "github.com/mattn/go-colorable"
 	"github.com/mattn/go-isatty"
 	"gopkg.in/urfave/cli.v1"
@@ -208,8 +187,6 @@
 		Description: `
 The delpw command removes a password for a given address (keyfile).
 `}
-<<<<<<< HEAD
-=======
 	newAccountCommand = cli.Command{
 		Action:    utils.MigrateFlags(newAccount),
 		Name:      "newaccount",
@@ -225,7 +202,6 @@
 which can be used in lieu of an external UI.`,
 	}
 
->>>>>>> cbc4ac26
 	gendocCommand = cli.Command{
 		Action: GenDoc,
 		Name:   "gendoc",
@@ -261,16 +237,12 @@
 		advancedMode,
 	}
 	app.Action = signer
-<<<<<<< HEAD
-	app.Commands = []cli.Command{initCommand, attestCommand, setCredentialCommand, delCredentialCommand, gendocCommand}
-=======
 	app.Commands = []cli.Command{initCommand,
 		attestCommand,
 		setCredentialCommand,
 		delCredentialCommand,
 		newAccountCommand,
 		gendocCommand}
->>>>>>> cbc4ac26
 	cli.CommandHelpTemplate = utils.OriginCommandHelpTemplate
 }
 
@@ -397,19 +369,11 @@
 
 	pwStorage := storage.NewAESEncryptedStorage(filepath.Join(vaultLocation, "credentials.json"), pwkey)
 	pwStorage.Put(address.Hex(), password)
-<<<<<<< HEAD
 
 	log.Info("Credential store updated", "set", address)
 	return nil
 }
 
-=======
-
-	log.Info("Credential store updated", "set", address)
-	return nil
-}
-
->>>>>>> cbc4ac26
 func removeCredential(ctx *cli.Context) error {
 	if len(ctx.Args()) < 1 {
 		utils.Fatalf("This command requires an address to be passed as an argument")
@@ -475,21 +439,12 @@
 			return fmt.Errorf("aborted by user")
 		}
 		fmt.Println()
-<<<<<<< HEAD
 	}
 	usecolor := (isatty.IsTerminal(os.Stderr.Fd()) || isatty.IsCygwinTerminal(os.Stderr.Fd())) && os.Getenv("TERM") != "dumb"
 	output := io.Writer(logOutput)
 	if usecolor {
 		output = colorable.NewColorable(logOutput)
 	}
-=======
-	}
-	usecolor := (isatty.IsTerminal(os.Stderr.Fd()) || isatty.IsCygwinTerminal(os.Stderr.Fd())) && os.Getenv("TERM") != "dumb"
-	output := io.Writer(logOutput)
-	if usecolor {
-		output = colorable.NewColorable(logOutput)
-	}
->>>>>>> cbc4ac26
 	log.Root().SetHandler(log.LvlFilterHandler(log.Lvl(c.Int(logLevelFlag.Name)), log.StreamHandler(output, log.TerminalFormat(usecolor))))
 
 	return nil
@@ -853,36 +808,7 @@
 		time.Sleep(delay)
 		expectResponse("showerror", "Did you see the message? [yes/no]", "yes")
 	}
-<<<<<<< HEAD
-
-=======
-	{ // Sign data test - clique header
-		api.UI.ShowInfo("Please approve the next request for signing a clique header")
-		time.Sleep(delay)
-		cliqueHeader := types.Header{
-			ParentHash:  common.HexToHash("0000H45H"),
-			UncleHash:   common.HexToHash("0000H45H"),
-			Coinbase:    common.HexToAddress("0000H45H"),
-			Root:        common.HexToHash("0000H00H"),
-			TxHash:      common.HexToHash("0000H45H"),
-			ReceiptHash: common.HexToHash("0000H45H"),
-			Difficulty:  big.NewInt(1337),
-			Number:      big.NewInt(1337),
-			GasLimit:    1338,
-			GasUsed:     1338,
-			Time:        1338,
-			Extra:       []byte("Extra data Extra data Extra data  Extra data  Extra data  Extra data  Extra data Extra data"),
-			MixDigest:   common.HexToHash("0x0000H45H"),
-		}
-		cliqueRlp, err := rlp.EncodeToBytes(cliqueHeader)
-		if err != nil {
-			utils.Fatalf("Should not error: %v", err)
-		}
-		addr, _ := common.NewMixedcaseAddressFromString("0x0011223344556677889900112233445566778899")
-		_, err = api.SignData(ctx, accounts.MimetypeClique, *addr, hexutil.Encode(cliqueRlp))
-		expectApprove("signdata - clique header", err)
-	}
->>>>>>> cbc4ac26
+
 	{ // Sign data test - typed data
 		api.UI.ShowInfo("Please approve the next request for signing EIP-712 typed data")
 		time.Sleep(delay)
