--- conflicted
+++ resolved
@@ -760,11 +760,7 @@
 	{ // Sign data test - clique header
 		api.UI.ShowInfo("Please approve the next request for signing a clique header")
 		time.Sleep(delay)
-<<<<<<< HEAD
-		cliqueHeader := types.Header{
-=======
 		cliqueHeader := types.Header{OriginalHeader: types.OriginalHeader{
->>>>>>> 3f46efd5
 			ParentHash:  common.HexToHash("0000H45H"),
 			UncleHash:   common.HexToHash("0000H45H"),
 			Coinbase:    common.HexToAddress("0000H45H"),
@@ -777,11 +773,7 @@
 			GasUsed:     1338,
 			Time:        1338,
 			Extra:       []byte("Extra data Extra data Extra data  Extra data  Extra data  Extra data  Extra data Extra data"),
-<<<<<<< HEAD
-			MixDigest:   common.HexToHash("0x0000H45H"),
-=======
 			MixDigest:   common.HexToHash("0x0000H45H")},
->>>>>>> 3f46efd5
 		}
 		cliqueRlp, err := rlp.EncodeToBytes(cliqueHeader)
 		if err != nil {
