--- conflicted
+++ resolved
@@ -20,14 +20,6 @@
 import (
 	"crypto/ecdsa"
 	"fmt"
-<<<<<<< HEAD
-=======
-	"github.com/clearmatics/autonity/internal/ethapi"
-	"github.com/clearmatics/autonity/internal/flags"
-	"github.com/clearmatics/autonity/metrics/exp"
-	"github.com/clearmatics/autonity/p2p/discv5"
-	"github.com/clearmatics/autonity/p2p/enode"
->>>>>>> cb9776a4
 	"io"
 	"io/ioutil"
 	"math"
@@ -828,7 +820,6 @@
 func setBootstrapNodes(ctx *cli.Context, cfg *p2p.Config) {
 	urls := params.MainnetBootnodes
 	switch {
-<<<<<<< HEAD
 	case ctx.GlobalIsSet(BootnodesFlag.Name):
 		urls = SplitAndTrim(ctx.GlobalString(BootnodesFlag.Name))
 	case ctx.GlobalBool(RopstenFlag.Name):
@@ -839,14 +830,6 @@
 		urls = params.RinkebyBootnodes
 	case ctx.GlobalBool(GoerliFlag.Name):
 		urls = params.GoerliBootnodes
-=======
-	case ctx.GlobalIsSet(BootnodesFlag.Name) || ctx.GlobalIsSet(LegacyBootnodesV4Flag.Name):
-		if ctx.GlobalIsSet(LegacyBootnodesV4Flag.Name) {
-			urls = SplitAndTrim(ctx.GlobalString(LegacyBootnodesV4Flag.Name))
-		} else {
-			urls = SplitAndTrim(ctx.GlobalString(BootnodesFlag.Name))
-		}
->>>>>>> cb9776a4
 	case cfg.BootstrapNodes != nil:
 		return // already set, don't apply defaults.
 	}
@@ -867,36 +850,18 @@
 // setBootstrapNodesV5 creates a list of bootstrap nodes from the command line
 // flags, reverting to pre-configured ones if none have been specified.
 func setBootstrapNodesV5(ctx *cli.Context, cfg *p2p.Config) {
-<<<<<<< HEAD
 	urls := params.V5Bootnodes
 	switch {
 	case ctx.GlobalIsSet(BootnodesFlag.Name):
 		urls = SplitAndTrim(ctx.GlobalString(BootnodesFlag.Name))
-=======
-	urls := params.MainnetBootnodes
-	switch {
-	case ctx.GlobalIsSet(BootnodesFlag.Name) || ctx.GlobalIsSet(LegacyBootnodesV5Flag.Name):
-		if ctx.GlobalIsSet(LegacyBootnodesV5Flag.Name) {
-			urls = SplitAndTrim(ctx.GlobalString(LegacyBootnodesV5Flag.Name))
-		} else {
-			urls = SplitAndTrim(ctx.GlobalString(BootnodesFlag.Name))
-		}
->>>>>>> cb9776a4
 	case cfg.BootstrapNodesV5 != nil:
 		return // already set, don't apply defaults.
 	}
 
-<<<<<<< HEAD
 	cfg.BootstrapNodesV5 = make([]*enode.Node, 0, len(urls))
 	for _, url := range urls {
 		if url != "" {
 			node, err := enode.Parse(enode.ValidSchemes, url)
-=======
-	cfg.BootstrapNodesV5 = make([]*discv5.Node, 0, len(urls))
-	for _, url := range urls {
-		if url != "" {
-			node, err := discv5.ParseNode(url)
->>>>>>> cb9776a4
 			if err != nil {
 				log.Error("Bootstrap URL invalid", "enode", url, "err", err)
 				continue
@@ -1547,10 +1512,7 @@
 		// TODO(fjl): force-enable this in --dev mode
 		cfg.EnablePreimageRecording = ctx.GlobalBool(VMEnableDebugFlag.Name)
 	}
-<<<<<<< HEAD
-
-=======
->>>>>>> cb9776a4
+
 	if ctx.GlobalIsSet(RPCGlobalGasCapFlag.Name) {
 		cfg.RPCGasCap = ctx.GlobalUint64(RPCGlobalGasCapFlag.Name)
 	}
