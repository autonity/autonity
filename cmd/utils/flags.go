// Copyright 2015 The go-ethereum Authors
// This file is part of go-ethereum.
//
// go-ethereum is free software: you can redistribute it and/or modify
// it under the terms of the GNU General Public License as published by
// the Free Software Foundation, either version 3 of the License, or
// (at your option) any later version.
//
// go-ethereum is distributed in the hope that it will be useful,
// but WITHOUT ANY WARRANTY; without even the implied warranty of
// MERCHANTABILITY or FITNESS FOR A PARTICULAR PURPOSE. See the
// GNU General Public License for more details.
//
// You should have received a copy of the GNU General Public License
// along with go-ethereum. If not, see <http://www.gnu.org/licenses/>.

// Package utils contains internal helper functions for go-ethereum commands.
package utils

import (
	"crypto/ecdsa"
	"errors"
	"fmt"
	"io"
	"io/ioutil"
	"math/big"
	"os"
	"path/filepath"
	"strconv"
	"strings"
	"text/tabwriter"
	"text/template"
	"time"

<<<<<<< HEAD
	"github.com/clearmatics/autonity/accounts"
	"github.com/clearmatics/autonity/accounts/keystore"
	"github.com/clearmatics/autonity/common"
	"github.com/clearmatics/autonity/common/fdlimit"
	"github.com/clearmatics/autonity/consensus"
	"github.com/clearmatics/autonity/consensus/ethash"
	"github.com/clearmatics/autonity/core"
	"github.com/clearmatics/autonity/core/vm"
	"github.com/clearmatics/autonity/crypto"
	"github.com/clearmatics/autonity/eth"
	"github.com/clearmatics/autonity/eth/downloader"
	"github.com/clearmatics/autonity/eth/gasprice"
	"github.com/clearmatics/autonity/ethdb"
	"github.com/clearmatics/autonity/ethstats"
	"github.com/clearmatics/autonity/graphql"
	"github.com/clearmatics/autonity/les"
	"github.com/clearmatics/autonity/log"
	"github.com/clearmatics/autonity/metrics"
	"github.com/clearmatics/autonity/metrics/influxdb"
	"github.com/clearmatics/autonity/miner"
	"github.com/clearmatics/autonity/node"
	"github.com/clearmatics/autonity/p2p"
	"github.com/clearmatics/autonity/p2p/discv5"
	"github.com/clearmatics/autonity/p2p/enode"
	"github.com/clearmatics/autonity/p2p/nat"
	"github.com/clearmatics/autonity/p2p/netutil"
	"github.com/clearmatics/autonity/params"
	"github.com/clearmatics/autonity/rpc"
=======
	"github.com/ethereum/go-ethereum/accounts"
	"github.com/ethereum/go-ethereum/accounts/keystore"
	"github.com/ethereum/go-ethereum/common"
	"github.com/ethereum/go-ethereum/common/fdlimit"
	"github.com/ethereum/go-ethereum/consensus"
	"github.com/ethereum/go-ethereum/consensus/clique"
	"github.com/ethereum/go-ethereum/consensus/ethash"
	"github.com/ethereum/go-ethereum/core"
	"github.com/ethereum/go-ethereum/core/vm"
	"github.com/ethereum/go-ethereum/crypto"
	"github.com/ethereum/go-ethereum/eth"
	"github.com/ethereum/go-ethereum/eth/downloader"
	"github.com/ethereum/go-ethereum/eth/gasprice"
	"github.com/ethereum/go-ethereum/ethdb"
	"github.com/ethereum/go-ethereum/ethstats"
	"github.com/ethereum/go-ethereum/graphql"
	"github.com/ethereum/go-ethereum/les"
	"github.com/ethereum/go-ethereum/log"
	"github.com/ethereum/go-ethereum/metrics"
	"github.com/ethereum/go-ethereum/metrics/influxdb"
	"github.com/ethereum/go-ethereum/miner"
	"github.com/ethereum/go-ethereum/node"
	"github.com/ethereum/go-ethereum/p2p"
	"github.com/ethereum/go-ethereum/p2p/discv5"
	"github.com/ethereum/go-ethereum/p2p/enode"
	"github.com/ethereum/go-ethereum/p2p/nat"
	"github.com/ethereum/go-ethereum/p2p/netutil"
	"github.com/ethereum/go-ethereum/params"
	"github.com/ethereum/go-ethereum/rpc"
	whisper "github.com/ethereum/go-ethereum/whisper/whisperv6"
>>>>>>> cbc4ac26
	pcsclite "github.com/gballet/go-libpcsclite"
	cli "gopkg.in/urfave/cli.v1"
)

var (
	CommandHelpTemplate = `{{.cmd.Name}}{{if .cmd.Subcommands}} command{{end}}{{if .cmd.Flags}} [command options]{{end}} [arguments...]
{{if .cmd.Description}}{{.cmd.Description}}
{{end}}{{if .cmd.Subcommands}}
SUBCOMMANDS:
	{{range .cmd.Subcommands}}{{.Name}}{{with .ShortName}}, {{.}}{{end}}{{ "\t" }}{{.Usage}}
	{{end}}{{end}}{{if .categorizedFlags}}
{{range $idx, $categorized := .categorizedFlags}}{{$categorized.Name}} OPTIONS:
{{range $categorized.Flags}}{{"\t"}}{{.}}
{{end}}
{{end}}{{end}}`

	OriginCommandHelpTemplate = `{{.Name}}{{if .Subcommands}} command{{end}}{{if .Flags}} [command options]{{end}} [arguments...]
{{if .Description}}{{.Description}}
{{end}}{{if .Subcommands}}
SUBCOMMANDS:
	{{range .Subcommands}}{{.Name}}{{with .ShortName}}, {{.}}{{end}}{{ "\t" }}{{.Usage}}
	{{end}}{{end}}{{if .Flags}}
OPTIONS:
{{range $.Flags}}{{"\t"}}{{.}}
{{end}}
{{end}}`
)

func init() {
	cli.AppHelpTemplate = `{{.Name}} {{if .Flags}}[global options] {{end}}command{{if .Flags}} [command options]{{end}} [arguments...]

VERSION:
   {{.Version}}

COMMANDS:
   {{range .Commands}}{{.Name}}{{with .ShortName}}, {{.}}{{end}}{{ "\t" }}{{.Usage}}
   {{end}}{{if .Flags}}
GLOBAL OPTIONS:
   {{range .Flags}}{{.}}
   {{end}}{{end}}
`
	cli.CommandHelpTemplate = CommandHelpTemplate
	cli.HelpPrinter = printHelp
}

// NewApp creates an app with sane defaults.
func NewApp(gitCommit, gitDate, usage string) *cli.App {
	app := cli.NewApp()
	app.Name = filepath.Base(os.Args[0])
	app.Author = ""
	app.Email = ""
	app.Version = params.VersionWithCommit(gitCommit, gitDate)
	app.Usage = usage
	return app
}

func printHelp(out io.Writer, templ string, data interface{}) {
	funcMap := template.FuncMap{"join": strings.Join}
	t := template.Must(template.New("help").Funcs(funcMap).Parse(templ))
	w := tabwriter.NewWriter(out, 38, 8, 2, ' ', 0)
	err := t.Execute(w, data)
	if err != nil {
		panic(err)
	}
	w.Flush()
}

// These are all the command line flags we support.
// If you add to this list, please remember to include the
// flag in the appropriate command definition.
//
// The flags are defined here so their names and help texts
// are the same for all commands.

var (
	// General settings
	DataDirFlag = DirectoryFlag{
		Name:  "datadir",
		Usage: "Data directory for the databases and keystore",
		Value: DirectoryString(node.DefaultDataDir()),
	}
	AncientFlag = DirectoryFlag{
		Name:  "datadir.ancient",
		Usage: "Data directory for ancient chain segments (default = inside chaindata)",
	}
	KeyStoreDirFlag = DirectoryFlag{
		Name:  "keystore",
		Usage: "Directory for the keystore (default = inside the datadir)",
	}
	NoUSBFlag = cli.BoolFlag{
		Name:  "nousb",
		Usage: "Disables monitoring for and managing USB hardware wallets",
	}
	SmartCardDaemonPathFlag = cli.StringFlag{
		Name:  "pcscdpath",
		Usage: "Path to the smartcard daemon (pcscd) socket file",
		Value: pcsclite.PCSCDSockName,
	}
	NetworkIdFlag = cli.Uint64Flag{
		Name:  "networkid",
		Usage: "Network identifier (integer, 1=Frontier, 3=Ropsten, 4=Rinkeby, 5=Görli)",
		Value: eth.DefaultConfig.NetworkId,
	}
	LegacyTestnetFlag = cli.BoolFlag{ // TODO(q9f): Remove after Ropsten is discontinued.
		Name:  "testnet",
		Usage: "Pre-configured test network (Deprecated: Please choose one of --goerli, --rinkeby, or --ropsten.)",
	}
	GoerliFlag = cli.BoolFlag{
		Name:  "goerli",
		Usage: "Görli network: pre-configured proof-of-authority test network",
	}
	RinkebyFlag = cli.BoolFlag{
		Name:  "rinkeby",
		Usage: "Rinkeby network: pre-configured proof-of-authority test network",
	}
<<<<<<< HEAD
	GoerliFlag = cli.BoolFlag{
		Name:  "goerli",
		Usage: "Görli network: pre-configured proof-of-authority test network",
=======
	RopstenFlag = cli.BoolFlag{
		Name:  "ropsten",
		Usage: "Ropsten network: pre-configured proof-of-work test network",
>>>>>>> cbc4ac26
	}
	DeveloperFlag = cli.BoolFlag{
		Name:  "dev",
		Usage: "Ephemeral proof-of-authority network with a pre-funded developer account, mining enabled",
	}
	DeveloperPeriodFlag = cli.IntFlag{
		Name:  "dev.period",
		Usage: "Block period to use in developer mode (0 = mine only if transaction pending)",
	}
	IdentityFlag = cli.StringFlag{
		Name:  "identity",
		Usage: "Custom node name",
	}
	DocRootFlag = DirectoryFlag{
		Name:  "docroot",
		Usage: "Document Root for HTTPClient file scheme",
		Value: DirectoryString(homeDir()),
	}
	ExitWhenSyncedFlag = cli.BoolFlag{
		Name:  "exitwhensynced",
		Usage: "Exits after block synchronisation completes",
	}
	IterativeOutputFlag = cli.BoolFlag{
		Name:  "iterative",
		Usage: "Print streaming JSON iteratively, delimited by newlines",
	}
	ExcludeStorageFlag = cli.BoolFlag{
		Name:  "nostorage",
		Usage: "Exclude storage entries (save db lookups)",
	}
	IncludeIncompletesFlag = cli.BoolFlag{
		Name:  "incompletes",
		Usage: "Include accounts for which we don't have the address (missing preimage)",
	}
	ExcludeCodeFlag = cli.BoolFlag{
		Name:  "nocode",
		Usage: "Exclude contract code (save db lookups)",
	}
	defaultSyncMode = eth.DefaultConfig.SyncMode
	SyncModeFlag    = TextMarshalerFlag{
		Name:  "syncmode",
		Usage: `Blockchain sync mode ("fast", "full", or "light")`,
		Value: &defaultSyncMode,
	}
	GCModeFlag = cli.StringFlag{
		Name:  "gcmode",
		Usage: `Blockchain garbage collection mode ("full", "archive")`,
		Value: "full",
	}
<<<<<<< HEAD
=======
	SnapshotFlag = cli.BoolFlag{
		Name:  "snapshot",
		Usage: `Enables snapshot-database mode -- experimental work in progress feature`,
	}
>>>>>>> cbc4ac26
	LightKDFFlag = cli.BoolFlag{
		Name:  "lightkdf",
		Usage: "Reduce key-derivation RAM & CPU usage at some expense of KDF strength",
	}
	WhitelistFlag = cli.StringFlag{
		Name:  "whitelist",
		Usage: "Comma separated block number-to-hash mappings to enforce (<number>=<hash>)",
	}
	OverrideIstanbulFlag = cli.Uint64Flag{
		Name:  "override.istanbul",
		Usage: "Manually specify Istanbul fork-block, overriding the bundled setting",
	}
	OverrideMuirGlacierFlag = cli.Uint64Flag{
		Name:  "override.muirglacier",
		Usage: "Manually specify Muir Glacier fork-block, overriding the bundled setting",
	}
	// Light server and client settings
	LightLegacyServFlag = cli.IntFlag{ // Deprecated in favor of light.serve, remove in 2021
		Name:  "lightserv",
		Usage: "Maximum percentage of time allowed for serving LES requests (deprecated, use --light.serve)",
		Value: eth.DefaultConfig.LightServ,
	}
	LightServeFlag = cli.IntFlag{
		Name:  "light.serve",
		Usage: "Maximum percentage of time allowed for serving LES requests (multi-threaded processing allows values over 100)",
		Value: eth.DefaultConfig.LightServ,
	}
	LightIngressFlag = cli.IntFlag{
		Name:  "light.ingress",
		Usage: "Incoming bandwidth limit for serving light clients (kilobytes/sec, 0 = unlimited)",
		Value: eth.DefaultConfig.LightIngress,
	}
	LightEgressFlag = cli.IntFlag{
		Name:  "light.egress",
		Usage: "Outgoing bandwidth limit for serving light clients (kilobytes/sec, 0 = unlimited)",
		Value: eth.DefaultConfig.LightEgress,
	}
	LightLegacyPeersFlag = cli.IntFlag{ // Deprecated in favor of light.maxpeers, remove in 2021
		Name:  "lightpeers",
		Usage: "Maximum number of light clients to serve, or light servers to attach to  (deprecated, use --light.maxpeers)",
		Value: eth.DefaultConfig.LightPeers,
	}
	LightMaxPeersFlag = cli.IntFlag{
		Name:  "light.maxpeers",
		Usage: "Maximum number of light clients to serve, or light servers to attach to",
		Value: eth.DefaultConfig.LightPeers,
	}
	UltraLightServersFlag = cli.StringFlag{
		Name:  "ulc.servers",
		Usage: "List of trusted ultra-light servers",
		Value: strings.Join(eth.DefaultConfig.UltraLightServers, ","),
	}
	UltraLightFractionFlag = cli.IntFlag{
		Name:  "ulc.fraction",
		Usage: "Minimum % of trusted ultra-light servers required to announce a new head",
		Value: eth.DefaultConfig.UltraLightFraction,
	}
	UltraLightOnlyAnnounceFlag = cli.BoolFlag{
		Name:  "ulc.onlyannounce",
		Usage: "Ultra light server sends announcements only",
	}
	// Ethash settings
	EthashCacheDirFlag = DirectoryFlag{
		Name:  "ethash.cachedir",
		Usage: "Directory to store the ethash verification caches (default = inside the datadir)",
	}
	EthashCachesInMemoryFlag = cli.IntFlag{
		Name:  "ethash.cachesinmem",
		Usage: "Number of recent ethash caches to keep in memory (16MB each)",
		Value: eth.DefaultConfig.Ethash.CachesInMem,
	}
	EthashCachesOnDiskFlag = cli.IntFlag{
		Name:  "ethash.cachesondisk",
		Usage: "Number of recent ethash caches to keep on disk (16MB each)",
		Value: eth.DefaultConfig.Ethash.CachesOnDisk,
	}
	EthashCachesLockMmapFlag = cli.BoolFlag{
		Name:  "ethash.cacheslockmmap",
		Usage: "Lock memory maps of recent ethash caches",
	}
	EthashDatasetDirFlag = DirectoryFlag{
		Name:  "ethash.dagdir",
		Usage: "Directory to store the ethash mining DAGs",
		Value: DirectoryString(eth.DefaultConfig.Ethash.DatasetDir),
	}
	EthashDatasetsInMemoryFlag = cli.IntFlag{
		Name:  "ethash.dagsinmem",
		Usage: "Number of recent ethash mining DAGs to keep in memory (1+GB each)",
		Value: eth.DefaultConfig.Ethash.DatasetsInMem,
	}
	EthashDatasetsOnDiskFlag = cli.IntFlag{
		Name:  "ethash.dagsondisk",
		Usage: "Number of recent ethash mining DAGs to keep on disk (1+GB each)",
		Value: eth.DefaultConfig.Ethash.DatasetsOnDisk,
	}
	EthashDatasetsLockMmapFlag = cli.BoolFlag{
		Name:  "ethash.dagslockmmap",
		Usage: "Lock memory maps for recent ethash mining DAGs",
	}
	// Transaction pool settings
	TxPoolLocalsFlag = cli.StringFlag{
		Name:  "txpool.locals",
		Usage: "Comma separated accounts to treat as locals (no flush, priority inclusion)",
	}
	TxPoolNoLocalsFlag = cli.BoolFlag{
		Name:  "txpool.nolocals",
		Usage: "Disables price exemptions for locally submitted transactions",
	}
	TxPoolJournalFlag = cli.StringFlag{
		Name:  "txpool.journal",
		Usage: "Disk journal for local transaction to survive node restarts",
		Value: core.DefaultTxPoolConfig.Journal,
	}
	TxPoolRejournalFlag = cli.DurationFlag{
		Name:  "txpool.rejournal",
		Usage: "Time interval to regenerate the local transaction journal",
		Value: core.DefaultTxPoolConfig.Rejournal,
	}
	TxPoolPriceLimitFlag = cli.Uint64Flag{
		Name:  "txpool.pricelimit",
		Usage: "Minimum gas price limit to enforce for acceptance into the pool",
		Value: eth.DefaultConfig.TxPool.PriceLimit,
	}
	TxPoolPriceBumpFlag = cli.Uint64Flag{
		Name:  "txpool.pricebump",
		Usage: "Price bump percentage to replace an already existing transaction",
		Value: eth.DefaultConfig.TxPool.PriceBump,
	}
	TxPoolAccountSlotsFlag = cli.Uint64Flag{
		Name:  "txpool.accountslots",
		Usage: "Minimum number of executable transaction slots guaranteed per account",
		Value: eth.DefaultConfig.TxPool.AccountSlots,
	}
	TxPoolGlobalSlotsFlag = cli.Uint64Flag{
		Name:  "txpool.globalslots",
		Usage: "Maximum number of executable transaction slots for all accounts",
		Value: eth.DefaultConfig.TxPool.GlobalSlots,
	}
	TxPoolAccountQueueFlag = cli.Uint64Flag{
		Name:  "txpool.accountqueue",
		Usage: "Maximum number of non-executable transaction slots permitted per account",
		Value: eth.DefaultConfig.TxPool.AccountQueue,
	}
	TxPoolGlobalQueueFlag = cli.Uint64Flag{
		Name:  "txpool.globalqueue",
		Usage: "Maximum number of non-executable transaction slots for all accounts",
		Value: eth.DefaultConfig.TxPool.GlobalQueue,
	}
	TxPoolLifetimeFlag = cli.DurationFlag{
		Name:  "txpool.lifetime",
		Usage: "Maximum amount of time non-executable transaction are queued",
		Value: eth.DefaultConfig.TxPool.Lifetime,
	}
	// Performance tuning settings
	CacheFlag = cli.IntFlag{
		Name:  "cache",
		Usage: "Megabytes of memory allocated to internal caching (default = 4096 mainnet full node, 128 light mode)",
		Value: 1024,
	}
	CacheDatabaseFlag = cli.IntFlag{
		Name:  "cache.database",
		Usage: "Percentage of cache memory allowance to use for database io",
		Value: 50,
	}
	CacheTrieFlag = cli.IntFlag{
		Name:  "cache.trie",
<<<<<<< HEAD
		Usage: "Percentage of cache memory allowance to use for trie caching (default = 25% full mode, 50% archive mode)",
		Value: 25,
=======
		Usage: "Percentage of cache memory allowance to use for trie caching (default = 15% full mode, 30% archive mode)",
		Value: 15,
>>>>>>> cbc4ac26
	}
	CacheGCFlag = cli.IntFlag{
		Name:  "cache.gc",
		Usage: "Percentage of cache memory allowance to use for trie pruning (default = 25% full mode, 0% archive mode)",
		Value: 25,
	}
<<<<<<< HEAD
=======
	CacheSnapshotFlag = cli.IntFlag{
		Name:  "cache.snapshot",
		Usage: "Percentage of cache memory allowance to use for snapshot caching (default = 10% full mode, 20% archive mode)",
		Value: 10,
	}
>>>>>>> cbc4ac26
	CacheNoPrefetchFlag = cli.BoolFlag{
		Name:  "cache.noprefetch",
		Usage: "Disable heuristic state prefetch during block import (less CPU and disk IO, more time waiting for data)",
	}
	// Miner settings
	MiningEnabledFlag = cli.BoolFlag{
		Name:  "mine",
		Usage: "Enable mining",
	}
	MinerThreadsFlag = cli.IntFlag{
		Name:  "miner.threads",
		Usage: "Number of CPU threads to use for mining",
		Value: 0,
	}
	MinerLegacyThreadsFlag = cli.IntFlag{
		Name:  "minerthreads",
		Usage: "Number of CPU threads to use for mining (deprecated, use --miner.threads)",
		Value: 0,
	}
	MinerNotifyFlag = cli.StringFlag{
		Name:  "miner.notify",
		Usage: "Comma separated HTTP URL list to notify of new work packages",
	}
	MinerGasTargetFlag = cli.Uint64Flag{
		Name:  "miner.gastarget",
		Usage: "Target gas floor for mined blocks",
		Value: eth.DefaultConfig.Miner.GasFloor,
	}
	MinerLegacyGasTargetFlag = cli.Uint64Flag{
		Name:  "targetgaslimit",
		Usage: "Target gas floor for mined blocks (deprecated, use --miner.gastarget)",
		Value: eth.DefaultConfig.Miner.GasFloor,
	}
	MinerGasLimitFlag = cli.Uint64Flag{
		Name:  "miner.gaslimit",
		Usage: "Target gas ceiling for mined blocks",
		Value: eth.DefaultConfig.Miner.GasCeil,
	}
	MinerGasPriceFlag = BigFlag{
		Name:  "miner.gasprice",
		Usage: "Minimum gas price for mining a transaction",
		Value: eth.DefaultConfig.Miner.GasPrice,
	}
	MinerLegacyGasPriceFlag = BigFlag{
		Name:  "gasprice",
		Usage: "Minimum gas price for mining a transaction (deprecated, use --miner.gasprice)",
		Value: eth.DefaultConfig.Miner.GasPrice,
	}
	MinerEtherbaseFlag = cli.StringFlag{
		Name:  "miner.etherbase",
		Usage: "Public address for block mining rewards (default = first account)",
		Value: "0",
	}
	MinerLegacyEtherbaseFlag = cli.StringFlag{
		Name:  "etherbase",
		Usage: "Public address for block mining rewards (default = first account, deprecated, use --miner.etherbase)",
		Value: "0",
	}
	MinerExtraDataFlag = cli.StringFlag{
		Name:  "miner.extradata",
		Usage: "Block extra data set by the miner (default = client version)",
	}
	MinerLegacyExtraDataFlag = cli.StringFlag{
		Name:  "extradata",
		Usage: "Block extra data set by the miner (default = client version, deprecated, use --miner.extradata)",
	}
	MinerRecommitIntervalFlag = cli.DurationFlag{
		Name:  "miner.recommit",
		Usage: "Time interval to recreate the block being mined",
		Value: eth.DefaultConfig.Miner.Recommit,
	}
	MinerNoVerfiyFlag = cli.BoolFlag{
		Name:  "miner.noverify",
		Usage: "Disable remote sealing verification",
	}
	// Account settings
	UnlockedAccountFlag = cli.StringFlag{
		Name:  "unlock",
		Usage: "Comma separated list of accounts to unlock",
		Value: "",
	}
	PasswordFileFlag = cli.StringFlag{
		Name:  "password",
		Usage: "Password file to use for non-interactive password input",
		Value: "",
	}
	ExternalSignerFlag = cli.StringFlag{
		Name:  "signer",
		Usage: "External signer (url or path to ipc file)",
		Value: "",
	}
	VMEnableDebugFlag = cli.BoolFlag{
		Name:  "vmdebug",
		Usage: "Record information useful for VM and contract debugging",
	}
	InsecureUnlockAllowedFlag = cli.BoolFlag{
		Name:  "allow-insecure-unlock",
		Usage: "Allow insecure account unlocking when account-related RPCs are exposed by http",
	}
	RPCGlobalGasCap = cli.Uint64Flag{
		Name:  "rpc.gascap",
		Usage: "Sets a cap on gas that can be used in eth_call/estimateGas",
	}
	// Logging and debug settings
	EthStatsURLFlag = cli.StringFlag{
		Name:  "ethstats",
		Usage: "Reporting URL of a ethstats service (nodename:secret@host:port)",
	}
	FakePoWFlag = cli.BoolFlag{
		Name:  "fakepow",
		Usage: "Disables proof-of-work verification",
	}
	NoCompactionFlag = cli.BoolFlag{
		Name:  "nocompaction",
		Usage: "Disables db compaction after import",
	}
	// RPC settings
	IPCDisabledFlag = cli.BoolFlag{
		Name:  "ipcdisable",
		Usage: "Disable the IPC-RPC server",
	}
	IPCPathFlag = DirectoryFlag{
		Name:  "ipcpath",
		Usage: "Filename for IPC socket/pipe within the datadir (explicit paths escape it)",
	}
	RPCEnabledFlag = cli.BoolFlag{
		Name:  "rpc",
		Usage: "Enable the HTTP-RPC server",
	}
	RPCListenAddrFlag = cli.StringFlag{
		Name:  "rpcaddr",
		Usage: "HTTP-RPC server listening interface",
		Value: node.DefaultHTTPHost,
	}
	RPCPortFlag = cli.IntFlag{
		Name:  "rpcport",
		Usage: "HTTP-RPC server listening port",
		Value: node.DefaultHTTPPort,
	}
	RPCCORSDomainFlag = cli.StringFlag{
		Name:  "rpccorsdomain",
		Usage: "Comma separated list of domains from which to accept cross origin requests (browser enforced)",
		Value: "",
	}
	RPCVirtualHostsFlag = cli.StringFlag{
		Name:  "rpcvhosts",
		Usage: "Comma separated list of virtual hostnames from which to accept requests (server enforced). Accepts '*' wildcard.",
		Value: strings.Join(node.DefaultConfig.HTTPVirtualHosts, ","),
	}
	RPCApiFlag = cli.StringFlag{
		Name:  "rpcapi",
		Usage: "API's offered over the HTTP-RPC interface",
		Value: "",
	}
	WSEnabledFlag = cli.BoolFlag{
		Name:  "ws",
		Usage: "Enable the WS-RPC server",
	}
	WSListenAddrFlag = cli.StringFlag{
		Name:  "wsaddr",
		Usage: "WS-RPC server listening interface",
		Value: node.DefaultWSHost,
	}
	WSPortFlag = cli.IntFlag{
		Name:  "wsport",
		Usage: "WS-RPC server listening port",
		Value: node.DefaultWSPort,
	}
	WSApiFlag = cli.StringFlag{
		Name:  "wsapi",
		Usage: "API's offered over the WS-RPC interface",
		Value: "",
	}
	WSAllowedOriginsFlag = cli.StringFlag{
		Name:  "wsorigins",
		Usage: "Origins from which to accept websockets requests",
		Value: "",
	}
	GraphQLEnabledFlag = cli.BoolFlag{
		Name:  "graphql",
		Usage: "Enable the GraphQL server",
	}
	GraphQLListenAddrFlag = cli.StringFlag{
		Name:  "graphql.addr",
		Usage: "GraphQL server listening interface",
		Value: node.DefaultGraphQLHost,
	}
	GraphQLPortFlag = cli.IntFlag{
		Name:  "graphql.port",
		Usage: "GraphQL server listening port",
		Value: node.DefaultGraphQLPort,
	}
	GraphQLCORSDomainFlag = cli.StringFlag{
		Name:  "graphql.corsdomain",
		Usage: "Comma separated list of domains from which to accept cross origin requests (browser enforced)",
		Value: "",
	}
	GraphQLVirtualHostsFlag = cli.StringFlag{
		Name:  "graphql.vhosts",
		Usage: "Comma separated list of virtual hostnames from which to accept requests (server enforced). Accepts '*' wildcard.",
		Value: strings.Join(node.DefaultConfig.GraphQLVirtualHosts, ","),
	}
	ExecFlag = cli.StringFlag{
		Name:  "exec",
		Usage: "Execute JavaScript statement",
	}
	PreloadJSFlag = cli.StringFlag{
		Name:  "preload",
		Usage: "Comma separated list of JavaScript files to preload into the console",
	}

	// Network Settings
	MaxPeersFlag = cli.IntFlag{
		Name:  "maxpeers",
		Usage: "Maximum number of network peers (network disabled if set to 0)",
		Value: node.DefaultConfig.P2P.MaxPeers,
	}
	MaxPendingPeersFlag = cli.IntFlag{
		Name:  "maxpendpeers",
		Usage: "Maximum number of pending connection attempts (defaults used if set to 0)",
		Value: node.DefaultConfig.P2P.MaxPendingPeers,
	}
	ListenPortFlag = cli.IntFlag{
		Name:  "port",
		Usage: "Network listening port",
		Value: 30303,
	}
	BootnodesFlag = cli.StringFlag{
		Name:  "bootnodes",
		Usage: "Comma separated enode URLs for P2P discovery bootstrap (set v4+v5 instead for light servers)",
		Value: "",
	}
	BootnodesV4Flag = cli.StringFlag{
		Name:  "bootnodesv4",
		Usage: "Comma separated enode URLs for P2P v4 discovery bootstrap (light server, full nodes)",
		Value: "",
	}
	BootnodesV5Flag = cli.StringFlag{
		Name:  "bootnodesv5",
		Usage: "Comma separated enode URLs for P2P v5 discovery bootstrap (light server, light nodes)",
		Value: "",
	}
	NodeKeyFileFlag = cli.StringFlag{
		Name:  "nodekey",
		Usage: "P2P node key file",
	}
	NodeKeyHexFlag = cli.StringFlag{
		Name:  "nodekeyhex",
		Usage: "P2P node key as hex (for testing)",
	}
	NATFlag = cli.StringFlag{
		Name:  "nat",
		Usage: "NAT port mapping mechanism (any|none|upnp|pmp|extip:<IP>)",
		Value: "any",
	}
	NoDiscoverFlag = cli.BoolFlag{
		Name:  "nodiscover",
		Usage: "Disables the peer discovery mechanism (manual peer addition)",
	}
	DiscoveryV5Flag = cli.BoolFlag{
		Name:  "v5disc",
		Usage: "Enables the experimental RLPx V5 (Topic Discovery) mechanism",
	}
	NetrestrictFlag = cli.StringFlag{
		Name:  "netrestrict",
		Usage: "Restricts network communication to the given IP networks (CIDR masks)",
	}
	DNSDiscoveryFlag = cli.StringFlag{
		Name:  "discovery.dns",
		Usage: "Sets DNS discovery entry points (use \"\" to disable DNS)",
	}

	// ATM the url is left to the user and deployment to
	JSpathFlag = cli.StringFlag{
		Name:  "jspath",
		Usage: "JavaScript root path for `loadScript`",
		Value: ".",
	}

	// Gas price oracle settings
	GpoBlocksFlag = cli.IntFlag{
		Name:  "gpoblocks",
		Usage: "Number of recent blocks to check for gas prices",
		Value: eth.DefaultConfig.GPO.Blocks,
	}
	GpoPercentileFlag = cli.IntFlag{
		Name:  "gpopercentile",
		Usage: "Suggested gas price is the given percentile of a set of recent transaction gas prices",
		Value: eth.DefaultConfig.GPO.Percentile,
	}

	// Metrics flags
	MetricsEnabledFlag = cli.BoolFlag{
		Name:  "metrics",
		Usage: "Enable metrics collection and reporting",
	}
	MetricsEnabledExpensiveFlag = cli.BoolFlag{
		Name:  "metrics.expensive",
		Usage: "Enable expensive metrics collection and reporting",
	}
	MetricsEnableInfluxDBFlag = cli.BoolFlag{
		Name:  "metrics.influxdb",
		Usage: "Enable metrics export/push to an external InfluxDB database",
	}
	MetricsInfluxDBEndpointFlag = cli.StringFlag{
		Name:  "metrics.influxdb.endpoint",
		Usage: "InfluxDB API endpoint to report metrics to",
		Value: "http://localhost:8086",
	}
	MetricsInfluxDBDatabaseFlag = cli.StringFlag{
		Name:  "metrics.influxdb.database",
		Usage: "InfluxDB database name to push reported metrics to",
		Value: "autonity",
	}
	MetricsInfluxDBUsernameFlag = cli.StringFlag{
		Name:  "metrics.influxdb.username",
		Usage: "Username to authorize access to the database",
		Value: "test",
	}
	MetricsInfluxDBPasswordFlag = cli.StringFlag{
		Name:  "metrics.influxdb.password",
		Usage: "Password to authorize access to the database",
		Value: "test",
	}
	// Tags are part of every measurement sent to InfluxDB. Queries on tags are faster in InfluxDB.
	// For example `host` tag could be used so that we can group all nodes and average a measurement
	// across all of them, but also so that we can select a specific node and inspect its measurements.
	// https://docs.influxdata.com/influxdb/v1.4/concepts/key_concepts/#tag-key
	MetricsInfluxDBTagsFlag = cli.StringFlag{
		Name:  "metrics.influxdb.tags",
		Usage: "Comma-separated InfluxDB tags (key/values) attached to all measurements",
		Value: "host=localhost",
	}
	EWASMInterpreterFlag = cli.StringFlag{
		Name:  "vm.ewasm",
		Usage: "External ewasm configuration (default = built-in interpreter)",
		Value: "",
	}
	EVMInterpreterFlag = cli.StringFlag{
		Name:  "vm.evm",
		Usage: "External EVM configuration (default = built-in interpreter)",
		Value: "",
	}

	GenesisFlag = cli.StringFlag{
		Name:   "genesis",
		EnvVar: "AUTONITY_GENESIS",
		Usage:  "a path to genesis file",
	}
	UpdateValidatorsFlag = cli.StringSliceFlag{
		Name:   "validators",
		EnvVar: "AUTONITY_VALIDATORS",
		Usage:  "a new list of validators",
	}
)

// MakeDataDir retrieves the currently requested data directory, terminating
// if none (or the empty string) is specified. If the node is starting a testnet,
// then a subdirectory of the specified datadir will be used.
func MakeDataDir(ctx *cli.Context) string {
	if path := ctx.GlobalString(DataDirFlag.Name); path != "" {
		if ctx.GlobalBool(LegacyTestnetFlag.Name) || ctx.GlobalBool(RopstenFlag.Name) {
			// Maintain compatibility with older Geth configurations storing the
			// Ropsten database in `testnet` instead of `ropsten`.
			legacyPath := filepath.Join(path, "testnet")
			if _, err := os.Stat(legacyPath); !os.IsNotExist(err) {
				return legacyPath
			}
			return filepath.Join(path, "ropsten")
		}
		if ctx.GlobalBool(RinkebyFlag.Name) {
			return filepath.Join(path, "rinkeby")
		}
		if ctx.GlobalBool(GoerliFlag.Name) {
			return filepath.Join(path, "goerli")
		}
		return path
	}
	Fatalf("Cannot determine default data directory, please set manually (--datadir)")
	return ""
}

// setNodeKey creates a node key from set command line flags, either loading it
// from a file or as a specified hex value. If neither flags were provided, this
// method returns nil and an emphemeral key is to be generated.
func setNodeKey(ctx *cli.Context, cfg *p2p.Config) {
	var (
		hex  = ctx.GlobalString(NodeKeyHexFlag.Name)
		file = ctx.GlobalString(NodeKeyFileFlag.Name)
		key  *ecdsa.PrivateKey
		err  error
	)
	switch {
	case file != "" && hex != "":
		Fatalf("Options %q and %q are mutually exclusive", NodeKeyFileFlag.Name, NodeKeyHexFlag.Name)
	case file != "":
		if key, err = crypto.LoadECDSA(file); err != nil {
			Fatalf("Option %q: %v", NodeKeyFileFlag.Name, err)
		}
		cfg.PrivateKey = key
	case hex != "":
		if key, err = crypto.HexToECDSA(hex); err != nil {
			Fatalf("Option %q: %v", NodeKeyHexFlag.Name, err)
		}
		cfg.PrivateKey = key
	}
}

// setNodeUserIdent creates the user identifier from CLI flags.
func setNodeUserIdent(ctx *cli.Context, cfg *node.Config) {
	if identity := ctx.GlobalString(IdentityFlag.Name); len(identity) > 0 {
		cfg.UserIdent = identity
	}
}

// setBootstrapNodes creates a list of bootstrap nodes from the command line
// flags, reverting to pre-configured ones if none have been specified.
func setBootstrapNodes(ctx *cli.Context, cfg *p2p.Config) {
	urls := params.MainnetBootnodes
	switch {
	case ctx.GlobalIsSet(BootnodesFlag.Name) || ctx.GlobalIsSet(BootnodesV4Flag.Name):
		if ctx.GlobalIsSet(BootnodesV4Flag.Name) {
			urls = splitAndTrim(ctx.GlobalString(BootnodesV4Flag.Name))
		} else {
			urls = splitAndTrim(ctx.GlobalString(BootnodesFlag.Name))
		}
	case ctx.GlobalBool(LegacyTestnetFlag.Name) || ctx.GlobalBool(RopstenFlag.Name):
		urls = params.RopstenBootnodes
	case ctx.GlobalBool(RinkebyFlag.Name):
		urls = params.RinkebyBootnodes
	case ctx.GlobalBool(GoerliFlag.Name):
		urls = params.GoerliBootnodes
	case cfg.BootstrapNodes != nil:
		return // already set, don't apply defaults.
	}

	cfg.BootstrapNodes = make([]*enode.Node, 0, len(urls))
	for _, url := range urls {
		if url != "" {
			node, err := enode.Parse(enode.ValidSchemes, url)
			if err != nil {
				log.Crit("Bootstrap URL invalid", "enode", url, "err", err)
				continue
			}
			cfg.BootstrapNodes = append(cfg.BootstrapNodes, node)
		}
	}
}

// setBootstrapNodesV5 creates a list of bootstrap nodes from the command line
// flags, reverting to pre-configured ones if none have been specified.
func setBootstrapNodesV5(ctx *cli.Context, cfg *p2p.Config) {
	urls := params.DiscoveryV5Bootnodes
	switch {
	case ctx.GlobalIsSet(BootnodesFlag.Name) || ctx.GlobalIsSet(BootnodesV5Flag.Name):
		if ctx.GlobalIsSet(BootnodesV5Flag.Name) {
			urls = splitAndTrim(ctx.GlobalString(BootnodesV5Flag.Name))
		} else {
			urls = splitAndTrim(ctx.GlobalString(BootnodesFlag.Name))
		}
	case ctx.GlobalBool(RinkebyFlag.Name):
		urls = params.RinkebyBootnodes
	case ctx.GlobalBool(GoerliFlag.Name):
		urls = params.GoerliBootnodes
	case cfg.BootstrapNodesV5 != nil:
		return // already set, don't apply defaults.
	}

	cfg.BootstrapNodesV5 = make([]*discv5.Node, 0, len(urls))
	for _, url := range urls {
		if url != "" {
			node, err := discv5.ParseNode(url)
			if err != nil {
				log.Error("Bootstrap URL invalid", "enode", url, "err", err)
				continue
			}
			cfg.BootstrapNodesV5 = append(cfg.BootstrapNodesV5, node)
		}
	}
}

// setListenAddress creates a TCP listening address string from set command
// line flags.
func setListenAddress(ctx *cli.Context, cfg *p2p.Config) {
	if ctx.GlobalIsSet(ListenPortFlag.Name) {
		cfg.ListenAddr = fmt.Sprintf(":%d", ctx.GlobalInt(ListenPortFlag.Name))
	}
}

// setNAT creates a port mapper from command line flags.
func setNAT(ctx *cli.Context, cfg *p2p.Config) {
	if ctx.GlobalIsSet(NATFlag.Name) {
		natif, err := nat.Parse(ctx.GlobalString(NATFlag.Name))
		if err != nil {
			Fatalf("Option %s: %v", NATFlag.Name, err)
		}
		cfg.NAT = natif
	}
}

// splitAndTrim splits input separated by a comma
// and trims excessive white space from the substrings.
func splitAndTrim(input string) []string {
	result := strings.Split(input, ",")
	for i, r := range result {
		result[i] = strings.TrimSpace(r)
	}
	return result
}

// setHTTP creates the HTTP RPC listener interface string from the set
// command line flags, returning empty if the HTTP endpoint is disabled.
func setHTTP(ctx *cli.Context, cfg *node.Config) {
	if ctx.GlobalBool(RPCEnabledFlag.Name) && cfg.HTTPHost == "" {
		cfg.HTTPHost = "127.0.0.1"
		if ctx.GlobalIsSet(RPCListenAddrFlag.Name) {
			cfg.HTTPHost = ctx.GlobalString(RPCListenAddrFlag.Name)
		}
	}
	if ctx.GlobalIsSet(RPCPortFlag.Name) {
		cfg.HTTPPort = ctx.GlobalInt(RPCPortFlag.Name)
	}
	if ctx.GlobalIsSet(RPCCORSDomainFlag.Name) {
		cfg.HTTPCors = splitAndTrim(ctx.GlobalString(RPCCORSDomainFlag.Name))
	}
	if ctx.GlobalIsSet(RPCApiFlag.Name) {
		cfg.HTTPModules = splitAndTrim(ctx.GlobalString(RPCApiFlag.Name))
	}
	if ctx.GlobalIsSet(RPCVirtualHostsFlag.Name) {
		cfg.HTTPVirtualHosts = splitAndTrim(ctx.GlobalString(RPCVirtualHostsFlag.Name))
	}
}

// setGraphQL creates the GraphQL listener interface string from the set
// command line flags, returning empty if the GraphQL endpoint is disabled.
func setGraphQL(ctx *cli.Context, cfg *node.Config) {
	if ctx.GlobalBool(GraphQLEnabledFlag.Name) && cfg.GraphQLHost == "" {
		cfg.GraphQLHost = "127.0.0.1"
		if ctx.GlobalIsSet(GraphQLListenAddrFlag.Name) {
			cfg.GraphQLHost = ctx.GlobalString(GraphQLListenAddrFlag.Name)
		}
	}
	cfg.GraphQLPort = ctx.GlobalInt(GraphQLPortFlag.Name)
	if ctx.GlobalIsSet(GraphQLCORSDomainFlag.Name) {
		cfg.GraphQLCors = splitAndTrim(ctx.GlobalString(GraphQLCORSDomainFlag.Name))
	}
	if ctx.GlobalIsSet(GraphQLVirtualHostsFlag.Name) {
		cfg.GraphQLVirtualHosts = splitAndTrim(ctx.GlobalString(GraphQLVirtualHostsFlag.Name))
	}
}

// setWS creates the WebSocket RPC listener interface string from the set
// command line flags, returning empty if the HTTP endpoint is disabled.
func setWS(ctx *cli.Context, cfg *node.Config) {
	if ctx.GlobalBool(WSEnabledFlag.Name) && cfg.WSHost == "" {
		cfg.WSHost = "127.0.0.1"
		if ctx.GlobalIsSet(WSListenAddrFlag.Name) {
			cfg.WSHost = ctx.GlobalString(WSListenAddrFlag.Name)
		}
	}
	if ctx.GlobalIsSet(WSPortFlag.Name) {
		cfg.WSPort = ctx.GlobalInt(WSPortFlag.Name)
	}
	if ctx.GlobalIsSet(WSAllowedOriginsFlag.Name) {
		cfg.WSOrigins = splitAndTrim(ctx.GlobalString(WSAllowedOriginsFlag.Name))
	}
	if ctx.GlobalIsSet(WSApiFlag.Name) {
		cfg.WSModules = splitAndTrim(ctx.GlobalString(WSApiFlag.Name))
	}
}

// setIPC creates an IPC path configuration from the set command line flags,
// returning an empty string if IPC was explicitly disabled, or the set path.
func setIPC(ctx *cli.Context, cfg *node.Config) {
	CheckExclusive(ctx, IPCDisabledFlag, IPCPathFlag)
	switch {
	case ctx.GlobalBool(IPCDisabledFlag.Name):
		cfg.IPCPath = ""
	case ctx.GlobalIsSet(IPCPathFlag.Name):
		cfg.IPCPath = ctx.GlobalString(IPCPathFlag.Name)
	}
}

// setLes configures the les server and ultra light client settings from the command line flags.
func setLes(ctx *cli.Context, cfg *eth.Config) {
	if ctx.GlobalIsSet(LightLegacyServFlag.Name) {
		cfg.LightServ = ctx.GlobalInt(LightLegacyServFlag.Name)
	}
	if ctx.GlobalIsSet(LightServeFlag.Name) {
		cfg.LightServ = ctx.GlobalInt(LightServeFlag.Name)
	}
	if ctx.GlobalIsSet(LightIngressFlag.Name) {
		cfg.LightIngress = ctx.GlobalInt(LightIngressFlag.Name)
	}
	if ctx.GlobalIsSet(LightEgressFlag.Name) {
		cfg.LightEgress = ctx.GlobalInt(LightEgressFlag.Name)
	}
	if ctx.GlobalIsSet(LightLegacyPeersFlag.Name) {
		cfg.LightPeers = ctx.GlobalInt(LightLegacyPeersFlag.Name)
	}
	if ctx.GlobalIsSet(LightMaxPeersFlag.Name) {
		cfg.LightPeers = ctx.GlobalInt(LightMaxPeersFlag.Name)
	}
	if ctx.GlobalIsSet(UltraLightServersFlag.Name) {
		cfg.UltraLightServers = strings.Split(ctx.GlobalString(UltraLightServersFlag.Name), ",")
	}
	if ctx.GlobalIsSet(UltraLightFractionFlag.Name) {
		cfg.UltraLightFraction = ctx.GlobalInt(UltraLightFractionFlag.Name)
	}
	if cfg.UltraLightFraction <= 0 && cfg.UltraLightFraction > 100 {
		log.Error("Ultra light fraction is invalid", "had", cfg.UltraLightFraction, "updated", eth.DefaultConfig.UltraLightFraction)
		cfg.UltraLightFraction = eth.DefaultConfig.UltraLightFraction
	}
	if ctx.GlobalIsSet(UltraLightOnlyAnnounceFlag.Name) {
		cfg.UltraLightOnlyAnnounce = ctx.GlobalBool(UltraLightOnlyAnnounceFlag.Name)
	}
}

// makeDatabaseHandles raises out the number of allowed file handles per process
// for Autonity and returns half of the allowance to assign to the database.
func makeDatabaseHandles() int {
	limit, err := fdlimit.Maximum()
	if err != nil {
		Fatalf("Failed to retrieve file descriptor allowance: %v", err)
	}
	raised, err := fdlimit.Raise(uint64(limit))
	if err != nil {
		Fatalf("Failed to raise file descriptor allowance: %v", err)
	}
	return int(raised / 2) // Leave half for networking and other stuff
}

// MakeAddress converts an account specified directly as a hex encoded string or
// a key index in the key store to an internal account representation.
func MakeAddress(ks *keystore.KeyStore, account string) (accounts.Account, error) {
	// If the specified account is a valid address, return it
	if common.IsHexAddress(account) {
		return accounts.Account{Address: common.HexToAddress(account)}, nil
	}
	// Otherwise try to interpret the account as a keystore index
	index, err := strconv.Atoi(account)
	if err != nil || index < 0 {
		return accounts.Account{}, fmt.Errorf("invalid account address or index %q", account)
	}
	log.Warn("-------------------------------------------------------------------")
	log.Warn("Referring to accounts by order in the keystore folder is dangerous!")
	log.Warn("This functionality is deprecated and will be removed in the future!")
	log.Warn("Please use explicit addresses! (can search via `autonity account list`)")
	log.Warn("-------------------------------------------------------------------")

	accs := ks.Accounts()
	if len(accs) <= index {
		return accounts.Account{}, fmt.Errorf("index %d higher than number of accounts %d", index, len(accs))
	}
	return accs[index], nil
}

// setEtherbase retrieves the etherbase either from the directly specified
// command line flags or from the keystore if CLI indexed.
func setEtherbase(ctx *cli.Context, ks *keystore.KeyStore, cfg *eth.Config) {
	// Extract the current etherbase, new flag overriding legacy one
	var etherbase string
	if ctx.GlobalIsSet(MinerLegacyEtherbaseFlag.Name) {
		etherbase = ctx.GlobalString(MinerLegacyEtherbaseFlag.Name)
	}
	if ctx.GlobalIsSet(MinerEtherbaseFlag.Name) {
		etherbase = ctx.GlobalString(MinerEtherbaseFlag.Name)
	}
	// Convert the etherbase into an address and configure it
	if etherbase != "" {
		if ks != nil {
			account, err := MakeAddress(ks, etherbase)
			if err != nil {
				Fatalf("Invalid miner etherbase: %v", err)
			}
			cfg.Miner.Etherbase = account.Address
		} else {
			Fatalf("No etherbase configured")
		}
	}
}

// MakePasswordList reads password lines from the file specified by the global --password flag.
func MakePasswordList(ctx *cli.Context) []string {
	path := ctx.GlobalString(PasswordFileFlag.Name)
	if path == "" {
		return nil
	}
	text, err := ioutil.ReadFile(path)
	if err != nil {
		Fatalf("Failed to read password file: %v", err)
	}
	lines := strings.Split(string(text), "\n")
	// Sanitise DOS line endings.
	for i := range lines {
		lines[i] = strings.TrimRight(lines[i], "\r")
	}
	return lines
}

func SetP2PConfig(ctx *cli.Context, cfg *p2p.Config) {
	setNodeKey(ctx, cfg)
	setNAT(ctx, cfg)
	setListenAddress(ctx, cfg)
	setBootstrapNodes(ctx, cfg)
	setBootstrapNodesV5(ctx, cfg)

	lightClient := ctx.GlobalString(SyncModeFlag.Name) == "light"
	lightServer := (ctx.GlobalInt(LightLegacyServFlag.Name) != 0 || ctx.GlobalInt(LightServeFlag.Name) != 0)

	lightPeers := ctx.GlobalInt(LightLegacyPeersFlag.Name)
	if ctx.GlobalIsSet(LightMaxPeersFlag.Name) {
		lightPeers = ctx.GlobalInt(LightMaxPeersFlag.Name)
	}
	if lightClient && !ctx.GlobalIsSet(LightLegacyPeersFlag.Name) && !ctx.GlobalIsSet(LightMaxPeersFlag.Name) {
		// dynamic default - for clients we use 1/10th of the default for servers
		lightPeers /= 10
	}

	if ctx.GlobalIsSet(MaxPeersFlag.Name) {
		cfg.MaxPeers = ctx.GlobalInt(MaxPeersFlag.Name)
		if lightServer && !ctx.GlobalIsSet(LightLegacyPeersFlag.Name) && !ctx.GlobalIsSet(LightMaxPeersFlag.Name) {
			cfg.MaxPeers += lightPeers
		}
	} else {
		if lightServer {
			cfg.MaxPeers += lightPeers
		}
		if lightClient && (ctx.GlobalIsSet(LightLegacyPeersFlag.Name) || ctx.GlobalIsSet(LightMaxPeersFlag.Name)) && cfg.MaxPeers < lightPeers {
			cfg.MaxPeers = lightPeers
		}
	}
	if !(lightClient || lightServer) {
		lightPeers = 0
	}
	ethPeers := cfg.MaxPeers - lightPeers
	if lightClient {
		ethPeers = 0
	}
	log.Info("Maximum peer count", "ETH", ethPeers, "LES", lightPeers, "total", cfg.MaxPeers)

	if ctx.GlobalIsSet(MaxPendingPeersFlag.Name) {
		cfg.MaxPendingPeers = ctx.GlobalInt(MaxPendingPeersFlag.Name)
	}
	if ctx.GlobalIsSet(NoDiscoverFlag.Name) || lightClient {
		cfg.NoDiscovery = true
	}

	// if we're running a light client or server, force enable the v5 peer discovery
	// unless it is explicitly disabled with --nodiscover note that explicitly specifying
	// --v5disc overrides --nodiscover, in which case the later only disables v4 discovery
	forceV5Discovery := (lightClient || lightServer) && !ctx.GlobalBool(NoDiscoverFlag.Name)
	if ctx.GlobalIsSet(DiscoveryV5Flag.Name) {
		cfg.DiscoveryV5 = ctx.GlobalBool(DiscoveryV5Flag.Name)
	} else if forceV5Discovery {
		cfg.DiscoveryV5 = true
	}

	if netrestrict := ctx.GlobalString(NetrestrictFlag.Name); netrestrict != "" {
		list, err := netutil.ParseNetlist(netrestrict)
		if err != nil {
			Fatalf("Option %q: %v", NetrestrictFlag.Name, err)
		}
		cfg.NetRestrict = list
	}

	if ctx.GlobalBool(DeveloperFlag.Name) {
		// --dev mode can't use p2p networking.
		cfg.MaxPeers = 0
		cfg.ListenAddr = ":0"
		cfg.NoDiscovery = true
		cfg.DiscoveryV5 = false
	}
}

// SetNodeConfig applies node-related command line flags to the config.
func SetNodeConfig(ctx *cli.Context, cfg *node.Config) {
	SetP2PConfig(ctx, &cfg.P2P)
	setIPC(ctx, cfg)
	setHTTP(ctx, cfg)
	setGraphQL(ctx, cfg)
	setWS(ctx, cfg)
	setNodeUserIdent(ctx, cfg)
	setDataDir(ctx, cfg)
	setSmartCard(ctx, cfg)

	if ctx.GlobalIsSet(ExternalSignerFlag.Name) {
		cfg.ExternalSigner = ctx.GlobalString(ExternalSignerFlag.Name)
	}

	if ctx.GlobalIsSet(KeyStoreDirFlag.Name) {
		cfg.KeyStoreDir = ctx.GlobalString(KeyStoreDirFlag.Name)
	}
	if ctx.GlobalIsSet(LightKDFFlag.Name) {
		cfg.UseLightweightKDF = ctx.GlobalBool(LightKDFFlag.Name)
	}
	if ctx.GlobalIsSet(NoUSBFlag.Name) {
		cfg.NoUSB = ctx.GlobalBool(NoUSBFlag.Name)
	}
	if ctx.GlobalIsSet(InsecureUnlockAllowedFlag.Name) {
		cfg.InsecureUnlockAllowed = ctx.GlobalBool(InsecureUnlockAllowedFlag.Name)
	}
}

func setSmartCard(ctx *cli.Context, cfg *node.Config) {
	// Skip enabling smartcards if no path is set
	path := ctx.GlobalString(SmartCardDaemonPathFlag.Name)
	if path == "" {
		return
	}
	// Sanity check that the smartcard path is valid
	fi, err := os.Stat(path)
	if err != nil {
		log.Info("Smartcard socket not found, disabling", "err", err)
		return
	}
	if fi.Mode()&os.ModeType != os.ModeSocket {
		log.Error("Invalid smartcard daemon path", "path", path, "type", fi.Mode().String())
		return
	}
	// Smartcard daemon path exists and is a socket, enable it
	cfg.SmartCardDaemonPath = path
}

func setDataDir(ctx *cli.Context, cfg *node.Config) {
	switch {
	case ctx.GlobalIsSet(DataDirFlag.Name):
		cfg.DataDir = ctx.GlobalString(DataDirFlag.Name)
	case ctx.GlobalBool(DeveloperFlag.Name):
		cfg.DataDir = "" // unless explicitly requested, use memory databases
<<<<<<< HEAD
	case ctx.GlobalBool(TestnetFlag.Name) && cfg.DataDir == node.DefaultDataDir():
		cfg.DataDir = filepath.Join(node.DefaultDataDir(), "testnet")
=======
	case (ctx.GlobalBool(LegacyTestnetFlag.Name) || ctx.GlobalBool(RopstenFlag.Name)) && cfg.DataDir == node.DefaultDataDir():
		// Maintain compatibility with older Geth configurations storing the
		// Ropsten database in `testnet` instead of `ropsten`.
		legacyPath := filepath.Join(node.DefaultDataDir(), "testnet")
		if _, err := os.Stat(legacyPath); !os.IsNotExist(err) {
			log.Warn("Using the deprecated `testnet` datadir. Future versions will store the Ropsten chain in `ropsten`.")
			cfg.DataDir = legacyPath
		} else {
			cfg.DataDir = filepath.Join(node.DefaultDataDir(), "ropsten")
		}
>>>>>>> cbc4ac26
	case ctx.GlobalBool(RinkebyFlag.Name) && cfg.DataDir == node.DefaultDataDir():
		cfg.DataDir = filepath.Join(node.DefaultDataDir(), "rinkeby")
	case ctx.GlobalBool(GoerliFlag.Name) && cfg.DataDir == node.DefaultDataDir():
		cfg.DataDir = filepath.Join(node.DefaultDataDir(), "goerli")
	}
}

func setGPO(ctx *cli.Context, cfg *gasprice.Config) {
	if ctx.GlobalIsSet(GpoBlocksFlag.Name) {
		cfg.Blocks = ctx.GlobalInt(GpoBlocksFlag.Name)
	}
	if ctx.GlobalIsSet(GpoPercentileFlag.Name) {
		cfg.Percentile = ctx.GlobalInt(GpoPercentileFlag.Name)
	}
}

func setTxPool(ctx *cli.Context, cfg *core.TxPoolConfig) {
	if ctx.GlobalIsSet(TxPoolLocalsFlag.Name) {
		locals := strings.Split(ctx.GlobalString(TxPoolLocalsFlag.Name), ",")
		for _, account := range locals {
			if trimmed := strings.TrimSpace(account); !common.IsHexAddress(trimmed) {
				Fatalf("Invalid account in --txpool.locals: %s", trimmed)
			} else {
				cfg.Locals = append(cfg.Locals, common.HexToAddress(account))
			}
		}
	}
	if ctx.GlobalIsSet(TxPoolNoLocalsFlag.Name) {
		cfg.NoLocals = ctx.GlobalBool(TxPoolNoLocalsFlag.Name)
	}
	if ctx.GlobalIsSet(TxPoolJournalFlag.Name) {
		cfg.Journal = ctx.GlobalString(TxPoolJournalFlag.Name)
	}
	if ctx.GlobalIsSet(TxPoolRejournalFlag.Name) {
		cfg.Rejournal = ctx.GlobalDuration(TxPoolRejournalFlag.Name)
	}
	if ctx.GlobalIsSet(TxPoolPriceLimitFlag.Name) {
		cfg.PriceLimit = ctx.GlobalUint64(TxPoolPriceLimitFlag.Name)
	}
	if ctx.GlobalIsSet(TxPoolPriceBumpFlag.Name) {
		cfg.PriceBump = ctx.GlobalUint64(TxPoolPriceBumpFlag.Name)
	}
	if ctx.GlobalIsSet(TxPoolAccountSlotsFlag.Name) {
		cfg.AccountSlots = ctx.GlobalUint64(TxPoolAccountSlotsFlag.Name)
	}
	if ctx.GlobalIsSet(TxPoolGlobalSlotsFlag.Name) {
		cfg.GlobalSlots = ctx.GlobalUint64(TxPoolGlobalSlotsFlag.Name)
	}
	if ctx.GlobalIsSet(TxPoolAccountQueueFlag.Name) {
		cfg.AccountQueue = ctx.GlobalUint64(TxPoolAccountQueueFlag.Name)
	}
	if ctx.GlobalIsSet(TxPoolGlobalQueueFlag.Name) {
		cfg.GlobalQueue = ctx.GlobalUint64(TxPoolGlobalQueueFlag.Name)
	}
	if ctx.GlobalIsSet(TxPoolLifetimeFlag.Name) {
		cfg.Lifetime = ctx.GlobalDuration(TxPoolLifetimeFlag.Name)
	}
}

func setEthash(ctx *cli.Context, cfg *eth.Config) {
	if ctx.GlobalIsSet(EthashCacheDirFlag.Name) {
		cfg.Ethash.CacheDir = ctx.GlobalString(EthashCacheDirFlag.Name)
	}
	if ctx.GlobalIsSet(EthashDatasetDirFlag.Name) {
		cfg.Ethash.DatasetDir = ctx.GlobalString(EthashDatasetDirFlag.Name)
	}
	if ctx.GlobalIsSet(EthashCachesInMemoryFlag.Name) {
		cfg.Ethash.CachesInMem = ctx.GlobalInt(EthashCachesInMemoryFlag.Name)
	}
	if ctx.GlobalIsSet(EthashCachesOnDiskFlag.Name) {
		cfg.Ethash.CachesOnDisk = ctx.GlobalInt(EthashCachesOnDiskFlag.Name)
	}
	if ctx.GlobalIsSet(EthashCachesLockMmapFlag.Name) {
		cfg.Ethash.CachesLockMmap = ctx.GlobalBool(EthashCachesLockMmapFlag.Name)
	}
	if ctx.GlobalIsSet(EthashDatasetsInMemoryFlag.Name) {
		cfg.Ethash.DatasetsInMem = ctx.GlobalInt(EthashDatasetsInMemoryFlag.Name)
	}
	if ctx.GlobalIsSet(EthashDatasetsOnDiskFlag.Name) {
		cfg.Ethash.DatasetsOnDisk = ctx.GlobalInt(EthashDatasetsOnDiskFlag.Name)
	}
	if ctx.GlobalIsSet(EthashDatasetsLockMmapFlag.Name) {
		cfg.Ethash.DatasetsLockMmap = ctx.GlobalBool(EthashDatasetsLockMmapFlag.Name)
	}
}

func setMiner(ctx *cli.Context, cfg *miner.Config) {
	if ctx.GlobalIsSet(MinerNotifyFlag.Name) {
		cfg.Notify = strings.Split(ctx.GlobalString(MinerNotifyFlag.Name), ",")
	}
	if ctx.GlobalIsSet(MinerLegacyExtraDataFlag.Name) {
		cfg.ExtraData = []byte(ctx.GlobalString(MinerLegacyExtraDataFlag.Name))
	}
	if ctx.GlobalIsSet(MinerExtraDataFlag.Name) {
		cfg.ExtraData = []byte(ctx.GlobalString(MinerExtraDataFlag.Name))
	}
	if ctx.GlobalIsSet(MinerLegacyGasTargetFlag.Name) {
		cfg.GasFloor = ctx.GlobalUint64(MinerLegacyGasTargetFlag.Name)
	}
	if ctx.GlobalIsSet(MinerGasTargetFlag.Name) {
		cfg.GasFloor = ctx.GlobalUint64(MinerGasTargetFlag.Name)
	}
	if ctx.GlobalIsSet(MinerGasLimitFlag.Name) {
		cfg.GasCeil = ctx.GlobalUint64(MinerGasLimitFlag.Name)
	}
	if ctx.GlobalIsSet(MinerLegacyGasPriceFlag.Name) {
		cfg.GasPrice = GlobalBig(ctx, MinerLegacyGasPriceFlag.Name)
	}
	if ctx.GlobalIsSet(MinerGasPriceFlag.Name) {
		cfg.GasPrice = GlobalBig(ctx, MinerGasPriceFlag.Name)
	}
	if ctx.GlobalIsSet(MinerRecommitIntervalFlag.Name) {
		cfg.Recommit = ctx.Duration(MinerRecommitIntervalFlag.Name)
	}
	if ctx.GlobalIsSet(MinerNoVerfiyFlag.Name) {
		cfg.Noverify = ctx.Bool(MinerNoVerfiyFlag.Name)
	}
}

func setMiner(ctx *cli.Context, cfg *miner.Config) {
	if ctx.GlobalIsSet(MinerNotifyFlag.Name) {
		cfg.Notify = strings.Split(ctx.GlobalString(MinerNotifyFlag.Name), ",")
	}
	if ctx.GlobalIsSet(MinerLegacyExtraDataFlag.Name) {
		cfg.ExtraData = []byte(ctx.GlobalString(MinerLegacyExtraDataFlag.Name))
	}
	if ctx.GlobalIsSet(MinerExtraDataFlag.Name) {
		cfg.ExtraData = []byte(ctx.GlobalString(MinerExtraDataFlag.Name))
	}
	if ctx.GlobalIsSet(MinerLegacyGasTargetFlag.Name) {
		cfg.GasFloor = ctx.GlobalUint64(MinerLegacyGasTargetFlag.Name)
	}
	if ctx.GlobalIsSet(MinerGasTargetFlag.Name) {
		cfg.GasFloor = ctx.GlobalUint64(MinerGasTargetFlag.Name)
	}
	if ctx.GlobalIsSet(MinerGasLimitFlag.Name) {
		cfg.GasCeil = ctx.GlobalUint64(MinerGasLimitFlag.Name)
	}
	if ctx.GlobalIsSet(MinerLegacyGasPriceFlag.Name) {
		cfg.GasPrice = GlobalBig(ctx, MinerLegacyGasPriceFlag.Name)
	}
	if ctx.GlobalIsSet(MinerGasPriceFlag.Name) {
		cfg.GasPrice = GlobalBig(ctx, MinerGasPriceFlag.Name)
	}
	if ctx.GlobalIsSet(MinerRecommitIntervalFlag.Name) {
		cfg.Recommit = ctx.Duration(MinerRecommitIntervalFlag.Name)
	}
	if ctx.GlobalIsSet(MinerNoVerfiyFlag.Name) {
		cfg.Noverify = ctx.Bool(MinerNoVerfiyFlag.Name)
	}
}

func setWhitelist(ctx *cli.Context, cfg *eth.Config) {
	whitelist := ctx.GlobalString(WhitelistFlag.Name)
	if whitelist == "" {
		return
	}
	cfg.Whitelist = make(map[uint64]common.Hash)
	for _, entry := range strings.Split(whitelist, ",") {
		parts := strings.Split(entry, "=")
		if len(parts) != 2 {
			Fatalf("Invalid whitelist entry: %s", entry)
		}
		number, err := strconv.ParseUint(parts[0], 0, 64)
		if err != nil {
			Fatalf("Invalid whitelist block number %s: %v", parts[0], err)
		}
		var hash common.Hash
		if err = hash.UnmarshalText([]byte(parts[1])); err != nil {
			Fatalf("Invalid whitelist hash %s: %v", parts[1], err)
		}
		cfg.Whitelist[number] = hash
	}
}

// CheckExclusive verifies that only a single instance of the provided flags was
// set by the user. Each flag might optionally be followed by a string type to
// specialize it further.
func CheckExclusive(ctx *cli.Context, args ...interface{}) {
	set := make([]string, 0, 1)
	for i := 0; i < len(args); i++ {
		// Make sure the next argument is a flag and skip if not set
		flag, ok := args[i].(cli.Flag)
		if !ok {
			panic(fmt.Sprintf("invalid argument, not cli.Flag type: %T", args[i]))
		}
		// Check if next arg extends current and expand its name if so
		name := flag.GetName()

		if i+1 < len(args) {
			switch option := args[i+1].(type) {
			case string:
				// Extended flag check, make sure value set doesn't conflict with passed in option
				if ctx.GlobalString(flag.GetName()) == option {
					name += "=" + option
					set = append(set, "--"+name)
				}
				// shift arguments and continue
				i++
				continue

			case cli.Flag:
			default:
				panic(fmt.Sprintf("invalid argument, not cli.Flag or string extension: %T", args[i+1]))
			}
		}
		// Mark the flag if it's set
		if ctx.GlobalIsSet(flag.GetName()) {
			set = append(set, "--"+name)
		}
	}
	if len(set) > 1 {
		Fatalf("Flags %v can't be used at the same time", strings.Join(set, ", "))
	}
}

// SetEthConfig applies eth-related command line flags to the config.
func SetEthConfig(ctx *cli.Context, stack *node.Node, cfg *eth.Config) {
	// Avoid conflicting network flags
<<<<<<< HEAD
	CheckExclusive(ctx, DeveloperFlag, TestnetFlag, RinkebyFlag, GoerliFlag)
=======
	CheckExclusive(ctx, DeveloperFlag, LegacyTestnetFlag, RopstenFlag, RinkebyFlag, GoerliFlag)
>>>>>>> cbc4ac26
	CheckExclusive(ctx, LightLegacyServFlag, LightServeFlag, SyncModeFlag, "light")
	CheckExclusive(ctx, DeveloperFlag, ExternalSignerFlag) // Can't use both ephemeral unlocked and external signer

	var ks *keystore.KeyStore
	if keystores := stack.AccountManager().Backends(keystore.KeyStoreType); len(keystores) > 0 {
		ks = keystores[0].(*keystore.KeyStore)
	}
	setEtherbase(ctx, ks, cfg)
	setGPO(ctx, &cfg.GPO)
	setTxPool(ctx, &cfg.TxPool)
	setEthash(ctx, cfg)
	setMiner(ctx, &cfg.Miner)
	setWhitelist(ctx, cfg)
	setLes(ctx, cfg)

	if ctx.GlobalIsSet(SyncModeFlag.Name) {
		cfg.SyncMode = *GlobalTextMarshaler(ctx, SyncModeFlag.Name).(*downloader.SyncMode)
	}
	if ctx.GlobalIsSet(NetworkIdFlag.Name) {
		cfg.NetworkId = ctx.GlobalUint64(NetworkIdFlag.Name)
	}
	if ctx.GlobalIsSet(CacheFlag.Name) || ctx.GlobalIsSet(CacheDatabaseFlag.Name) {
		cfg.DatabaseCache = ctx.GlobalInt(CacheFlag.Name) * ctx.GlobalInt(CacheDatabaseFlag.Name) / 100
	}
	cfg.DatabaseHandles = makeDatabaseHandles()
	if ctx.GlobalIsSet(AncientFlag.Name) {
		cfg.DatabaseFreezer = ctx.GlobalString(AncientFlag.Name)
	}

	if gcmode := ctx.GlobalString(GCModeFlag.Name); gcmode != "full" && gcmode != "archive" {
		Fatalf("--%s must be either 'full' or 'archive'", GCModeFlag.Name)
	}
	if ctx.GlobalIsSet(GCModeFlag.Name) {
		cfg.NoPruning = ctx.GlobalString(GCModeFlag.Name) == "archive"
	}
	if ctx.GlobalIsSet(CacheNoPrefetchFlag.Name) {
		cfg.NoPrefetch = ctx.GlobalBool(CacheNoPrefetchFlag.Name)
	}
	if ctx.GlobalIsSet(CacheFlag.Name) || ctx.GlobalIsSet(CacheTrieFlag.Name) {
		cfg.TrieCleanCache = ctx.GlobalInt(CacheFlag.Name) * ctx.GlobalInt(CacheTrieFlag.Name) / 100
	}
	if ctx.GlobalIsSet(CacheFlag.Name) || ctx.GlobalIsSet(CacheGCFlag.Name) {
		cfg.TrieDirtyCache = ctx.GlobalInt(CacheFlag.Name) * ctx.GlobalInt(CacheGCFlag.Name) / 100
	}
<<<<<<< HEAD
=======
	if ctx.GlobalIsSet(CacheFlag.Name) || ctx.GlobalIsSet(CacheSnapshotFlag.Name) {
		cfg.SnapshotCache = ctx.GlobalInt(CacheFlag.Name) * ctx.GlobalInt(CacheSnapshotFlag.Name) / 100
	}
	if !ctx.GlobalIsSet(SnapshotFlag.Name) {
		cfg.SnapshotCache = 0 // Disabled
	}
>>>>>>> cbc4ac26
	if ctx.GlobalIsSet(DocRootFlag.Name) {
		cfg.DocRoot = ctx.GlobalString(DocRootFlag.Name)
	}
	if ctx.GlobalIsSet(VMEnableDebugFlag.Name) {
		// TODO(fjl): force-enable this in --dev mode
		cfg.EnablePreimageRecording = ctx.GlobalBool(VMEnableDebugFlag.Name)
	}

	if ctx.GlobalIsSet(EWASMInterpreterFlag.Name) {
		cfg.EWASMInterpreter = ctx.GlobalString(EWASMInterpreterFlag.Name)
	}

	if ctx.GlobalIsSet(EVMInterpreterFlag.Name) {
		cfg.EVMInterpreter = ctx.GlobalString(EVMInterpreterFlag.Name)
	}
	if ctx.GlobalIsSet(RPCGlobalGasCap.Name) {
		cfg.RPCGasCap = new(big.Int).SetUint64(ctx.GlobalUint64(RPCGlobalGasCap.Name))
	}
<<<<<<< HEAD
=======
	if ctx.GlobalIsSet(DNSDiscoveryFlag.Name) {
		urls := ctx.GlobalString(DNSDiscoveryFlag.Name)
		if urls == "" {
			cfg.DiscoveryURLs = []string{}
		} else {
			cfg.DiscoveryURLs = splitAndTrim(urls)
		}
	}
>>>>>>> cbc4ac26

	// Override any default configs for hard coded networks.
	switch {
	case ctx.GlobalBool(LegacyTestnetFlag.Name) || ctx.GlobalBool(RopstenFlag.Name):
		if !ctx.GlobalIsSet(NetworkIdFlag.Name) {
			cfg.NetworkId = 3
		}
		cfg.Genesis = core.DefaultRopstenGenesisBlock()
		setDNSDiscoveryDefaults(cfg, params.KnownDNSNetworks[params.RopstenGenesisHash])
	case ctx.GlobalBool(RinkebyFlag.Name):
		if !ctx.GlobalIsSet(NetworkIdFlag.Name) {
			cfg.NetworkId = 4
		}
		cfg.Genesis = core.DefaultRinkebyGenesisBlock()
<<<<<<< HEAD
	case ctx.GlobalBool(GoerliFlag.Name):
		if !ctx.GlobalIsSet(NetworkIdFlag.Name) {
			cfg.NetworkId = 5
		}
		cfg.Genesis = core.DefaultGoerliGenesisBlock()
	}
=======
		setDNSDiscoveryDefaults(cfg, params.KnownDNSNetworks[params.RinkebyGenesisHash])
	case ctx.GlobalBool(GoerliFlag.Name):
		if !ctx.GlobalIsSet(NetworkIdFlag.Name) {
			cfg.NetworkId = 5
		}
		cfg.Genesis = core.DefaultGoerliGenesisBlock()
		setDNSDiscoveryDefaults(cfg, params.KnownDNSNetworks[params.GoerliGenesisHash])
	case ctx.GlobalBool(DeveloperFlag.Name):
		if !ctx.GlobalIsSet(NetworkIdFlag.Name) {
			cfg.NetworkId = 1337
		}
		// Create new developer account or reuse existing one
		var (
			developer accounts.Account
			err       error
		)
		if accs := ks.Accounts(); len(accs) > 0 {
			developer = ks.Accounts()[0]
		} else {
			developer, err = ks.NewAccount("")
			if err != nil {
				Fatalf("Failed to create developer account: %v", err)
			}
		}
		if err := ks.Unlock(developer, ""); err != nil {
			Fatalf("Failed to unlock developer account: %v", err)
		}
		log.Info("Using developer account", "address", developer.Address)

		cfg.Genesis = core.DeveloperGenesisBlock(uint64(ctx.GlobalInt(DeveloperPeriodFlag.Name)), developer.Address)
		if !ctx.GlobalIsSet(MinerGasPriceFlag.Name) && !ctx.GlobalIsSet(MinerLegacyGasPriceFlag.Name) {
			cfg.Miner.GasPrice = big.NewInt(1)
		}
	default:
		if cfg.NetworkId == 1 {
			setDNSDiscoveryDefaults(cfg, params.KnownDNSNetworks[params.MainnetGenesisHash])
		}
	}
}

// setDNSDiscoveryDefaults configures DNS discovery with the given URL if
// no URLs are set.
func setDNSDiscoveryDefaults(cfg *eth.Config, url string) {
	if cfg.DiscoveryURLs != nil {
		return
	}
	cfg.DiscoveryURLs = []string{url}
>>>>>>> cbc4ac26
}

// RegisterEthService adds an Ethereum client to the stack.
func RegisterEthService(stack *node.Node, cfg *eth.Config) {
	var err error
	if cfg.SyncMode == downloader.LightSync {
		err = stack.Register(func(ctx *node.ServiceContext) (node.Service, error) {
			return les.New(ctx, cfg)
		})
	} else {
		err = stack.Register(func(ctx *node.ServiceContext) (node.Service, error) {
			fullNode, errInner := eth.New(ctx, cfg, nil)
			if fullNode != nil && cfg.LightServ > 0 {
				ls, _ := les.NewLesServer(fullNode, cfg)
				fullNode.AddLesServer(ls)
			}
			return fullNode, errInner
		})
	}
	if err != nil {
		Fatalf("Failed to register the Ethereum service: %v", err)
	}
}

<<<<<<< HEAD
=======
// RegisterShhService configures Whisper and adds it to the given node.
func RegisterShhService(stack *node.Node, cfg *whisper.Config) {
	if err := stack.Register(func(n *node.ServiceContext) (node.Service, error) {
		return whisper.New(cfg), nil
	}); err != nil {
		Fatalf("Failed to register the Whisper service: %v", err)
	}
}

>>>>>>> cbc4ac26
// RegisterEthStatsService configures the Ethereum Stats daemon and adds it to
// the given node.
func RegisterEthStatsService(stack *node.Node, url string) {
	if err := stack.Register(func(ctx *node.ServiceContext) (node.Service, error) {
		// Retrieve both eth and les services
		var ethServ *eth.Ethereum
		ctx.Service(&ethServ)

		var lesServ *les.LightEthereum
		ctx.Service(&lesServ)

		// Let ethstats use whichever is not nil
		return ethstats.New(url, ethServ, lesServ)
	}); err != nil {
		Fatalf("Failed to register the Ethereum Stats service: %v", err)
	}
}

// RegisterGraphQLService is a utility function to construct a new service and register it against a node.
func RegisterGraphQLService(stack *node.Node, endpoint string, cors, vhosts []string, timeouts rpc.HTTPTimeouts) {
	if err := stack.Register(func(ctx *node.ServiceContext) (node.Service, error) {
		// Try to construct the GraphQL service backed by a full node
		var ethServ *eth.Ethereum
		if err := ctx.Service(&ethServ); err == nil {
			return graphql.New(ethServ.APIBackend, endpoint, cors, vhosts, timeouts)
		}
		// Try to construct the GraphQL service backed by a light node
		var lesServ *les.LightEthereum
		if err := ctx.Service(&lesServ); err == nil {
			return graphql.New(lesServ.ApiBackend, endpoint, cors, vhosts, timeouts)
		}
		// Well, this should not have happened, bail out
		return nil, errors.New("no Ethereum service")
	}); err != nil {
		Fatalf("Failed to register the GraphQL service: %v", err)
	}
}

func SetupMetrics(ctx *cli.Context) {
	if metrics.Enabled {
		log.Info("Enabling metrics collection")
		var (
			enableExport = ctx.GlobalBool(MetricsEnableInfluxDBFlag.Name)
			endpoint     = ctx.GlobalString(MetricsInfluxDBEndpointFlag.Name)
			database     = ctx.GlobalString(MetricsInfluxDBDatabaseFlag.Name)
			username     = ctx.GlobalString(MetricsInfluxDBUsernameFlag.Name)
			password     = ctx.GlobalString(MetricsInfluxDBPasswordFlag.Name)
		)

		if enableExport {
			tagsMap := SplitTagsFlag(ctx.GlobalString(MetricsInfluxDBTagsFlag.Name))

			log.Info("Enabling metrics export to InfluxDB")

<<<<<<< HEAD
			go influxdb.InfluxDBWithTags(metrics.DefaultRegistry, 10*time.Second, endpoint, database, username, password, "autonity.", tagsMap)
=======
			go influxdb.InfluxDBWithTags(metrics.DefaultRegistry, 10*time.Second, endpoint, database, username, password, "geth.", tagsMap)
>>>>>>> cbc4ac26
		}
	}
}

func SplitTagsFlag(tagsFlag string) map[string]string {
	tags := strings.Split(tagsFlag, ",")
	tagsMap := map[string]string{}

	for _, t := range tags {
		if t != "" {
			kv := strings.Split(t, "=")

			if len(kv) == 2 {
				tagsMap[kv[0]] = kv[1]
			}
		}
	}

	return tagsMap
}

// MakeChainDatabase open an LevelDB using the flags passed to the client and will hard crash if it fails.
func MakeChainDatabase(ctx *cli.Context, stack *node.Node) ethdb.Database {
	var (
		cache   = ctx.GlobalInt(CacheFlag.Name) * ctx.GlobalInt(CacheDatabaseFlag.Name) / 100
		handles = makeDatabaseHandles()
	)
	name := "chaindata"
	if ctx.GlobalString(SyncModeFlag.Name) == "light" {
		name = "lightchaindata"
	}
	chainDb, err := stack.OpenDatabaseWithFreezer(name, cache, handles, ctx.GlobalString(AncientFlag.Name), "")
	if err != nil {
		Fatalf("Could not open database: %v", err)
	}
	return chainDb
}

func MakeGenesis(ctx *cli.Context) *core.Genesis {
	var genesis *core.Genesis
	switch {
	case ctx.GlobalBool(LegacyTestnetFlag.Name) || ctx.GlobalBool(RopstenFlag.Name):
		genesis = core.DefaultRopstenGenesisBlock()
	case ctx.GlobalBool(RinkebyFlag.Name):
		genesis = core.DefaultRinkebyGenesisBlock()
	case ctx.GlobalBool(GoerliFlag.Name):
		genesis = core.DefaultGoerliGenesisBlock()
	case ctx.GlobalBool(DeveloperFlag.Name):
		Fatalf("Developer chains are ephemeral")
	}
	return genesis
}

// MakeChain creates a chain manager from set command line flags.
func MakeChain(ctx *cli.Context, stack *node.Node) (chain *core.BlockChain, chainDb ethdb.Database) {
	var err error
	chainDb = MakeChainDatabase(ctx, stack)
	config, _, err := core.SetupGenesisBlock(chainDb, MakeGenesis(ctx))
	if err != nil {
		Fatalf("%v", err)
	}
	var engine consensus.Engine
<<<<<<< HEAD
	engine = ethash.NewFaker()
	if !ctx.GlobalBool(FakePoWFlag.Name) {
		engine = ethash.New(ethash.Config{
			CacheDir:       stack.ResolvePath(eth.DefaultConfig.Ethash.CacheDir),
			CachesInMem:    eth.DefaultConfig.Ethash.CachesInMem,
			CachesOnDisk:   eth.DefaultConfig.Ethash.CachesOnDisk,
			DatasetDir:     stack.ResolvePath(eth.DefaultConfig.Ethash.DatasetDir),
			DatasetsInMem:  eth.DefaultConfig.Ethash.DatasetsInMem,
			DatasetsOnDisk: eth.DefaultConfig.Ethash.DatasetsOnDisk,
		}, nil, false)
=======
	if config.Clique != nil {
		engine = clique.New(config.Clique, chainDb)
	} else {
		engine = ethash.NewFaker()
		if !ctx.GlobalBool(FakePoWFlag.Name) {
			engine = ethash.New(ethash.Config{
				CacheDir:         stack.ResolvePath(eth.DefaultConfig.Ethash.CacheDir),
				CachesInMem:      eth.DefaultConfig.Ethash.CachesInMem,
				CachesOnDisk:     eth.DefaultConfig.Ethash.CachesOnDisk,
				CachesLockMmap:   eth.DefaultConfig.Ethash.CachesLockMmap,
				DatasetDir:       stack.ResolvePath(eth.DefaultConfig.Ethash.DatasetDir),
				DatasetsInMem:    eth.DefaultConfig.Ethash.DatasetsInMem,
				DatasetsOnDisk:   eth.DefaultConfig.Ethash.DatasetsOnDisk,
				DatasetsLockMmap: eth.DefaultConfig.Ethash.DatasetsLockMmap,
			}, nil, false)
		}
>>>>>>> cbc4ac26
	}
	if gcmode := ctx.GlobalString(GCModeFlag.Name); gcmode != "full" && gcmode != "archive" {
		Fatalf("--%s must be either 'full' or 'archive'", GCModeFlag.Name)
	}
	cache := &core.CacheConfig{
		TrieCleanLimit:      eth.DefaultConfig.TrieCleanCache,
		TrieCleanNoPrefetch: ctx.GlobalBool(CacheNoPrefetchFlag.Name),
		TrieDirtyLimit:      eth.DefaultConfig.TrieDirtyCache,
		TrieDirtyDisabled:   ctx.GlobalString(GCModeFlag.Name) == "archive",
		TrieTimeLimit:       eth.DefaultConfig.TrieTimeout,
<<<<<<< HEAD
=======
		SnapshotLimit:       eth.DefaultConfig.SnapshotCache,
	}
	if !ctx.GlobalIsSet(SnapshotFlag.Name) {
		cache.SnapshotLimit = 0 // Disabled
>>>>>>> cbc4ac26
	}
	if ctx.GlobalIsSet(CacheFlag.Name) || ctx.GlobalIsSet(CacheTrieFlag.Name) {
		cache.TrieCleanLimit = ctx.GlobalInt(CacheFlag.Name) * ctx.GlobalInt(CacheTrieFlag.Name) / 100
	}
	if ctx.GlobalIsSet(CacheFlag.Name) || ctx.GlobalIsSet(CacheGCFlag.Name) {
		cache.TrieDirtyLimit = ctx.GlobalInt(CacheFlag.Name) * ctx.GlobalInt(CacheGCFlag.Name) / 100
	}
	vmcfg := vm.Config{EnablePreimageRecording: ctx.GlobalBool(VMEnableDebugFlag.Name)}
	senderCacher := core.NewTxSenderCacher()
	chain, err = core.NewBlockChain(chainDb, cache, config, engine, vmcfg, nil, senderCacher)
	if err != nil {
		Fatalf("Can't create BlockChain: %v", err)
	}
	return chain, chainDb
}

// MakeConsolePreloads retrieves the absolute paths for the console JavaScript
// scripts to preload before starting.
func MakeConsolePreloads(ctx *cli.Context) []string {
	// Skip preloading if there's nothing to preload
	if ctx.GlobalString(PreloadJSFlag.Name) == "" {
		return nil
	}
	// Otherwise resolve absolute paths and return them
	var preloads []string

	assets := ctx.GlobalString(JSpathFlag.Name)
	for _, file := range strings.Split(ctx.GlobalString(PreloadJSFlag.Name), ",") {
		preloads = append(preloads, common.AbsolutePath(assets, strings.TrimSpace(file)))
	}
	return preloads
}

// MigrateFlags sets the global flag from a local flag when it's set.
// This is a temporary function used for migrating old command/flags to the
// new format.
//
// e.g. autonity account new --keystore /tmp/mykeystore --lightkdf
//
// is equivalent after calling this method with:
//
// autonity --keystore /tmp/mykeystore --lightkdf account new
//
// This allows the use of the existing configuration functionality.
// When all flags are migrated this function can be removed and the existing
// configuration functionality must be changed that is uses local flags
func MigrateFlags(action func(ctx *cli.Context) error) func(*cli.Context) error {
	return func(ctx *cli.Context) error {
		for _, name := range ctx.FlagNames() {
			if ctx.IsSet(name) {
				ctx.GlobalSet(name, ctx.String(name))
			}
		}
		return action(ctx)
	}
}<|MERGE_RESOLUTION|>--- conflicted
+++ resolved
@@ -32,7 +32,6 @@
 	"text/template"
 	"time"
 
-<<<<<<< HEAD
 	"github.com/clearmatics/autonity/accounts"
 	"github.com/clearmatics/autonity/accounts/keystore"
 	"github.com/clearmatics/autonity/common"
@@ -61,38 +60,6 @@
 	"github.com/clearmatics/autonity/p2p/netutil"
 	"github.com/clearmatics/autonity/params"
 	"github.com/clearmatics/autonity/rpc"
-=======
-	"github.com/ethereum/go-ethereum/accounts"
-	"github.com/ethereum/go-ethereum/accounts/keystore"
-	"github.com/ethereum/go-ethereum/common"
-	"github.com/ethereum/go-ethereum/common/fdlimit"
-	"github.com/ethereum/go-ethereum/consensus"
-	"github.com/ethereum/go-ethereum/consensus/clique"
-	"github.com/ethereum/go-ethereum/consensus/ethash"
-	"github.com/ethereum/go-ethereum/core"
-	"github.com/ethereum/go-ethereum/core/vm"
-	"github.com/ethereum/go-ethereum/crypto"
-	"github.com/ethereum/go-ethereum/eth"
-	"github.com/ethereum/go-ethereum/eth/downloader"
-	"github.com/ethereum/go-ethereum/eth/gasprice"
-	"github.com/ethereum/go-ethereum/ethdb"
-	"github.com/ethereum/go-ethereum/ethstats"
-	"github.com/ethereum/go-ethereum/graphql"
-	"github.com/ethereum/go-ethereum/les"
-	"github.com/ethereum/go-ethereum/log"
-	"github.com/ethereum/go-ethereum/metrics"
-	"github.com/ethereum/go-ethereum/metrics/influxdb"
-	"github.com/ethereum/go-ethereum/miner"
-	"github.com/ethereum/go-ethereum/node"
-	"github.com/ethereum/go-ethereum/p2p"
-	"github.com/ethereum/go-ethereum/p2p/discv5"
-	"github.com/ethereum/go-ethereum/p2p/enode"
-	"github.com/ethereum/go-ethereum/p2p/nat"
-	"github.com/ethereum/go-ethereum/p2p/netutil"
-	"github.com/ethereum/go-ethereum/params"
-	"github.com/ethereum/go-ethereum/rpc"
-	whisper "github.com/ethereum/go-ethereum/whisper/whisperv6"
->>>>>>> cbc4ac26
 	pcsclite "github.com/gballet/go-libpcsclite"
 	cli "gopkg.in/urfave/cli.v1"
 )
@@ -208,15 +175,9 @@
 		Name:  "rinkeby",
 		Usage: "Rinkeby network: pre-configured proof-of-authority test network",
 	}
-<<<<<<< HEAD
-	GoerliFlag = cli.BoolFlag{
-		Name:  "goerli",
-		Usage: "Görli network: pre-configured proof-of-authority test network",
-=======
 	RopstenFlag = cli.BoolFlag{
 		Name:  "ropsten",
 		Usage: "Ropsten network: pre-configured proof-of-work test network",
->>>>>>> cbc4ac26
 	}
 	DeveloperFlag = cli.BoolFlag{
 		Name:  "dev",
@@ -266,13 +227,10 @@
 		Usage: `Blockchain garbage collection mode ("full", "archive")`,
 		Value: "full",
 	}
-<<<<<<< HEAD
-=======
 	SnapshotFlag = cli.BoolFlag{
 		Name:  "snapshot",
 		Usage: `Enables snapshot-database mode -- experimental work in progress feature`,
 	}
->>>>>>> cbc4ac26
 	LightKDFFlag = cli.BoolFlag{
 		Name:  "lightkdf",
 		Usage: "Reduce key-derivation RAM & CPU usage at some expense of KDF strength",
@@ -439,27 +397,19 @@
 	}
 	CacheTrieFlag = cli.IntFlag{
 		Name:  "cache.trie",
-<<<<<<< HEAD
-		Usage: "Percentage of cache memory allowance to use for trie caching (default = 25% full mode, 50% archive mode)",
-		Value: 25,
-=======
 		Usage: "Percentage of cache memory allowance to use for trie caching (default = 15% full mode, 30% archive mode)",
 		Value: 15,
->>>>>>> cbc4ac26
 	}
 	CacheGCFlag = cli.IntFlag{
 		Name:  "cache.gc",
 		Usage: "Percentage of cache memory allowance to use for trie pruning (default = 25% full mode, 0% archive mode)",
 		Value: 25,
 	}
-<<<<<<< HEAD
-=======
 	CacheSnapshotFlag = cli.IntFlag{
 		Name:  "cache.snapshot",
 		Usage: "Percentage of cache memory allowance to use for snapshot caching (default = 10% full mode, 20% archive mode)",
 		Value: 10,
 	}
->>>>>>> cbc4ac26
 	CacheNoPrefetchFlag = cli.BoolFlag{
 		Name:  "cache.noprefetch",
 		Usage: "Disable heuristic state prefetch during block import (less CPU and disk IO, more time waiting for data)",
@@ -1290,10 +1240,6 @@
 		cfg.DataDir = ctx.GlobalString(DataDirFlag.Name)
 	case ctx.GlobalBool(DeveloperFlag.Name):
 		cfg.DataDir = "" // unless explicitly requested, use memory databases
-<<<<<<< HEAD
-	case ctx.GlobalBool(TestnetFlag.Name) && cfg.DataDir == node.DefaultDataDir():
-		cfg.DataDir = filepath.Join(node.DefaultDataDir(), "testnet")
-=======
 	case (ctx.GlobalBool(LegacyTestnetFlag.Name) || ctx.GlobalBool(RopstenFlag.Name)) && cfg.DataDir == node.DefaultDataDir():
 		// Maintain compatibility with older Geth configurations storing the
 		// Ropsten database in `testnet` instead of `ropsten`.
@@ -1304,7 +1250,6 @@
 		} else {
 			cfg.DataDir = filepath.Join(node.DefaultDataDir(), "ropsten")
 		}
->>>>>>> cbc4ac26
 	case ctx.GlobalBool(RinkebyFlag.Name) && cfg.DataDir == node.DefaultDataDir():
 		cfg.DataDir = filepath.Join(node.DefaultDataDir(), "rinkeby")
 	case ctx.GlobalBool(GoerliFlag.Name) && cfg.DataDir == node.DefaultDataDir():
@@ -1388,39 +1333,6 @@
 	}
 	if ctx.GlobalIsSet(EthashDatasetsLockMmapFlag.Name) {
 		cfg.Ethash.DatasetsLockMmap = ctx.GlobalBool(EthashDatasetsLockMmapFlag.Name)
-	}
-}
-
-func setMiner(ctx *cli.Context, cfg *miner.Config) {
-	if ctx.GlobalIsSet(MinerNotifyFlag.Name) {
-		cfg.Notify = strings.Split(ctx.GlobalString(MinerNotifyFlag.Name), ",")
-	}
-	if ctx.GlobalIsSet(MinerLegacyExtraDataFlag.Name) {
-		cfg.ExtraData = []byte(ctx.GlobalString(MinerLegacyExtraDataFlag.Name))
-	}
-	if ctx.GlobalIsSet(MinerExtraDataFlag.Name) {
-		cfg.ExtraData = []byte(ctx.GlobalString(MinerExtraDataFlag.Name))
-	}
-	if ctx.GlobalIsSet(MinerLegacyGasTargetFlag.Name) {
-		cfg.GasFloor = ctx.GlobalUint64(MinerLegacyGasTargetFlag.Name)
-	}
-	if ctx.GlobalIsSet(MinerGasTargetFlag.Name) {
-		cfg.GasFloor = ctx.GlobalUint64(MinerGasTargetFlag.Name)
-	}
-	if ctx.GlobalIsSet(MinerGasLimitFlag.Name) {
-		cfg.GasCeil = ctx.GlobalUint64(MinerGasLimitFlag.Name)
-	}
-	if ctx.GlobalIsSet(MinerLegacyGasPriceFlag.Name) {
-		cfg.GasPrice = GlobalBig(ctx, MinerLegacyGasPriceFlag.Name)
-	}
-	if ctx.GlobalIsSet(MinerGasPriceFlag.Name) {
-		cfg.GasPrice = GlobalBig(ctx, MinerGasPriceFlag.Name)
-	}
-	if ctx.GlobalIsSet(MinerRecommitIntervalFlag.Name) {
-		cfg.Recommit = ctx.Duration(MinerRecommitIntervalFlag.Name)
-	}
-	if ctx.GlobalIsSet(MinerNoVerfiyFlag.Name) {
-		cfg.Noverify = ctx.Bool(MinerNoVerfiyFlag.Name)
 	}
 }
 
@@ -1524,11 +1436,7 @@
 // SetEthConfig applies eth-related command line flags to the config.
 func SetEthConfig(ctx *cli.Context, stack *node.Node, cfg *eth.Config) {
 	// Avoid conflicting network flags
-<<<<<<< HEAD
-	CheckExclusive(ctx, DeveloperFlag, TestnetFlag, RinkebyFlag, GoerliFlag)
-=======
 	CheckExclusive(ctx, DeveloperFlag, LegacyTestnetFlag, RopstenFlag, RinkebyFlag, GoerliFlag)
->>>>>>> cbc4ac26
 	CheckExclusive(ctx, LightLegacyServFlag, LightServeFlag, SyncModeFlag, "light")
 	CheckExclusive(ctx, DeveloperFlag, ExternalSignerFlag) // Can't use both ephemeral unlocked and external signer
 
@@ -1573,15 +1481,12 @@
 	if ctx.GlobalIsSet(CacheFlag.Name) || ctx.GlobalIsSet(CacheGCFlag.Name) {
 		cfg.TrieDirtyCache = ctx.GlobalInt(CacheFlag.Name) * ctx.GlobalInt(CacheGCFlag.Name) / 100
 	}
-<<<<<<< HEAD
-=======
 	if ctx.GlobalIsSet(CacheFlag.Name) || ctx.GlobalIsSet(CacheSnapshotFlag.Name) {
 		cfg.SnapshotCache = ctx.GlobalInt(CacheFlag.Name) * ctx.GlobalInt(CacheSnapshotFlag.Name) / 100
 	}
 	if !ctx.GlobalIsSet(SnapshotFlag.Name) {
 		cfg.SnapshotCache = 0 // Disabled
 	}
->>>>>>> cbc4ac26
 	if ctx.GlobalIsSet(DocRootFlag.Name) {
 		cfg.DocRoot = ctx.GlobalString(DocRootFlag.Name)
 	}
@@ -1600,8 +1505,6 @@
 	if ctx.GlobalIsSet(RPCGlobalGasCap.Name) {
 		cfg.RPCGasCap = new(big.Int).SetUint64(ctx.GlobalUint64(RPCGlobalGasCap.Name))
 	}
-<<<<<<< HEAD
-=======
 	if ctx.GlobalIsSet(DNSDiscoveryFlag.Name) {
 		urls := ctx.GlobalString(DNSDiscoveryFlag.Name)
 		if urls == "" {
@@ -1610,7 +1513,6 @@
 			cfg.DiscoveryURLs = splitAndTrim(urls)
 		}
 	}
->>>>>>> cbc4ac26
 
 	// Override any default configs for hard coded networks.
 	switch {
@@ -1625,14 +1527,6 @@
 			cfg.NetworkId = 4
 		}
 		cfg.Genesis = core.DefaultRinkebyGenesisBlock()
-<<<<<<< HEAD
-	case ctx.GlobalBool(GoerliFlag.Name):
-		if !ctx.GlobalIsSet(NetworkIdFlag.Name) {
-			cfg.NetworkId = 5
-		}
-		cfg.Genesis = core.DefaultGoerliGenesisBlock()
-	}
-=======
 		setDNSDiscoveryDefaults(cfg, params.KnownDNSNetworks[params.RinkebyGenesisHash])
 	case ctx.GlobalBool(GoerliFlag.Name):
 		if !ctx.GlobalIsSet(NetworkIdFlag.Name) {
@@ -1680,7 +1574,6 @@
 		return
 	}
 	cfg.DiscoveryURLs = []string{url}
->>>>>>> cbc4ac26
 }
 
 // RegisterEthService adds an Ethereum client to the stack.
@@ -1692,12 +1585,12 @@
 		})
 	} else {
 		err = stack.Register(func(ctx *node.ServiceContext) (node.Service, error) {
-			fullNode, errInner := eth.New(ctx, cfg, nil)
+			fullNode, err := eth.New(ctx, cfg)
 			if fullNode != nil && cfg.LightServ > 0 {
 				ls, _ := les.NewLesServer(fullNode, cfg)
 				fullNode.AddLesServer(ls)
 			}
-			return fullNode, errInner
+			return fullNode, err
 		})
 	}
 	if err != nil {
@@ -1705,18 +1598,6 @@
 	}
 }
 
-<<<<<<< HEAD
-=======
-// RegisterShhService configures Whisper and adds it to the given node.
-func RegisterShhService(stack *node.Node, cfg *whisper.Config) {
-	if err := stack.Register(func(n *node.ServiceContext) (node.Service, error) {
-		return whisper.New(cfg), nil
-	}); err != nil {
-		Fatalf("Failed to register the Whisper service: %v", err)
-	}
-}
-
->>>>>>> cbc4ac26
 // RegisterEthStatsService configures the Ethereum Stats daemon and adds it to
 // the given node.
 func RegisterEthStatsService(stack *node.Node, url string) {
@@ -1771,11 +1652,7 @@
 
 			log.Info("Enabling metrics export to InfluxDB")
 
-<<<<<<< HEAD
-			go influxdb.InfluxDBWithTags(metrics.DefaultRegistry, 10*time.Second, endpoint, database, username, password, "autonity.", tagsMap)
-=======
 			go influxdb.InfluxDBWithTags(metrics.DefaultRegistry, 10*time.Second, endpoint, database, username, password, "geth.", tagsMap)
->>>>>>> cbc4ac26
 		}
 	}
 }
@@ -1838,35 +1715,18 @@
 		Fatalf("%v", err)
 	}
 	var engine consensus.Engine
-<<<<<<< HEAD
 	engine = ethash.NewFaker()
 	if !ctx.GlobalBool(FakePoWFlag.Name) {
 		engine = ethash.New(ethash.Config{
-			CacheDir:       stack.ResolvePath(eth.DefaultConfig.Ethash.CacheDir),
-			CachesInMem:    eth.DefaultConfig.Ethash.CachesInMem,
-			CachesOnDisk:   eth.DefaultConfig.Ethash.CachesOnDisk,
-			DatasetDir:     stack.ResolvePath(eth.DefaultConfig.Ethash.DatasetDir),
-			DatasetsInMem:  eth.DefaultConfig.Ethash.DatasetsInMem,
-			DatasetsOnDisk: eth.DefaultConfig.Ethash.DatasetsOnDisk,
+			CacheDir:         stack.ResolvePath(eth.DefaultConfig.Ethash.CacheDir),
+			CachesInMem:      eth.DefaultConfig.Ethash.CachesInMem,
+			CachesOnDisk:     eth.DefaultConfig.Ethash.CachesOnDisk,
+			CachesLockMmap:   eth.DefaultConfig.Ethash.CachesLockMmap,
+			DatasetDir:       stack.ResolvePath(eth.DefaultConfig.Ethash.DatasetDir),
+			DatasetsInMem:    eth.DefaultConfig.Ethash.DatasetsInMem,
+			DatasetsOnDisk:   eth.DefaultConfig.Ethash.DatasetsOnDisk,
+			DatasetsLockMmap: eth.DefaultConfig.Ethash.DatasetsLockMmap,
 		}, nil, false)
-=======
-	if config.Clique != nil {
-		engine = clique.New(config.Clique, chainDb)
-	} else {
-		engine = ethash.NewFaker()
-		if !ctx.GlobalBool(FakePoWFlag.Name) {
-			engine = ethash.New(ethash.Config{
-				CacheDir:         stack.ResolvePath(eth.DefaultConfig.Ethash.CacheDir),
-				CachesInMem:      eth.DefaultConfig.Ethash.CachesInMem,
-				CachesOnDisk:     eth.DefaultConfig.Ethash.CachesOnDisk,
-				CachesLockMmap:   eth.DefaultConfig.Ethash.CachesLockMmap,
-				DatasetDir:       stack.ResolvePath(eth.DefaultConfig.Ethash.DatasetDir),
-				DatasetsInMem:    eth.DefaultConfig.Ethash.DatasetsInMem,
-				DatasetsOnDisk:   eth.DefaultConfig.Ethash.DatasetsOnDisk,
-				DatasetsLockMmap: eth.DefaultConfig.Ethash.DatasetsLockMmap,
-			}, nil, false)
-		}
->>>>>>> cbc4ac26
 	}
 	if gcmode := ctx.GlobalString(GCModeFlag.Name); gcmode != "full" && gcmode != "archive" {
 		Fatalf("--%s must be either 'full' or 'archive'", GCModeFlag.Name)
@@ -1877,13 +1737,10 @@
 		TrieDirtyLimit:      eth.DefaultConfig.TrieDirtyCache,
 		TrieDirtyDisabled:   ctx.GlobalString(GCModeFlag.Name) == "archive",
 		TrieTimeLimit:       eth.DefaultConfig.TrieTimeout,
-<<<<<<< HEAD
-=======
 		SnapshotLimit:       eth.DefaultConfig.SnapshotCache,
 	}
 	if !ctx.GlobalIsSet(SnapshotFlag.Name) {
 		cache.SnapshotLimit = 0 // Disabled
->>>>>>> cbc4ac26
 	}
 	if ctx.GlobalIsSet(CacheFlag.Name) || ctx.GlobalIsSet(CacheTrieFlag.Name) {
 		cache.TrieCleanLimit = ctx.GlobalInt(CacheFlag.Name) * ctx.GlobalInt(CacheTrieFlag.Name) / 100
@@ -1892,8 +1749,7 @@
 		cache.TrieDirtyLimit = ctx.GlobalInt(CacheFlag.Name) * ctx.GlobalInt(CacheGCFlag.Name) / 100
 	}
 	vmcfg := vm.Config{EnablePreimageRecording: ctx.GlobalBool(VMEnableDebugFlag.Name)}
-	senderCacher := core.NewTxSenderCacher()
-	chain, err = core.NewBlockChain(chainDb, cache, config, engine, vmcfg, nil, senderCacher)
+	chain, err = core.NewBlockChain(chainDb, cache, config, engine, vmcfg, nil)
 	if err != nil {
 		Fatalf("Can't create BlockChain: %v", err)
 	}
