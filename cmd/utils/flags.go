// Copyright 2015 The go-ethereum Authors
// This file is part of go-ethereum.
//
// go-ethereum is free software: you can redistribute it and/or modify
// it under the terms of the GNU General Public License as published by
// the Free Software Foundation, either version 3 of the License, or
// (at your option) any later version.
//
// go-ethereum is distributed in the hope that it will be useful,
// but WITHOUT ANY WARRANTY; without even the implied warranty of
// MERCHANTABILITY or FITNESS FOR A PARTICULAR PURPOSE. See the
// GNU General Public License for more details.
//
// You should have received a copy of the GNU General Public License
// along with go-ethereum. If not, see <http://www.gnu.org/licenses/>.

// Package utils contains internal helper functions for go-ethereum commands.
package utils

import (
	"crypto/ecdsa"
	"fmt"
	"io"
	"io/ioutil"
	"math"
	"math/big"
	"os"
	"path/filepath"
	godebug "runtime/debug"
	"strconv"
	"strings"
	"text/tabwriter"
	"text/template"
	"time"

	"github.com/autonity/autonity/accounts/abi/bind/backends"
<<<<<<< HEAD
=======
	"github.com/autonity/autonity/consensus/acn"
>>>>>>> 8b4a17c1
	"github.com/autonity/autonity/crypto/blst"

	"github.com/autonity/autonity/eth/ethconfig"
	"github.com/autonity/autonity/eth/tracers"

	pcsclite "github.com/gballet/go-libpcsclite"
	gopsutil "github.com/shirou/gopsutil/mem"
	"gopkg.in/urfave/cli.v1"

	"github.com/autonity/autonity/accounts"
	"github.com/autonity/autonity/accounts/keystore"
	"github.com/autonity/autonity/common"
	"github.com/autonity/autonity/common/fdlimit"
	"github.com/autonity/autonity/consensus"
	"github.com/autonity/autonity/consensus/ethash"
	"github.com/autonity/autonity/core"
	"github.com/autonity/autonity/core/vm"
	"github.com/autonity/autonity/crypto"
	"github.com/autonity/autonity/eth"
	"github.com/autonity/autonity/eth/downloader"
	"github.com/autonity/autonity/eth/gasprice"
	"github.com/autonity/autonity/ethdb"
	"github.com/autonity/autonity/ethstats"
	"github.com/autonity/autonity/graphql"
	"github.com/autonity/autonity/internal/ethapi"
	"github.com/autonity/autonity/internal/flags"
	"github.com/autonity/autonity/les"
	"github.com/autonity/autonity/log"
	"github.com/autonity/autonity/metrics"
	"github.com/autonity/autonity/metrics/exp"
	"github.com/autonity/autonity/metrics/influxdb"
	"github.com/autonity/autonity/miner"
	"github.com/autonity/autonity/node"
	"github.com/autonity/autonity/p2p"
	"github.com/autonity/autonity/p2p/enode"
	"github.com/autonity/autonity/p2p/nat"
	"github.com/autonity/autonity/p2p/netutil"
	"github.com/autonity/autonity/params"
)

func init() {
	cli.AppHelpTemplate = `{{.Name}} {{if .Flags}}[global options] {{end}}command{{if .Flags}} [command options]{{end}} [arguments...]

VERSION:
   {{.Version}}

COMMANDS:
   {{range .Commands}}{{.Name}}{{with .ShortName}}, {{.}}{{end}}{{ "\t" }}{{.Usage}}
   {{end}}{{if .Flags}}
GLOBAL OPTIONS:
   {{range .Flags}}{{.}}
   {{end}}{{end}}
`
	cli.CommandHelpTemplate = flags.CommandHelpTemplate
	cli.HelpPrinter = printHelp
}

func printHelp(out io.Writer, templ string, data interface{}) {
	funcMap := template.FuncMap{"join": strings.Join}
	t := template.Must(template.New("help").Funcs(funcMap).Parse(templ))
	w := tabwriter.NewWriter(out, 38, 8, 2, ' ', 0)
	err := t.Execute(w, data)
	if err != nil {
		panic(err)
	}
	w.Flush()
}

// These are all the command line flags we support.
// If you add to this list, please remember to include the
// flag in the appropriate command definition.
//
// The flags are defined here so their names and help texts
// are the same for all commands.

var (
	// General settings
	InitGenesisFlag = cli.StringFlag{
		Name: "genesis",
		Usage: `Path to the genesis json file, the genesis file contains
	configuration that defines the first (aka genesis) block of the chain
	and also controls how the client behaves. This flag must be provided
	the first time a node is run so that the node can initialise its
	database with the provided config. Subsequent to the first run, if the
	flag is not set, the node will load all configuration from its
	database, otherwise the node will verify that the config for the
	genesis block exactly matches the genesis block it has in its database
	and then see if the configuration that controls client behaviour is
	compatible with the configuration in the database. If so the client will
	update the configuration that controls client behaviour. This is the
	mechanism is used for handling forks.`,
		Value: "",
	}
	DataDirFlag = DirectoryFlag{
		Name:  "datadir",
		Usage: "Data directory for the databases and keystore",
		Value: DirectoryString(node.DefaultDataDir()),
	}
	AncientFlag = DirectoryFlag{
		Name:  "datadir.ancient",
		Usage: "Data directory for ancient chain segments (default = inside chaindata)",
	}
	MinFreeDiskSpaceFlag = DirectoryFlag{
		Name:  "datadir.minfreedisk",
		Usage: "Minimum free disk space in MB, once reached triggers auto shut down (default = --cache.gc converted to MB, 0 = disabled)",
	}
	KeyStoreDirFlag = DirectoryFlag{
		Name:  "keystore",
		Usage: "Directory for the keystore (default = inside the datadir)",
	}
	USBFlag = cli.BoolFlag{
		Name:  "usb",
		Usage: "Enable monitoring and management of USB hardware wallets",
	}
	SmartCardDaemonPathFlag = cli.StringFlag{
		Name:  "pcscdpath",
		Usage: "Path to the smartcard daemon (pcscd) socket file",
		Value: pcsclite.PCSCDSockName,
	}
	NetworkIdFlag = cli.Uint64Flag{
		Name:  "networkid",
		Usage: "Explicitly set network id (integer)(For testnets: use --piccadilly instead)",
		Value: ethconfig.Defaults.NetworkID,
	}
	IdentityFlag = cli.StringFlag{
		Name:  "identity",
		Usage: "Custom node name",
	}
	DocRootFlag = DirectoryFlag{
		Name:  "docroot",
		Usage: "Document Root for HTTPClient file scheme",
		Value: DirectoryString(HomeDir()),
	}
	ExitWhenSyncedFlag = cli.BoolFlag{
		Name:  "exitwhensynced",
		Usage: "Exits after block synchronisation completes",
	}
	IterativeOutputFlag = cli.BoolTFlag{
		Name:  "iterative",
		Usage: "Print streaming JSON iteratively, delimited by newlines",
	}
	BakerlooFlag = cli.BoolFlag{
		Name:  "bakerloo",
		Usage: "Bakerloo network: pre-configured Autonity test network",
	}
	PiccadillyFlag = cli.BoolFlag{
		Name:  "piccadilly",
		Usage: "Piccadilly network: pre-configured Autonity test network",
	}
	ExcludeStorageFlag = cli.BoolFlag{
		Name:  "nostorage",
		Usage: "Exclude storage entries (save db lookups)",
	}
	IncludeIncompletesFlag = cli.BoolFlag{
		Name:  "incompletes",
		Usage: "Include accounts for which we don't have the address (missing preimage)",
	}
	ExcludeCodeFlag = cli.BoolFlag{
		Name:  "nocode",
		Usage: "Exclude contract code (save db lookups)",
	}
	StartKeyFlag = cli.StringFlag{
		Name:  "start",
		Usage: "Start position. Either a hash or address",
		Value: "0x0000000000000000000000000000000000000000000000000000000000000000",
	}
	DumpLimitFlag = cli.Uint64Flag{
		Name:  "limit",
		Usage: "Max number of elements (0 = no limit)",
		Value: 0,
	}
	defaultSyncMode = ethconfig.Defaults.SyncMode
	SyncModeFlag    = TextMarshalerFlag{
		Name:  "syncmode",
		Usage: `Blockchain sync mode ("snap", "full" or "light")`,
		Value: &defaultSyncMode,
	}
	GCModeFlag = cli.StringFlag{
		Name:  "gcmode",
		Usage: `Blockchain garbage collection mode ("full", "archive")`,
		Value: "full",
	}
	SnapshotFlag = cli.BoolTFlag{
		Name:  "snapshot",
		Usage: `Enables snapshot-database mode (default = enable)`,
	}
	TxLookupLimitFlag = cli.Uint64Flag{
		Name:  "txlookuplimit",
		Usage: "Number of recent blocks to maintain transactions index for (default = about one year, 0 = entire chain)",
		Value: ethconfig.Defaults.TxLookupLimit,
	}
	LightKDFFlag = cli.BoolFlag{
		Name:  "lightkdf",
		Usage: "Reduce key-derivation RAM & CPU usage at some expense of KDF strength",
	}
	EthRequiredBlocksFlag = cli.StringFlag{
		Name:  "eth.requiredblocks",
		Usage: "Comma separated block number-to-hash mappings to enforce (<number>=<hash>)",
	}
	BloomFilterSizeFlag = cli.Uint64Flag{
		Name:  "bloomfilter.size",
		Usage: "Megabytes of memory allocated to bloom-filter for pruning",
		Value: 2048,
	}
	OverrideArrowGlacierFlag = cli.Uint64Flag{
		Name:  "override.arrowglacier",
		Usage: "Manually specify Arrow Glacier fork-block, overriding the bundled setting",
	}
	OverrideTerminalTotalDifficulty = cli.Uint64Flag{
		Name:  "override.terminaltotaldifficulty",
		Usage: "Manually specify TerminalTotalDifficulty, overriding the bundled setting",
	}
	// Dev mode
	DeveloperFlag = &cli.BoolFlag{
		Name:  "dev",
		Usage: "Ephemeral proof-of-stake network with a pre-funded developer account, mining enabled",
	}
	DeveloperGasLimitFlag = &cli.Uint64Flag{
		Name:  "dev.gaslimit",
		Usage: "Initial block gas limit",
		Value: 30000000,
	}
	DeveloperEtherbaseFlag = &cli.StringFlag{
		Name:  "dev.etherbase",
		Usage: "Public address of external account to be used for developer mode",
		Value: "0",
	}

	// Light server and client settings
	LightServeFlag = cli.IntFlag{
		Name:  "light.serve",
		Usage: "Maximum percentage of time allowed for serving LES requests (multi-threaded processing allows values over 100)",
		Value: ethconfig.Defaults.LightServ,
	}
	LightIngressFlag = cli.IntFlag{
		Name:  "light.ingress",
		Usage: "Incoming bandwidth limit for serving light clients (kilobytes/sec, 0 = unlimited)",
		Value: ethconfig.Defaults.LightIngress,
	}
	LightEgressFlag = cli.IntFlag{
		Name:  "light.egress",
		Usage: "Outgoing bandwidth limit for serving light clients (kilobytes/sec, 0 = unlimited)",
		Value: ethconfig.Defaults.LightEgress,
	}
	LightMaxPeersFlag = cli.IntFlag{
		Name:  "light.maxpeers",
		Usage: "Maximum number of light clients to serve, or light servers to attach to",
		Value: ethconfig.Defaults.LightPeers,
	}
	UltraLightServersFlag = cli.StringFlag{
		Name:  "ulc.servers",
		Usage: "List of trusted ultra-light servers",
		Value: strings.Join(ethconfig.Defaults.UltraLightServers, ","),
	}
	UltraLightFractionFlag = cli.IntFlag{
		Name:  "ulc.fraction",
		Usage: "Minimum % of trusted ultra-light servers required to announce a new head",
		Value: ethconfig.Defaults.UltraLightFraction,
	}
	UltraLightOnlyAnnounceFlag = cli.BoolFlag{
		Name:  "ulc.onlyannounce",
		Usage: "Ultra light server sends announcements only",
	}
	LightNoPruneFlag = cli.BoolFlag{
		Name:  "light.nopruning",
		Usage: "Disable ancient light chain data pruning",
	}
	LightNoSyncServeFlag = cli.BoolFlag{
		Name:  "light.nosyncserve",
		Usage: "Enables serving light clients before syncing",
	} // Transaction pool settings
	TxPoolLocalsFlag = cli.StringFlag{
		Name:  "txpool.locals",
		Usage: "Comma separated accounts to treat as locals (no flush, priority inclusion)",
	}
	TxPoolNoLocalsFlag = cli.BoolFlag{
		Name:  "txpool.nolocals",
		Usage: "Disables price exemptions for locally submitted transactions",
	}
	TxPoolJournalFlag = cli.StringFlag{
		Name:  "txpool.journal",
		Usage: "Disk journal for local transaction to survive node restarts",
		Value: core.DefaultTxPoolConfig.Journal,
	}
	TxPoolRejournalFlag = cli.DurationFlag{
		Name:  "txpool.rejournal",
		Usage: "Time interval to regenerate the local transaction journal",
		Value: core.DefaultTxPoolConfig.Rejournal,
	}
	TxPoolPriceLimitFlag = cli.Uint64Flag{
		Name:  "txpool.pricelimit",
		Usage: "Minimum gas price limit to enforce for acceptance into the pool",
		Value: ethconfig.Defaults.TxPool.PriceLimit,
	}
	TxPoolPriceBumpFlag = cli.Uint64Flag{
		Name:  "txpool.pricebump",
		Usage: "Price bump percentage to replace an already existing transaction",
		Value: ethconfig.Defaults.TxPool.PriceBump,
	}
	TxPoolAccountSlotsFlag = cli.Uint64Flag{
		Name:  "txpool.accountslots",
		Usage: "Minimum number of executable transaction slots guaranteed per account",
		Value: ethconfig.Defaults.TxPool.AccountSlots,
	}
	TxPoolGlobalSlotsFlag = cli.Uint64Flag{
		Name:  "txpool.globalslots",
		Usage: "Maximum number of executable transaction slots for all accounts",
		Value: ethconfig.Defaults.TxPool.GlobalSlots,
	}
	TxPoolAccountQueueFlag = cli.Uint64Flag{
		Name:  "txpool.accountqueue",
		Usage: "Maximum number of non-executable transaction slots permitted per account",
		Value: ethconfig.Defaults.TxPool.AccountQueue,
	}
	TxPoolGlobalQueueFlag = cli.Uint64Flag{
		Name:  "txpool.globalqueue",
		Usage: "Maximum number of non-executable transaction slots for all accounts",
		Value: ethconfig.Defaults.TxPool.GlobalQueue,
	}
	TxPoolLifetimeFlag = cli.DurationFlag{
		Name:  "txpool.lifetime",
		Usage: "Maximum amount of time non-executable transaction are queued",
		Value: ethconfig.Defaults.TxPool.Lifetime,
	}
	// Performance tuning settings
	CacheFlag = cli.IntFlag{
		Name:  "cache",
		Usage: "Megabytes of memory allocated to internal caching (default = 4096 mainnet full node, 128 light mode)",
		Value: 1024,
	}
	CacheDatabaseFlag = cli.IntFlag{
		Name:  "cache.database",
		Usage: "Percentage of cache memory allowance to use for database io",
		Value: 50,
	}
	CacheTrieFlag = cli.IntFlag{
		Name:  "cache.trie",
		Usage: "Percentage of cache memory allowance to use for trie caching (default = 15% full mode, 30% archive mode)",
		Value: 15,
	}
	CacheTrieJournalFlag = cli.StringFlag{
		Name:  "cache.trie.journal",
		Usage: "Disk journal directory for trie cache to survive node restarts",
		Value: ethconfig.Defaults.TrieCleanCacheJournal,
	}
	CacheTrieRejournalFlag = cli.DurationFlag{
		Name:  "cache.trie.rejournal",
		Usage: "Time interval to regenerate the trie cache journal",
		Value: ethconfig.Defaults.TrieCleanCacheRejournal,
	}
	CacheGCFlag = cli.IntFlag{
		Name:  "cache.gc",
		Usage: "Percentage of cache memory allowance to use for trie pruning (default = 25% full mode, 0% archive mode)",
		Value: 25,
	}
	CacheSnapshotFlag = cli.IntFlag{
		Name:  "cache.snapshot",
		Usage: "Percentage of cache memory allowance to use for snapshot caching (default = 10% full mode, 20% archive mode)",
		Value: 10,
	}
	CacheNoPrefetchFlag = cli.BoolFlag{
		Name:  "cache.noprefetch",
		Usage: "Disable heuristic state prefetch during block import (less CPU and disk IO, more time waiting for data)",
	}
	CachePreimagesFlag = cli.BoolFlag{
		Name:  "cache.preimages",
		Usage: "Enable recording the SHA3/keccak preimages of trie keys",
	}
	// Miner settings
	MiningEnabledFlag = cli.BoolFlag{
		Name:  "mine",
		Usage: "Enable mining. Will bypass the chain sync check.",
	}
	MinerThreadsFlag = cli.IntFlag{
		Name:  "miner.threads",
		Usage: "Number of CPU threads to use for mining",
		Value: 0,
	}
	MinerNotifyFlag = cli.StringFlag{
		Name:  "miner.notify",
		Usage: "Comma separated HTTP URL list to notify of new work packages",
	}
	MinerNotifyFullFlag = cli.BoolFlag{
		Name:  "miner.notify.full",
		Usage: "Notify with pending block headers instead of work packages",
	}
	MinerGasLimitFlag = cli.Uint64Flag{
		Name:  "miner.gaslimit",
		Usage: "Target gas ceiling for mined blocks",
		Value: ethconfig.Defaults.Miner.GasCeil,
	}
	MinerGasPriceFlag = BigFlag{
		Name:  "miner.gasprice",
		Usage: "Minimum gas price for mining a transaction",
		Value: ethconfig.Defaults.Miner.GasPrice,
	}
	MinerExtraDataFlag = cli.StringFlag{
		Name:  "miner.extradata",
		Usage: "Block extra data set by the miner (default = client version)",
	}
	MinerRecommitIntervalFlag = cli.DurationFlag{
		Name:  "miner.recommit",
		Usage: "Time interval to recreate the block being mined",
		Value: ethconfig.Defaults.Miner.Recommit,
	}
	MinerNoVerifyFlag = cli.BoolFlag{
		Name:  "miner.noverify",
		Usage: "Disable remote sealing verification",
	}
	// Account settings
	UnlockedAccountFlag = cli.StringFlag{
		Name:  "unlock",
		Usage: "Comma separated list of accounts to unlock",
		Value: "",
	}
	PasswordFileFlag = cli.StringFlag{
		Name:  "password",
		Usage: "Password file to use for non-interactive password input",
		Value: "",
	}
	ExternalSignerFlag = cli.StringFlag{
		Name:  "signer",
		Usage: "External signer (url or path to ipc file)",
		Value: "",
	}
	VMEnableDebugFlag = cli.BoolFlag{
		Name:  "vmdebug",
		Usage: "Record information useful for VM and contract debugging",
	}
	InsecureUnlockAllowedFlag = cli.BoolFlag{
		Name:  "allow-insecure-unlock",
		Usage: "Allow insecure account unlocking when account-related RPCs are exposed by http",
	}
	RPCGlobalGasCapFlag = cli.Uint64Flag{
		Name:  "rpc.gascap",
		Usage: "Sets a cap on gas that can be used in eth_call/estimateGas (0=infinite)",
		Value: ethconfig.Defaults.RPCGasCap,
	}
	RPCGlobalEVMTimeoutFlag = cli.DurationFlag{
		Name:  "rpc.evmtimeout",
		Usage: "Sets a timeout used for eth_call (0=infinite)",
		Value: ethconfig.Defaults.RPCEVMTimeout,
	}
	RPCGlobalTxFeeCapFlag = cli.Float64Flag{
		Name:  "rpc.txfeecap",
		Usage: "Sets a cap on transaction fee (in auton) that can be sent via the RPC APIs (0 = no cap)",
		Value: ethconfig.Defaults.RPCTxFeeCap,
	}
	// Logging and debug settings
	EthStatsURLFlag = cli.StringFlag{
		Name:  "ethstats",
		Usage: "Reporting URL of a ethstats service (nodename:secret@host:port)",
	}
	FakePoWFlag = cli.BoolFlag{
		Name:  "fakepow",
		Usage: "Disables proof-of-work verification",
	}
	NoCompactionFlag = cli.BoolFlag{
		Name:  "nocompaction",
		Usage: "Disables db compaction after import",
	}
	// RPC settings
	IPCDisabledFlag = cli.BoolFlag{
		Name:  "ipcdisable",
		Usage: "Disable the IPC-RPC server",
	}
	IPCPathFlag = DirectoryFlag{
		Name:  "ipcpath",
		Usage: "Filename for IPC socket/pipe within the datadir (explicit paths escape it)",
	}
	HTTPEnabledFlag = cli.BoolFlag{
		Name:  "http",
		Usage: "Enable the HTTP-RPC server",
	}
	HTTPListenAddrFlag = cli.StringFlag{
		Name:  "http.addr",
		Usage: "HTTP-RPC server listening interface",
		Value: node.DefaultHTTPHost,
	}
	HTTPPortFlag = cli.IntFlag{
		Name:  "http.port",
		Usage: "HTTP-RPC server listening port",
		Value: node.DefaultHTTPPort,
	}
	HTTPCORSDomainFlag = cli.StringFlag{
		Name:  "http.corsdomain",
		Usage: "Comma separated list of domains from which to accept cross origin requests (browser enforced)",
		Value: "",
	}
	HTTPVirtualHostsFlag = cli.StringFlag{
		Name:  "http.vhosts",
		Usage: "Comma separated list of virtual hostnames from which to accept requests (server enforced). Accepts '*' wildcard.",
		Value: strings.Join(node.DefaultConfig.HTTPVirtualHosts, ","),
	}
	HTTPApiFlag = cli.StringFlag{
		Name:  "http.api",
		Usage: "API's offered over the HTTP-RPC interface",
		Value: "",
	}
	HTTPPathPrefixFlag = cli.StringFlag{
		Name:  "http.rpcprefix",
		Usage: "HTTP path path prefix on which JSON-RPC is served. Use '/' to serve on all paths.",
		Value: "",
	}
	GraphQLEnabledFlag = cli.BoolFlag{
		Name:  "graphql",
		Usage: "Enable GraphQL on the HTTP-RPC server. Note that GraphQL can only be started if an HTTP server is started as well.",
	}
	GraphQLCORSDomainFlag = cli.StringFlag{
		Name:  "graphql.corsdomain",
		Usage: "Comma separated list of domains from which to accept cross origin requests (browser enforced)",
		Value: "",
	}
	GraphQLVirtualHostsFlag = cli.StringFlag{
		Name:  "graphql.vhosts",
		Usage: "Comma separated list of virtual hostnames from which to accept requests (server enforced). Accepts '*' wildcard.",
		Value: strings.Join(node.DefaultConfig.GraphQLVirtualHosts, ","),
	}
	WSEnabledFlag = cli.BoolFlag{
		Name:  "ws",
		Usage: "Enable the WS-RPC server",
	}
	WSListenAddrFlag = cli.StringFlag{
		Name:  "ws.addr",
		Usage: "WS-RPC server listening interface",
		Value: node.DefaultWSHost,
	}
	WSPortFlag = cli.IntFlag{
		Name:  "ws.port",
		Usage: "WS-RPC server listening port",
		Value: node.DefaultWSPort,
	}
	WSApiFlag = cli.StringFlag{
		Name:  "ws.api",
		Usage: "API's offered over the WS-RPC interface",
		Value: "",
	}
	WSAllowedOriginsFlag = cli.StringFlag{
		Name:  "ws.origins",
		Usage: "Origins from which to accept websockets requests",
		Value: "",
	}
	WSPathPrefixFlag = cli.StringFlag{
		Name:  "ws.rpcprefix",
		Usage: "HTTP path prefix on which JSON-RPC is served. Use '/' to serve on all paths.",
		Value: "",
	}
	ExecFlag = cli.StringFlag{
		Name:  "exec",
		Usage: "Execute JavaScript statement",
	}
	PreloadJSFlag = cli.StringFlag{
		Name:  "preload",
		Usage: "Comma separated list of JavaScript files to preload into the console",
	}
	AllowUnprotectedTxs = cli.BoolFlag{
		Name:  "rpc.allow-unprotected-txs",
		Usage: "Allow for unprotected (non EIP155 signed) transactions to be submitted via RPC",
	}

	//Consensus Network settings
	ConsensusListenPortFlag = cli.IntFlag{
		Name:  "consensus.port",
		Usage: "Network listening port for consensus channel",
		Value: node.DefaultATCPortInt,
	}
	ConsensusNATFlag = cli.StringFlag{
		Name:  "consensus.nat",
		Usage: "NAT port mapping mechanism for consensus channel (any|none|upnp|pmp|extip:<IP>)",
		Value: "any",
	}
	// Network Settings
	MaxPeersFlag = cli.IntFlag{
		Name:  "maxpeers",
		Usage: "Maximum number of network peers (network disabled if set to 0)",
		Value: node.DefaultConfig.ExecutionP2P.MaxPeers,
	}
	MaxPendingPeersFlag = cli.IntFlag{
		Name:  "maxpendpeers",
		Usage: "Maximum number of pending connection attempts (defaults used if set to 0)",
		Value: node.DefaultConfig.ExecutionP2P.MaxPendingPeers,
	}
	ListenPortFlag = cli.IntFlag{
		Name:  "port",
		Usage: "Network listening port for execution channel",
		Value: node.DefaultETHPortInt,
	}
	NATFlag = cli.StringFlag{
		Name:  "nat",
		Usage: "NAT port mapping mechanism for execution channel (any|none|upnp|pmp|extip:<IP>)",
		Value: "any",
	}
	BootnodesFlag = cli.StringFlag{
		Name:  "bootnodes",
		Usage: "Comma separated enode URLs for P2P discovery bootstrap",
		Value: "",
	}
	AutonityKeysFileFlag = cli.StringFlag{
		Name:  "autonitykeys",
		Usage: "Autonity keys file generated by sub command genAutonityKeys",
	}
	AutonityKeysHexFlag = cli.StringFlag{
		Name:  "autonitykeyshex",
		Usage: "Autonity keys as hex (for testing)",
	}
	OracleKeyFileFlag = cli.StringFlag{
		Name:  "oraclekey",
		Usage: "oracle account key file",
	}
	OracleKeyHexFlag = cli.StringFlag{
		Name:  "oraclekeyhex",
		Usage: "oracle account key as hex (for testing)",
	}
	WriteAddrFlag = cli.BoolFlag{
		Name:  "writeaddress",
		Usage: "writes out the node's public key on stdout",
	}
	NoDiscoverFlag = cli.BoolFlag{
		Name:  "nodiscover",
		Usage: "Disables the peer discovery mechanism (manual peer addition)",
	}
	DiscoveryV5Flag = cli.BoolFlag{
		Name:  "v5disc",
		Usage: "Enables the experimental RLPx V5 (Topic Discovery) mechanism",
	}
	NetrestrictFlag = cli.StringFlag{
		Name:  "netrestrict",
		Usage: "Restricts network communication to the given IP networks (CIDR masks)",
	}
	DNSDiscoveryFlag = cli.StringFlag{
		Name:  "discovery.dns",
		Usage: "Sets DNS discovery entry points (use \"\" to disable DNS)",
	}

	// ATM the url is left to the user and deployment to
	JSpathFlag = DirectoryFlag{
		Name:  "jspath",
		Usage: "JavaScript root path for `loadScript`",
		Value: DirectoryString("."),
	}

	// Gas price oracle settings
	GpoBlocksFlag = cli.IntFlag{
		Name:  "gpo.blocks",
		Usage: "Number of recent blocks to check for gas prices",
		Value: ethconfig.Defaults.GPO.Blocks,
	}
	GpoPercentileFlag = cli.IntFlag{
		Name:  "gpo.percentile",
		Usage: "Suggested gas price is the given percentile of a set of recent transaction gas prices",
		Value: ethconfig.Defaults.GPO.Percentile,
	}
	GpoMaxGasPriceFlag = cli.Int64Flag{
		Name:  "gpo.maxprice",
		Usage: "Maximum transaction priority fee (or gasprice before London fork) to be recommended by gpo",
		Value: ethconfig.Defaults.GPO.MaxPrice.Int64(),
	}
	GpoIgnoreGasPriceFlag = cli.Int64Flag{
		Name:  "gpo.ignoreprice",
		Usage: "Gas price below which gpo will ignore transactions",
		Value: ethconfig.Defaults.GPO.IgnorePrice.Int64(),
	}

	// Metrics flags
	MetricsEnabledFlag = cli.BoolFlag{
		Name:  "metrics",
		Usage: "Enable metrics collection and reporting",
	}
	MetricsEnabledExpensiveFlag = cli.BoolFlag{
		Name:  "metrics.expensive",
		Usage: "Enable expensive metrics collection and reporting",
	}

	// MetricsHTTPFlag defines the endpoint for a stand-alone metrics HTTP endpoint.
	// Since the pprof service enables sensitive/vulnerable behavior, this allows a user
	// to enable a public-OK metrics endpoint without having to worry about ALSO exposing
	// other profiling behavior or information.
	MetricsHTTPFlag = cli.StringFlag{
		Name:  "metrics.addr",
		Usage: "Enable stand-alone metrics HTTP server listening interface",
		Value: metrics.DefaultConfig.HTTP,
	}
	MetricsPortFlag = cli.IntFlag{
		Name:  "metrics.port",
		Usage: "Metrics HTTP server listening port",
		Value: metrics.DefaultConfig.Port,
	}
	MetricsEnableInfluxDBFlag = cli.BoolFlag{
		Name:  "metrics.influxdb",
		Usage: "Enable metrics export/push to an external InfluxDB database",
	}
	MetricsInfluxDBEndpointFlag = cli.StringFlag{
		Name:  "metrics.influxdb.endpoint",
		Usage: "InfluxDB API endpoint to report metrics to",
		Value: metrics.DefaultConfig.InfluxDBEndpoint,
	}
	MetricsInfluxDBDatabaseFlag = cli.StringFlag{
		Name:  "metrics.influxdb.database",
		Usage: "InfluxDB database name to push reported metrics to",
		Value: metrics.DefaultConfig.InfluxDBDatabase,
	}
	MetricsInfluxDBUsernameFlag = cli.StringFlag{
		Name:  "metrics.influxdb.username",
		Usage: "Username to authorize access to the database",
		Value: metrics.DefaultConfig.InfluxDBUsername,
	}
	MetricsInfluxDBPasswordFlag = cli.StringFlag{
		Name:  "metrics.influxdb.password",
		Usage: "Password to authorize access to the database",
		Value: metrics.DefaultConfig.InfluxDBPassword,
	}
	// Tags are part of every measurement sent to InfluxDB. Queries on tags are faster in InfluxDB.
	// For example `host` tag could be used so that we can group all nodes and average a measurement
	// across all of them, but also so that we can select a specific node and inspect its measurements.
	// https://docs.influxdata.com/influxdb/v1.4/concepts/key_concepts/#tag-key
	MetricsInfluxDBTagsFlag = cli.StringFlag{
		Name:  "metrics.influxdb.tags",
		Usage: "Comma-separated InfluxDB tags (key/values) attached to all measurements",
		Value: metrics.DefaultConfig.InfluxDBTags,
	}

	MetricsEnableInfluxDBV2Flag = cli.BoolFlag{
		Name:  "metrics.influxdbv2",
		Usage: "Enable metrics export/push to an external InfluxDB v2 database",
	}

	MetricsInfluxDBTokenFlag = cli.StringFlag{
		Name:  "metrics.influxdb.token",
		Usage: "Token to authorize access to the database (v2 only)",
		Value: metrics.DefaultConfig.InfluxDBToken,
	}

	MetricsInfluxDBBucketFlag = cli.StringFlag{
		Name:  "metrics.influxdb.bucket",
		Usage: "InfluxDB bucket name to push reported metrics to (v2 only)",
		Value: metrics.DefaultConfig.InfluxDBBucket,
	}

	MetricsInfluxDBOrganizationFlag = cli.StringFlag{
		Name:  "metrics.influxdb.organization",
		Usage: "InfluxDB organization name (v2 only)",
		Value: metrics.DefaultConfig.InfluxDBOrganization,
	}
)

// MakeDataDir retrieves the currently requested data directory, terminating
// if none (or the empty string) is specified. If the node is starting a testnet,
// then a subdirectory of the specified datadir will be used.
func MakeDataDir(ctx *cli.Context) string {
	if path := ctx.GlobalString(DataDirFlag.Name); path != "" {
		if ctx.GlobalBool(PiccadillyFlag.Name) {
			return filepath.Join(path, "piccadilly")
		}
		if ctx.GlobalBool(BakerlooFlag.Name) {
			return filepath.Join(path, "bakerloo")
		}
		return path
	}
	Fatalf("Cannot determine default data directory, please set manually (--datadir)")
	return ""
}

<<<<<<< HEAD
// setNodeKey creates a node key and its derived validator key from set command line flags, either loading it
// from a file or as a specified hex value. If neither flags were provided, this method returns nil and an
// emphemeral key is to be generated.
func setNodeKey(ctx *cli.Context, cfg *node.Config) {
	var (
		hex          = ctx.GlobalString(NodeKeyHexFlag.Name)
		file         = ctx.GlobalString(NodeKeyFileFlag.Name)
=======
// setAutonityKeys load a node key and a consensus key from set command line flags, either loading it
// from a file or as a specified hex value. If neither flags were provided, this method returns nil and an
// emphemeral key is to be generated.
func setAutonityKeys(ctx *cli.Context, cfg *node.Config) {
	var (
		hex          = ctx.GlobalString(AutonityKeysHexFlag.Name)
		file         = ctx.GlobalString(AutonityKeysFileFlag.Name)
>>>>>>> 8b4a17c1
		key          *ecdsa.PrivateKey
		consensusKey blst.SecretKey
		err          error
	)
	switch {
	case file != "" && hex != "":
		Fatalf("Options %q and %q are mutually exclusive", AutonityKeysFileFlag.Name, AutonityKeysHexFlag.Name)
	case file != "":
<<<<<<< HEAD
		if key, consensusKey, err = crypto.LoadNodeKey(file); err != nil {
			Fatalf("Option %q: %v", NodeKeyFileFlag.Name, err)
		}
		cfg.ConsensusKey = consensusKey
		cfg.P2P.PrivateKey = key
	case hex != "":
		if key, consensusKey, err = crypto.HexToNodeKey(hex); err != nil {
			Fatalf("Option %q: %v", NodeKeyHexFlag.Name, err)
		}
		cfg.ConsensusKey = consensusKey
		cfg.P2P.PrivateKey = key
=======
		if key, consensusKey, err = crypto.LoadAutonityKeys(file); err != nil {
			Fatalf("Option %q: %v", AutonityKeysFileFlag.Name, err)
		}
		cfg.ConsensusKey = consensusKey
		cfg.ExecutionP2P.PrivateKey = key
		cfg.ConsensusP2P.PrivateKey = key
	case hex != "":
		if key, consensusKey, err = crypto.HexToAutonityKeys(hex); err != nil {
			Fatalf("Option %q: %v", AutonityKeysHexFlag.Name, err)
		}
		cfg.ConsensusKey = consensusKey
		cfg.ExecutionP2P.PrivateKey = key
		cfg.ConsensusP2P.PrivateKey = key
>>>>>>> 8b4a17c1
	}
}

// setNodeUserIdent creates the user identifier from CLI flags.
func setNodeUserIdent(ctx *cli.Context, cfg *node.Config) {
	if identity := ctx.GlobalString(IdentityFlag.Name); len(identity) > 0 {
		cfg.UserIdent = identity
	}
}

// setBootstrapNodes creates a list of bootstrap nodes from the command line
// flags, reverting to pre-configured ones if none have been specified.
func setBootstrapNodes(ctx *cli.Context, cfg *p2p.Config) {
	var urls []string
	switch {
	case ctx.GlobalIsSet(BootnodesFlag.Name):
		urls = SplitAndTrim(ctx.GlobalString(BootnodesFlag.Name))
	case ctx.GlobalBool(PiccadillyFlag.Name):
		urls = params.PiccadillyBootnodes
	case ctx.GlobalBool(BakerlooFlag.Name):
		urls = params.BakerlooBootnodes
	case cfg.BootstrapNodes != nil:
		return // already set, don't apply defaults.
	}

	cfg.BootstrapNodes = make([]*enode.Node, 0, len(urls))
	for _, url := range urls {
		if url != "" {
			node, err := enode.Parse(enode.ValidSchemes, url)
			if err != nil {
				log.Crit("Bootstrap URL invalid", "enode", url, "err", err)
				continue
			}
			cfg.BootstrapNodes = append(cfg.BootstrapNodes, node)
		}
	}
}

// setBootstrapNodesV5 creates a list of bootstrap nodes from the command line
// flags, reverting to pre-configured ones if none have been specified.
func setBootstrapNodesV5(ctx *cli.Context, cfg *p2p.Config) {
	urls := params.V5Bootnodes
	switch {
	case ctx.GlobalIsSet(BootnodesFlag.Name):
		urls = SplitAndTrim(ctx.GlobalString(BootnodesFlag.Name))
	case cfg.BootstrapNodesV5 != nil:
		return // already set, don't apply defaults.
	}

	cfg.BootstrapNodesV5 = make([]*enode.Node, 0, len(urls))
	for _, url := range urls {
		if url != "" {
			node, err := enode.Parse(enode.ValidSchemes, url)
			if err != nil {
				log.Error("Bootstrap URL invalid", "enode", url, "err", err)
				continue
			}
			cfg.BootstrapNodesV5 = append(cfg.BootstrapNodesV5, node)
		}
	}
}

// setListenAddress creates a TCP listening address string from set command
// line flags.
func setListenAddress(ctx *cli.Context, cfg *p2p.Config) {
	if ctx.GlobalIsSet(ListenPortFlag.Name) {
		cfg.ListenAddr = fmt.Sprintf(":%d", ctx.GlobalInt(ListenPortFlag.Name))
	}
}

// setNAT creates a port mapper from command line flags.
func setNAT(ctx *cli.Context, cfg *p2p.Config) {
	if ctx.GlobalIsSet(NATFlag.Name) {
		natif, err := nat.Parse(ctx.GlobalString(NATFlag.Name))
		if err != nil {
			Fatalf("Option %s: %v", NATFlag.Name, err)
		}
		cfg.NAT = natif
	}
}

// SplitAndTrim splits input separated by a comma
// and trims excessive white space from the substrings.
func SplitAndTrim(input string) (ret []string) {
	l := strings.Split(input, ",")
	for _, r := range l {
		if r = strings.TrimSpace(r); r != "" {
			ret = append(ret, r)
		}
	}
	return ret
}

// setHTTP creates the HTTP RPC listener interface string from the set
// command line flags, returning empty if the HTTP endpoint is disabled.
func setHTTP(ctx *cli.Context, cfg *node.Config) {
	if ctx.GlobalBool(HTTPEnabledFlag.Name) && cfg.HTTPHost == "" {
		cfg.HTTPHost = "127.0.0.1"
		if ctx.GlobalIsSet(HTTPListenAddrFlag.Name) {
			cfg.HTTPHost = ctx.GlobalString(HTTPListenAddrFlag.Name)
		}
	}

	if ctx.GlobalIsSet(HTTPPortFlag.Name) {
		cfg.HTTPPort = ctx.GlobalInt(HTTPPortFlag.Name)
	}

	if ctx.GlobalIsSet(HTTPCORSDomainFlag.Name) {
		cfg.HTTPCors = SplitAndTrim(ctx.GlobalString(HTTPCORSDomainFlag.Name))
	}

	if ctx.GlobalIsSet(HTTPApiFlag.Name) {
		cfg.HTTPModules = SplitAndTrim(ctx.GlobalString(HTTPApiFlag.Name))
	}

	if ctx.GlobalIsSet(HTTPVirtualHostsFlag.Name) {
		cfg.HTTPVirtualHosts = SplitAndTrim(ctx.GlobalString(HTTPVirtualHostsFlag.Name))
	}

	if ctx.GlobalIsSet(HTTPPathPrefixFlag.Name) {
		cfg.HTTPPathPrefix = ctx.GlobalString(HTTPPathPrefixFlag.Name)
	}
	if ctx.GlobalIsSet(AllowUnprotectedTxs.Name) {
		cfg.AllowUnprotectedTxs = ctx.GlobalBool(AllowUnprotectedTxs.Name)
	}
}

// setGraphQL creates the GraphQL listener interface string from the set
// command line flags, returning empty if the GraphQL endpoint is disabled.
func setGraphQL(ctx *cli.Context, cfg *node.Config) {
	if ctx.GlobalIsSet(GraphQLCORSDomainFlag.Name) {
		cfg.GraphQLCors = SplitAndTrim(ctx.GlobalString(GraphQLCORSDomainFlag.Name))
	}
	if ctx.GlobalIsSet(GraphQLVirtualHostsFlag.Name) {
		cfg.GraphQLVirtualHosts = SplitAndTrim(ctx.GlobalString(GraphQLVirtualHostsFlag.Name))
	}
}

// setWS creates the WebSocket RPC listener interface string from the set
// command line flags, returning empty if the HTTP endpoint is disabled.
func setWS(ctx *cli.Context, cfg *node.Config) {
	if ctx.GlobalBool(WSEnabledFlag.Name) && cfg.WSHost == "" {
		cfg.WSHost = "127.0.0.1"
		if ctx.GlobalIsSet(WSListenAddrFlag.Name) {
			cfg.WSHost = ctx.GlobalString(WSListenAddrFlag.Name)
		}
	}
	if ctx.GlobalIsSet(WSPortFlag.Name) {
		cfg.WSPort = ctx.GlobalInt(WSPortFlag.Name)
	}

	if ctx.GlobalIsSet(WSAllowedOriginsFlag.Name) {
		cfg.WSOrigins = SplitAndTrim(ctx.GlobalString(WSAllowedOriginsFlag.Name))
	}

	if ctx.GlobalIsSet(WSApiFlag.Name) {
		cfg.WSModules = SplitAndTrim(ctx.GlobalString(WSApiFlag.Name))
	}

	if ctx.GlobalIsSet(WSPathPrefixFlag.Name) {
		cfg.WSPathPrefix = ctx.GlobalString(WSPathPrefixFlag.Name)
	}
}

// setIPC creates an IPC path configuration from the set command line flags,
// returning an empty string if IPC was explicitly disabled, or the set path.
func setIPC(ctx *cli.Context, cfg *node.Config) {
	CheckExclusive(ctx, IPCDisabledFlag, IPCPathFlag)
	switch {
	case ctx.GlobalBool(IPCDisabledFlag.Name):
		cfg.IPCPath = ""
	case ctx.GlobalIsSet(IPCPathFlag.Name):
		cfg.IPCPath = ctx.GlobalString(IPCPathFlag.Name)
	}
}

// setLes configures the les server and ultra light client settings from the command line flags.
func setLes(ctx *cli.Context, cfg *ethconfig.Config) {
	if ctx.GlobalIsSet(LightServeFlag.Name) {
		cfg.LightServ = ctx.GlobalInt(LightServeFlag.Name)
	}
	if ctx.GlobalIsSet(LightIngressFlag.Name) {
		cfg.LightIngress = ctx.GlobalInt(LightIngressFlag.Name)
	}
	if ctx.GlobalIsSet(LightEgressFlag.Name) {
		cfg.LightEgress = ctx.GlobalInt(LightEgressFlag.Name)
	}
	if ctx.GlobalIsSet(LightMaxPeersFlag.Name) {
		cfg.LightPeers = ctx.GlobalInt(LightMaxPeersFlag.Name)
	}
	if ctx.GlobalIsSet(UltraLightServersFlag.Name) {
		cfg.UltraLightServers = strings.Split(ctx.GlobalString(UltraLightServersFlag.Name), ",")
	}
	if ctx.GlobalIsSet(UltraLightFractionFlag.Name) {
		cfg.UltraLightFraction = ctx.GlobalInt(UltraLightFractionFlag.Name)
	}
	if cfg.UltraLightFraction <= 0 && cfg.UltraLightFraction > 100 {
		log.Error("Ultra light fraction is invalid", "had", cfg.UltraLightFraction, "updated", ethconfig.Defaults.UltraLightFraction)
		cfg.UltraLightFraction = ethconfig.Defaults.UltraLightFraction
	}
	if ctx.GlobalIsSet(UltraLightOnlyAnnounceFlag.Name) {
		cfg.UltraLightOnlyAnnounce = ctx.GlobalBool(UltraLightOnlyAnnounceFlag.Name)
	}
	if ctx.GlobalIsSet(LightNoPruneFlag.Name) {
		cfg.LightNoPrune = ctx.GlobalBool(LightNoPruneFlag.Name)
	}
	if ctx.GlobalIsSet(LightNoSyncServeFlag.Name) {
		cfg.LightNoSyncServe = ctx.GlobalBool(LightNoSyncServeFlag.Name)
	}
}

// MakeDatabaseHandles raises out the number of allowed file handles per process
// for Geth and returns half of the allowance to assign to the database.
func MakeDatabaseHandles() int {
	limit, err := fdlimit.Maximum()
	if err != nil {
		Fatalf("Failed to retrieve file descriptor allowance: %v", err)
	}
	raised, err := fdlimit.Raise(uint64(limit))
	if err != nil {
		Fatalf("Failed to raise file descriptor allowance: %v", err)
	}
	return int(raised / 2) // Leave half for networking and other stuff
}

// MakeAddress converts an account specified directly as a hex encoded string or
// a key index in the key store to an internal account representation.
func MakeAddress(ks *keystore.KeyStore, account string) (accounts.Account, error) {
	// If the specified account is a valid address, return it
	if common.IsHexAddress(account) {
		return accounts.Account{Address: common.HexToAddress(account)}, nil
	}
	// Otherwise try to interpret the account as a keystore index
	index, err := strconv.Atoi(account)
	if err != nil || index < 0 {
		return accounts.Account{}, fmt.Errorf("invalid account address or index %q", account)
	}
	log.Warn("-------------------------------------------------------------------")
	log.Warn("Referring to accounts by order in the keystore folder is dangerous!")
	log.Warn("This functionality is deprecated and will be removed in the future!")
	log.Warn("Please use explicit addresses! (can search via `autonity account list`)")
	log.Warn("-------------------------------------------------------------------")

	accs := ks.Accounts()
	if len(accs) <= index {
		return accounts.Account{}, fmt.Errorf("index %d higher than number of accounts %d", index, len(accs))
	}
	return accs[index], nil
}

// setEtherbase retrieves the is setting the coinbase to the local address
func setEtherbase(ctx *cli.Context, ks *keystore.KeyStore, cfg *ethconfig.Config, ncfg *node.Config) {
	if !ctx.Bool(DeveloperFlag.Name) {
		nodeKey, _ := ncfg.AutonityKeys()
		cfg.Miner.Etherbase = crypto.PubkeyToAddress(nodeKey.PublicKey)
	} else if ctx.IsSet(DeveloperEtherbaseFlag.Name) {
		account := ctx.String(DeveloperEtherbaseFlag.Name)
		// If the specified account is a valid address
		if common.IsHexAddress(account) {
			cfg.Miner.Etherbase = common.HexToAddress(account)
		}
	}
}

// MakePasswordList reads password lines from the file specified by the global --password flag.
func MakePasswordList(ctx *cli.Context) []string {
	path := ctx.GlobalString(PasswordFileFlag.Name)
	if path == "" {
		return nil
	}
	text, err := ioutil.ReadFile(path)
	if err != nil {
		Fatalf("Failed to read password file: %v", err)
	}
	lines := strings.Split(string(text), "\n")
	// Sanitise DOS line endings.
	for i := range lines {
		lines[i] = strings.TrimRight(lines[i], "\r")
	}
	return lines
}

func setP2PConfig(ctx *cli.Context, cfg *p2p.Config) {
<<<<<<< HEAD
	//setNodeKey(ctx, cfg)
=======
>>>>>>> 8b4a17c1
	setNAT(ctx, cfg)
	setListenAddress(ctx, cfg)

	setBootstrapNodes(ctx, cfg)
	//enr doesn't seem to be yet supported in upstream ?
	//setBootstrapNodesV5(ctx, cfg)

	lightClient := ctx.GlobalString(SyncModeFlag.Name) == "light"
	if lightClient {
		Fatalf("light client currently unsupported")
	}
	lightServer := (ctx.GlobalInt(LightServeFlag.Name) != 0)

	lightPeers := ctx.GlobalInt(LightMaxPeersFlag.Name)
	if lightClient && !ctx.GlobalIsSet(LightMaxPeersFlag.Name) {
		// dynamic default - for clients we use 1/10th of the default for servers
		lightPeers /= 10
	}

	if ctx.GlobalIsSet(MaxPeersFlag.Name) {
		cfg.MaxPeers = ctx.GlobalInt(MaxPeersFlag.Name)
		if lightServer && !ctx.GlobalIsSet(LightMaxPeersFlag.Name) {
			cfg.MaxPeers += lightPeers
		}
	} else {
		if lightServer {
			cfg.MaxPeers += lightPeers
		}
		if lightClient && ctx.GlobalIsSet(LightMaxPeersFlag.Name) && cfg.MaxPeers < lightPeers {
			cfg.MaxPeers = lightPeers
		}
	}
	if !(lightClient || lightServer) {
		lightPeers = 0
	}
	ethPeers := cfg.MaxPeers - lightPeers
	if lightClient {
		ethPeers = 0
	}
	log.Info("Maximum peer count", "ETH", ethPeers, "LES", lightPeers, "total", cfg.MaxPeers)

	if ctx.GlobalIsSet(MaxPendingPeersFlag.Name) {
		cfg.MaxPendingPeers = ctx.GlobalInt(MaxPendingPeersFlag.Name)
	}
	if ctx.GlobalIsSet(NoDiscoverFlag.Name) || lightClient {
		cfg.NoDiscovery = true
	}

	// if we're running a light client or server, force enable the v5 peer discovery
	// unless it is explicitly disabled with --nodiscover note that explicitly specifying
	// --v5disc overrides --nodiscover, in which case the later only disables v4 discovery
	forceV5Discovery := (lightClient || lightServer) && !ctx.GlobalBool(NoDiscoverFlag.Name)
	if ctx.GlobalIsSet(DiscoveryV5Flag.Name) {
		cfg.DiscoveryV5 = ctx.GlobalBool(DiscoveryV5Flag.Name)
	} else if forceV5Discovery {
		cfg.DiscoveryV5 = true
	}

	if netrestrict := ctx.GlobalString(NetrestrictFlag.Name); netrestrict != "" {
		list, err := netutil.ParseNetlist(netrestrict)
		if err != nil {
			Fatalf("Option %q: %v", NetrestrictFlag.Name, err)
		}
		cfg.NetRestrict = list
	}

	if ctx.Bool(DeveloperFlag.Name) {
		// --dev mode can't use p2p networking.
		cfg.MaxPeers = 0
		cfg.ListenAddr = ""
		cfg.NoDial = true
		cfg.NoDiscovery = true
		cfg.DiscoveryV5 = false
	}
}

func setConsensusP2PConfig(ctx *cli.Context, cfg *p2p.Config) {
	if ctx.GlobalIsSet(ConsensusNATFlag.Name) {
		natif, err := nat.Parse(ctx.GlobalString(ConsensusNATFlag.Name))
		if err != nil {
			Fatalf("Option %s: %v", ConsensusNATFlag.Name, err)
		}
		cfg.NAT = natif
	}
	// set listener
	if ctx.GlobalIsSet(ConsensusListenPortFlag.Name) {
		cfg.ListenAddr = fmt.Sprintf(":%d", ctx.GlobalInt(ConsensusListenPortFlag.Name))
	}

	cfg.MaxPeers = math.MaxInt
	cfg.MaxPendingPeers = 100 // current max committee size
	if netrestrict := ctx.GlobalString(NetrestrictFlag.Name); netrestrict != "" {
		list, err := netutil.ParseNetlist(netrestrict)
		if err != nil {
			Fatalf("Option %q: %v", NetrestrictFlag.Name, err)
		}
		cfg.NetRestrict = list
	}

	if ctx.Bool(DeveloperFlag.Name) {
		// --dev mode can't use p2p networking.
		cfg.MaxPeers = 0
		cfg.ListenAddr = ""
		cfg.NoDial = true
		cfg.NoDiscovery = true
		cfg.DiscoveryV5 = false
	}
}

// SetNodeConfig applies node-related command line flags to the config.
func SetNodeConfig(ctx *cli.Context, cfg *node.Config) {
<<<<<<< HEAD
	setNodeKey(ctx, cfg)
	setP2PConfig(ctx, &cfg.P2P)
=======
	setAutonityKeys(ctx, cfg)
	setP2PConfig(ctx, &cfg.ExecutionP2P)
	setConsensusP2PConfig(ctx, &cfg.ConsensusP2P)
>>>>>>> 8b4a17c1
	setIPC(ctx, cfg)
	setHTTP(ctx, cfg)
	setGraphQL(ctx, cfg)
	setWS(ctx, cfg)
	setNodeUserIdent(ctx, cfg)
	setDataDir(ctx, cfg)
	setSmartCard(ctx, cfg)

	if ctx.GlobalIsSet(ExternalSignerFlag.Name) {
		cfg.ExternalSigner = ctx.GlobalString(ExternalSignerFlag.Name)
	}

	if ctx.GlobalIsSet(KeyStoreDirFlag.Name) {
		cfg.KeyStoreDir = ctx.GlobalString(KeyStoreDirFlag.Name)
	}
	if ctx.GlobalIsSet(LightKDFFlag.Name) {
		cfg.UseLightweightKDF = ctx.GlobalBool(LightKDFFlag.Name)
	}
	if ctx.GlobalIsSet(NoUSBFlag.Name) || cfg.NoUSB {
		log.Warn("Option nousb is deprecated and USB is deactivated by default. Use --usb to enable")
	}
	if ctx.GlobalIsSet(USBFlag.Name) {
		cfg.USB = ctx.GlobalBool(USBFlag.Name)
	}
	if ctx.IsSet(DeveloperFlag.Name) {
		cfg.UseLightweightKDF = true
	}
	if ctx.GlobalIsSet(InsecureUnlockAllowedFlag.Name) {
		cfg.InsecureUnlockAllowed = ctx.GlobalBool(InsecureUnlockAllowedFlag.Name)
	}
}

func setSmartCard(ctx *cli.Context, cfg *node.Config) {
	// Skip enabling smartcards if no path is set
	path := ctx.GlobalString(SmartCardDaemonPathFlag.Name)
	if path == "" {
		return
	}
	// Sanity check that the smartcard path is valid
	fi, err := os.Stat(path)
	if err != nil {
		log.Info("Smartcard socket not found, disabling", "err", err)
		return
	}
	if fi.Mode()&os.ModeType != os.ModeSocket {
		log.Error("Invalid smartcard daemon path", "path", path, "type", fi.Mode().String())
		return
	}
	// Smartcard daemon path exists and is a socket, enable it
	cfg.SmartCardDaemonPath = path
}

func setDataDir(ctx *cli.Context, cfg *node.Config) {
	switch {
	//dev mode
	case ctx.Bool(DeveloperFlag.Name):
		cfg.DataDir = "" // use memory databases
	case ctx.GlobalIsSet(DataDirFlag.Name):
		cfg.DataDir = ctx.GlobalString(DataDirFlag.Name)
	case ctx.GlobalBool(PiccadillyFlag.Name):
		cfg.DataDir = filepath.Join(node.DefaultDataDir(), "piccadilly")
	case ctx.GlobalBool(BakerlooFlag.Name):
		cfg.DataDir = filepath.Join(node.DefaultDataDir(), "bakerloo")
	}
}

func setGPO(ctx *cli.Context, cfg *gasprice.Config, light bool) {
	// If we are running the light client, apply another group
	// settings for gas oracle.
	if light {
		*cfg = ethconfig.LightClientGPO
	}
	if ctx.GlobalIsSet(GpoBlocksFlag.Name) {
		cfg.Blocks = ctx.GlobalInt(GpoBlocksFlag.Name)
	}
	if ctx.GlobalIsSet(GpoPercentileFlag.Name) {
		cfg.Percentile = ctx.GlobalInt(GpoPercentileFlag.Name)
	}
	if ctx.GlobalIsSet(GpoMaxGasPriceFlag.Name) {
		cfg.MaxPrice = big.NewInt(ctx.GlobalInt64(GpoMaxGasPriceFlag.Name))
	}
	if ctx.GlobalIsSet(GpoIgnoreGasPriceFlag.Name) {
		cfg.IgnorePrice = big.NewInt(ctx.GlobalInt64(GpoIgnoreGasPriceFlag.Name))
	}
}

func setTxPool(ctx *cli.Context, cfg *core.TxPoolConfig) {
	if ctx.GlobalIsSet(TxPoolLocalsFlag.Name) {
		locals := strings.Split(ctx.GlobalString(TxPoolLocalsFlag.Name), ",")
		for _, account := range locals {
			if trimmed := strings.TrimSpace(account); !common.IsHexAddress(trimmed) {
				Fatalf("Invalid account in --txpool.locals: %s", trimmed)
			} else {
				cfg.Locals = append(cfg.Locals, common.HexToAddress(account))
			}
		}
	}
	if ctx.GlobalIsSet(TxPoolNoLocalsFlag.Name) {
		cfg.NoLocals = ctx.GlobalBool(TxPoolNoLocalsFlag.Name)
	}
	if ctx.GlobalIsSet(TxPoolJournalFlag.Name) {
		cfg.Journal = ctx.GlobalString(TxPoolJournalFlag.Name)
	}
	if ctx.GlobalIsSet(TxPoolRejournalFlag.Name) {
		cfg.Rejournal = ctx.GlobalDuration(TxPoolRejournalFlag.Name)
	}
	if ctx.GlobalIsSet(TxPoolPriceLimitFlag.Name) {
		cfg.PriceLimit = ctx.GlobalUint64(TxPoolPriceLimitFlag.Name)
	}
	if ctx.GlobalIsSet(TxPoolPriceBumpFlag.Name) {
		cfg.PriceBump = ctx.GlobalUint64(TxPoolPriceBumpFlag.Name)
	}
	if ctx.GlobalIsSet(TxPoolAccountSlotsFlag.Name) {
		cfg.AccountSlots = ctx.GlobalUint64(TxPoolAccountSlotsFlag.Name)
	}
	if ctx.GlobalIsSet(TxPoolGlobalSlotsFlag.Name) {
		cfg.GlobalSlots = ctx.GlobalUint64(TxPoolGlobalSlotsFlag.Name)
	}
	if ctx.GlobalIsSet(TxPoolAccountQueueFlag.Name) {
		cfg.AccountQueue = ctx.GlobalUint64(TxPoolAccountQueueFlag.Name)
	}
	if ctx.GlobalIsSet(TxPoolGlobalQueueFlag.Name) {
		cfg.GlobalQueue = ctx.GlobalUint64(TxPoolGlobalQueueFlag.Name)
	}
	if ctx.GlobalIsSet(TxPoolLifetimeFlag.Name) {
		cfg.Lifetime = ctx.GlobalDuration(TxPoolLifetimeFlag.Name)
	}
}

func setMiner(ctx *cli.Context, cfg *miner.Config) {
	if ctx.GlobalIsSet(MinerNotifyFlag.Name) {
		cfg.Notify = strings.Split(ctx.GlobalString(MinerNotifyFlag.Name), ",")
	}
	cfg.NotifyFull = ctx.GlobalBool(MinerNotifyFullFlag.Name)
	if ctx.GlobalIsSet(MinerExtraDataFlag.Name) {
		cfg.ExtraData = []byte(ctx.GlobalString(MinerExtraDataFlag.Name))
	}
	if ctx.GlobalIsSet(MinerGasLimitFlag.Name) {
		cfg.GasCeil = ctx.GlobalUint64(MinerGasLimitFlag.Name)
	}
	if ctx.GlobalIsSet(MinerGasPriceFlag.Name) {
		cfg.GasPrice = GlobalBig(ctx, MinerGasPriceFlag.Name)
	}
	if ctx.GlobalIsSet(MinerRecommitIntervalFlag.Name) {
		cfg.Recommit = ctx.GlobalDuration(MinerRecommitIntervalFlag.Name)
	}
	if ctx.GlobalIsSet(MinerNoVerifyFlag.Name) {
		cfg.Noverify = ctx.GlobalBool(MinerNoVerifyFlag.Name)
	}
	if ctx.GlobalIsSet(LegacyMinerGasTargetFlag.Name) {
		log.Warn("The generic --miner.gastarget flag is deprecated and will be removed in the future!")
	}
}

func setRequiredBlocks(ctx *cli.Context, cfg *ethconfig.Config) {
	requiredBlocks := ctx.GlobalString(EthRequiredBlocksFlag.Name)
	if requiredBlocks == "" {
		return
	}
	cfg.RequiredBlocks = make(map[uint64]common.Hash)
	for _, entry := range strings.Split(requiredBlocks, ",") {
		parts := strings.Split(entry, "=")
		if len(parts) != 2 {
			Fatalf("Invalid required blocks entry: %s", entry)
		}
		number, err := strconv.ParseUint(parts[0], 0, 64)
		if err != nil {
			Fatalf("Invalid required block number %s: %v", parts[0], err)
		}
		var hash common.Hash
		if err = hash.UnmarshalText([]byte(parts[1])); err != nil {
			Fatalf("Invalid required block hash %s: %v", parts[1], err)
		}
		cfg.RequiredBlocks[number] = hash
	}
}

// CheckExclusive verifies that only a single instance of the provided flags was
// set by the user. Each flag might optionally be followed by a string type to
// specialize it further.
func CheckExclusive(ctx *cli.Context, args ...interface{}) {
	set := make([]string, 0, 1)
	for i := 0; i < len(args); i++ {
		// Make sure the next argument is a flag and skip if not set
		flag, ok := args[i].(cli.Flag)
		if !ok {
			panic(fmt.Sprintf("invalid argument, not cli.Flag type: %T", args[i]))
		}
		// Check if next arg extends current and expand its name if so
		name := flag.GetName()

		if i+1 < len(args) {
			switch option := args[i+1].(type) {
			case string:
				// Extended flag check, make sure value set doesn't conflict with passed in option
				if ctx.GlobalString(flag.GetName()) == option {
					name += "=" + option
					set = append(set, "--"+name)
				}
				// shift arguments and continue
				i++
				continue

			case cli.Flag:
			default:
				panic(fmt.Sprintf("invalid argument, not cli.Flag or string extension: %T", args[i+1]))
			}
		}
		// Mark the flag if it's set
		if ctx.GlobalIsSet(flag.GetName()) {
			set = append(set, "--"+name)
		}
	}
	if len(set) > 1 {
		Fatalf("Flags %v can't be used at the same time", strings.Join(set, ", "))
	}
}

// SetEthConfig applies eth-related command line flags to the config.
func SetEthConfig(ctx *cli.Context, stack *node.Node, cfg *ethconfig.Config) {
	// Avoid conflicting network flags
	CheckExclusive(ctx, LightServeFlag, SyncModeFlag, "light")
	CheckExclusive(ctx, PiccadillyFlag, BakerlooFlag, DeveloperFlag)
	if ctx.GlobalString(GCModeFlag.Name) == "archive" && ctx.GlobalUint64(TxLookupLimitFlag.Name) != 0 {
		ctx.GlobalSet(TxLookupLimitFlag.Name, "0")
		log.Warn("Disable transaction unindexing for archive node")
	}
	if ctx.GlobalIsSet(LightServeFlag.Name) && ctx.GlobalUint64(TxLookupLimitFlag.Name) != 0 {
		log.Warn("LES server cannot serve old transaction status and cannot connect below les/4 protocol version if transaction lookup index is limited")
	}
	var ks *keystore.KeyStore
	if keystores := stack.AccountManager().Backends(keystore.KeyStoreType); len(keystores) > 0 {
		ks = keystores[0].(*keystore.KeyStore)
	}
	setEtherbase(ctx, ks, cfg, stack.Config())
	setGPO(ctx, &cfg.GPO, ctx.GlobalString(SyncModeFlag.Name) == "light")
	setTxPool(ctx, &cfg.TxPool)
	setMiner(ctx, &cfg.Miner)
	setRequiredBlocks(ctx, cfg)
	setLes(ctx, cfg)

	// Cap the cache allowance and tune the garbage collector
	mem, err := gopsutil.VirtualMemory()
	if err == nil {
		if 32<<(^uintptr(0)>>63) == 32 && mem.Total > 2*1024*1024*1024 {
			log.Warn("Lowering memory allowance on 32bit arch", "available", mem.Total/1024/1024, "addressable", 2*1024)
			mem.Total = 2 * 1024 * 1024 * 1024
		}
		allowance := int(mem.Total / 1024 / 1024 / 3)
		if cache := ctx.GlobalInt(CacheFlag.Name); cache > allowance {
			log.Warn("Sanitizing cache to Go's GC limits", "provided", cache, "updated", allowance)
			ctx.GlobalSet(CacheFlag.Name, strconv.Itoa(allowance))
		}
	}
	// Ensure Go's GC ignores the database cache for trigger percentage
	cache := ctx.GlobalInt(CacheFlag.Name)
	gogc := math.Max(20, math.Min(100, 100/(float64(cache)/1024)))

	log.Debug("Sanitizing Go's GC trigger", "percent", int(gogc))
	godebug.SetGCPercent(int(gogc))

	if ctx.GlobalIsSet(SyncModeFlag.Name) {
		cfg.SyncMode = *GlobalTextMarshaler(ctx, SyncModeFlag.Name).(*downloader.SyncMode)
	}
	if ctx.GlobalIsSet(NetworkIdFlag.Name) {
		cfg.NetworkID = ctx.GlobalUint64(NetworkIdFlag.Name)
	}
	if ctx.GlobalIsSet(CacheFlag.Name) || ctx.GlobalIsSet(CacheDatabaseFlag.Name) {
		cfg.DatabaseCache = ctx.GlobalInt(CacheFlag.Name) * ctx.GlobalInt(CacheDatabaseFlag.Name) / 100
	}
	cfg.DatabaseHandles = MakeDatabaseHandles()
	if ctx.GlobalIsSet(AncientFlag.Name) {
		cfg.DatabaseFreezer = ctx.GlobalString(AncientFlag.Name)
	}

	if gcmode := ctx.GlobalString(GCModeFlag.Name); gcmode != "full" && gcmode != "archive" {
		Fatalf("--%s must be either 'full' or 'archive'", GCModeFlag.Name)
	}
	if ctx.GlobalIsSet(GCModeFlag.Name) {
		cfg.NoPruning = ctx.GlobalString(GCModeFlag.Name) == "archive"
	}
	if ctx.GlobalIsSet(CacheNoPrefetchFlag.Name) {
		cfg.NoPrefetch = ctx.GlobalBool(CacheNoPrefetchFlag.Name)
	}
	// Read the value from the flag no matter if it's set or not.
	cfg.Preimages = ctx.GlobalBool(CachePreimagesFlag.Name)
	if cfg.NoPruning && !cfg.Preimages {
		cfg.Preimages = true
		log.Info("Enabling recording of key preimages since archive mode is used")
	}
	if ctx.GlobalIsSet(TxLookupLimitFlag.Name) {
		cfg.TxLookupLimit = ctx.GlobalUint64(TxLookupLimitFlag.Name)
	}
	if ctx.GlobalIsSet(CacheFlag.Name) || ctx.GlobalIsSet(CacheTrieFlag.Name) {
		cfg.TrieCleanCache = ctx.GlobalInt(CacheFlag.Name) * ctx.GlobalInt(CacheTrieFlag.Name) / 100
	}
	if ctx.GlobalIsSet(CacheTrieJournalFlag.Name) {
		cfg.TrieCleanCacheJournal = ctx.GlobalString(CacheTrieJournalFlag.Name)
	}
	if ctx.GlobalIsSet(CacheTrieRejournalFlag.Name) {
		cfg.TrieCleanCacheRejournal = ctx.GlobalDuration(CacheTrieRejournalFlag.Name)
	}
	if ctx.GlobalIsSet(CacheFlag.Name) || ctx.GlobalIsSet(CacheGCFlag.Name) {
		cfg.TrieDirtyCache = ctx.GlobalInt(CacheFlag.Name) * ctx.GlobalInt(CacheGCFlag.Name) / 100
	}
	if ctx.GlobalIsSet(CacheFlag.Name) || ctx.GlobalIsSet(CacheSnapshotFlag.Name) {
		cfg.SnapshotCache = ctx.GlobalInt(CacheFlag.Name) * ctx.GlobalInt(CacheSnapshotFlag.Name) / 100
	}
	if !ctx.GlobalBool(SnapshotFlag.Name) {
		// If snap-sync is requested, this flag is also required
		if cfg.SyncMode == downloader.SnapSync {
			log.Info("Snap sync requested, enabling --snapshot")
		} else {
			cfg.TrieCleanCache += cfg.SnapshotCache
			cfg.SnapshotCache = 0 // Disabled
		}
	}
	if ctx.GlobalIsSet(DocRootFlag.Name) {
		cfg.DocRoot = ctx.GlobalString(DocRootFlag.Name)
	}
	if ctx.GlobalIsSet(VMEnableDebugFlag.Name) {
		// TODO(fjl): force-enable this in --dev mode
		cfg.EnablePreimageRecording = ctx.GlobalBool(VMEnableDebugFlag.Name)
	}

	if ctx.GlobalIsSet(RPCGlobalGasCapFlag.Name) {
		cfg.RPCGasCap = ctx.GlobalUint64(RPCGlobalGasCapFlag.Name)
	}
	if cfg.RPCGasCap != 0 {
		log.Info("Set global gas cap", "cap", cfg.RPCGasCap)
	} else {
		log.Info("Global gas cap disabled")
	}
	if ctx.GlobalIsSet(RPCGlobalEVMTimeoutFlag.Name) {
		cfg.RPCEVMTimeout = ctx.GlobalDuration(RPCGlobalEVMTimeoutFlag.Name)
	}
	if ctx.GlobalIsSet(RPCGlobalTxFeeCapFlag.Name) {
		cfg.RPCTxFeeCap = ctx.GlobalFloat64(RPCGlobalTxFeeCapFlag.Name)
	}
	if ctx.GlobalIsSet(NoDiscoverFlag.Name) {
		cfg.EthDiscoveryURLs, cfg.SnapDiscoveryURLs = []string{}, []string{}
	} else if ctx.GlobalIsSet(DNSDiscoveryFlag.Name) {
		urls := ctx.GlobalString(DNSDiscoveryFlag.Name)
		if urls == "" {
			cfg.EthDiscoveryURLs = []string{}
		} else {
			cfg.EthDiscoveryURLs = SplitAndTrim(urls)
		}
	}
	// Override any default configs for hard coded networks.
	if ctx.GlobalBool(PiccadillyFlag.Name) {
		if !ctx.GlobalIsSet(NetworkIdFlag.Name) {
			cfg.NetworkID = params.PiccaddillyChainConfig.ChainID.Uint64()
		}
		cfg.Genesis = core.DefaultPiccadillyGenesisBlock()
	}
	if ctx.GlobalBool(BakerlooFlag.Name) {
		if !ctx.GlobalIsSet(NetworkIdFlag.Name) {
			cfg.NetworkID = params.BakerlooChainConfig.ChainID.Uint64()
		}
		cfg.Genesis = core.DefaultBakerlooGenesisBlock()
	}

	if ctx.Bool(DeveloperFlag.Name) {
		if !ctx.IsSet(NetworkIdFlag.Name) {
			cfg.NetworkID = 65111111
		}
		cfg.SyncMode = downloader.FullSync
		// Create new developer account or reuse existing one
		var (
			developer  accounts.Account
			passphrase string
			err        error
		)
		if list := MakePasswordList(ctx); len(list) > 0 {
			// Just take the first value. Although the function returns a possible multiple values and
			// some usages iterate through them as attempts, that doesn't make sense in this setting,
			// when we're definitely concerned with only one account.
			passphrase = list[0]
		}
		if cfg.Miner.Etherbase != (common.Address{}) {
			developer = accounts.Account{Address: cfg.Miner.Etherbase}
		} else {
			developer, err = ks.NewAccount(passphrase)
			if err != nil {
				Fatalf("Failed to create developer account: %v", err)
			}
		}
		if err := ks.Unlock(developer, passphrase); err != nil {
			Fatalf("Failed to unlock developer account: %v", err)
		}
		log.Info("Using developer account", "address", developer.Address)
		cfg.Miner.Etherbase = developer.Address
		_, devAccKey, _ := ks.GetDecryptedKey(developer, passphrase)
		cfg.Genesis = core.DeveloperGenesisBlock(ctx.Uint64(DeveloperGasLimitFlag.Name), devAccKey)
		stack.Config().ExecutionP2P.PrivateKey = devAccKey.PrivateKey
		stack.Config().ConsensusKey = params.TestValidatorConsensusKey
	}
}

// SetDNSDiscoveryDefaults configures DNS discovery with the given URL if
// no URLs are set.
func SetDNSDiscoveryDefaults(cfg *ethconfig.Config, genesis common.Hash) {
	if cfg.EthDiscoveryURLs != nil {
		return // already set through flags/config
	}
	protocol := "all"
	if cfg.SyncMode == downloader.LightSync {
		protocol = "les"
	}
	if url := params.KnownDNSNetwork(genesis, protocol); url != "" {
		cfg.EthDiscoveryURLs = []string{url}
		cfg.SnapDiscoveryURLs = cfg.EthDiscoveryURLs
	}
}

// RegisterEthService adds an Ethereum client to the stack.
// The second return value is the full node instance, which may be nil if the
// node is running as a light client.
func RegisterEthService(stack *node.Node, cfg *ethconfig.Config) (ethapi.Backend, *eth.Ethereum) {
	if cfg.SyncMode == downloader.LightSync {
		backend, err := les.New(stack, cfg)
		if err != nil {
			Fatalf("Failed to register the Autonity service: %v", err)
		}
		stack.RegisterAPIs(tracers.APIs(backend.ApiBackend))
		return backend.ApiBackend, nil
	}
	backend, err := eth.New(stack, cfg)
	if err != nil {
		Fatalf("Failed to register the Autonity service: %v", err)
	}
	if cfg.LightServ > 0 {
		_, err := les.NewLesServer(stack, backend, cfg)
		if err != nil {
			Fatalf("Failed to create the LES server: %v", err)
		}
	}
	stack.RegisterAPIs(tracers.APIs(backend.APIBackend))
	return backend.APIBackend, backend
}

func RegisterConsensusService(stack *node.Node, backend *eth.Ethereum, netID uint64) {
	acn.New(stack, backend, netID)
}

// RegisterEthStatsService configures the Ethereum Stats daemon and adds it to
// the given node.
func RegisterEthStatsService(stack *node.Node, backend ethapi.Backend, url string) {
	if err := ethstats.New(stack, backend, backend.Engine(), url); err != nil {
		Fatalf("Failed to register the Ethereum Stats service: %v", err)
	}
}

// RegisterGraphQLService is a utility function to construct a new service and register it against a node.
func RegisterGraphQLService(stack *node.Node, backend ethapi.Backend, cfg node.Config) {
	if err := graphql.New(stack, backend, cfg.GraphQLCors, cfg.GraphQLVirtualHosts); err != nil {
		Fatalf("Failed to register the GraphQL service: %v", err)
	}
}

func SetupMetrics(ctx *cli.Context) {
	if metrics.Enabled {
		log.Info("Enabling metrics collection")

		var (
			enableExport   = ctx.GlobalBool(MetricsEnableInfluxDBFlag.Name)
			enableExportV2 = ctx.GlobalBool(MetricsEnableInfluxDBV2Flag.Name)
		)

		if enableExport || enableExportV2 {
			CheckExclusive(ctx, MetricsEnableInfluxDBFlag, MetricsEnableInfluxDBV2Flag)

			v1FlagIsSet := ctx.GlobalIsSet(MetricsInfluxDBUsernameFlag.Name) ||
				ctx.GlobalIsSet(MetricsInfluxDBPasswordFlag.Name)

			v2FlagIsSet := ctx.GlobalIsSet(MetricsInfluxDBTokenFlag.Name) ||
				ctx.GlobalIsSet(MetricsInfluxDBOrganizationFlag.Name) ||
				ctx.GlobalIsSet(MetricsInfluxDBBucketFlag.Name)

			if enableExport && v2FlagIsSet {
				Fatalf("Flags --influxdb.metrics.organization, --influxdb.metrics.token, --influxdb.metrics.bucket are only available for influxdb-v2")
			} else if enableExportV2 && v1FlagIsSet {
				Fatalf("Flags --influxdb.metrics.username, --influxdb.metrics.password are only available for influxdb-v1")
			}
		}

		var (
			endpoint = ctx.GlobalString(MetricsInfluxDBEndpointFlag.Name)
			database = ctx.GlobalString(MetricsInfluxDBDatabaseFlag.Name)
			username = ctx.GlobalString(MetricsInfluxDBUsernameFlag.Name)
			password = ctx.GlobalString(MetricsInfluxDBPasswordFlag.Name)

			token        = ctx.GlobalString(MetricsInfluxDBTokenFlag.Name)
			bucket       = ctx.GlobalString(MetricsInfluxDBBucketFlag.Name)
			organization = ctx.GlobalString(MetricsInfluxDBOrganizationFlag.Name)
		)

		if enableExport {
			tagsMap := SplitTagsFlag(ctx.GlobalString(MetricsInfluxDBTagsFlag.Name))

			log.Info("Enabling metrics export to InfluxDB")

			go influxdb.InfluxDBWithTags(metrics.DefaultRegistry, 10*time.Second, endpoint, database, username, password, "geth.", tagsMap)
		} else if enableExportV2 {
			tagsMap := SplitTagsFlag(ctx.GlobalString(MetricsInfluxDBTagsFlag.Name))

			log.Info("Enabling metrics export to InfluxDB (v2)")

			go influxdb.InfluxDBV2WithTags(metrics.DefaultRegistry, 10*time.Second, endpoint, token, bucket, organization, "geth.", tagsMap)
		}

		if ctx.GlobalIsSet(MetricsHTTPFlag.Name) {
			address := fmt.Sprintf("%s:%d", ctx.GlobalString(MetricsHTTPFlag.Name), ctx.GlobalInt(MetricsPortFlag.Name))
			log.Info("Enabling stand-alone metrics HTTP endpoint", "address", address)
			exp.Setup(address)
		}
	}
}

func SplitTagsFlag(tagsFlag string) map[string]string {
	tags := strings.Split(tagsFlag, ",")
	tagsMap := map[string]string{}

	for _, t := range tags {
		if t != "" {
			kv := strings.Split(t, "=")

			if len(kv) == 2 {
				tagsMap[kv[0]] = kv[1]
			}
		}
	}

	return tagsMap
}

// MakeChainDatabase open an LevelDB using the flags passed to the client and will hard crash if it fails.
func MakeChainDatabase(ctx *cli.Context, stack *node.Node, readonly bool) ethdb.Database {
	var (
		cache   = ctx.GlobalInt(CacheFlag.Name) * ctx.GlobalInt(CacheDatabaseFlag.Name) / 100
		handles = MakeDatabaseHandles()

		err     error
		chainDb ethdb.Database
	)
	if ctx.GlobalString(SyncModeFlag.Name) == "light" {
		name := "lightchaindata"
		chainDb, err = stack.OpenDatabase(name, cache, handles, "", readonly)
	} else {
		name := "chaindata"
		chainDb, err = stack.OpenDatabaseWithFreezer(name, cache, handles, ctx.GlobalString(AncientFlag.Name), "", readonly)
	}
	if err != nil {
		Fatalf("Could not open database: %v", err)
	}
	return chainDb
}

func MakeGenesis(ctx *cli.Context) *core.Genesis {
	if ctx.GlobalBool(PiccadillyFlag.Name) {
		return core.DefaultPiccadillyGenesisBlock()
	}
	if ctx.GlobalBool(BakerlooFlag.Name) {
		return core.DefaultBakerlooGenesisBlock()
	}
	return nil
}

// MakeChain creates a chain manager from set command line flags.
func MakeChain(ctx *cli.Context, stack *node.Node) (chain *core.BlockChain, chainDb ethdb.Database) {
	var err error
	chainDb = MakeChainDatabase(ctx, stack, false) // TODO(rjl493456442) support read-only database
	config, _, err := core.SetupGenesisBlock(chainDb, MakeGenesis(ctx))
	if err != nil {
		Fatalf("%v", err)
	}
	var engine consensus.Engine

	engine = ethash.NewFaker()
	if !ctx.GlobalBool(FakePoWFlag.Name) {
		engine = ethash.New(ethash.Config{
			CacheDir:         stack.ResolvePath(ethconfig.Defaults.Ethash.CacheDir),
			CachesInMem:      ethconfig.Defaults.Ethash.CachesInMem,
			CachesOnDisk:     ethconfig.Defaults.Ethash.CachesOnDisk,
			CachesLockMmap:   ethconfig.Defaults.Ethash.CachesLockMmap,
			DatasetDir:       stack.ResolvePath(ethconfig.Defaults.Ethash.DatasetDir),
			DatasetsInMem:    ethconfig.Defaults.Ethash.DatasetsInMem,
			DatasetsOnDisk:   ethconfig.Defaults.Ethash.DatasetsOnDisk,
			DatasetsLockMmap: ethconfig.Defaults.Ethash.DatasetsLockMmap,
		}, nil, false)
	}

	if gcmode := ctx.GlobalString(GCModeFlag.Name); gcmode != "full" && gcmode != "archive" {
		Fatalf("--%s must be either 'full' or 'archive'", GCModeFlag.Name)
	}
	cache := &core.CacheConfig{
		TrieCleanLimit:      ethconfig.Defaults.TrieCleanCache,
		TrieCleanNoPrefetch: ctx.GlobalBool(CacheNoPrefetchFlag.Name),
		TrieDirtyLimit:      ethconfig.Defaults.TrieDirtyCache,
		TrieDirtyDisabled:   ctx.GlobalString(GCModeFlag.Name) == "archive",
		TrieTimeLimit:       ethconfig.Defaults.TrieTimeout,
		SnapshotLimit:       ethconfig.Defaults.SnapshotCache,
		Preimages:           ctx.GlobalBool(CachePreimagesFlag.Name),
	}
	if cache.TrieDirtyDisabled && !cache.Preimages {
		cache.Preimages = true
		log.Info("Enabling recording of key preimages since archive mode is used")
	}
	if !ctx.GlobalBool(SnapshotFlag.Name) {
		cache.SnapshotLimit = 0 // Disabled
	}
	if ctx.GlobalIsSet(CacheFlag.Name) || ctx.GlobalIsSet(CacheTrieFlag.Name) {
		cache.TrieCleanLimit = ctx.GlobalInt(CacheFlag.Name) * ctx.GlobalInt(CacheTrieFlag.Name) / 100
	}
	if ctx.GlobalIsSet(CacheFlag.Name) || ctx.GlobalIsSet(CacheGCFlag.Name) {
		cache.TrieDirtyLimit = ctx.GlobalInt(CacheFlag.Name) * ctx.GlobalInt(CacheGCFlag.Name) / 100
	}
	vmcfg := vm.Config{EnablePreimageRecording: ctx.GlobalBool(VMEnableDebugFlag.Name)}

	// TODO(rjl493456442) disable snapshot generation/wiping if the chain is read only.
	// Disable transaction indexing/unindexing by default.
	chain, err = core.NewBlockChain(chainDb, cache, config, engine, vmcfg, nil, &core.TxSenderCacher{}, nil, backends.NewInternalBackend(nil), log.Root())
	if err != nil {
		Fatalf("Can't create BlockChain: %v", err)
	}
	return chain, chainDb
}

// MakeConsolePreloads retrieves the absolute paths for the console JavaScript
// scripts to preload before starting.
func MakeConsolePreloads(ctx *cli.Context) []string {
	// Skip preloading if there's nothing to preload
	if ctx.GlobalString(PreloadJSFlag.Name) == "" {
		return nil
	}
	// Otherwise resolve absolute paths and return them
	var preloads []string

	for _, file := range strings.Split(ctx.GlobalString(PreloadJSFlag.Name), ",") {
		preloads = append(preloads, strings.TrimSpace(file))
	}
	return preloads
}

// MigrateFlags sets the global flag from a local flag when it's set.
// This is a temporary function used for migrating old command/flags to the
// new format.
//
// e.g. autonity account new --keystore /tmp/mykeystore --lightkdf
//
// is equivalent after calling this method with:
//
// autonity --keystore /tmp/mykeystore --lightkdf account new
//
// This allows the use of the existing configuration functionality.
// When all flags are migrated this function can be removed and the existing
// configuration functionality must be changed that is uses local flags
func MigrateFlags(action func(ctx *cli.Context) error) func(*cli.Context) error {
	return func(ctx *cli.Context) error {
		for _, name := range ctx.FlagNames() {
			if ctx.IsSet(name) {
				ctx.GlobalSet(name, ctx.String(name))
			}
		}
		return action(ctx)
	}
}<|MERGE_RESOLUTION|>--- conflicted
+++ resolved
@@ -34,10 +34,7 @@
 	"time"
 
 	"github.com/autonity/autonity/accounts/abi/bind/backends"
-<<<<<<< HEAD
-=======
 	"github.com/autonity/autonity/consensus/acn"
->>>>>>> 8b4a17c1
 	"github.com/autonity/autonity/crypto/blst"
 
 	"github.com/autonity/autonity/eth/ethconfig"
@@ -800,15 +797,6 @@
 	return ""
 }
 
-<<<<<<< HEAD
-// setNodeKey creates a node key and its derived validator key from set command line flags, either loading it
-// from a file or as a specified hex value. If neither flags were provided, this method returns nil and an
-// emphemeral key is to be generated.
-func setNodeKey(ctx *cli.Context, cfg *node.Config) {
-	var (
-		hex          = ctx.GlobalString(NodeKeyHexFlag.Name)
-		file         = ctx.GlobalString(NodeKeyFileFlag.Name)
-=======
 // setAutonityKeys load a node key and a consensus key from set command line flags, either loading it
 // from a file or as a specified hex value. If neither flags were provided, this method returns nil and an
 // emphemeral key is to be generated.
@@ -816,7 +804,6 @@
 	var (
 		hex          = ctx.GlobalString(AutonityKeysHexFlag.Name)
 		file         = ctx.GlobalString(AutonityKeysFileFlag.Name)
->>>>>>> 8b4a17c1
 		key          *ecdsa.PrivateKey
 		consensusKey blst.SecretKey
 		err          error
@@ -825,19 +812,6 @@
 	case file != "" && hex != "":
 		Fatalf("Options %q and %q are mutually exclusive", AutonityKeysFileFlag.Name, AutonityKeysHexFlag.Name)
 	case file != "":
-<<<<<<< HEAD
-		if key, consensusKey, err = crypto.LoadNodeKey(file); err != nil {
-			Fatalf("Option %q: %v", NodeKeyFileFlag.Name, err)
-		}
-		cfg.ConsensusKey = consensusKey
-		cfg.P2P.PrivateKey = key
-	case hex != "":
-		if key, consensusKey, err = crypto.HexToNodeKey(hex); err != nil {
-			Fatalf("Option %q: %v", NodeKeyHexFlag.Name, err)
-		}
-		cfg.ConsensusKey = consensusKey
-		cfg.P2P.PrivateKey = key
-=======
 		if key, consensusKey, err = crypto.LoadAutonityKeys(file); err != nil {
 			Fatalf("Option %q: %v", AutonityKeysFileFlag.Name, err)
 		}
@@ -851,7 +825,6 @@
 		cfg.ConsensusKey = consensusKey
 		cfg.ExecutionP2P.PrivateKey = key
 		cfg.ConsensusP2P.PrivateKey = key
->>>>>>> 8b4a17c1
 	}
 }
 
@@ -1135,10 +1108,6 @@
 }
 
 func setP2PConfig(ctx *cli.Context, cfg *p2p.Config) {
-<<<<<<< HEAD
-	//setNodeKey(ctx, cfg)
-=======
->>>>>>> 8b4a17c1
 	setNAT(ctx, cfg)
 	setListenAddress(ctx, cfg)
 
@@ -1250,14 +1219,10 @@
 
 // SetNodeConfig applies node-related command line flags to the config.
 func SetNodeConfig(ctx *cli.Context, cfg *node.Config) {
-<<<<<<< HEAD
-	setNodeKey(ctx, cfg)
-	setP2PConfig(ctx, &cfg.P2P)
-=======
+
 	setAutonityKeys(ctx, cfg)
 	setP2PConfig(ctx, &cfg.ExecutionP2P)
 	setConsensusP2PConfig(ctx, &cfg.ConsensusP2P)
->>>>>>> 8b4a17c1
 	setIPC(ctx, cfg)
 	setHTTP(ctx, cfg)
 	setGraphQL(ctx, cfg)
