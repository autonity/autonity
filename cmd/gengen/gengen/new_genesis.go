--- conflicted
+++ resolved
@@ -3,11 +3,6 @@
 import (
 	"crypto/ecdsa"
 	"fmt"
-<<<<<<< HEAD
-	"github.com/autonity/autonity/consensus/tendermint/core/interfaces"
-	"github.com/autonity/autonity/crypto/blst"
-=======
->>>>>>> 8b4a17c1
 	"math/big"
 	"net"
 	"strconv"
@@ -41,15 +36,11 @@
 	NodeKey *ecdsa.PrivateKey
 	// OracleKey is a private key for the oracle node.
 	OracleKey *ecdsa.PrivateKey
-<<<<<<< HEAD
-	// TreasuryKey is a private key for the treasury account.
-=======
 	// AcnIP is the ip that this user's consensus channel is running at
 	AcnIP net.IP
 	// AcnPort is the port that this user's consensus channel is listening at
 	AcnPort int
 	// Key is either a public or private key for the treasury account.
->>>>>>> 8b4a17c1
 	TreasuryKey *ecdsa.PrivateKey
 	// ConsensusKey is the BLS key for validator who participate in consensus.
 	ConsensusKey blst.SecretKey
@@ -172,31 +163,18 @@
 		}
 
 		e := enode.NewV4(&u.NodeKey.PublicKey, u.NodeIP, u.NodePort, u.NodePort)
-<<<<<<< HEAD
+		ens := enode.AppendConsensusEndpoint(u.AcnIP.String(), strconv.Itoa(u.AcnPort), e.String())
 
 		treasuryAddress := crypto.PubkeyToAddress(u.TreasuryKey.PublicKey)
 		oracleAddress := crypto.PubkeyToAddress(u.OracleKey.PublicKey)
-		pop, err := crypto.AutonityPOPProof(u.NodeKey, u.OracleKey, treasuryAddress.Hex(), u.ConsensusKey)
-=======
-		ens := enode.AppendConsensusEndpoint(u.AcnIP.String(), strconv.Itoa(u.AcnPort), e.String())
-
-		treasuryAddress := crypto.PubkeyToAddress(u.TreasuryKey.PublicKey)
-		oracleAddress := crypto.PubkeyToAddress(u.OracleKey.PublicKey)
->>>>>>> 8b4a17c1
 		if err != nil {
 			return nil, nil, nil, fmt.Errorf("cannot generate Autonity POP in gengen")
 		}
 
 		gu := params.Validator{
-<<<<<<< HEAD
-			Enode:           e.String(),
-			OracleAddress:   oracleAddress,
-=======
 			OracleAddress:   oracleAddress,
 			Enode:           ens,
->>>>>>> 8b4a17c1
 			Treasury:        treasuryAddress, // rewards goes here
-			Pop:             pop,
 			BondedStake:     new(big.Int).SetUint64(u.Stake),
 			SelfBondedStake: new(big.Int).SetUint64(u.SelfBondedStake),
 			ConsensusKey:    u.ConsensusKey.PublicKey().Marshal(),
