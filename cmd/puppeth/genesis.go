--- conflicted
+++ resolved
@@ -17,18 +17,18 @@
 package main
 
 import (
-	"errors"
-	"math"
-	"math/big"
-	"strings"
-
-	"github.com/clearmatics/autonity/common"
-	"github.com/clearmatics/autonity/common/hexutil"
-	math2 "github.com/clearmatics/autonity/common/math"
-	"github.com/clearmatics/autonity/consensus/ethash"
-	"github.com/clearmatics/autonity/core"
-	"github.com/clearmatics/autonity/core/types"
-	"github.com/clearmatics/autonity/params"
+    "errors"
+    "math"
+    "math/big"
+    "strings"
+
+    "github.com/ethereum/go-ethereum/common"
+    "github.com/ethereum/go-ethereum/common/hexutil"
+    math2 "github.com/ethereum/go-ethereum/common/math"
+    "github.com/ethereum/go-ethereum/consensus/ethash"
+    "github.com/ethereum/go-ethereum/core"
+    "github.com/ethereum/go-ethereum/core/types"
+    "github.com/ethereum/go-ethereum/params"
 )
 
 // alethGenesisSpec represents the genesis specification format used by the
@@ -151,13 +151,9 @@
 	spec.Genesis.Difficulty = (*hexutil.Big)(genesis.Difficulty)
 	spec.Genesis.Author = genesis.Coinbase
 	spec.Genesis.Timestamp = (hexutil.Uint64)(genesis.Timestamp)
-	spec.Genesis.ParentHash = genesis.ParentHash
-<<<<<<< HEAD
-	spec.Genesis.ExtraData = (hexutil.Bytes)(genesis.GetExtraData())
-=======
-	spec.Genesis.ExtraData = genesis.ExtraData
->>>>>>> aaca58a7
-	spec.Genesis.GasLimit = (hexutil.Uint64)(genesis.GasLimit)
+    spec.Genesis.ParentHash = genesis.ParentHash
+    spec.Genesis.ExtraData = genesis.ExtraData
+    spec.Genesis.GasLimit = (hexutil.Uint64)(genesis.GasLimit)
 
 	for address, account := range genesis.Alloc {
 		spec.setAccount(address, account)
@@ -428,18 +424,14 @@
 	// Disable this one
 	spec.Params.EIP98Transition = math.MaxInt64
 
-	spec.Genesis.Seal.Ethereum.Nonce = types.EncodeNonce(genesis.Nonce)
-	spec.Genesis.Seal.Ethereum.MixHash = genesis.Mixhash[:]
-	spec.Genesis.Difficulty = (*hexutil.Big)(genesis.Difficulty)
+    spec.Genesis.Seal.Ethereum.Nonce = types.EncodeNonce(genesis.Nonce)
+    spec.Genesis.Seal.Ethereum.MixHash = genesis.Mixhash[:]
+    spec.Genesis.Difficulty = (*hexutil.Big)(genesis.Difficulty)
 	spec.Genesis.Author = genesis.Coinbase
 	spec.Genesis.Timestamp = (hexutil.Uint64)(genesis.Timestamp)
-	spec.Genesis.ParentHash = genesis.ParentHash
-<<<<<<< HEAD
-	spec.Genesis.ExtraData = (hexutil.Bytes)(genesis.GetExtraData())
-=======
-	spec.Genesis.ExtraData = genesis.ExtraData
->>>>>>> aaca58a7
-	spec.Genesis.GasLimit = (hexutil.Uint64)(genesis.GasLimit)
+    spec.Genesis.ParentHash = genesis.ParentHash
+    spec.Genesis.ExtraData = genesis.ExtraData
+    spec.Genesis.GasLimit = (hexutil.Uint64)(genesis.GasLimit)
 
 	spec.Accounts = make(map[common.UnprefixedAddress]*parityChainSpecAccount)
 	for address, account := range genesis.Alloc {
@@ -620,15 +612,15 @@
 		return nil, errors.New("unsupported consensus engine")
 	}
 	spec := &pyEthereumGenesisSpec{
-		Nonce:      types.EncodeNonce(genesis.Nonce),
-		Timestamp:  (hexutil.Uint64)(genesis.Timestamp),
-		ExtraData:  genesis.GetExtraData(),
-		GasLimit:   (hexutil.Uint64)(genesis.GasLimit),
-		Difficulty: (*hexutil.Big)(genesis.Difficulty),
-		Mixhash:    genesis.Mixhash,
-		Coinbase:   genesis.Coinbase,
-		Alloc:      genesis.Alloc,
-		ParentHash: genesis.ParentHash,
-	}
+        Nonce:      types.EncodeNonce(genesis.Nonce),
+        Timestamp:  (hexutil.Uint64)(genesis.Timestamp),
+        ExtraData:  genesis.ExtraData,
+        GasLimit:   (hexutil.Uint64)(genesis.GasLimit),
+        Difficulty: (*hexutil.Big)(genesis.Difficulty),
+        Mixhash:    genesis.Mixhash,
+        Coinbase:   genesis.Coinbase,
+        Alloc:      genesis.Alloc,
+        ParentHash: genesis.ParentHash,
+    }
 	return spec, nil
 }