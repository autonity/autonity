--- conflicted
+++ resolved
@@ -22,22 +22,13 @@
 	"math/big"
 	"strings"
 
-<<<<<<< HEAD
 	"github.com/clearmatics/autonity/common"
 	"github.com/clearmatics/autonity/common/hexutil"
 	math2 "github.com/clearmatics/autonity/common/math"
 	"github.com/clearmatics/autonity/consensus/ethash"
 	"github.com/clearmatics/autonity/core"
+	"github.com/clearmatics/autonity/core/types"
 	"github.com/clearmatics/autonity/params"
-=======
-	"github.com/ethereum/go-ethereum/common"
-	"github.com/ethereum/go-ethereum/common/hexutil"
-	math2 "github.com/ethereum/go-ethereum/common/math"
-	"github.com/ethereum/go-ethereum/consensus/ethash"
-	"github.com/ethereum/go-ethereum/core"
-	"github.com/ethereum/go-ethereum/core/types"
-	"github.com/ethereum/go-ethereum/params"
->>>>>>> 3bb6815f
 )
 
 // alethGenesisSpec represents the genesis specification format used by the
@@ -253,31 +244,6 @@
 	} `json:"engine"`
 
 	Params struct {
-<<<<<<< HEAD
-		AccountStartNonce        hexutil.Uint64       `json:"accountStartNonce"`
-		MaximumExtraDataSize     hexutil.Uint64       `json:"maximumExtraDataSize"`
-		MinGasLimit              hexutil.Uint64       `json:"minGasLimit"`
-		GasLimitBoundDivisor     math2.HexOrDecimal64 `json:"gasLimitBoundDivisor"`
-		NetworkID                hexutil.Uint64       `json:"networkID"`
-		ChainID                  hexutil.Uint64       `json:"chainID"`
-		MaxCodeSize              hexutil.Uint64       `json:"maxCodeSize"`
-		MaxCodeSizeTransition    hexutil.Uint64       `json:"maxCodeSizeTransition"`
-		EIP98Transition          hexutil.Uint64       `json:"eip98Transition"`
-		EIP150Transition         hexutil.Uint64       `json:"eip150Transition"`
-		EIP160Transition         hexutil.Uint64       `json:"eip160Transition"`
-		EIP161abcTransition      hexutil.Uint64       `json:"eip161abcTransition"`
-		EIP161dTransition        hexutil.Uint64       `json:"eip161dTransition"`
-		EIP155Transition         hexutil.Uint64       `json:"eip155Transition"`
-		EIP140Transition         hexutil.Uint64       `json:"eip140Transition"`
-		EIP211Transition         hexutil.Uint64       `json:"eip211Transition"`
-		EIP214Transition         hexutil.Uint64       `json:"eip214Transition"`
-		EIP658Transition         hexutil.Uint64       `json:"eip658Transition"`
-		EIP145Transition         hexutil.Uint64       `json:"eip145Transition"`
-		EIP1014Transition        hexutil.Uint64       `json:"eip1014Transition"`
-		EIP1052Transition        hexutil.Uint64       `json:"eip1052Transition"`
-		EIP1283Transition        hexutil.Uint64       `json:"eip1283Transition"`
-		EIP1283DisableTransition hexutil.Uint64       `json:"eip1283DisableTransition"`
-=======
 		AccountStartNonce         hexutil.Uint64       `json:"accountStartNonce"`
 		MaximumExtraDataSize      hexutil.Uint64       `json:"maximumExtraDataSize"`
 		MinGasLimit               hexutil.Uint64       `json:"minGasLimit"`
@@ -305,7 +271,6 @@
 		EIP1344Transition         hexutil.Uint64       `json:"eip1344Transition"`
 		EIP1884Transition         hexutil.Uint64       `json:"eip1884Transition"`
 		EIP2028Transition         hexutil.Uint64       `json:"eip2028Transition"`
->>>>>>> 3bb6815f
 	} `json:"params"`
 
 	Genesis struct {
@@ -443,21 +408,17 @@
 	if num := genesis.Config.PetersburgBlock; num != nil {
 		spec.setConstantinopleFix(num)
 	}
-<<<<<<< HEAD
-
-=======
 	// Istanbul
 	if num := genesis.Config.IstanbulBlock; num != nil {
 		spec.setIstanbul(num)
 	}
->>>>>>> 3bb6815f
 	spec.Params.MaximumExtraDataSize = (hexutil.Uint64)(params.MaximumExtraDataSize)
 	spec.Params.MinGasLimit = (hexutil.Uint64)(params.MinGasLimit)
 	spec.Params.GasLimitBoundDivisor = (math2.HexOrDecimal64)(params.GasLimitBoundDivisor)
 	spec.Params.NetworkID = (hexutil.Uint64)(genesis.Config.ChainID.Uint64())
 	spec.Params.ChainID = (hexutil.Uint64)(genesis.Config.ChainID.Uint64())
 	spec.Params.MaxCodeSize = params.MaxCodeSize
-	// autonity has it set from zero
+	// geth has it set from zero
 	spec.Params.MaxCodeSizeTransition = 0
 
 	// Disable this one
@@ -622,8 +583,6 @@
 	spec.Params.EIP1283DisableTransition = hexutil.Uint64(num.Uint64())
 }
 
-<<<<<<< HEAD
-=======
 func (spec *parityChainSpec) setIstanbul(num *big.Int) {
 	spec.Params.EIP1344Transition = hexutil.Uint64(num.Uint64())
 	spec.Params.EIP1884Transition = hexutil.Uint64(num.Uint64())
@@ -631,7 +590,6 @@
 	spec.Params.EIP1283ReenableTransition = hexutil.Uint64(num.Uint64())
 }
 
->>>>>>> 3bb6815f
 // pyEthereumGenesisSpec represents the genesis specification format used by the
 // Python Ethereum implementation.
 type pyEthereumGenesisSpec struct {
