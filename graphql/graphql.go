// Copyright 2019 The go-ethereum Authors
// This file is part of the go-ethereum library.
//
// The go-ethereum library is free software: you can redistribute it and/or modify
// it under the terms of the GNU Lesser General Public License as published by
// the Free Software Foundation, either version 3 of the License, or
// (at your option) any later version.
//
// The go-ethereum library is distributed in the hope that it will be useful,
// but WITHOUT ANY WARRANTY; without even the implied warranty of
// MERCHANTABILITY or FITNESS FOR A PARTICULAR PURPOSE. See the
// GNU Lesser General Public License for more details.
//
// You should have received a copy of the GNU Lesser General Public License
// along with the go-ethereum library. If not, see <http://www.gnu.org/licenses/>.

// Package graphql provides a GraphQL interface to Ethereum node data.
package graphql

import (
	"context"
	"errors"
	"fmt"
	"math/big"
	"strconv"

<<<<<<< HEAD
	"github.com/clearmatics/autonity"
	"github.com/clearmatics/autonity/common"
	"github.com/clearmatics/autonity/common/hexutil"
	"github.com/clearmatics/autonity/core/rawdb"
	"github.com/clearmatics/autonity/core/state"
	"github.com/clearmatics/autonity/core/types"
	"github.com/clearmatics/autonity/core/vm"
	"github.com/clearmatics/autonity/eth/filters"
	"github.com/clearmatics/autonity/internal/ethapi"
	"github.com/clearmatics/autonity/rlp"
	"github.com/clearmatics/autonity/rpc"
=======
	"github.com/ethereum/go-ethereum"
	"github.com/ethereum/go-ethereum/common"
	"github.com/ethereum/go-ethereum/common/hexutil"
	"github.com/ethereum/go-ethereum/common/math"
	"github.com/ethereum/go-ethereum/core/state"
	"github.com/ethereum/go-ethereum/core/types"
	"github.com/ethereum/go-ethereum/eth/filters"
	"github.com/ethereum/go-ethereum/internal/ethapi"
	"github.com/ethereum/go-ethereum/rpc"
>>>>>>> aaca58a7
)

var (
	errBlockInvariant = errors.New("block objects must be instantiated with at least one of num or hash")
)

type Long int64

// ImplementsGraphQLType returns true if Long implements the provided GraphQL type.
func (b Long) ImplementsGraphQLType(name string) bool { return name == "Long" }

// UnmarshalGraphQL unmarshals the provided GraphQL query data.
func (b *Long) UnmarshalGraphQL(input interface{}) error {
	var err error
	switch input := input.(type) {
	case string:
		// uncomment to support hex values
		//if strings.HasPrefix(input, "0x") {
		//	// apply leniency and support hex representations of longs.
		//	value, err := hexutil.DecodeUint64(input)
		//	*b = Long(value)
		//	return err
		//} else {
		value, err := strconv.ParseInt(input, 10, 64)
		*b = Long(value)
		return err
		//}
	case int32:
		*b = Long(input)
	case int64:
		*b = Long(input)
	default:
		err = fmt.Errorf("unexpected type %T for Long", input)
	}
	return err
}

// Account represents an Ethereum account at a particular block.
type Account struct {
	backend       ethapi.Backend
	address       common.Address
	blockNrOrHash rpc.BlockNumberOrHash
}

// getState fetches the StateDB object for an account.
func (a *Account) getState(ctx context.Context) (*state.StateDB, error) {
	state, _, err := a.backend.StateAndHeaderByNumberOrHash(ctx, a.blockNrOrHash)
	return state, err
}

func (a *Account) Address(ctx context.Context) (common.Address, error) {
	return a.address, nil
}

func (a *Account) Balance(ctx context.Context) (hexutil.Big, error) {
	state, err := a.getState(ctx)
	if err != nil {
		return hexutil.Big{}, err
	}
	balance := state.GetBalance(a.address)
	if balance == nil {
		return hexutil.Big{}, fmt.Errorf("failed to load balance %x", a.address)
	}
	return hexutil.Big(*balance), nil
}

func (a *Account) TransactionCount(ctx context.Context) (hexutil.Uint64, error) {
	state, err := a.getState(ctx)
	if err != nil {
		return 0, err
	}
	return hexutil.Uint64(state.GetNonce(a.address)), nil
}

func (a *Account) Code(ctx context.Context) (hexutil.Bytes, error) {
	state, err := a.getState(ctx)
	if err != nil {
		return hexutil.Bytes{}, err
	}
	return state.GetCode(a.address), nil
}

func (a *Account) Storage(ctx context.Context, args struct{ Slot common.Hash }) (common.Hash, error) {
	state, err := a.getState(ctx)
	if err != nil {
		return common.Hash{}, err
	}
	return state.GetState(a.address, args.Slot), nil
}

// Log represents an individual log message. All arguments are mandatory.
type Log struct {
	backend     ethapi.Backend
	transaction *Transaction
	log         *types.Log
}

func (l *Log) Transaction(ctx context.Context) *Transaction {
	return l.transaction
}

func (l *Log) Account(ctx context.Context, args BlockNumberArgs) *Account {
	return &Account{
		backend:       l.backend,
		address:       l.log.Address,
		blockNrOrHash: args.NumberOrLatest(),
	}
}

func (l *Log) Index(ctx context.Context) int32 {
	return int32(l.log.Index)
}

func (l *Log) Topics(ctx context.Context) []common.Hash {
	return l.log.Topics
}

func (l *Log) Data(ctx context.Context) hexutil.Bytes {
	return l.log.Data
}

// AccessTuple represents EIP-2930
type AccessTuple struct {
	address     common.Address
	storageKeys []common.Hash
}

func (at *AccessTuple) Address(ctx context.Context) common.Address {
	return at.address
}

func (at *AccessTuple) StorageKeys(ctx context.Context) []common.Hash {
	return at.storageKeys
}

// Transaction represents an Ethereum transaction.
// backend and hash are mandatory; all others will be fetched when required.
type Transaction struct {
	backend ethapi.Backend
	hash    common.Hash
	tx      *types.Transaction
	block   *Block
	index   uint64
}

// resolve returns the internal transaction object, fetching it if needed.
func (t *Transaction) resolve(ctx context.Context) (*types.Transaction, error) {
	if t.tx == nil {
		// Try to return an already finalized transaction
		tx, blockHash, _, index, err := t.backend.GetTransaction(ctx, t.hash)
		if err == nil && tx != nil {
			t.tx = tx
			blockNrOrHash := rpc.BlockNumberOrHashWithHash(blockHash, false)
			t.block = &Block{
				backend:      t.backend,
				numberOrHash: &blockNrOrHash,
			}
			t.index = index
			return t.tx, nil
		}
		// No finalized transaction, try to retrieve it from the pool
		t.tx = t.backend.GetPoolTransaction(t.hash)
	}
	return t.tx, nil
}

func (t *Transaction) Hash(ctx context.Context) common.Hash {
	return t.hash
}

func (t *Transaction) InputData(ctx context.Context) (hexutil.Bytes, error) {
	tx, err := t.resolve(ctx)
	if err != nil || tx == nil {
		return hexutil.Bytes{}, err
	}
	return tx.Data(), nil
}

func (t *Transaction) Gas(ctx context.Context) (hexutil.Uint64, error) {
	tx, err := t.resolve(ctx)
	if err != nil || tx == nil {
		return 0, err
	}
	return hexutil.Uint64(tx.Gas()), nil
}

func (t *Transaction) GasPrice(ctx context.Context) (hexutil.Big, error) {
	tx, err := t.resolve(ctx)
	if err != nil || tx == nil {
		return hexutil.Big{}, err
	}
	switch tx.Type() {
	case types.AccessListTxType:
		return hexutil.Big(*tx.GasPrice()), nil
	case types.DynamicFeeTxType:
		if t.block != nil {
			if baseFee, _ := t.block.BaseFeePerGas(ctx); baseFee != nil {
				// price = min(tip, gasFeeCap - baseFee) + baseFee
				return (hexutil.Big)(*math.BigMin(new(big.Int).Add(tx.GasTipCap(), baseFee.ToInt()), tx.GasFeeCap())), nil
			}
		}
		return hexutil.Big(*tx.GasPrice()), nil
	default:
		return hexutil.Big(*tx.GasPrice()), nil
	}
}

func (t *Transaction) EffectiveGasPrice(ctx context.Context) (*hexutil.Big, error) {
	tx, err := t.resolve(ctx)
	if err != nil || tx == nil {
		return nil, err
	}
	header, err := t.block.resolveHeader(ctx)
	if err != nil || header == nil {
		return nil, err
	}
	if header.BaseFee == nil {
		return (*hexutil.Big)(tx.GasPrice()), nil
	}
	return (*hexutil.Big)(math.BigMin(new(big.Int).Add(tx.GasTipCap(), header.BaseFee), tx.GasFeeCap())), nil
}

func (t *Transaction) MaxFeePerGas(ctx context.Context) (*hexutil.Big, error) {
	tx, err := t.resolve(ctx)
	if err != nil || tx == nil {
		return nil, err
	}
	switch tx.Type() {
	case types.AccessListTxType:
		return nil, nil
	case types.DynamicFeeTxType:
		return (*hexutil.Big)(tx.GasFeeCap()), nil
	default:
		return nil, nil
	}
}

func (t *Transaction) MaxPriorityFeePerGas(ctx context.Context) (*hexutil.Big, error) {
	tx, err := t.resolve(ctx)
	if err != nil || tx == nil {
		return nil, err
	}
	switch tx.Type() {
	case types.AccessListTxType:
		return nil, nil
	case types.DynamicFeeTxType:
		return (*hexutil.Big)(tx.GasTipCap()), nil
	default:
		return nil, nil
	}
}

func (t *Transaction) Value(ctx context.Context) (hexutil.Big, error) {
	tx, err := t.resolve(ctx)
	if err != nil || tx == nil {
		return hexutil.Big{}, err
	}
	if tx.Value() == nil {
		return hexutil.Big{}, fmt.Errorf("invalid transaction value %x", t.hash)
	}
	return hexutil.Big(*tx.Value()), nil
}

func (t *Transaction) Nonce(ctx context.Context) (hexutil.Uint64, error) {
	tx, err := t.resolve(ctx)
	if err != nil || tx == nil {
		return 0, err
	}
	return hexutil.Uint64(tx.Nonce()), nil
}

func (t *Transaction) To(ctx context.Context, args BlockNumberArgs) (*Account, error) {
	tx, err := t.resolve(ctx)
	if err != nil || tx == nil {
		return nil, err
	}
	to := tx.To()
	if to == nil {
		return nil, nil
	}
	return &Account{
		backend:       t.backend,
		address:       *to,
		blockNrOrHash: args.NumberOrLatest(),
	}, nil
}

func (t *Transaction) From(ctx context.Context, args BlockNumberArgs) (*Account, error) {
	tx, err := t.resolve(ctx)
	if err != nil || tx == nil {
		return nil, err
	}
	signer := types.LatestSigner(t.backend.ChainConfig())
	from, _ := types.Sender(signer, tx)
	return &Account{
		backend:       t.backend,
		address:       from,
		blockNrOrHash: args.NumberOrLatest(),
	}, nil
}

func (t *Transaction) Block(ctx context.Context) (*Block, error) {
	if _, err := t.resolve(ctx); err != nil {
		return nil, err
	}
	return t.block, nil
}

func (t *Transaction) Index(ctx context.Context) (*int32, error) {
	if _, err := t.resolve(ctx); err != nil {
		return nil, err
	}
	if t.block == nil {
		return nil, nil
	}
	index := int32(t.index)
	return &index, nil
}

// getReceipt returns the receipt associated with this transaction, if any.
func (t *Transaction) getReceipt(ctx context.Context) (*types.Receipt, error) {
	if _, err := t.resolve(ctx); err != nil {
		return nil, err
	}
	if t.block == nil {
		return nil, nil
	}
	receipts, err := t.block.resolveReceipts(ctx)
	if err != nil {
		return nil, err
	}
	return receipts[t.index], nil
}

func (t *Transaction) Status(ctx context.Context) (*Long, error) {
	receipt, err := t.getReceipt(ctx)
	if err != nil || receipt == nil {
		return nil, err
	}
	if len(receipt.PostState) != 0 {
		return nil, nil
	}
	ret := Long(receipt.Status)
	return &ret, nil
}

func (t *Transaction) GasUsed(ctx context.Context) (*Long, error) {
	receipt, err := t.getReceipt(ctx)
	if err != nil || receipt == nil {
		return nil, err
	}
	ret := Long(receipt.GasUsed)
	return &ret, nil
}

func (t *Transaction) CumulativeGasUsed(ctx context.Context) (*Long, error) {
	receipt, err := t.getReceipt(ctx)
	if err != nil || receipt == nil {
		return nil, err
	}
	ret := Long(receipt.CumulativeGasUsed)
	return &ret, nil
}

func (t *Transaction) CreatedContract(ctx context.Context, args BlockNumberArgs) (*Account, error) {
	receipt, err := t.getReceipt(ctx)
	if err != nil || receipt == nil || receipt.ContractAddress == (common.Address{}) {
		return nil, err
	}
	return &Account{
		backend:       t.backend,
		address:       receipt.ContractAddress,
		blockNrOrHash: args.NumberOrLatest(),
	}, nil
}

func (t *Transaction) Logs(ctx context.Context) (*[]*Log, error) {
	receipt, err := t.getReceipt(ctx)
	if err != nil || receipt == nil {
		return nil, err
	}
	ret := make([]*Log, 0, len(receipt.Logs))
	for _, log := range receipt.Logs {
		ret = append(ret, &Log{
			backend:     t.backend,
			transaction: t,
			log:         log,
		})
	}
	return &ret, nil
}

func (t *Transaction) Type(ctx context.Context) (*int32, error) {
	tx, err := t.resolve(ctx)
	if err != nil {
		return nil, err
	}
	txType := int32(tx.Type())
	return &txType, nil
}

func (t *Transaction) AccessList(ctx context.Context) (*[]*AccessTuple, error) {
	tx, err := t.resolve(ctx)
	if err != nil || tx == nil {
		return nil, err
	}
	accessList := tx.AccessList()
	ret := make([]*AccessTuple, 0, len(accessList))
	for _, al := range accessList {
		ret = append(ret, &AccessTuple{
			address:     al.Address,
			storageKeys: al.StorageKeys,
		})
	}
	return &ret, nil
}

func (t *Transaction) R(ctx context.Context) (hexutil.Big, error) {
	tx, err := t.resolve(ctx)
	if err != nil || tx == nil {
		return hexutil.Big{}, err
	}
	_, r, _ := tx.RawSignatureValues()
	return hexutil.Big(*r), nil
}

func (t *Transaction) S(ctx context.Context) (hexutil.Big, error) {
	tx, err := t.resolve(ctx)
	if err != nil || tx == nil {
		return hexutil.Big{}, err
	}
	_, _, s := tx.RawSignatureValues()
	return hexutil.Big(*s), nil
}

func (t *Transaction) V(ctx context.Context) (hexutil.Big, error) {
	tx, err := t.resolve(ctx)
	if err != nil || tx == nil {
		return hexutil.Big{}, err
	}
	v, _, _ := tx.RawSignatureValues()
	return hexutil.Big(*v), nil
}

type BlockType int

// Block represents an Ethereum block.
// backend, and numberOrHash are mandatory. All other fields are lazily fetched
// when required.
type Block struct {
	backend      ethapi.Backend
	numberOrHash *rpc.BlockNumberOrHash
	hash         common.Hash
	header       *types.Header
	block        *types.Block
	receipts     []*types.Receipt
}

// resolve returns the internal Block object representing this block, fetching
// it if necessary.
func (b *Block) resolve(ctx context.Context) (*types.Block, error) {
	if b.block != nil {
		return b.block, nil
	}
	if b.numberOrHash == nil {
		latest := rpc.BlockNumberOrHashWithNumber(rpc.LatestBlockNumber)
		b.numberOrHash = &latest
	}
	var err error
	b.block, err = b.backend.BlockByNumberOrHash(ctx, *b.numberOrHash)
	if b.block != nil && b.header == nil {
		b.header = b.block.Header()
		if hash, ok := b.numberOrHash.Hash(); ok {
			b.hash = hash
		}
	}
	return b.block, err
}

// resolveHeader returns the internal Header object for this block, fetching it
// if necessary. Call this function instead of `resolve` unless you need the
// additional data (transactions and uncles).
func (b *Block) resolveHeader(ctx context.Context) (*types.Header, error) {
	if b.numberOrHash == nil && b.hash == (common.Hash{}) {
		return nil, errBlockInvariant
	}
	var err error
	if b.header == nil {
		if b.hash != (common.Hash{}) {
			b.header, err = b.backend.HeaderByHash(ctx, b.hash)
		} else {
			b.header, err = b.backend.HeaderByNumberOrHash(ctx, *b.numberOrHash)
		}
	}
	return b.header, err
}

// resolveReceipts returns the list of receipts for this block, fetching them
// if necessary.
func (b *Block) resolveReceipts(ctx context.Context) ([]*types.Receipt, error) {
	if b.receipts == nil {
		hash := b.hash
		if hash == (common.Hash{}) {
			header, err := b.resolveHeader(ctx)
			if err != nil {
				return nil, err
			}
			hash = header.Hash()
		}
		receipts, err := b.backend.GetReceipts(ctx, hash)
		if err != nil {
			return nil, err
		}
		b.receipts = receipts
	}
	return b.receipts, nil
}

func (b *Block) Number(ctx context.Context) (Long, error) {
	header, err := b.resolveHeader(ctx)
	if err != nil {
		return 0, err
	}

	return Long(header.Number.Uint64()), nil
}

func (b *Block) Hash(ctx context.Context) (common.Hash, error) {
	if b.hash == (common.Hash{}) {
		header, err := b.resolveHeader(ctx)
		if err != nil {
			return common.Hash{}, err
		}
		b.hash = header.Hash()
	}
	return b.hash, nil
}

func (b *Block) GasLimit(ctx context.Context) (Long, error) {
	header, err := b.resolveHeader(ctx)
	if err != nil {
		return 0, err
	}
	return Long(header.GasLimit), nil
}

func (b *Block) GasUsed(ctx context.Context) (Long, error) {
	header, err := b.resolveHeader(ctx)
	if err != nil {
		return 0, err
	}
	return Long(header.GasUsed), nil
}

func (b *Block) BaseFeePerGas(ctx context.Context) (*hexutil.Big, error) {
	header, err := b.resolveHeader(ctx)
	if err != nil {
		return nil, err
	}
	if header.BaseFee == nil {
		return nil, nil
	}
	return (*hexutil.Big)(header.BaseFee), nil
}

func (b *Block) Parent(ctx context.Context) (*Block, error) {
	if _, err := b.resolveHeader(ctx); err != nil {
		return nil, err
	}
	if b.header == nil || b.header.Number.Uint64() < 1 {
		return nil, nil
	}
	num := rpc.BlockNumberOrHashWithNumber(rpc.BlockNumber(b.header.Number.Uint64() - 1))
	return &Block{
		backend:      b.backend,
		numberOrHash: &num,
		hash:         b.header.ParentHash,
	}, nil
}

func (b *Block) Difficulty(ctx context.Context) (hexutil.Big, error) {
	header, err := b.resolveHeader(ctx)
	if err != nil {
		return hexutil.Big{}, err
	}
	return hexutil.Big(*header.Difficulty), nil
}

func (b *Block) Timestamp(ctx context.Context) (hexutil.Uint64, error) {
	header, err := b.resolveHeader(ctx)
	if err != nil {
		return 0, err
	}
	return hexutil.Uint64(header.Time), nil
}

func (b *Block) Nonce(ctx context.Context) (hexutil.Bytes, error) {
	header, err := b.resolveHeader(ctx)
	if err != nil {
		return hexutil.Bytes{}, err
	}
	return header.Nonce[:], nil
}

func (b *Block) MixHash(ctx context.Context) (common.Hash, error) {
	header, err := b.resolveHeader(ctx)
	if err != nil {
		return common.Hash{}, err
	}
	return header.MixDigest, nil
}

func (b *Block) TransactionsRoot(ctx context.Context) (common.Hash, error) {
	header, err := b.resolveHeader(ctx)
	if err != nil {
		return common.Hash{}, err
	}
	return header.TxHash, nil
}

func (b *Block) StateRoot(ctx context.Context) (common.Hash, error) {
	header, err := b.resolveHeader(ctx)
	if err != nil {
		return common.Hash{}, err
	}
	return header.Root, nil
}

func (b *Block) ReceiptsRoot(ctx context.Context) (common.Hash, error) {
	header, err := b.resolveHeader(ctx)
	if err != nil {
		return common.Hash{}, err
	}
	return header.ReceiptHash, nil
}

func (b *Block) OmmerHash(ctx context.Context) (common.Hash, error) {
	header, err := b.resolveHeader(ctx)
	if err != nil {
		return common.Hash{}, err
	}
	return header.UncleHash, nil
}

func (b *Block) OmmerCount(ctx context.Context) (*int32, error) {
	block, err := b.resolve(ctx)
	if err != nil || block == nil {
		return nil, err
	}
	count := int32(len(block.Uncles()))
	return &count, err
}

func (b *Block) Ommers(ctx context.Context) (*[]*Block, error) {
	block, err := b.resolve(ctx)
	if err != nil || block == nil {
		return nil, err
	}
	ret := make([]*Block, 0, len(block.Uncles()))
	for _, uncle := range block.Uncles() {
		blockNumberOrHash := rpc.BlockNumberOrHashWithHash(uncle.Hash(), false)
		ret = append(ret, &Block{
			backend:      b.backend,
			numberOrHash: &blockNumberOrHash,
			header:       uncle,
		})
	}
	return &ret, nil
}

func (b *Block) ExtraData(ctx context.Context) (hexutil.Bytes, error) {
	header, err := b.resolveHeader(ctx)
	if err != nil {
		return hexutil.Bytes{}, err
	}
	return header.Extra, nil
}

func (b *Block) LogsBloom(ctx context.Context) (hexutil.Bytes, error) {
	header, err := b.resolveHeader(ctx)
	if err != nil {
		return hexutil.Bytes{}, err
	}
	return header.Bloom.Bytes(), nil
}

func (b *Block) TotalDifficulty(ctx context.Context) (hexutil.Big, error) {
	h := b.hash
	if h == (common.Hash{}) {
		header, err := b.resolveHeader(ctx)
		if err != nil {
			return hexutil.Big{}, err
		}
		h = header.Hash()
	}
	td := b.backend.GetTd(ctx, h)
	if td == nil {
		return hexutil.Big{}, fmt.Errorf("total difficulty not found %x", b.hash)
	}
	return hexutil.Big(*td), nil
}

// BlockNumberArgs encapsulates arguments to accessors that specify a block number.
type BlockNumberArgs struct {
	// TODO: Ideally we could use input unions to allow the query to specify the
	// block parameter by hash, block number, or tag but input unions aren't part of the
	// standard GraphQL schema SDL yet, see: https://github.com/graphql/graphql-spec/issues/488
	Block *hexutil.Uint64
}

// NumberOr returns the provided block number argument, or the "current" block number or hash if none
// was provided.
func (a BlockNumberArgs) NumberOr(current rpc.BlockNumberOrHash) rpc.BlockNumberOrHash {
	if a.Block != nil {
		blockNr := rpc.BlockNumber(*a.Block)
		return rpc.BlockNumberOrHashWithNumber(blockNr)
	}
	return current
}

// NumberOrLatest returns the provided block number argument, or the "latest" block number if none
// was provided.
func (a BlockNumberArgs) NumberOrLatest() rpc.BlockNumberOrHash {
	return a.NumberOr(rpc.BlockNumberOrHashWithNumber(rpc.LatestBlockNumber))
}

func (b *Block) Miner(ctx context.Context, args BlockNumberArgs) (*Account, error) {
	header, err := b.resolveHeader(ctx)
	if err != nil {
		return nil, err
	}
	return &Account{
		backend:       b.backend,
		address:       header.Coinbase,
		blockNrOrHash: args.NumberOrLatest(),
	}, nil
}

func (b *Block) TransactionCount(ctx context.Context) (*int32, error) {
	block, err := b.resolve(ctx)
	if err != nil || block == nil {
		return nil, err
	}
	count := int32(len(block.Transactions()))
	return &count, err
}

func (b *Block) Transactions(ctx context.Context) (*[]*Transaction, error) {
	block, err := b.resolve(ctx)
	if err != nil || block == nil {
		return nil, err
	}
	ret := make([]*Transaction, 0, len(block.Transactions()))
	for i, tx := range block.Transactions() {
		ret = append(ret, &Transaction{
			backend: b.backend,
			hash:    tx.Hash(),
			tx:      tx,
			block:   b,
			index:   uint64(i),
		})
	}
	return &ret, nil
}

func (b *Block) TransactionAt(ctx context.Context, args struct{ Index int32 }) (*Transaction, error) {
	block, err := b.resolve(ctx)
	if err != nil || block == nil {
		return nil, err
	}
	txs := block.Transactions()
	if args.Index < 0 || int(args.Index) >= len(txs) {
		return nil, nil
	}
	tx := txs[args.Index]
	return &Transaction{
		backend: b.backend,
		hash:    tx.Hash(),
		tx:      tx,
		block:   b,
		index:   uint64(args.Index),
	}, nil
}

func (b *Block) OmmerAt(ctx context.Context, args struct{ Index int32 }) (*Block, error) {
	block, err := b.resolve(ctx)
	if err != nil || block == nil {
		return nil, err
	}
	uncles := block.Uncles()
	if args.Index < 0 || int(args.Index) >= len(uncles) {
		return nil, nil
	}
	uncle := uncles[args.Index]
	blockNumberOrHash := rpc.BlockNumberOrHashWithHash(uncle.Hash(), false)
	return &Block{
		backend:      b.backend,
		numberOrHash: &blockNumberOrHash,
		header:       uncle,
	}, nil
}

// BlockFilterCriteria encapsulates criteria passed to a `logs` accessor inside
// a block.
type BlockFilterCriteria struct {
	Addresses *[]common.Address // restricts matches to events created by specific contracts

	// The Topic list restricts matches to particular event topics. Each event has a list
	// of topics. Topics matches a prefix of that list. An empty element slice matches any
	// topic. Non-empty elements represent an alternative that matches any of the
	// contained topics.
	//
	// Examples:
	// {} or nil          matches any topic list
	// {{A}}              matches topic A in first position
	// {{}, {B}}          matches any topic in first position, B in second position
	// {{A}, {B}}         matches topic A in first position, B in second position
	// {{A, B}}, {C, D}}  matches topic (A OR B) in first position, (C OR D) in second position
	Topics *[][]common.Hash
}

// runFilter accepts a filter and executes it, returning all its results as
// `Log` objects.
func runFilter(ctx context.Context, be ethapi.Backend, filter *filters.Filter) ([]*Log, error) {
	logs, err := filter.Logs(ctx)
	if err != nil || logs == nil {
		return nil, err
	}
	ret := make([]*Log, 0, len(logs))
	for _, log := range logs {
		ret = append(ret, &Log{
			backend:     be,
			transaction: &Transaction{backend: be, hash: log.TxHash},
			log:         log,
		})
	}
	return ret, nil
}

func (b *Block) Logs(ctx context.Context, args struct{ Filter BlockFilterCriteria }) ([]*Log, error) {
	var addresses []common.Address
	if args.Filter.Addresses != nil {
		addresses = *args.Filter.Addresses
	}
	var topics [][]common.Hash
	if args.Filter.Topics != nil {
		topics = *args.Filter.Topics
	}
	hash := b.hash
	if hash == (common.Hash{}) {
		header, err := b.resolveHeader(ctx)
		if err != nil {
			return nil, err
		}
		hash = header.Hash()
	}
	// Construct the range filter
	filter := filters.NewBlockFilter(b.backend, hash, addresses, topics)

	// Run the filter and return all the logs
	return runFilter(ctx, b.backend, filter)
}

func (b *Block) Account(ctx context.Context, args struct {
	Address common.Address
}) (*Account, error) {
	if b.numberOrHash == nil {
		_, err := b.resolveHeader(ctx)
		if err != nil {
			return nil, err
		}
	}
	return &Account{
		backend:       b.backend,
		address:       args.Address,
		blockNrOrHash: *b.numberOrHash,
	}, nil
}

// CallData encapsulates arguments to `call` or `estimateGas`.
// All arguments are optional.
type CallData struct {
	From                 *common.Address // The Ethereum address the call is from.
	To                   *common.Address // The Ethereum address the call is to.
	Gas                  *hexutil.Uint64 // The amount of gas provided for the call.
	GasPrice             *hexutil.Big    // The price of each unit of gas, in wei.
	MaxFeePerGas         *hexutil.Big    // The max price of each unit of gas, in wei (1559).
	MaxPriorityFeePerGas *hexutil.Big    // The max tip of each unit of gas, in wei (1559).
	Value                *hexutil.Big    // The value sent along with the call.
	Data                 *hexutil.Bytes  // Any data sent with the call.
}

// CallResult encapsulates the result of an invocation of the `call` accessor.
type CallResult struct {
	data    hexutil.Bytes // The return data from the call
	gasUsed Long          // The amount of gas used
	status  Long          // The return status of the call - 0 for failure or 1 for success.
}

func (c *CallResult) Data() hexutil.Bytes {
	return c.data
}

func (c *CallResult) GasUsed() Long {
	return c.gasUsed
}

func (c *CallResult) Status() Long {
	return c.status
}

func (b *Block) Call(ctx context.Context, args struct {
	Data ethapi.TransactionArgs
}) (*CallResult, error) {
	if b.numberOrHash == nil {
		_, err := b.resolve(ctx)
		if err != nil {
			return nil, err
		}
	}
	result, err := ethapi.DoCall(ctx, b.backend, args.Data, *b.numberOrHash, nil, b.backend.RPCEVMTimeout(), b.backend.RPCGasCap())
	if err != nil {
		return nil, err
	}
	status := Long(1)
	if result.Failed() {
		status = 0
	}

	return &CallResult{
		data:    result.ReturnData,
		gasUsed: Long(result.UsedGas),
		status:  status,
	}, nil
}

func (b *Block) EstimateGas(ctx context.Context, args struct {
	Data ethapi.TransactionArgs
}) (Long, error) {
	if b.numberOrHash == nil {
		_, err := b.resolveHeader(ctx)
		if err != nil {
			return 0, err
		}
	}
	gas, err := ethapi.DoEstimateGas(ctx, b.backend, args.Data, *b.numberOrHash, b.backend.RPCGasCap())
	return Long(gas), err
}

type Pending struct {
	backend ethapi.Backend
}

func (p *Pending) TransactionCount(ctx context.Context) (int32, error) {
	txs, err := p.backend.GetPoolTransactions()
	return int32(len(txs)), err
}

func (p *Pending) Transactions(ctx context.Context) (*[]*Transaction, error) {
	txs, err := p.backend.GetPoolTransactions()
	if err != nil {
		return nil, err
	}
	ret := make([]*Transaction, 0, len(txs))
	for i, tx := range txs {
		ret = append(ret, &Transaction{
			backend: p.backend,
			hash:    tx.Hash(),
			tx:      tx,
			index:   uint64(i),
		})
	}
	return &ret, nil
}

func (p *Pending) Account(ctx context.Context, args struct {
	Address common.Address
}) *Account {
	pendingBlockNr := rpc.BlockNumberOrHashWithNumber(rpc.PendingBlockNumber)
	return &Account{
		backend:       p.backend,
		address:       args.Address,
		blockNrOrHash: pendingBlockNr,
	}
}

func (p *Pending) Call(ctx context.Context, args struct {
	Data ethapi.TransactionArgs
}) (*CallResult, error) {
	pendingBlockNr := rpc.BlockNumberOrHashWithNumber(rpc.PendingBlockNumber)
	result, err := ethapi.DoCall(ctx, p.backend, args.Data, pendingBlockNr, nil, p.backend.RPCEVMTimeout(), p.backend.RPCGasCap())
	if err != nil {
		return nil, err
	}
	status := Long(1)
	if result.Failed() {
		status = 0
	}

	return &CallResult{
		data:    result.ReturnData,
		gasUsed: Long(result.UsedGas),
		status:  status,
	}, nil
}

func (p *Pending) EstimateGas(ctx context.Context, args struct {
	Data ethapi.TransactionArgs
}) (Long, error) {
	pendingBlockNr := rpc.BlockNumberOrHashWithNumber(rpc.PendingBlockNumber)
	gas, err := ethapi.DoEstimateGas(ctx, p.backend, args.Data, pendingBlockNr, p.backend.RPCGasCap())
	return Long(gas), err
}

// Resolver is the top-level object in the GraphQL hierarchy.
type Resolver struct {
	backend ethapi.Backend
}

func (r *Resolver) Block(ctx context.Context, args struct {
	Number *Long
	Hash   *common.Hash
}) (*Block, error) {
	var block *Block
	if args.Number != nil {
		if *args.Number < 0 {
			return nil, nil
		}
		number := rpc.BlockNumber(*args.Number)
		numberOrHash := rpc.BlockNumberOrHashWithNumber(number)
		block = &Block{
			backend:      r.backend,
			numberOrHash: &numberOrHash,
		}
	} else if args.Hash != nil {
		numberOrHash := rpc.BlockNumberOrHashWithHash(*args.Hash, false)
		block = &Block{
			backend:      r.backend,
			numberOrHash: &numberOrHash,
		}
	} else {
		numberOrHash := rpc.BlockNumberOrHashWithNumber(rpc.LatestBlockNumber)
		block = &Block{
			backend:      r.backend,
			numberOrHash: &numberOrHash,
		}
	}
	// Resolve the header, return nil if it doesn't exist.
	// Note we don't resolve block directly here since it will require an
	// additional network request for light client.
	h, err := block.resolveHeader(ctx)
	if err != nil {
		return nil, err
	} else if h == nil {
		return nil, nil
	}
	return block, nil
}

func (r *Resolver) Blocks(ctx context.Context, args struct {
	From *Long
	To   *Long
}) ([]*Block, error) {
	from := rpc.BlockNumber(*args.From)

	var to rpc.BlockNumber
	if args.To != nil {
		to = rpc.BlockNumber(*args.To)
	} else {
		to = rpc.BlockNumber(r.backend.CurrentBlock().Number().Int64())
	}
	if to < from {
		return []*Block{}, nil
	}
	ret := make([]*Block, 0, to-from+1)
	for i := from; i <= to; i++ {
		numberOrHash := rpc.BlockNumberOrHashWithNumber(i)
		block := &Block{
			backend:      r.backend,
			numberOrHash: &numberOrHash,
		}
		// Resolve the header to check for existence.
		// Note we don't resolve block directly here since it will require an
		// additional network request for light client.
		h, err := block.resolveHeader(ctx)
		if err != nil {
			return nil, err
		} else if h == nil {
			// Blocks after must be non-existent too, break.
			break
		}
		ret = append(ret, block)
	}
	return ret, nil
}

func (r *Resolver) Pending(ctx context.Context) *Pending {
	return &Pending{r.backend}
}

func (r *Resolver) Transaction(ctx context.Context, args struct{ Hash common.Hash }) (*Transaction, error) {
	tx := &Transaction{
		backend: r.backend,
		hash:    args.Hash,
	}
	// Resolve the transaction; if it doesn't exist, return nil.
	t, err := tx.resolve(ctx)
	if err != nil {
		return nil, err
	} else if t == nil {
		return nil, nil
	}
	return tx, nil
}

func (r *Resolver) SendRawTransaction(ctx context.Context, args struct{ Data hexutil.Bytes }) (common.Hash, error) {
	tx := new(types.Transaction)
	if err := tx.UnmarshalBinary(args.Data); err != nil {
		return common.Hash{}, err
	}
	hash, err := ethapi.SubmitTransaction(ctx, r.backend, tx)
	return hash, err
}

// FilterCriteria encapsulates the arguments to `logs` on the root resolver object.
type FilterCriteria struct {
	FromBlock *hexutil.Uint64   // beginning of the queried range, nil means genesis block
	ToBlock   *hexutil.Uint64   // end of the range, nil means latest block
	Addresses *[]common.Address // restricts matches to events created by specific contracts

	// The Topic list restricts matches to particular event topics. Each event has a list
	// of topics. Topics matches a prefix of that list. An empty element slice matches any
	// topic. Non-empty elements represent an alternative that matches any of the
	// contained topics.
	//
	// Examples:
	// {} or nil          matches any topic list
	// {{A}}              matches topic A in first position
	// {{}, {B}}          matches any topic in first position, B in second position
	// {{A}, {B}}         matches topic A in first position, B in second position
	// {{A, B}}, {C, D}}  matches topic (A OR B) in first position, (C OR D) in second position
	Topics *[][]common.Hash
}

func (r *Resolver) Logs(ctx context.Context, args struct{ Filter FilterCriteria }) ([]*Log, error) {
	// Convert the RPC block numbers into internal representations
	begin := rpc.LatestBlockNumber.Int64()
	if args.Filter.FromBlock != nil {
		begin = int64(*args.Filter.FromBlock)
	}
	end := rpc.LatestBlockNumber.Int64()
	if args.Filter.ToBlock != nil {
		end = int64(*args.Filter.ToBlock)
	}
	var addresses []common.Address
	if args.Filter.Addresses != nil {
		addresses = *args.Filter.Addresses
	}
	var topics [][]common.Hash
	if args.Filter.Topics != nil {
		topics = *args.Filter.Topics
	}
	// Construct the range filter
	filter := filters.NewRangeFilter(filters.Backend(r.backend), begin, end, addresses, topics)
	return runFilter(ctx, r.backend, filter)
}

func (r *Resolver) GasPrice(ctx context.Context) (hexutil.Big, error) {
	tipcap, err := r.backend.SuggestGasTipCap(ctx)
	if err != nil {
		return hexutil.Big{}, err
	}
	if head := r.backend.CurrentHeader(); head.BaseFee != nil {
		tipcap.Add(tipcap, head.BaseFee)
	}
	return (hexutil.Big)(*tipcap), nil
}

func (r *Resolver) MaxPriorityFeePerGas(ctx context.Context) (hexutil.Big, error) {
	tipcap, err := r.backend.SuggestGasTipCap(ctx)
	if err != nil {
		return hexutil.Big{}, err
	}
	return (hexutil.Big)(*tipcap), nil
}

func (r *Resolver) ChainID(ctx context.Context) (hexutil.Big, error) {
	return hexutil.Big(*r.backend.ChainConfig().ChainID), nil
}

// SyncState represents the synchronisation status returned from the `syncing` accessor.
type SyncState struct {
	progress ethereum.SyncProgress
}

func (s *SyncState) StartingBlock() hexutil.Uint64 {
	return hexutil.Uint64(s.progress.StartingBlock)
}
func (s *SyncState) CurrentBlock() hexutil.Uint64 {
	return hexutil.Uint64(s.progress.CurrentBlock)
}
func (s *SyncState) HighestBlock() hexutil.Uint64 {
	return hexutil.Uint64(s.progress.HighestBlock)
}
func (s *SyncState) SyncedAccounts() hexutil.Uint64 {
	return hexutil.Uint64(s.progress.SyncedAccounts)
}
func (s *SyncState) SyncedAccountBytes() hexutil.Uint64 {
	return hexutil.Uint64(s.progress.SyncedAccountBytes)
}
func (s *SyncState) SyncedBytecodes() hexutil.Uint64 {
	return hexutil.Uint64(s.progress.SyncedBytecodes)
}
func (s *SyncState) SyncedBytecodeBytes() hexutil.Uint64 {
	return hexutil.Uint64(s.progress.SyncedBytecodeBytes)
}
func (s *SyncState) SyncedStorage() hexutil.Uint64 {
	return hexutil.Uint64(s.progress.SyncedStorage)
}
func (s *SyncState) SyncedStorageBytes() hexutil.Uint64 {
	return hexutil.Uint64(s.progress.SyncedStorageBytes)
}
func (s *SyncState) HealedTrienodes() hexutil.Uint64 {
	return hexutil.Uint64(s.progress.HealedTrienodes)
}
func (s *SyncState) HealedTrienodeBytes() hexutil.Uint64 {
	return hexutil.Uint64(s.progress.HealedTrienodeBytes)
}
func (s *SyncState) HealedBytecodes() hexutil.Uint64 {
	return hexutil.Uint64(s.progress.HealedBytecodes)
}
func (s *SyncState) HealedBytecodeBytes() hexutil.Uint64 {
	return hexutil.Uint64(s.progress.HealedBytecodeBytes)
}
func (s *SyncState) HealingTrienodes() hexutil.Uint64 {
	return hexutil.Uint64(s.progress.HealingTrienodes)
}
func (s *SyncState) HealingBytecode() hexutil.Uint64 {
	return hexutil.Uint64(s.progress.HealingBytecode)
}

// Syncing returns false in case the node is currently not syncing with the network. It can be up to date or has not
// yet received the latest block headers from its pears. In case it is synchronizing:
// - startingBlock:       block number this node started to synchronise from
// - currentBlock:        block number this node is currently importing
// - highestBlock:        block number of the highest block header this node has received from peers
// - syncedAccounts:      number of accounts downloaded
// - syncedAccountBytes:  number of account trie bytes persisted to disk
// - syncedBytecodes:     number of bytecodes downloaded
// - syncedBytecodeBytes: number of bytecode bytes downloaded
// - syncedStorage:       number of storage slots downloaded
// - syncedStorageBytes:  number of storage trie bytes persisted to disk
// - healedTrienodes:     number of state trie nodes downloaded
// - healedTrienodeBytes: number of state trie bytes persisted to disk
// - healedBytecodes:     number of bytecodes downloaded
// - healedBytecodeBytes: number of bytecodes persisted to disk
// - healingTrienodes:    number of state trie nodes pending
// - healingBytecode:     number of bytecodes pending
func (r *Resolver) Syncing() (*SyncState, error) {
	progress := r.backend.SyncProgress()

	// Return not syncing if the synchronisation already completed
	if progress.CurrentBlock >= progress.HighestBlock {
		return nil, nil
	}
	// Otherwise gather the block sync stats
	return &SyncState{progress}, nil
}<|MERGE_RESOLUTION|>--- conflicted
+++ resolved
@@ -18,39 +18,25 @@
 package graphql
 
 import (
-	"context"
-	"errors"
-	"fmt"
-	"math/big"
-	"strconv"
-
-<<<<<<< HEAD
-	"github.com/clearmatics/autonity"
-	"github.com/clearmatics/autonity/common"
-	"github.com/clearmatics/autonity/common/hexutil"
-	"github.com/clearmatics/autonity/core/rawdb"
-	"github.com/clearmatics/autonity/core/state"
-	"github.com/clearmatics/autonity/core/types"
-	"github.com/clearmatics/autonity/core/vm"
-	"github.com/clearmatics/autonity/eth/filters"
-	"github.com/clearmatics/autonity/internal/ethapi"
-	"github.com/clearmatics/autonity/rlp"
-	"github.com/clearmatics/autonity/rpc"
-=======
-	"github.com/ethereum/go-ethereum"
-	"github.com/ethereum/go-ethereum/common"
-	"github.com/ethereum/go-ethereum/common/hexutil"
-	"github.com/ethereum/go-ethereum/common/math"
-	"github.com/ethereum/go-ethereum/core/state"
-	"github.com/ethereum/go-ethereum/core/types"
-	"github.com/ethereum/go-ethereum/eth/filters"
-	"github.com/ethereum/go-ethereum/internal/ethapi"
-	"github.com/ethereum/go-ethereum/rpc"
->>>>>>> aaca58a7
+    "context"
+    "errors"
+    "fmt"
+    "math/big"
+    "strconv"
+
+    "github.com/ethereum/go-ethereum"
+    "github.com/ethereum/go-ethereum/common"
+    "github.com/ethereum/go-ethereum/common/hexutil"
+    "github.com/ethereum/go-ethereum/common/math"
+    "github.com/ethereum/go-ethereum/core/state"
+    "github.com/ethereum/go-ethereum/core/types"
+    "github.com/ethereum/go-ethereum/eth/filters"
+    "github.com/ethereum/go-ethereum/internal/ethapi"
+    "github.com/ethereum/go-ethereum/rpc"
 )
 
 var (
-	errBlockInvariant = errors.New("block objects must be instantiated with at least one of num or hash")
+    errBlockInvariant = errors.New("block objects must be instantiated with at least one of num or hash")
 )
 
 type Long int64
@@ -60,35 +46,35 @@
 
 // UnmarshalGraphQL unmarshals the provided GraphQL query data.
 func (b *Long) UnmarshalGraphQL(input interface{}) error {
-	var err error
-	switch input := input.(type) {
-	case string:
-		// uncomment to support hex values
-		//if strings.HasPrefix(input, "0x") {
-		//	// apply leniency and support hex representations of longs.
-		//	value, err := hexutil.DecodeUint64(input)
-		//	*b = Long(value)
-		//	return err
-		//} else {
-		value, err := strconv.ParseInt(input, 10, 64)
-		*b = Long(value)
-		return err
-		//}
-	case int32:
-		*b = Long(input)
-	case int64:
-		*b = Long(input)
-	default:
-		err = fmt.Errorf("unexpected type %T for Long", input)
-	}
-	return err
+    var err error
+    switch input := input.(type) {
+    case string:
+        // uncomment to support hex values
+        //if strings.HasPrefix(input, "0x") {
+        //	// apply leniency and support hex representations of longs.
+        //	value, err := hexutil.DecodeUint64(input)
+        //	*b = Long(value)
+        //	return err
+        //} else {
+        value, err := strconv.ParseInt(input, 10, 64)
+        *b = Long(value)
+        return err
+        //}
+    case int32:
+        *b = Long(input)
+    case int64:
+        *b = Long(input)
+    default:
+        err = fmt.Errorf("unexpected type %T for Long", input)
+    }
+    return err
 }
 
 // Account represents an Ethereum account at a particular block.
 type Account struct {
-	backend       ethapi.Backend
-	address       common.Address
-	blockNrOrHash rpc.BlockNumberOrHash
+    backend       ethapi.Backend
+    address       common.Address
+    blockNrOrHash rpc.BlockNumberOrHash
 }
 
 // getState fetches the StateDB object for an account.
@@ -102,15 +88,15 @@
 }
 
 func (a *Account) Balance(ctx context.Context) (hexutil.Big, error) {
-	state, err := a.getState(ctx)
-	if err != nil {
-		return hexutil.Big{}, err
-	}
-	balance := state.GetBalance(a.address)
-	if balance == nil {
-		return hexutil.Big{}, fmt.Errorf("failed to load balance %x", a.address)
-	}
-	return hexutil.Big(*balance), nil
+    state, err := a.getState(ctx)
+    if err != nil {
+        return hexutil.Big{}, err
+    }
+    balance := state.GetBalance(a.address)
+    if balance == nil {
+        return hexutil.Big{}, fmt.Errorf("failed to load balance %x", a.address)
+    }
+    return hexutil.Big(*balance), nil
 }
 
 func (a *Account) TransactionCount(ctx context.Context) (hexutil.Uint64, error) {
@@ -126,7 +112,7 @@
 	if err != nil {
 		return hexutil.Bytes{}, err
 	}
-	return state.GetCode(a.address), nil
+    return state.GetCode(a.address), nil
 }
 
 func (a *Account) Storage(ctx context.Context, args struct{ Slot common.Hash }) (common.Hash, error) {
@@ -157,59 +143,59 @@
 }
 
 func (l *Log) Index(ctx context.Context) int32 {
-	return int32(l.log.Index)
+    return int32(l.log.Index)
 }
 
 func (l *Log) Topics(ctx context.Context) []common.Hash {
-	return l.log.Topics
+    return l.log.Topics
 }
 
 func (l *Log) Data(ctx context.Context) hexutil.Bytes {
-	return l.log.Data
+    return l.log.Data
 }
 
 // AccessTuple represents EIP-2930
 type AccessTuple struct {
-	address     common.Address
-	storageKeys []common.Hash
+    address     common.Address
+    storageKeys []common.Hash
 }
 
 func (at *AccessTuple) Address(ctx context.Context) common.Address {
-	return at.address
+    return at.address
 }
 
 func (at *AccessTuple) StorageKeys(ctx context.Context) []common.Hash {
-	return at.storageKeys
+    return at.storageKeys
 }
 
 // Transaction represents an Ethereum transaction.
 // backend and hash are mandatory; all others will be fetched when required.
 type Transaction struct {
-	backend ethapi.Backend
-	hash    common.Hash
-	tx      *types.Transaction
-	block   *Block
-	index   uint64
+    backend ethapi.Backend
+    hash    common.Hash
+    tx      *types.Transaction
+    block   *Block
+    index   uint64
 }
 
 // resolve returns the internal transaction object, fetching it if needed.
 func (t *Transaction) resolve(ctx context.Context) (*types.Transaction, error) {
 	if t.tx == nil {
-		// Try to return an already finalized transaction
-		tx, blockHash, _, index, err := t.backend.GetTransaction(ctx, t.hash)
-		if err == nil && tx != nil {
-			t.tx = tx
-			blockNrOrHash := rpc.BlockNumberOrHashWithHash(blockHash, false)
-			t.block = &Block{
-				backend:      t.backend,
-				numberOrHash: &blockNrOrHash,
-			}
-			t.index = index
-			return t.tx, nil
-		}
-		// No finalized transaction, try to retrieve it from the pool
-		t.tx = t.backend.GetPoolTransaction(t.hash)
-	}
+        // Try to return an already finalized transaction
+        tx, blockHash, _, index, err := t.backend.GetTransaction(ctx, t.hash)
+        if err == nil && tx != nil {
+            t.tx = tx
+            blockNrOrHash := rpc.BlockNumberOrHashWithHash(blockHash, false)
+            t.block = &Block{
+                backend:      t.backend,
+                numberOrHash: &blockNrOrHash,
+            }
+            t.index = index
+            return t.tx, nil
+        }
+        // No finalized transaction, try to retrieve it from the pool
+        t.tx = t.backend.GetPoolTransaction(t.hash)
+    }
 	return t.tx, nil
 }
 
@@ -222,92 +208,92 @@
 	if err != nil || tx == nil {
 		return hexutil.Bytes{}, err
 	}
-	return tx.Data(), nil
+    return tx.Data(), nil
 }
 
 func (t *Transaction) Gas(ctx context.Context) (hexutil.Uint64, error) {
 	tx, err := t.resolve(ctx)
 	if err != nil || tx == nil {
-		return 0, err
-	}
-	return hexutil.Uint64(tx.Gas()), nil
+        return 0, err
+    }
+    return hexutil.Uint64(tx.Gas()), nil
 }
 
 func (t *Transaction) GasPrice(ctx context.Context) (hexutil.Big, error) {
-	tx, err := t.resolve(ctx)
-	if err != nil || tx == nil {
-		return hexutil.Big{}, err
-	}
-	switch tx.Type() {
-	case types.AccessListTxType:
-		return hexutil.Big(*tx.GasPrice()), nil
-	case types.DynamicFeeTxType:
-		if t.block != nil {
-			if baseFee, _ := t.block.BaseFeePerGas(ctx); baseFee != nil {
-				// price = min(tip, gasFeeCap - baseFee) + baseFee
-				return (hexutil.Big)(*math.BigMin(new(big.Int).Add(tx.GasTipCap(), baseFee.ToInt()), tx.GasFeeCap())), nil
-			}
-		}
-		return hexutil.Big(*tx.GasPrice()), nil
-	default:
-		return hexutil.Big(*tx.GasPrice()), nil
-	}
+    tx, err := t.resolve(ctx)
+    if err != nil || tx == nil {
+        return hexutil.Big{}, err
+    }
+    switch tx.Type() {
+    case types.AccessListTxType:
+        return hexutil.Big(*tx.GasPrice()), nil
+    case types.DynamicFeeTxType:
+        if t.block != nil {
+            if baseFee, _ := t.block.BaseFeePerGas(ctx); baseFee != nil {
+                // price = min(tip, gasFeeCap - baseFee) + baseFee
+                return (hexutil.Big)(*math.BigMin(new(big.Int).Add(tx.GasTipCap(), baseFee.ToInt()), tx.GasFeeCap())), nil
+            }
+        }
+        return hexutil.Big(*tx.GasPrice()), nil
+    default:
+        return hexutil.Big(*tx.GasPrice()), nil
+    }
 }
 
 func (t *Transaction) EffectiveGasPrice(ctx context.Context) (*hexutil.Big, error) {
-	tx, err := t.resolve(ctx)
-	if err != nil || tx == nil {
-		return nil, err
-	}
-	header, err := t.block.resolveHeader(ctx)
-	if err != nil || header == nil {
-		return nil, err
-	}
-	if header.BaseFee == nil {
-		return (*hexutil.Big)(tx.GasPrice()), nil
-	}
-	return (*hexutil.Big)(math.BigMin(new(big.Int).Add(tx.GasTipCap(), header.BaseFee), tx.GasFeeCap())), nil
+    tx, err := t.resolve(ctx)
+    if err != nil || tx == nil {
+        return nil, err
+    }
+    header, err := t.block.resolveHeader(ctx)
+    if err != nil || header == nil {
+        return nil, err
+    }
+    if header.BaseFee == nil {
+        return (*hexutil.Big)(tx.GasPrice()), nil
+    }
+    return (*hexutil.Big)(math.BigMin(new(big.Int).Add(tx.GasTipCap(), header.BaseFee), tx.GasFeeCap())), nil
 }
 
 func (t *Transaction) MaxFeePerGas(ctx context.Context) (*hexutil.Big, error) {
-	tx, err := t.resolve(ctx)
-	if err != nil || tx == nil {
-		return nil, err
-	}
-	switch tx.Type() {
-	case types.AccessListTxType:
-		return nil, nil
-	case types.DynamicFeeTxType:
-		return (*hexutil.Big)(tx.GasFeeCap()), nil
-	default:
-		return nil, nil
-	}
+    tx, err := t.resolve(ctx)
+    if err != nil || tx == nil {
+        return nil, err
+    }
+    switch tx.Type() {
+    case types.AccessListTxType:
+        return nil, nil
+    case types.DynamicFeeTxType:
+        return (*hexutil.Big)(tx.GasFeeCap()), nil
+    default:
+        return nil, nil
+    }
 }
 
 func (t *Transaction) MaxPriorityFeePerGas(ctx context.Context) (*hexutil.Big, error) {
-	tx, err := t.resolve(ctx)
-	if err != nil || tx == nil {
-		return nil, err
-	}
-	switch tx.Type() {
-	case types.AccessListTxType:
-		return nil, nil
-	case types.DynamicFeeTxType:
-		return (*hexutil.Big)(tx.GasTipCap()), nil
-	default:
-		return nil, nil
-	}
+    tx, err := t.resolve(ctx)
+    if err != nil || tx == nil {
+        return nil, err
+    }
+    switch tx.Type() {
+    case types.AccessListTxType:
+        return nil, nil
+    case types.DynamicFeeTxType:
+        return (*hexutil.Big)(tx.GasTipCap()), nil
+    default:
+        return nil, nil
+    }
 }
 
 func (t *Transaction) Value(ctx context.Context) (hexutil.Big, error) {
-	tx, err := t.resolve(ctx)
-	if err != nil || tx == nil {
-		return hexutil.Big{}, err
-	}
-	if tx.Value() == nil {
-		return hexutil.Big{}, fmt.Errorf("invalid transaction value %x", t.hash)
-	}
-	return hexutil.Big(*tx.Value()), nil
+    tx, err := t.resolve(ctx)
+    if err != nil || tx == nil {
+        return hexutil.Big{}, err
+    }
+    if tx.Value() == nil {
+        return hexutil.Big{}, fmt.Errorf("invalid transaction value %x", t.hash)
+    }
+    return hexutil.Big(*tx.Value()), nil
 }
 
 func (t *Transaction) Nonce(ctx context.Context) (hexutil.Uint64, error) {
@@ -339,8 +325,8 @@
 	if err != nil || tx == nil {
 		return nil, err
 	}
-	signer := types.LatestSigner(t.backend.ChainConfig())
-	from, _ := types.Sender(signer, tx)
+    signer := types.LatestSigner(t.backend.ChainConfig())
+    from, _ := types.Sender(signer, tx)
 	return &Account{
 		backend:       t.backend,
 		address:       from,
@@ -382,33 +368,33 @@
 }
 
 func (t *Transaction) Status(ctx context.Context) (*Long, error) {
-	receipt, err := t.getReceipt(ctx)
-	if err != nil || receipt == nil {
-		return nil, err
-	}
-	if len(receipt.PostState) != 0 {
-		return nil, nil
-	}
-	ret := Long(receipt.Status)
-	return &ret, nil
+    receipt, err := t.getReceipt(ctx)
+    if err != nil || receipt == nil {
+        return nil, err
+    }
+    if len(receipt.PostState) != 0 {
+        return nil, nil
+    }
+    ret := Long(receipt.Status)
+    return &ret, nil
 }
 
 func (t *Transaction) GasUsed(ctx context.Context) (*Long, error) {
-	receipt, err := t.getReceipt(ctx)
-	if err != nil || receipt == nil {
-		return nil, err
-	}
-	ret := Long(receipt.GasUsed)
-	return &ret, nil
+    receipt, err := t.getReceipt(ctx)
+    if err != nil || receipt == nil {
+        return nil, err
+    }
+    ret := Long(receipt.GasUsed)
+    return &ret, nil
 }
 
 func (t *Transaction) CumulativeGasUsed(ctx context.Context) (*Long, error) {
-	receipt, err := t.getReceipt(ctx)
-	if err != nil || receipt == nil {
-		return nil, err
-	}
-	ret := Long(receipt.CumulativeGasUsed)
-	return &ret, nil
+    receipt, err := t.getReceipt(ctx)
+    if err != nil || receipt == nil {
+        return nil, err
+    }
+    ret := Long(receipt.CumulativeGasUsed)
+    return &ret, nil
 }
 
 func (t *Transaction) CreatedContract(ctx context.Context, args BlockNumberArgs) (*Account, error) {
@@ -429,48 +415,48 @@
 		return nil, err
 	}
 	ret := make([]*Log, 0, len(receipt.Logs))
-	for _, log := range receipt.Logs {
-		ret = append(ret, &Log{
-			backend:     t.backend,
-			transaction: t,
-			log:         log,
-		})
-	}
-	return &ret, nil
+    for _, log := range receipt.Logs {
+        ret = append(ret, &Log{
+            backend:     t.backend,
+            transaction: t,
+            log:         log,
+        })
+    }
+    return &ret, nil
 }
 
 func (t *Transaction) Type(ctx context.Context) (*int32, error) {
-	tx, err := t.resolve(ctx)
-	if err != nil {
-		return nil, err
-	}
-	txType := int32(tx.Type())
-	return &txType, nil
+    tx, err := t.resolve(ctx)
+    if err != nil {
+        return nil, err
+    }
+    txType := int32(tx.Type())
+    return &txType, nil
 }
 
 func (t *Transaction) AccessList(ctx context.Context) (*[]*AccessTuple, error) {
-	tx, err := t.resolve(ctx)
-	if err != nil || tx == nil {
-		return nil, err
-	}
-	accessList := tx.AccessList()
-	ret := make([]*AccessTuple, 0, len(accessList))
-	for _, al := range accessList {
-		ret = append(ret, &AccessTuple{
-			address:     al.Address,
-			storageKeys: al.StorageKeys,
-		})
-	}
-	return &ret, nil
+    tx, err := t.resolve(ctx)
+    if err != nil || tx == nil {
+        return nil, err
+    }
+    accessList := tx.AccessList()
+    ret := make([]*AccessTuple, 0, len(accessList))
+    for _, al := range accessList {
+        ret = append(ret, &AccessTuple{
+            address:     al.Address,
+            storageKeys: al.StorageKeys,
+        })
+    }
+    return &ret, nil
 }
 
 func (t *Transaction) R(ctx context.Context) (hexutil.Big, error) {
-	tx, err := t.resolve(ctx)
-	if err != nil || tx == nil {
-		return hexutil.Big{}, err
-	}
-	_, r, _ := tx.RawSignatureValues()
-	return hexutil.Big(*r), nil
+    tx, err := t.resolve(ctx)
+    if err != nil || tx == nil {
+        return hexutil.Big{}, err
+    }
+    _, r, _ := tx.RawSignatureValues()
+    return hexutil.Big(*r), nil
 }
 
 func (t *Transaction) S(ctx context.Context) (hexutil.Big, error) {
@@ -560,18 +546,18 @@
 		if err != nil {
 			return nil, err
 		}
-		b.receipts = receipts
+        b.receipts = receipts
 	}
 	return b.receipts, nil
 }
 
 func (b *Block) Number(ctx context.Context) (Long, error) {
-	header, err := b.resolveHeader(ctx)
-	if err != nil {
-		return 0, err
-	}
-
-	return Long(header.Number.Uint64()), nil
+    header, err := b.resolveHeader(ctx)
+    if err != nil {
+        return 0, err
+    }
+
+    return Long(header.Number.Uint64()), nil
 }
 
 func (b *Block) Hash(ctx context.Context) (common.Hash, error) {
@@ -586,45 +572,45 @@
 }
 
 func (b *Block) GasLimit(ctx context.Context) (Long, error) {
-	header, err := b.resolveHeader(ctx)
-	if err != nil {
-		return 0, err
-	}
-	return Long(header.GasLimit), nil
+    header, err := b.resolveHeader(ctx)
+    if err != nil {
+        return 0, err
+    }
+    return Long(header.GasLimit), nil
 }
 
 func (b *Block) GasUsed(ctx context.Context) (Long, error) {
-	header, err := b.resolveHeader(ctx)
-	if err != nil {
-		return 0, err
-	}
-	return Long(header.GasUsed), nil
+    header, err := b.resolveHeader(ctx)
+    if err != nil {
+        return 0, err
+    }
+    return Long(header.GasUsed), nil
 }
 
 func (b *Block) BaseFeePerGas(ctx context.Context) (*hexutil.Big, error) {
-	header, err := b.resolveHeader(ctx)
-	if err != nil {
-		return nil, err
-	}
-	if header.BaseFee == nil {
-		return nil, nil
-	}
-	return (*hexutil.Big)(header.BaseFee), nil
+    header, err := b.resolveHeader(ctx)
+    if err != nil {
+        return nil, err
+    }
+    if header.BaseFee == nil {
+        return nil, nil
+    }
+    return (*hexutil.Big)(header.BaseFee), nil
 }
 
 func (b *Block) Parent(ctx context.Context) (*Block, error) {
-	if _, err := b.resolveHeader(ctx); err != nil {
-		return nil, err
-	}
-	if b.header == nil || b.header.Number.Uint64() < 1 {
-		return nil, nil
-	}
-	num := rpc.BlockNumberOrHashWithNumber(rpc.BlockNumber(b.header.Number.Uint64() - 1))
-	return &Block{
-		backend:      b.backend,
-		numberOrHash: &num,
-		hash:         b.header.ParentHash,
-	}, nil
+    if _, err := b.resolveHeader(ctx); err != nil {
+        return nil, err
+    }
+    if b.header == nil || b.header.Number.Uint64() < 1 {
+        return nil, nil
+    }
+    num := rpc.BlockNumberOrHashWithNumber(rpc.BlockNumber(b.header.Number.Uint64() - 1))
+    return &Block{
+        backend:      b.backend,
+        numberOrHash: &num,
+        hash:         b.header.ParentHash,
+    }, nil
 }
 
 func (b *Block) Difficulty(ctx context.Context) (hexutil.Big, error) {
@@ -648,7 +634,7 @@
 	if err != nil {
 		return hexutil.Bytes{}, err
 	}
-	return header.Nonce[:], nil
+    return header.Nonce[:], nil
 }
 
 func (b *Block) MixHash(ctx context.Context) (common.Hash, error) {
@@ -722,7 +708,7 @@
 	if err != nil {
 		return hexutil.Bytes{}, err
 	}
-	return header.Extra, nil
+    return header.Extra, nil
 }
 
 func (b *Block) LogsBloom(ctx context.Context) (hexutil.Bytes, error) {
@@ -730,23 +716,23 @@
 	if err != nil {
 		return hexutil.Bytes{}, err
 	}
-	return header.Bloom.Bytes(), nil
+    return header.Bloom.Bytes(), nil
 }
 
 func (b *Block) TotalDifficulty(ctx context.Context) (hexutil.Big, error) {
-	h := b.hash
-	if h == (common.Hash{}) {
-		header, err := b.resolveHeader(ctx)
-		if err != nil {
-			return hexutil.Big{}, err
-		}
-		h = header.Hash()
-	}
-	td := b.backend.GetTd(ctx, h)
-	if td == nil {
-		return hexutil.Big{}, fmt.Errorf("total difficulty not found %x", b.hash)
-	}
-	return hexutil.Big(*td), nil
+    h := b.hash
+    if h == (common.Hash{}) {
+        header, err := b.resolveHeader(ctx)
+        if err != nil {
+            return hexutil.Big{}, err
+        }
+        h = header.Hash()
+    }
+    td := b.backend.GetTd(ctx, h)
+    if td == nil {
+        return hexutil.Big{}, fmt.Errorf("total difficulty not found %x", b.hash)
+    }
+    return hexutil.Big(*td), nil
 }
 
 // BlockNumberArgs encapsulates arguments to accessors that specify a block number.
@@ -929,21 +915,21 @@
 // CallData encapsulates arguments to `call` or `estimateGas`.
 // All arguments are optional.
 type CallData struct {
-	From                 *common.Address // The Ethereum address the call is from.
-	To                   *common.Address // The Ethereum address the call is to.
-	Gas                  *hexutil.Uint64 // The amount of gas provided for the call.
-	GasPrice             *hexutil.Big    // The price of each unit of gas, in wei.
-	MaxFeePerGas         *hexutil.Big    // The max price of each unit of gas, in wei (1559).
-	MaxPriorityFeePerGas *hexutil.Big    // The max tip of each unit of gas, in wei (1559).
-	Value                *hexutil.Big    // The value sent along with the call.
-	Data                 *hexutil.Bytes  // Any data sent with the call.
+    From                 *common.Address // The Ethereum address the call is from.
+    To                   *common.Address // The Ethereum address the call is to.
+    Gas                  *hexutil.Uint64 // The amount of gas provided for the call.
+    GasPrice             *hexutil.Big    // The price of each unit of gas, in wei.
+    MaxFeePerGas         *hexutil.Big    // The max price of each unit of gas, in wei (1559).
+    MaxPriorityFeePerGas *hexutil.Big    // The max tip of each unit of gas, in wei (1559).
+    Value                *hexutil.Big    // The value sent along with the call.
+    Data                 *hexutil.Bytes  // Any data sent with the call.
 }
 
 // CallResult encapsulates the result of an invocation of the `call` accessor.
 type CallResult struct {
-	data    hexutil.Bytes // The return data from the call
-	gasUsed Long          // The amount of gas used
-	status  Long          // The return status of the call - 0 for failure or 1 for success.
+    data    hexutil.Bytes // The return data from the call
+    gasUsed Long          // The amount of gas used
+    status  Long          // The return status of the call - 0 for failure or 1 for success.
 }
 
 func (c *CallResult) Data() hexutil.Bytes {
@@ -951,15 +937,15 @@
 }
 
 func (c *CallResult) GasUsed() Long {
-	return c.gasUsed
+    return c.gasUsed
 }
 
 func (c *CallResult) Status() Long {
-	return c.status
+    return c.status
 }
 
 func (b *Block) Call(ctx context.Context, args struct {
-	Data ethapi.TransactionArgs
+    Data ethapi.TransactionArgs
 }) (*CallResult, error) {
 	if b.numberOrHash == nil {
 		_, err := b.resolve(ctx)
@@ -967,33 +953,33 @@
 			return nil, err
 		}
 	}
-	result, err := ethapi.DoCall(ctx, b.backend, args.Data, *b.numberOrHash, nil, b.backend.RPCEVMTimeout(), b.backend.RPCGasCap())
-	if err != nil {
-		return nil, err
-	}
-	status := Long(1)
+    result, err := ethapi.DoCall(ctx, b.backend, args.Data, *b.numberOrHash, nil, b.backend.RPCEVMTimeout(), b.backend.RPCGasCap())
+	if err != nil {
+		return nil, err
+	}
+    status := Long(1)
 	if result.Failed() {
 		status = 0
 	}
 
 	return &CallResult{
-		data:    result.ReturnData,
-		gasUsed: Long(result.UsedGas),
-		status:  status,
-	}, nil
+        data:    result.ReturnData,
+        gasUsed: Long(result.UsedGas),
+        status:  status,
+    }, nil
 }
 
 func (b *Block) EstimateGas(ctx context.Context, args struct {
-	Data ethapi.TransactionArgs
+    Data ethapi.TransactionArgs
 }) (Long, error) {
-	if b.numberOrHash == nil {
-		_, err := b.resolveHeader(ctx)
-		if err != nil {
-			return 0, err
-		}
-	}
-	gas, err := ethapi.DoEstimateGas(ctx, b.backend, args.Data, *b.numberOrHash, b.backend.RPCGasCap())
-	return Long(gas), err
+    if b.numberOrHash == nil {
+        _, err := b.resolveHeader(ctx)
+        if err != nil {
+            return 0, err
+        }
+    }
+    gas, err := ethapi.DoEstimateGas(ctx, b.backend, args.Data, *b.numberOrHash, b.backend.RPCGasCap())
+    return Long(gas), err
 }
 
 type Pending struct {
@@ -1034,31 +1020,31 @@
 }
 
 func (p *Pending) Call(ctx context.Context, args struct {
-	Data ethapi.TransactionArgs
+    Data ethapi.TransactionArgs
 }) (*CallResult, error) {
-	pendingBlockNr := rpc.BlockNumberOrHashWithNumber(rpc.PendingBlockNumber)
-	result, err := ethapi.DoCall(ctx, p.backend, args.Data, pendingBlockNr, nil, p.backend.RPCEVMTimeout(), p.backend.RPCGasCap())
-	if err != nil {
-		return nil, err
-	}
-	status := Long(1)
+    pendingBlockNr := rpc.BlockNumberOrHashWithNumber(rpc.PendingBlockNumber)
+    result, err := ethapi.DoCall(ctx, p.backend, args.Data, pendingBlockNr, nil, p.backend.RPCEVMTimeout(), p.backend.RPCGasCap())
+	if err != nil {
+		return nil, err
+	}
+    status := Long(1)
 	if result.Failed() {
 		status = 0
 	}
 
 	return &CallResult{
-		data:    result.ReturnData,
-		gasUsed: Long(result.UsedGas),
-		status:  status,
-	}, nil
+        data:    result.ReturnData,
+        gasUsed: Long(result.UsedGas),
+        status:  status,
+    }, nil
 }
 
 func (p *Pending) EstimateGas(ctx context.Context, args struct {
-	Data ethapi.TransactionArgs
+    Data ethapi.TransactionArgs
 }) (Long, error) {
-	pendingBlockNr := rpc.BlockNumberOrHashWithNumber(rpc.PendingBlockNumber)
-	gas, err := ethapi.DoEstimateGas(ctx, p.backend, args.Data, pendingBlockNr, p.backend.RPCGasCap())
-	return Long(gas), err
+    pendingBlockNr := rpc.BlockNumberOrHashWithNumber(rpc.PendingBlockNumber)
+    gas, err := ethapi.DoEstimateGas(ctx, p.backend, args.Data, pendingBlockNr, p.backend.RPCGasCap())
+    return Long(gas), err
 }
 
 // Resolver is the top-level object in the GraphQL hierarchy.
@@ -1067,21 +1053,21 @@
 }
 
 func (r *Resolver) Block(ctx context.Context, args struct {
-	Number *Long
-	Hash   *common.Hash
+    Number *Long
+    Hash   *common.Hash
 }) (*Block, error) {
 	var block *Block
 	if args.Number != nil {
-		if *args.Number < 0 {
-			return nil, nil
-		}
-		number := rpc.BlockNumber(*args.Number)
-		numberOrHash := rpc.BlockNumberOrHashWithNumber(number)
-		block = &Block{
-			backend:      r.backend,
-			numberOrHash: &numberOrHash,
-		}
-	} else if args.Hash != nil {
+        if *args.Number < 0 {
+            return nil, nil
+        }
+        number := rpc.BlockNumber(*args.Number)
+        numberOrHash := rpc.BlockNumberOrHashWithNumber(number)
+        block = &Block{
+            backend:      r.backend,
+            numberOrHash: &numberOrHash,
+        }
+    } else if args.Hash != nil {
 		numberOrHash := rpc.BlockNumberOrHashWithHash(*args.Hash, false)
 		block = &Block{
 			backend:      r.backend,
@@ -1107,10 +1093,10 @@
 }
 
 func (r *Resolver) Blocks(ctx context.Context, args struct {
-	From *Long
-	To   *Long
+    From *Long
+    To   *Long
 }) ([]*Block, error) {
-	from := rpc.BlockNumber(*args.From)
+    from := rpc.BlockNumber(*args.From)
 
 	var to rpc.BlockNumber
 	if args.To != nil {
@@ -1123,23 +1109,23 @@
 	}
 	ret := make([]*Block, 0, to-from+1)
 	for i := from; i <= to; i++ {
-		numberOrHash := rpc.BlockNumberOrHashWithNumber(i)
-		block := &Block{
-			backend:      r.backend,
-			numberOrHash: &numberOrHash,
-		}
-		// Resolve the header to check for existence.
-		// Note we don't resolve block directly here since it will require an
-		// additional network request for light client.
-		h, err := block.resolveHeader(ctx)
-		if err != nil {
-			return nil, err
-		} else if h == nil {
-			// Blocks after must be non-existent too, break.
-			break
-		}
-		ret = append(ret, block)
-	}
+        numberOrHash := rpc.BlockNumberOrHashWithNumber(i)
+        block := &Block{
+            backend:      r.backend,
+            numberOrHash: &numberOrHash,
+        }
+        // Resolve the header to check for existence.
+        // Note we don't resolve block directly here since it will require an
+        // additional network request for light client.
+        h, err := block.resolveHeader(ctx)
+        if err != nil {
+            return nil, err
+        } else if h == nil {
+            // Blocks after must be non-existent too, break.
+            break
+        }
+        ret = append(ret, block)
+    }
 	return ret, nil
 }
 
@@ -1164,9 +1150,9 @@
 
 func (r *Resolver) SendRawTransaction(ctx context.Context, args struct{ Data hexutil.Bytes }) (common.Hash, error) {
 	tx := new(types.Transaction)
-	if err := tx.UnmarshalBinary(args.Data); err != nil {
-		return common.Hash{}, err
-	}
+    if err := tx.UnmarshalBinary(args.Data); err != nil {
+        return common.Hash{}, err
+    }
 	hash, err := ethapi.SubmitTransaction(ctx, r.backend, tx)
 	return hash, err
 }
@@ -1215,22 +1201,22 @@
 }
 
 func (r *Resolver) GasPrice(ctx context.Context) (hexutil.Big, error) {
-	tipcap, err := r.backend.SuggestGasTipCap(ctx)
-	if err != nil {
-		return hexutil.Big{}, err
-	}
-	if head := r.backend.CurrentHeader(); head.BaseFee != nil {
-		tipcap.Add(tipcap, head.BaseFee)
-	}
-	return (hexutil.Big)(*tipcap), nil
+    tipcap, err := r.backend.SuggestGasTipCap(ctx)
+    if err != nil {
+        return hexutil.Big{}, err
+    }
+    if head := r.backend.CurrentHeader(); head.BaseFee != nil {
+        tipcap.Add(tipcap, head.BaseFee)
+    }
+    return (hexutil.Big)(*tipcap), nil
 }
 
 func (r *Resolver) MaxPriorityFeePerGas(ctx context.Context) (hexutil.Big, error) {
-	tipcap, err := r.backend.SuggestGasTipCap(ctx)
-	if err != nil {
-		return hexutil.Big{}, err
-	}
-	return (hexutil.Big)(*tipcap), nil
+    tipcap, err := r.backend.SuggestGasTipCap(ctx)
+    if err != nil {
+        return hexutil.Big{}, err
+    }
+    return (hexutil.Big)(*tipcap), nil
 }
 
 func (r *Resolver) ChainID(ctx context.Context) (hexutil.Big, error) {
@@ -1243,49 +1229,49 @@
 }
 
 func (s *SyncState) StartingBlock() hexutil.Uint64 {
-	return hexutil.Uint64(s.progress.StartingBlock)
+    return hexutil.Uint64(s.progress.StartingBlock)
 }
 func (s *SyncState) CurrentBlock() hexutil.Uint64 {
-	return hexutil.Uint64(s.progress.CurrentBlock)
+    return hexutil.Uint64(s.progress.CurrentBlock)
 }
 func (s *SyncState) HighestBlock() hexutil.Uint64 {
-	return hexutil.Uint64(s.progress.HighestBlock)
+    return hexutil.Uint64(s.progress.HighestBlock)
 }
 func (s *SyncState) SyncedAccounts() hexutil.Uint64 {
-	return hexutil.Uint64(s.progress.SyncedAccounts)
+    return hexutil.Uint64(s.progress.SyncedAccounts)
 }
 func (s *SyncState) SyncedAccountBytes() hexutil.Uint64 {
-	return hexutil.Uint64(s.progress.SyncedAccountBytes)
+    return hexutil.Uint64(s.progress.SyncedAccountBytes)
 }
 func (s *SyncState) SyncedBytecodes() hexutil.Uint64 {
-	return hexutil.Uint64(s.progress.SyncedBytecodes)
+    return hexutil.Uint64(s.progress.SyncedBytecodes)
 }
 func (s *SyncState) SyncedBytecodeBytes() hexutil.Uint64 {
-	return hexutil.Uint64(s.progress.SyncedBytecodeBytes)
+    return hexutil.Uint64(s.progress.SyncedBytecodeBytes)
 }
 func (s *SyncState) SyncedStorage() hexutil.Uint64 {
-	return hexutil.Uint64(s.progress.SyncedStorage)
+    return hexutil.Uint64(s.progress.SyncedStorage)
 }
 func (s *SyncState) SyncedStorageBytes() hexutil.Uint64 {
-	return hexutil.Uint64(s.progress.SyncedStorageBytes)
+    return hexutil.Uint64(s.progress.SyncedStorageBytes)
 }
 func (s *SyncState) HealedTrienodes() hexutil.Uint64 {
-	return hexutil.Uint64(s.progress.HealedTrienodes)
+    return hexutil.Uint64(s.progress.HealedTrienodes)
 }
 func (s *SyncState) HealedTrienodeBytes() hexutil.Uint64 {
-	return hexutil.Uint64(s.progress.HealedTrienodeBytes)
+    return hexutil.Uint64(s.progress.HealedTrienodeBytes)
 }
 func (s *SyncState) HealedBytecodes() hexutil.Uint64 {
-	return hexutil.Uint64(s.progress.HealedBytecodes)
+    return hexutil.Uint64(s.progress.HealedBytecodes)
 }
 func (s *SyncState) HealedBytecodeBytes() hexutil.Uint64 {
-	return hexutil.Uint64(s.progress.HealedBytecodeBytes)
+    return hexutil.Uint64(s.progress.HealedBytecodeBytes)
 }
 func (s *SyncState) HealingTrienodes() hexutil.Uint64 {
-	return hexutil.Uint64(s.progress.HealingTrienodes)
+    return hexutil.Uint64(s.progress.HealingTrienodes)
 }
 func (s *SyncState) HealingBytecode() hexutil.Uint64 {
-	return hexutil.Uint64(s.progress.HealingBytecode)
+    return hexutil.Uint64(s.progress.HealingBytecode)
 }
 
 // Syncing returns false in case the node is currently not syncing with the network. It can be up to date or has not
@@ -1306,12 +1292,12 @@
 // - healingTrienodes:    number of state trie nodes pending
 // - healingBytecode:     number of bytecodes pending
 func (r *Resolver) Syncing() (*SyncState, error) {
-	progress := r.backend.SyncProgress()
-
-	// Return not syncing if the synchronisation already completed
-	if progress.CurrentBlock >= progress.HighestBlock {
-		return nil, nil
-	}
-	// Otherwise gather the block sync stats
-	return &SyncState{progress}, nil
+    progress := r.backend.SyncProgress()
+
+    // Return not syncing if the synchronisation already completed
+    if progress.CurrentBlock >= progress.HighestBlock {
+        return nil, nil
+    }
+    // Otherwise gather the block sync stats
+    return &SyncState{progress}, nil
 }