// Copyright 2014 The go-ethereum Authors
// This file is part of the go-ethereum library.
//
// The go-ethereum library is free software: you can redistribute it and/or modify
// it under the terms of the GNU Lesser General Public License as published by
// the Free Software Foundation, either version 3 of the License, or
// (at your option) any later version.
//
// The go-ethereum library is distributed in the hope that it will be useful,
// but WITHOUT ANY WARRANTY; without even the implied warranty of
// MERCHANTABILITY or FITNESS FOR A PARTICULAR PURPOSE. See the
// GNU Lesser General Public License for more details.
//
// You should have received a copy of the GNU Lesser General Public License
// along with the go-ethereum library. If not, see <http://www.gnu.org/licenses/>.

// Package miner implements Ethereum block creation and mining.
package miner

import (
	"fmt"
	"math/big"
<<<<<<< HEAD
	"sync"
	"sync/atomic"
	"time"

	"github.com/clearmatics/autonity/common"
	"github.com/clearmatics/autonity/common/hexutil"
	"github.com/clearmatics/autonity/consensus"
	"github.com/clearmatics/autonity/core"
	"github.com/clearmatics/autonity/core/state"
	"github.com/clearmatics/autonity/core/types"
	"github.com/clearmatics/autonity/eth/downloader"
	"github.com/clearmatics/autonity/event"
	"github.com/clearmatics/autonity/log"
	"github.com/clearmatics/autonity/params"
=======
	"sync/atomic"
	"time"

	"github.com/ethereum/go-ethereum/common"
	"github.com/ethereum/go-ethereum/common/hexutil"
	"github.com/ethereum/go-ethereum/consensus"
	"github.com/ethereum/go-ethereum/core"
	"github.com/ethereum/go-ethereum/core/state"
	"github.com/ethereum/go-ethereum/core/types"
	"github.com/ethereum/go-ethereum/eth/downloader"
	"github.com/ethereum/go-ethereum/event"
	"github.com/ethereum/go-ethereum/log"
	"github.com/ethereum/go-ethereum/params"
>>>>>>> 3bb6815f
)

// Backend wraps all methods required for mining.
type Backend interface {
	BlockChain() *core.BlockChain
	TxPool() *core.TxPool
}

// Config is the configuration parameters of mining.
type Config struct {
	Etherbase common.Address `toml:",omitempty"` // Public address for block mining rewards (default = first account)
	Notify    []string       `toml:",omitempty"` // HTTP URL list to be notified of new work packages(only useful in ethash).
	ExtraData hexutil.Bytes  `toml:",omitempty"` // Block extra data set by the miner
	GasFloor  uint64         // Target gas floor for mined blocks.
	GasCeil   uint64         // Target gas ceiling for mined blocks.
	GasPrice  *big.Int       // Minimum gas price for mining a transaction
	Recommit  time.Duration  // The time interval for miner to re-create mining work.
	Noverify  bool           // Disable remote mining solution verification(only useful in ethash).
}

// Miner creates blocks and searches for proof-of-work values.
type Miner struct {
	mux      *event.TypeMux
	worker   *worker
	coinbase common.Address
	coinbaseMu sync.RWMutex
	eth      Backend
	engine   consensus.Engine
	exitCh   chan struct{}

	canStart    int32 // can start indicates whether we can start the mining operation
	shouldStart int32 // should start indicates whether we should start after sync
}

func New(eth Backend, config *Config, chainConfig *params.ChainConfig, mux *event.TypeMux, engine consensus.Engine, isLocalBlock func(block *types.Block) bool) *Miner {
	miner := &Miner{
		eth:      eth,
		mux:      mux,
		engine:   engine,
		exitCh:   make(chan struct{}),
<<<<<<< HEAD
		worker:   newWorker(config, chainConfig, engine, eth, mux, isLocalBlock),
=======
		worker:   newWorker(config, chainConfig, engine, eth, mux, isLocalBlock, true),
>>>>>>> 3bb6815f
		canStart: 1,
	}
	go miner.update()

	return miner
}

// update keeps track of the downloader events. Please be aware that this is a one shot type of update loop.
// It's entered once and as soon as `Done` or `Failed` has been broadcasted the events are unregistered and
// the loop is exited. This to prevent a major security vuln where external parties can DOS you with blocks
// and halt your mining operation for as long as the DOS continues.
<<<<<<< HEAD
func (m *Miner) update() {
	events := m.mux.Subscribe(downloader.StartEvent{}, downloader.DoneEvent{}, downloader.FailedEvent{})
=======
func (miner *Miner) update() {
	events := miner.mux.Subscribe(downloader.StartEvent{}, downloader.DoneEvent{}, downloader.FailedEvent{})
>>>>>>> 3bb6815f
	defer events.Unsubscribe()

	for {
		select {
		case ev := <-events.Chan():
			if ev == nil {
				return
			}
			switch ev.Data.(type) {
			case downloader.StartEvent:
<<<<<<< HEAD
				atomic.StoreInt32(&m.canStart, 0)
				if m.Mining() {
					m.Stop()
					atomic.StoreInt32(&m.shouldStart, 1)
					log.Info("Mining aborted due to sync")
				}
			case downloader.DoneEvent, downloader.FailedEvent:
				shouldStart := atomic.LoadInt32(&m.shouldStart) == 1

				atomic.StoreInt32(&m.canStart, 1)
				atomic.StoreInt32(&m.shouldStart, 0)
				if shouldStart {
					m.Start(m.Coinbase())
=======
				atomic.StoreInt32(&miner.canStart, 0)
				if miner.Mining() {
					miner.Stop()
					atomic.StoreInt32(&miner.shouldStart, 1)
					log.Info("Mining aborted due to sync")
				}
			case downloader.DoneEvent, downloader.FailedEvent:
				shouldStart := atomic.LoadInt32(&miner.shouldStart) == 1

				atomic.StoreInt32(&miner.canStart, 1)
				atomic.StoreInt32(&miner.shouldStart, 0)
				if shouldStart {
					miner.Start(miner.coinbase)
>>>>>>> 3bb6815f
				}
				// stop immediately and ignore all further pending events
				return
			}
<<<<<<< HEAD
		case <-m.exitCh:
=======
		case <-miner.exitCh:
>>>>>>> 3bb6815f
			return
		}
	}
}

<<<<<<< HEAD
func (m *Miner) Start(coinbase common.Address) {
	atomic.StoreInt32(&m.shouldStart, 1)
	m.SetEtherbase(coinbase)

	if atomic.LoadInt32(&m.canStart) == 0 {
		log.Info("Network syncing, will start miner afterwards")
		return
	}
	m.worker.start()
}

func (m *Miner) Stop() {
	m.worker.stop()
	atomic.StoreInt32(&m.shouldStart, 0)
}

func (m *Miner) Close() {
	m.worker.stop()
	m.worker.close()
	close(m.exitCh)
}

func (m *Miner) Mining() bool {
	return m.worker.isRunning()
}

func (m *Miner) HashRate() uint64 {
	if pow, ok := m.engine.(consensus.PoW); ok {
=======
func (miner *Miner) Start(coinbase common.Address) {
	atomic.StoreInt32(&miner.shouldStart, 1)
	miner.SetEtherbase(coinbase)

	if atomic.LoadInt32(&miner.canStart) == 0 {
		log.Info("Network syncing, will start miner afterwards")
		return
	}
	miner.worker.start()
}

func (miner *Miner) Stop() {
	miner.worker.stop()
	atomic.StoreInt32(&miner.shouldStart, 0)
}

func (miner *Miner) Close() {
	miner.worker.close()
	close(miner.exitCh)
}

func (miner *Miner) Mining() bool {
	return miner.worker.isRunning()
}

func (miner *Miner) HashRate() uint64 {
	if pow, ok := miner.engine.(consensus.PoW); ok {
>>>>>>> 3bb6815f
		return uint64(pow.Hashrate())
	}
	return 0
}

<<<<<<< HEAD
func (m *Miner) SetExtra(extra []byte) error {
=======
func (miner *Miner) SetExtra(extra []byte) error {
>>>>>>> 3bb6815f
	if uint64(len(extra)) > params.MaximumExtraDataSize {
		return fmt.Errorf("extra exceeds max length. %d > %v", len(extra), params.MaximumExtraDataSize)
	}
<<<<<<< HEAD
	m.worker.setExtra(extra)
=======
	miner.worker.setExtra(extra)
>>>>>>> 3bb6815f
	return nil
}

// SetRecommitInterval sets the interval for sealing work resubmitting.
<<<<<<< HEAD
func (m *Miner) SetRecommitInterval(interval time.Duration) {
	m.worker.setRecommitInterval(interval)
}

// Pending returns the currently pending block and associated state.
func (m *Miner) Pending() (*types.Block, *state.StateDB) {
	return m.worker.pending()
=======
func (miner *Miner) SetRecommitInterval(interval time.Duration) {
	miner.worker.setRecommitInterval(interval)
}

// Pending returns the currently pending block and associated state.
func (miner *Miner) Pending() (*types.Block, *state.StateDB) {
	return miner.worker.pending()
>>>>>>> 3bb6815f
}

// PendingBlock returns the currently pending block.
//
// Note, to access both the pending block and the pending state
// simultaneously, please use Pending(), as the pending state can
// change between multiple method calls
<<<<<<< HEAD
func (m *Miner) PendingBlock() *types.Block {
	return m.worker.pendingBlock()
}

func (m *Miner) SetEtherbase(addr common.Address) {
	m.SetCoinbase(addr)
	m.worker.setEtherbase(addr)
}

func (m *Miner) Coinbase() common.Address {
	m.coinbaseMu.RLock()
	defer m.coinbaseMu.RUnlock()
	return m.coinbase
}

func (m *Miner) SetCoinbase(addr common.Address) {
	m.coinbaseMu.Lock()
	m.coinbase = addr
	m.coinbaseMu.Unlock()
=======
func (miner *Miner) PendingBlock() *types.Block {
	return miner.worker.pendingBlock()
}

func (miner *Miner) SetEtherbase(addr common.Address) {
	miner.coinbase = addr
	miner.worker.setEtherbase(addr)
}

// SubscribePendingLogs starts delivering logs from pending transactions
// to the given channel.
func (self *Miner) SubscribePendingLogs(ch chan<- []*types.Log) event.Subscription {
	return self.worker.pendingLogsFeed.Subscribe(ch)
>>>>>>> 3bb6815f
}<|MERGE_RESOLUTION|>--- conflicted
+++ resolved
@@ -20,7 +20,6 @@
 import (
 	"fmt"
 	"math/big"
-<<<<<<< HEAD
 	"sync"
 	"sync/atomic"
 	"time"
@@ -35,21 +34,6 @@
 	"github.com/clearmatics/autonity/event"
 	"github.com/clearmatics/autonity/log"
 	"github.com/clearmatics/autonity/params"
-=======
-	"sync/atomic"
-	"time"
-
-	"github.com/ethereum/go-ethereum/common"
-	"github.com/ethereum/go-ethereum/common/hexutil"
-	"github.com/ethereum/go-ethereum/consensus"
-	"github.com/ethereum/go-ethereum/core"
-	"github.com/ethereum/go-ethereum/core/state"
-	"github.com/ethereum/go-ethereum/core/types"
-	"github.com/ethereum/go-ethereum/eth/downloader"
-	"github.com/ethereum/go-ethereum/event"
-	"github.com/ethereum/go-ethereum/log"
-	"github.com/ethereum/go-ethereum/params"
->>>>>>> 3bb6815f
 )
 
 // Backend wraps all methods required for mining.
@@ -90,11 +74,7 @@
 		mux:      mux,
 		engine:   engine,
 		exitCh:   make(chan struct{}),
-<<<<<<< HEAD
-		worker:   newWorker(config, chainConfig, engine, eth, mux, isLocalBlock),
-=======
 		worker:   newWorker(config, chainConfig, engine, eth, mux, isLocalBlock, true),
->>>>>>> 3bb6815f
 		canStart: 1,
 	}
 	go miner.update()
@@ -106,13 +86,8 @@
 // It's entered once and as soon as `Done` or `Failed` has been broadcasted the events are unregistered and
 // the loop is exited. This to prevent a major security vuln where external parties can DOS you with blocks
 // and halt your mining operation for as long as the DOS continues.
-<<<<<<< HEAD
-func (m *Miner) update() {
-	events := m.mux.Subscribe(downloader.StartEvent{}, downloader.DoneEvent{}, downloader.FailedEvent{})
-=======
 func (miner *Miner) update() {
 	events := miner.mux.Subscribe(downloader.StartEvent{}, downloader.DoneEvent{}, downloader.FailedEvent{})
->>>>>>> 3bb6815f
 	defer events.Unsubscribe()
 
 	for {
@@ -123,21 +98,6 @@
 			}
 			switch ev.Data.(type) {
 			case downloader.StartEvent:
-<<<<<<< HEAD
-				atomic.StoreInt32(&m.canStart, 0)
-				if m.Mining() {
-					m.Stop()
-					atomic.StoreInt32(&m.shouldStart, 1)
-					log.Info("Mining aborted due to sync")
-				}
-			case downloader.DoneEvent, downloader.FailedEvent:
-				shouldStart := atomic.LoadInt32(&m.shouldStart) == 1
-
-				atomic.StoreInt32(&m.canStart, 1)
-				atomic.StoreInt32(&m.shouldStart, 0)
-				if shouldStart {
-					m.Start(m.Coinbase())
-=======
 				atomic.StoreInt32(&miner.canStart, 0)
 				if miner.Mining() {
 					miner.Stop()
@@ -150,52 +110,17 @@
 				atomic.StoreInt32(&miner.canStart, 1)
 				atomic.StoreInt32(&miner.shouldStart, 0)
 				if shouldStart {
-					miner.Start(miner.coinbase)
->>>>>>> 3bb6815f
+					miner.Start(miner.Coinbase())
 				}
 				// stop immediately and ignore all further pending events
 				return
 			}
-<<<<<<< HEAD
-		case <-m.exitCh:
-=======
 		case <-miner.exitCh:
->>>>>>> 3bb6815f
 			return
 		}
 	}
 }
 
-<<<<<<< HEAD
-func (m *Miner) Start(coinbase common.Address) {
-	atomic.StoreInt32(&m.shouldStart, 1)
-	m.SetEtherbase(coinbase)
-
-	if atomic.LoadInt32(&m.canStart) == 0 {
-		log.Info("Network syncing, will start miner afterwards")
-		return
-	}
-	m.worker.start()
-}
-
-func (m *Miner) Stop() {
-	m.worker.stop()
-	atomic.StoreInt32(&m.shouldStart, 0)
-}
-
-func (m *Miner) Close() {
-	m.worker.stop()
-	m.worker.close()
-	close(m.exitCh)
-}
-
-func (m *Miner) Mining() bool {
-	return m.worker.isRunning()
-}
-
-func (m *Miner) HashRate() uint64 {
-	if pow, ok := m.engine.(consensus.PoW); ok {
-=======
 func (miner *Miner) Start(coinbase common.Address) {
 	atomic.StoreInt32(&miner.shouldStart, 1)
 	miner.SetEtherbase(coinbase)
@@ -213,6 +138,7 @@
 }
 
 func (miner *Miner) Close() {
+	miner.worker.stop()
 	miner.worker.close()
 	close(miner.exitCh)
 }
@@ -223,38 +149,20 @@
 
 func (miner *Miner) HashRate() uint64 {
 	if pow, ok := miner.engine.(consensus.PoW); ok {
->>>>>>> 3bb6815f
 		return uint64(pow.Hashrate())
 	}
 	return 0
 }
 
-<<<<<<< HEAD
-func (m *Miner) SetExtra(extra []byte) error {
-=======
 func (miner *Miner) SetExtra(extra []byte) error {
->>>>>>> 3bb6815f
 	if uint64(len(extra)) > params.MaximumExtraDataSize {
 		return fmt.Errorf("extra exceeds max length. %d > %v", len(extra), params.MaximumExtraDataSize)
 	}
-<<<<<<< HEAD
-	m.worker.setExtra(extra)
-=======
 	miner.worker.setExtra(extra)
->>>>>>> 3bb6815f
 	return nil
 }
 
 // SetRecommitInterval sets the interval for sealing work resubmitting.
-<<<<<<< HEAD
-func (m *Miner) SetRecommitInterval(interval time.Duration) {
-	m.worker.setRecommitInterval(interval)
-}
-
-// Pending returns the currently pending block and associated state.
-func (m *Miner) Pending() (*types.Block, *state.StateDB) {
-	return m.worker.pending()
-=======
 func (miner *Miner) SetRecommitInterval(interval time.Duration) {
 	miner.worker.setRecommitInterval(interval)
 }
@@ -262,7 +170,6 @@
 // Pending returns the currently pending block and associated state.
 func (miner *Miner) Pending() (*types.Block, *state.StateDB) {
 	return miner.worker.pending()
->>>>>>> 3bb6815f
 }
 
 // PendingBlock returns the currently pending block.
@@ -270,27 +177,6 @@
 // Note, to access both the pending block and the pending state
 // simultaneously, please use Pending(), as the pending state can
 // change between multiple method calls
-<<<<<<< HEAD
-func (m *Miner) PendingBlock() *types.Block {
-	return m.worker.pendingBlock()
-}
-
-func (m *Miner) SetEtherbase(addr common.Address) {
-	m.SetCoinbase(addr)
-	m.worker.setEtherbase(addr)
-}
-
-func (m *Miner) Coinbase() common.Address {
-	m.coinbaseMu.RLock()
-	defer m.coinbaseMu.RUnlock()
-	return m.coinbase
-}
-
-func (m *Miner) SetCoinbase(addr common.Address) {
-	m.coinbaseMu.Lock()
-	m.coinbase = addr
-	m.coinbaseMu.Unlock()
-=======
 func (miner *Miner) PendingBlock() *types.Block {
 	return miner.worker.pendingBlock()
 }
@@ -302,7 +188,18 @@
 
 // SubscribePendingLogs starts delivering logs from pending transactions
 // to the given channel.
-func (self *Miner) SubscribePendingLogs(ch chan<- []*types.Log) event.Subscription {
-	return self.worker.pendingLogsFeed.Subscribe(ch)
->>>>>>> 3bb6815f
+func (miner *Miner) SubscribePendingLogs(ch chan<- []*types.Log) event.Subscription {
+	return miner.worker.pendingLogsFeed.Subscribe(ch)
+}
+
+func (miner *Miner) Coinbase() common.Address {
+	miner.coinbaseMu.RLock()
+	defer miner.coinbaseMu.RUnlock()
+	return miner.coinbase
+}
+
+func (miner *Miner) SetCoinbase(addr common.Address) {
+	miner.coinbaseMu.Lock()
+	miner.coinbase = addr
+	miner.coinbaseMu.Unlock()
 }