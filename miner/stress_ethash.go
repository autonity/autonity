// Copyright 2018 The go-ethereum Authors
// This file is part of the go-ethereum library.
//
// The go-ethereum library is free software: you can redistribute it and/or modify
// it under the terms of the GNU Lesser General Public License as published by
// the Free Software Foundation, either version 3 of the License, or
// (at your option) any later version.
//
// The go-ethereum library is distributed in the hope that it will be useful,
// but WITHOUT ANY WARRANTY; without even the implied warranty of
// MERCHANTABILITY or FITNESS FOR A PARTICULAR PURPOSE. See the
// GNU Lesser General Public License for more details.
//
// You should have received a copy of the GNU Lesser General Public License
// along with the go-ethereum library. If not, see <http://www.gnu.org/licenses/>.

// +build none

// This file contains a miner stress test based on the Ethash consensus engine.
package main

import (
	"crypto/ecdsa"
	"io/ioutil"
	"math/big"
	"math/rand"
	"os"
	"path/filepath"
	"time"

	"github.com/clearmatics/autonity/accounts/keystore"
	"github.com/clearmatics/autonity/common"
	"github.com/clearmatics/autonity/common/fdlimit"
	"github.com/clearmatics/autonity/consensus/ethash"
	"github.com/clearmatics/autonity/core"
	"github.com/clearmatics/autonity/core/types"
	"github.com/clearmatics/autonity/crypto"
	"github.com/clearmatics/autonity/eth"
	"github.com/clearmatics/autonity/eth/downloader"
	"github.com/clearmatics/autonity/log"
	"github.com/clearmatics/autonity/node"
	"github.com/clearmatics/autonity/p2p"
	"github.com/clearmatics/autonity/p2p/enode"
	"github.com/clearmatics/autonity/params"
)

func main() {
	log.Root().SetHandler(log.LvlFilterHandler(log.LvlInfo, log.StreamHandler(os.Stderr, log.TerminalFormat(true))))
	fdlimit.Raise(2048)

	// Generate a batch of accounts to seal and fund with
	faucets := make([]*ecdsa.PrivateKey, 128)
	for i := 0; i < len(faucets); i++ {
		faucets[i], _ = crypto.GenerateKey()
	}
	// Pre-generate the ethash mining DAG so we don't race
	ethash.MakeDataset(1, filepath.Join(os.Getenv("HOME"), ".ethash"))

	// Create an Ethash network based off of the Ropsten config
	genesis := makeGenesis(faucets)

	var (
		nodes  []*node.Node
		enodes []*enode.Node
	)
	for i := 0; i < 4; i++ {
		// Start the node and wait until it's up
		node, err := makeMiner(genesis)
		if err != nil {
			panic(err)
		}
		defer node.Close()

		for node.Server().NodeInfo().Ports.Listener == 0 {
			time.Sleep(250 * time.Millisecond)
		}
		// Connect the node to al the previous ones
		for _, n := range enodes {
			node.Server().AddPeer(n)
		}
		// Start tracking the node and it's enode
		nodes = append(nodes, node)
		enodes = append(enodes, node.Server().Self())

		// Inject the signer key and start sealing with it
		store := node.AccountManager().Backends(keystore.KeyStoreType)[0].(*keystore.KeyStore)
		if _, err := store.NewAccount(""); err != nil {
			panic(err)
		}
	}
	// Iterate over all the nodes and start signing with them
	time.Sleep(3 * time.Second)

	for _, node := range nodes {
		var ethereum *eth.Ethereum
		if err := node.Service(&ethereum); err != nil {
			panic(err)
		}
		if err := ethereum.StartMining(1); err != nil {
			panic(err)
		}
	}
	time.Sleep(3 * time.Second)

	// Start injecting transactions from the faucets like crazy
	nonces := make([]uint64, len(faucets))
	for {
		index := rand.Intn(len(faucets))

		// Fetch the accessor for the relevant signer
		var ethereum *eth.Ethereum
		if err := nodes[index%len(nodes)].Service(&ethereum); err != nil {
			panic(err)
		}
		// Create a self transaction and inject into the pool
		tx, err := types.SignTx(types.NewTransaction(nonces[index], crypto.PubkeyToAddress(faucets[index].PublicKey), new(big.Int), 21000, big.NewInt(100000000000+rand.Int63n(65536)), nil), types.HomesteadSigner{}, faucets[index])
		if err != nil {
			panic(err)
		}
		if err := ethereum.TxPool().AddLocal(tx); err != nil {
			panic(err)
		}
		nonces[index]++

		// Wait if we're too saturated
		if pend, _ := ethereum.TxPool().Stats(); pend > 2048 {
			time.Sleep(100 * time.Millisecond)
		}
	}
}

// makeGenesis creates a custom Ethash genesis block based on some pre-defined
// faucet accounts.
func makeGenesis(faucets []*ecdsa.PrivateKey) *core.Genesis {
	genesis := core.DefaultTestnetGenesisBlock()
	genesis.Difficulty = params.MinimumDifficulty
	genesis.GasLimit = 25000000

	genesis.Config.ChainID = big.NewInt(18)
	genesis.Config.EIP150Hash = common.Hash{}

	genesis.Alloc = core.GenesisAlloc{}
	for _, faucet := range faucets {
		genesis.Alloc[crypto.PubkeyToAddress(faucet.PublicKey)] = core.GenesisAccount{
			Balance: new(big.Int).Exp(big.NewInt(2), big.NewInt(128), nil),
		}
	}
	return genesis
}

func makeMiner(genesis *core.Genesis) (*node.Node, error) {
	// Define the basic configurations for the Ethereum node
	datadir, _ := ioutil.TempDir("", "")

	config := &node.Config{
		Name:    "autonity",
		Version: params.Version,
		DataDir: datadir,
		P2P: p2p.Config{
			ListenAddr:  "0.0.0.0:0",
			NoDiscovery: true,
			MaxPeers:    25,
		},
		NoUSB:             true,
		UseLightweightKDF: true,
	}
	// Start the node and configure a full Ethereum node on it
	stack, err := node.New(config)
	if err != nil {
		return nil, err
	}
	if err := stack.Register(func(ctx *node.ServiceContext) (node.Service, error) {
		return eth.New(ctx, &eth.Config{
			Genesis:         genesis,
			NetworkId:       genesis.Config.ChainID.Uint64(),
			SyncMode:        downloader.FullSync,
			DatabaseCache:   256,
			DatabaseHandles: 256,
			TxPool:          core.DefaultTxPoolConfig,
			GPO:             eth.DefaultConfig.GPO,
			Ethash:          eth.DefaultConfig.Ethash,
<<<<<<< HEAD
			Miner: Config{
				GasFloor: genesis.GasLimit * 9 / 10,
				GasCeil:  genesis.GasLimit * 11 / 10,
				GasPrice: big.NewInt(1),
				Recommit: time.Second,
			},
		})
=======
			MinerGasFloor:   genesis.GasLimit * 9 / 10,
			MinerGasCeil:    genesis.GasLimit * 11 / 10,
			MinerGasPrice:   big.NewInt(1),
			MinerRecommit:   time.Second,
		}, nil)
>>>>>>> 6f946b78
	}); err != nil {
		return nil, err
	}
	// Start the node and return if successful
	return stack, stack.Start()
}<|MERGE_RESOLUTION|>--- conflicted
+++ resolved
@@ -179,21 +179,13 @@
 			TxPool:          core.DefaultTxPoolConfig,
 			GPO:             eth.DefaultConfig.GPO,
 			Ethash:          eth.DefaultConfig.Ethash,
-<<<<<<< HEAD
 			Miner: Config{
 				GasFloor: genesis.GasLimit * 9 / 10,
 				GasCeil:  genesis.GasLimit * 11 / 10,
 				GasPrice: big.NewInt(1),
 				Recommit: time.Second,
 			},
-		})
-=======
-			MinerGasFloor:   genesis.GasLimit * 9 / 10,
-			MinerGasCeil:    genesis.GasLimit * 11 / 10,
-			MinerGasPrice:   big.NewInt(1),
-			MinerRecommit:   time.Second,
 		}, nil)
->>>>>>> 6f946b78
 	}); err != nil {
 		return nil, err
 	}
