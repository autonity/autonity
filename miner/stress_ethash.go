--- conflicted
+++ resolved
@@ -28,7 +28,6 @@
 	"path/filepath"
 	"time"
 
-<<<<<<< HEAD
 	"github.com/clearmatics/autonity/accounts/keystore"
 	"github.com/clearmatics/autonity/common"
 	"github.com/clearmatics/autonity/common/fdlimit"
@@ -39,27 +38,11 @@
 	"github.com/clearmatics/autonity/eth"
 	"github.com/clearmatics/autonity/eth/downloader"
 	"github.com/clearmatics/autonity/log"
+	"github.com/clearmatics/autonity/miner"
 	"github.com/clearmatics/autonity/node"
 	"github.com/clearmatics/autonity/p2p"
 	"github.com/clearmatics/autonity/p2p/enode"
 	"github.com/clearmatics/autonity/params"
-=======
-	"github.com/ethereum/go-ethereum/accounts/keystore"
-	"github.com/ethereum/go-ethereum/common"
-	"github.com/ethereum/go-ethereum/common/fdlimit"
-	"github.com/ethereum/go-ethereum/consensus/ethash"
-	"github.com/ethereum/go-ethereum/core"
-	"github.com/ethereum/go-ethereum/core/types"
-	"github.com/ethereum/go-ethereum/crypto"
-	"github.com/ethereum/go-ethereum/eth"
-	"github.com/ethereum/go-ethereum/eth/downloader"
-	"github.com/ethereum/go-ethereum/log"
-	"github.com/ethereum/go-ethereum/miner"
-	"github.com/ethereum/go-ethereum/node"
-	"github.com/ethereum/go-ethereum/p2p"
-	"github.com/ethereum/go-ethereum/p2p/enode"
-	"github.com/ethereum/go-ethereum/params"
->>>>>>> 3bb6815f
 )
 
 func main() {
@@ -197,21 +180,13 @@
 			TxPool:          core.DefaultTxPoolConfig,
 			GPO:             eth.DefaultConfig.GPO,
 			Ethash:          eth.DefaultConfig.Ethash,
-<<<<<<< HEAD
-			Miner: Config{
-=======
 			Miner: miner.Config{
->>>>>>> 3bb6815f
 				GasFloor: genesis.GasLimit * 9 / 10,
 				GasCeil:  genesis.GasLimit * 11 / 10,
 				GasPrice: big.NewInt(1),
 				Recommit: time.Second,
 			},
-<<<<<<< HEAD
 		}, nil, nil)
-=======
-		})
->>>>>>> 3bb6815f
 	}); err != nil {
 		return nil, err
 	}
