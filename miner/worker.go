--- conflicted
+++ resolved
@@ -932,11 +932,7 @@
 	commitUncles(w.localUncles)
 	commitUncles(w.remoteUncles)
 
-<<<<<<< HEAD
-	if !noempty && w.chainConfig.Istanbul == nil {
-=======
-	if !noempty && (w.config.Istanbul == nil && w.config.Tendermint == nil) {
->>>>>>> 70d04bf2
+	if !noempty && (w.chainConfig.Istanbul == nil && w.chainConfig.Tendermint == nil) {
 		// Create an empty block based on temporary copied state for sealing in advance without waiting block
 		// execution finished.
 		w.commit(uncles, nil, false, tstart)
@@ -949,11 +945,7 @@
 		return
 	}
 	// Short circuit if there is no available pending transactions
-<<<<<<< HEAD
-	if len(pending) == 0 && w.chainConfig.Istanbul == nil {
-=======
-	if len(pending) == 0 && (w.config.Istanbul == nil && w.config.Tendermint == nil) {
->>>>>>> 70d04bf2
+	if len(pending) == 0 && (w.chainConfig.Istanbul == nil && w.chainConfig.Tendermint == nil) {
 		w.updateSnapshot()
 		return
 	}
