--- conflicted
+++ resolved
@@ -23,13 +23,8 @@
         - travis_wait 30 go test -race -v ./consensus/tendermint/... -count=1 -parallel 1 -timeout 30m
         - travis_wait 30 go test -race -v -tags=integration ./consensus/test/... -run="TestTendermintDataRace" -count=1 -timeout 30m
         - go run build/ci.go test -coverage $TEST_PACKAGES
-<<<<<<< HEAD
-        - travis_wait 30 go test -v ./consensus/test/... -timeout 30m -covermode=atomic -cover -coverprofile=coverage_e2e.out
-        - echo "$(tail -n +2 coverage_e2e.out)" > coverage_e2e.out && cat coverage.out coverage_e2e.out > coverage_all.out
-=======
         - travis_wait 30 go test ./consensus/test/... -v -timeout 30m -coverpkg=./... -cover -covermode=atomic -test.coverprofile=coverage_e2e.out
         - echo "$(tail -n +2 coverage_e2e.out)" > coverage_e2e.out && cat coverage.out coverage_e2e.out | grep -v "_generated\|_mock.go" > coverage_all.out
->>>>>>> 3164a18f
         - $HOME/gopath/bin/goveralls -coverprofile=coverage_all.out -service=travis-ci -repotoken $COVERALLS_TOKEN
 notifications:
   slack:
