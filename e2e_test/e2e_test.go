--- conflicted
+++ resolved
@@ -29,11 +29,8 @@
 // This test checks that we can process transactions that transfer value from
 // one participant to another.
 func TestSendingValue(t *testing.T) {
-<<<<<<< HEAD
-	network, err := NewNetwork(t, 2, "10e18,v,1,0.0.0.0:%s,%s,%s,%s")
-=======
+
 	network, err := NewNetwork(t, 7, "10e18,v,1,0.0.0.0:%s,%s,%s,%s")
->>>>>>> 8b4a17c1
 	require.NoError(t, err)
 	defer network.Shutdown()
 	ctx, cancel := context.WithTimeout(context.Background(), 120*time.Second)
