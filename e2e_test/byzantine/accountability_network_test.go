--- conflicted
+++ resolved
@@ -1,11 +1,8 @@
 package byzantine
 
 import (
-<<<<<<< HEAD
-	"encoding/hex"
 	"github.com/autonity/autonity/consensus/tendermint"
-=======
->>>>>>> b6c23c13
+
 	"math/rand"
 	"testing"
 
