package collusion

import (
	"github.com/autonity/autonity/log"
	"math/big"
	"math/rand"
	"sync"

	"github.com/autonity/autonity/autonity"
	"github.com/autonity/autonity/cmd/gengen/gengen"
	"github.com/autonity/autonity/common"
	"github.com/autonity/autonity/consensus/tendermint/bft"
	"github.com/autonity/autonity/consensus/tendermint/core"
	"github.com/autonity/autonity/consensus/tendermint/core/interfaces"
	"github.com/autonity/autonity/consensus/tendermint/core/message"
	"github.com/autonity/autonity/core/types"
	e2e "github.com/autonity/autonity/e2e_test"
)

/**
 * Collusion test, it simulates 1/3 faulty validators working together to manipulate voting of consensus.
 * The collusion framework is base on a faulty party which has 1/3 faulty nodes in it, the framework select a leader out
 * from the faulty nodes, as a leader of faulty nodes, it needs to coordinate the misbehaviour of all faulty followers
 * by according to the accountability rules in the test context, by putting the messages in the queues of each steps of
 * each faulty followers, the followers pick up them from the queue of per step then broadcast it to the committee. Thus,
 * we have such collusion simulated to verify if the accountability module can detect such kind of misbehaviour and to
 * verify the correctness and live-ness of consensus.
 */

type collusionPlaner interface {
	setupRoles(leader *gengen.Validator, followers []*gengen.Validator)
}

type faultyBroadcaster interface {
	SetupCollusionContext()
	BroadcastAll(msg message.Msg)
	Height() *big.Int
	Backend() interfaces.Backend
	Address() common.Address
}

// configurations for different testcases
var collusions = map[autonity.Rule]*collusion{}
var collusionsLock = sync.RWMutex{}

type collusion struct {
	leader       *gengen.Validator
	followers    []*gengen.Validator
	h            uint64
	r            int64
	rule         autonity.Rule
	invalidValue *types.Block
	lock         sync.RWMutex
}

func (c *collusion) context() (uint64, int64, *types.Block) {
	c.lock.RLock()
	defer c.lock.RUnlock()
	return c.h, c.r, c.invalidValue
}

func (c *collusion) setupContext(h uint64, r int64, invalidValue *types.Block) {
	c.lock.Lock()
	defer c.lock.Unlock()
	c.h = h
	c.r = r
	c.invalidValue = invalidValue
}

func (c *collusion) contextReady() bool {
	c.lock.RLock()
	defer c.lock.RUnlock()
	return c.invalidValue != nil
}

func getCollusion(rule autonity.Rule) *collusion {
	collusionsLock.RLock()
	defer collusionsLock.RUnlock()
	return collusions[rule]
}

func newBlockHeader(height uint64) *types.Header {
	// use random nonce to create different blocks
	var nonce types.BlockNonce
	for i := 0; i < len(nonce); i++ {
		nonce[i] = byte(rand.Intn(256)) //nolint
	}
	return &types.Header{
		Number: new(big.Int).SetUint64(height),
		Nonce:  nonce,
	}
}

func initCollusion(vals []*gengen.Validator, rule autonity.Rule, planer collusionPlaner) {
	// it assumes the voting power of validator for collusion test equals to 1 for each.
	f := bft.F(new(big.Int).SetUint64(uint64(len(vals))))
	if f.Uint64() < 2 {
		panic("collusion test requires at least two faulty nodes")
	}
	var faultyMembers []*gengen.Validator
	for i := uint64(0); i < f.Uint64(); i++ {
		faultyMembers = append(faultyMembers, vals[i])
	}

	b := &collusion{
		rule:      rule,
		leader:    faultyMembers[0],
		followers: faultyMembers[1:],
	}
	planer.setupRoles(b.leader, b.followers)

	collusionsLock.Lock()
	defer collusionsLock.Unlock()
	collusions[rule] = b
}

func validProposer(address common.Address, h uint64, r int64, core faultyBroadcaster) bool {
	contract := core.Backend().BlockChain().ProtocolContracts()
	committee, err := core.Backend().BlockChain().CommitteeOfHeight(h)
	if err != nil {
		panic(err)
	}
	return address == contract.Proposer(committee, nil, h-1, r)
}

func sendPrevote(c *core.Core, rule autonity.Rule) {
	h, r, v := getCollusion(rule).context()
	// if the leader haven't set up the context, skip.
	if v == nil || c.Height().Uint64() < h {
		return
	}

<<<<<<< HEAD
	// send prevote for the planned invalid proposal.
	committee, err := c.Backend().BlockChain().CommitteeOfHeight(h)
	if err != nil {
		panic(err)
	}
	vote := message.NewPrevote(r, h, v.Hash(), c.Backend().Sign, committee.CommitteeMember(c.Address()), committee.Len())
=======
	header := c.Backend().BlockChain().GetHeaderByNumber(h - 1)
	if header == nil {
		panic("cannot fetch header")
	}

	if rule == autonity.PVO && h == c.Height().Uint64() {
		log.Debug("prevote collusion simulated", "rule", rule, "h", c.Height(), "r", r, "v", v.Hash(), "node", c.Address())
		// send prevote for the planned invalid proposal for PVO.
		vote := message.NewPrevote(r, h, v.Hash(), c.Backend().Sign, header.CommitteeMember(c.Address()), len(header.Committee))
		c.SetSentPrevote(true)
		c.BroadcastAll(vote)
		return
	}

	// send prevote for the planned invalid proposal for PVN
	log.Debug("prevote collusion simulated", "rule", rule, "h", c.Height(), "r", r, "v", v.Hash(), "node", c.Address())
	vote := message.NewPrevote(r, h, v.Hash(), c.Backend().Sign, header.CommitteeMember(c.Address()), len(header.Committee))
>>>>>>> 0693f934
	c.SetSentPrevote(true)
	c.BroadcastAll(vote)
}

func sendProposal(c faultyBroadcaster, rule autonity.Rule, msg message.Msg) {
	ctx := getCollusion(rule)
	if !ctx.contextReady() {
		c.SetupCollusionContext()
		c.BroadcastAll(msg)
		return
	}

	h, r, v := ctx.context()
	if h != c.Height().Uint64() {
		c.BroadcastAll(msg)
		return
	}

	vr := r - 1
	if rule == autonity.PVN {
		vr = -1
	}

	// send invalid proposal with the planed data.
	committee, err := c.Backend().BlockChain().CommitteeOfHeight(h)
	if err != nil {
		panic(err)
	}
	p := message.NewPropose(r, h, vr, v, c.Backend().Sign, committee.CommitteeMember(c.Address()))
	c.BroadcastAll(p)
}

func setupCollusionContext(c faultyBroadcaster, rule autonity.Rule) {
	leader := c.Address()
	futureHeight := c.Height().Uint64() + 5
	round := int64(0)

	for ; ; round++ {
		// select a none proposer to propose faulty value in PVN context.
		if rule == autonity.PVN && !validProposer(leader, futureHeight, round, c) {
			break
		}

		// select a proposer to propose faulty value in PVO and C1 context
		if round != 0 && rule != autonity.PVN && validProposer(leader, futureHeight, round, c) {
			break
		}
	}

	b := types.NewBlockWithHeader(newBlockHeader(futureHeight))
	if rule == autonity.PVN {
		e2e.FuzBlock(b, new(big.Int).SetUint64(futureHeight))
	}

	getCollusion(rule).setupContext(futureHeight, round, b)
	log.Debug("setup collusion context done for", "rule", rule)
}<|MERGE_RESOLUTION|>--- conflicted
+++ resolved
@@ -130,23 +130,16 @@
 		return
 	}
 
-<<<<<<< HEAD
 	// send prevote for the planned invalid proposal.
 	committee, err := c.Backend().BlockChain().CommitteeOfHeight(h)
 	if err != nil {
 		panic(err)
 	}
-	vote := message.NewPrevote(r, h, v.Hash(), c.Backend().Sign, committee.CommitteeMember(c.Address()), committee.Len())
-=======
-	header := c.Backend().BlockChain().GetHeaderByNumber(h - 1)
-	if header == nil {
-		panic("cannot fetch header")
-	}
 
 	if rule == autonity.PVO && h == c.Height().Uint64() {
 		log.Debug("prevote collusion simulated", "rule", rule, "h", c.Height(), "r", r, "v", v.Hash(), "node", c.Address())
 		// send prevote for the planned invalid proposal for PVO.
-		vote := message.NewPrevote(r, h, v.Hash(), c.Backend().Sign, header.CommitteeMember(c.Address()), len(header.Committee))
+		vote := message.NewPrevote(r, h, v.Hash(), c.Backend().Sign, committee.CommitteeMember(c.Address()), committee.Len())
 		c.SetSentPrevote(true)
 		c.BroadcastAll(vote)
 		return
@@ -154,8 +147,7 @@
 
 	// send prevote for the planned invalid proposal for PVN
 	log.Debug("prevote collusion simulated", "rule", rule, "h", c.Height(), "r", r, "v", v.Hash(), "node", c.Address())
-	vote := message.NewPrevote(r, h, v.Hash(), c.Backend().Sign, header.CommitteeMember(c.Address()), len(header.Committee))
->>>>>>> 0693f934
+	vote := message.NewPrevote(r, h, v.Hash(), c.Backend().Sign, committee.CommitteeMember(c.Address()), committee.Len())
 	c.SetSentPrevote(true)
 	c.BroadcastAll(vote)
 }
