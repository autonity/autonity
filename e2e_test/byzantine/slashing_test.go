package byzantine

import (
	"context"
	"fmt"
	"math/big"
	"testing"
	"time"

	"github.com/stretchr/testify/require"

	"github.com/autonity/autonity/accounts/abi/bind"
	"github.com/autonity/autonity/autonity"
	"github.com/autonity/autonity/common"
	"github.com/autonity/autonity/consensus/tendermint/core/interfaces"
	core2 "github.com/autonity/autonity/core"
	"github.com/autonity/autonity/crypto"
	e2e "github.com/autonity/autonity/e2e_test"
	"github.com/autonity/autonity/ethclient"
	"github.com/autonity/autonity/params"
)

// *** e2e tests to write ***:
// Part 1: Slashing tests
// - Staking with penalty absorbing stake
// - Funds moved to treasury
// - Reward redistribution
// - Jail
// - Silence consensus

// Part 2: Accusation flow tests:

//  Validator is accused, submit proof of innocence,
//  Validator is accused, do not submit proof of innocence,
//  Validator is accused and accused again
//  Validators is accused and someone sent direct proof of misbehavior

//  Need to test canAccuse/canSlash for each scenario

// Part 3: Fuzz tests on event handler

// invalid ValidRound message?

func runSlashingTest(ctx context.Context, t *testing.T, nodesCount int, epochPeriod, stake, selfBondedStake uint64, faultyNodes []int, offendersCount, faultsCount uint64, epochs int) (uint64, []autonity.AutonityValidator, []autonity.AutonityValidator) {

	validators, err := e2e.Validators(t, nodesCount, fmt.Sprintf("10e36,v,%d,0.0.0.0:%%s,%%s,%%s,%%s", selfBondedStake))
	require.NoError(t, err)

	// set Malicious validators
	for _, faultyNodeIndex := range faultyNodes {
		validators[faultyNodeIndex].TendermintServices = &interfaces.Services{Broadcaster: newInvalidProposer}
	}

	validatorsBefore := make([]autonity.AutonityValidator, len(faultyNodes))
	validatorsAfter := make([]autonity.AutonityValidator, len(faultyNodes))

	var baseRate uint64
	var collusionFactor uint64
	var historyFactor uint64
	var slashingPrecision uint64

	// creates a network of validators and starts all the nodes in it
	// and sneak default slashing parameters
	network, err := e2e.NewNetworkFromValidators(t, validators, true, func(genesis *core2.Genesis) {
		baseRate = genesis.Config.AccountabilityConfig.BaseSlashingRateMid
		collusionFactor = genesis.Config.AccountabilityConfig.CollusionFactor
		historyFactor = genesis.Config.AccountabilityConfig.HistoryFactor
		slashingPrecision = genesis.Config.AccountabilityConfig.SlashingRatePrecision
		genesis.Config.AutonityContractConfig.EpochPeriod = epochPeriod

		//if stake is set, it means we need some other account to bond
		if stake > 0 {

			validatorAddress := genesis.Config.AutonityContractConfig.Validators[faultyNodes[0]].NodeAddress

			key, _ := crypto.GenerateKey()
			address := crypto.PubkeyToAddress(key.PublicKey)

			genesis.Alloc[address] = core2.GenesisAccount{
				NewtonBalance: big.NewInt(int64(stake)),
				Balance:       new(big.Int),
				Bonds: map[common.Address]*big.Int{
					*validatorAddress: big.NewInt(int64(stake)),
				},
			}
		}
	})
	require.NoError(t, err)
	defer network.Shutdown()

	dedicatedNode := network[1].WsClient

	autonityContract, err := autonity.NewAutonity(params.AutonityContractAddress, dedicatedNode)
	require.NoError(t, err)

	treasuryAccount, err := autonityContract.GetTreasuryAccount(nil)
	require.NoError(t, err)

	balanceBefore, err := autonityContract.BalanceOf(nil, treasuryAccount)
	require.NoError(t, err)

	extraEpochsSlashed := uint64(0)

	// used to scale timeout based on how many faulty nodes are in the network
	// the more faulty nodes --> the lower the block mining rate
	faultyFactor := 1 + (float32(len(faultyNodes)) / float32(nodesCount))

	// consensus engine now takes ~10 second to start, since it waits for block sync success
	consensusEngineOffset := float32(10)

	// run extra epochs
	for i := 1; i < epochs; i++ {
<<<<<<< HEAD
		// scale timeout with extra 10% of expected time

		timeout, cancel := context.WithTimeout(ctx, time.Duration(float32(epochPeriod)*1.5)*time.Second)
=======
		timeout, cancel := context.WithTimeout(ctx, time.Duration((float32(epochPeriod)*faultyFactor)+consensusEngineOffset)*time.Second)
>>>>>>> 8b4a17c1
		defer cancel()
		slashingEvents := WaitForSlashingEvents(timeout, t, len(faultyNodes), dedicatedNode)

		for _, slashingEvent := range slashingEvents {
			extraEpochsSlashed += slashingEvent.Amount.Uint64()
		}
	}

	for i, faultNodeIndex := range faultyNodes {
		validatorBefore, err := autonityContract.GetValidator(nil, network[faultNodeIndex].Address)
		require.NoError(t, err)

		validatorsBefore[i] = validatorBefore
	}

<<<<<<< HEAD
	timeout, cancel := context.WithTimeout(ctx, time.Duration(float32(epochPeriod)*1.5)*time.Second)
=======
	timeout, cancel := context.WithTimeout(ctx, time.Duration((float32(epochPeriod)*faultyFactor)+consensusEngineOffset)*time.Second)
>>>>>>> 8b4a17c1
	defer cancel()
	slashingEvents := WaitForSlashingEvents(timeout, t, len(faultyNodes), dedicatedNode)

	for i, faultNodeIndex := range faultyNodes {
		validatorAfter, err := autonityContract.GetValidator(nil, network[faultNodeIndex].Address)
		require.NoError(t, err)

		validatorsAfter[i] = validatorAfter
	}

	balanceAfter, err := autonityContract.BalanceOf(nil, treasuryAccount)
	require.NoError(t, err)

	// ensure funds were transferred to treasure account
	require.Greater(t, balanceAfter.Uint64(), balanceBefore.Uint64())

	// check if the increase in treasury account matches sum of slashing penalties
	expectedSlashedAmount := extraEpochsSlashed
	for _, slashingEvent := range slashingEvents {
		expectedSlashedAmount += slashingEvent.Amount.Uint64()
	}

	require.Equal(t, balanceAfter.Uint64()-balanceBefore.Uint64(), expectedSlashedAmount)

	// check if slashing amount is calculated properly

	//as per ADR, expected slashing rate is:
	slashingRate := baseRate + (offendersCount * collusionFactor) + (faultsCount * historyFactor)
	if slashingRate >= slashingPrecision {
		slashingRate = slashingPrecision
	}

	for i := range faultyNodes {
		// slashing amounts are based on bonded stake before a penalty
		expectedSlashAmount := new(big.Int).Div(new(big.Int).Mul(big.NewInt(int64(slashingRate)), validatorsBefore[i].BondedStake), new(big.Int).SetUint64(slashingPrecision))

		require.Equal(t, expectedSlashAmount, slashingEvents[i].Amount)
	}

	return expectedSlashedAmount, validatorsBefore, validatorsAfter
}

func TestSimpleSlashing(t *testing.T) {
	runSlashingTest(context.TODO(), t, 4, 60, 0, 100, []int{2}, 1, 0, 1)
}

func TestPenaltyAbsorbingStake(t *testing.T) {

	stake := uint64(200)
	selfBondedStake := uint64(500)

	expectedSlashingAmount, validatorsBefore, validatorsAfter := runSlashingTest(context.TODO(), t, 4, 40, stake, selfBondedStake, []int{2}, 1, 0, 1)

	expectedSelfBondedStake := validatorsBefore[0].SelfBondedStake.Uint64() - expectedSlashingAmount

	if expectedSlashingAmount >= validatorsBefore[0].SelfBondedStake.Uint64() {
		expectedSelfBondedStake = 0
	}

	// make sure selfBondedStake was set properly
	require.Equal(t, selfBondedStake, validatorsBefore[0].SelfBondedStake.Uint64())
	require.Equal(t, stake+selfBondedStake, validatorsBefore[0].BondedStake.Uint64())

	require.Equal(t, expectedSelfBondedStake, validatorsAfter[0].SelfBondedStake.Uint64())
}

func TestMultipleOffender(t *testing.T) {

	// increased number of nodes means there can be more blocks between offences being reported
	// for the test we want them all in one epoch
	runSlashingTest(context.TODO(), t, 6, 100, 0, 100, []int{2, 3}, 2, 0, 1)

}

func TestHistoryFactor(t *testing.T) {

	// Simulating historical slashing is a bit complicated, since there are extra mechanism involved.
	// 1. We do "simple" slashing first, misbehaving node is now put in jail, so it cannot be part of committee
	// and cannot be slashed again until reactivated
	// 2. Once the "sentence", expressed in number of blocks, passes, we re-activate the node
	// 3. We now need to wait for a next epoch
	// 4. Since the node continue to produce invalid proposal, we can expect second slashing soon

	validators, err := e2e.Validators(t, 4, "10e36,v,100,0.0.0.0:%s,%s,%s,%s")
	require.NoError(t, err)

	// set Malicious validators
	faultyNode := 2
	validators[faultyNode].TendermintServices = &interfaces.Services{Broadcaster: newInvalidProposer}

	var chainID *big.Int

	// creates a network of 4 validators and starts all the nodes in it
	network, err := e2e.NewNetworkFromValidators(t, validators, true, func(genesis *core2.Genesis) {
		genesis.Config.AutonityContractConfig.EpochPeriod = 60
		genesis.Config.AccountabilityConfig.JailFactor = 1
		chainID = genesis.Config.ChainID
	})
	require.NoError(t, err)
	defer network.Shutdown()

	dedicatedNode := network[1].WsClient

	autonityContract, err := autonity.NewAutonity(params.AutonityContractAddress, dedicatedNode)
	require.NoError(t, err)

	accountabilityContract, err := autonity.NewAccountability(params.AccountabilityContractAddress, dedicatedNode)
	require.NoError(t, err)

	treasuryAccount, err := autonityContract.GetTreasuryAccount(nil)
	require.NoError(t, err)

	balanceBefore, err := autonityContract.BalanceOf(nil, treasuryAccount)
	require.NoError(t, err)

	// wait for slashing
	timeout, cancel := context.WithTimeout(context.TODO(), 150*time.Second)
	defer cancel()
	slashingEventA := WaitForSlashingEvent(timeout, t, dedicatedNode)

	// wait until we can un-jail (+1 just in case)
	err = network.WaitForHeight(slashingEventA.ReleaseBlock.Uint64()+1, 70)
	require.NoError(t, err)

	//un-jail
	transactOpts, err := bind.NewKeyedTransactorWithChainID(
		validators[faultyNode].TreasuryKey,
		chainID,
	)
	require.NoError(t, err)

	_, err = autonityContract.ActivateValidator(transactOpts, network[faultyNode].Address)
	require.NoError(t, err)

	validatorBefore, err := autonityContract.GetValidator(nil, network[faultyNode].Address)
	require.NoError(t, err)

	// wait for slashing again
	timeout, cancel = context.WithTimeout(context.TODO(), 150*time.Second)
	defer cancel()
	slashingEventB := WaitForSlashingEvent(timeout, t, dedicatedNode)

	balanceAfter, err := autonityContract.BalanceOf(nil, treasuryAccount)
	require.NoError(t, err)

	// ensure funds were transferred to treasure account
	require.Greater(t, balanceAfter.Uint64(), balanceBefore.Uint64())

	// check if the increase in treasury account matches slashing penalty/ies
	require.Equal(t, balanceAfter.Uint64()-balanceBefore.Uint64(), slashingEventA.Amount.Uint64()+slashingEventB.Amount.Uint64())

	// check if slashing amount is calculated properly

	accountabilityConfig, err := accountabilityContract.Config(nil)
	require.NoError(t, err)

	baseRate := accountabilityConfig.BaseSlashingRateMid
	collusionFactor := accountabilityConfig.CollusionFactor
	historyFactor := accountabilityConfig.HistoryFactor
	slashingRatePrecision := accountabilityConfig.SlashingRatePrecision

	// one offender in total
	offendersCount := int64(1)
	// but this should be repeated offence
	faultCount := int64(1)

	//as per ADR, expected slashing rate is:
	// base rate + offendersCount * collusionFactor

	slashingRate := new(big.Int).Add(baseRate,
		new(big.Int).Add(
			new(big.Int).Mul(big.NewInt(offendersCount), collusionFactor),
			new(big.Int).Mul(big.NewInt(faultCount), historyFactor),
		),
	)

	if slashingRate.Cmp(slashingRatePrecision) >= 0 {
		slashingRate = slashingRatePrecision
	}

	// slashing amounts are based on bonded stake before a penalty
	expectedSlashAmount := new(big.Int).Div(new(big.Int).Mul(slashingRate, validatorBefore.BondedStake), slashingRatePrecision)

	require.Equal(t, expectedSlashAmount, slashingEventB.Amount)
}

// Wait for N AccountabilitySlashingEvent to appear on all the nodes in the network
func WaitForSlashingEvents(ctx context.Context, t *testing.T, n int, client *ethclient.Client) []*autonity.AccountabilitySlashingEvent {

	accountabilityContract, err := autonity.NewAccountability(params.AccountabilityContractAddress, client)
	require.NoError(t, err)

	// wait for slashing event
	eventsSink := make(chan *autonity.AccountabilitySlashingEvent, n)
	subscription, err := accountabilityContract.WatchSlashingEvent(nil, eventsSink)
	require.NoError(t, err)

	defer subscription.Unsubscribe()

	events := make([]*autonity.AccountabilitySlashingEvent, 0, n)

loop:
	for {
		select {
		case <-ctx.Done():
			t.Error("timeout")
			break loop
		case err := <-subscription.Err():
			t.Errorf("subscription failed: %s", err)
			break loop
		case e := <-eventsSink:
			events = append(events, e)
			if len(events) == n {
				return events
			}
		}
	}

	t.Fatalf("not enough slashing events, wanted %d got %d", n, len(events))
	return events
}

func WaitForSlashingEvent(ctx context.Context, t *testing.T, client *ethclient.Client) *autonity.AccountabilitySlashingEvent {
	e := WaitForSlashingEvents(ctx, t, 1, client)
	return e[0]
}<|MERGE_RESOLUTION|>--- conflicted
+++ resolved
@@ -110,13 +110,7 @@
 
 	// run extra epochs
 	for i := 1; i < epochs; i++ {
-<<<<<<< HEAD
-		// scale timeout with extra 10% of expected time
-
-		timeout, cancel := context.WithTimeout(ctx, time.Duration(float32(epochPeriod)*1.5)*time.Second)
-=======
 		timeout, cancel := context.WithTimeout(ctx, time.Duration((float32(epochPeriod)*faultyFactor)+consensusEngineOffset)*time.Second)
->>>>>>> 8b4a17c1
 		defer cancel()
 		slashingEvents := WaitForSlashingEvents(timeout, t, len(faultyNodes), dedicatedNode)
 
@@ -132,11 +126,7 @@
 		validatorsBefore[i] = validatorBefore
 	}
 
-<<<<<<< HEAD
-	timeout, cancel := context.WithTimeout(ctx, time.Duration(float32(epochPeriod)*1.5)*time.Second)
-=======
 	timeout, cancel := context.WithTimeout(ctx, time.Duration((float32(epochPeriod)*faultyFactor)+consensusEngineOffset)*time.Second)
->>>>>>> 8b4a17c1
 	defer cancel()
 	slashingEvents := WaitForSlashingEvents(timeout, t, len(faultyNodes), dedicatedNode)
 
