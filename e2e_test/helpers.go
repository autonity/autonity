--- conflicted
+++ resolved
@@ -2,11 +2,8 @@
 
 import (
 	"crypto/rand"
-<<<<<<< HEAD
 	"fmt"
-=======
 	"github.com/autonity/autonity/core/types"
->>>>>>> 3e33647f
 	"github.com/autonity/autonity/params"
 	fuzz "github.com/google/gofuzz"
 	"math/big"
@@ -105,7 +102,6 @@
 			found = true
 		}
 	}
-<<<<<<< HEAD
 
 	if !found {
 		return ErrAccountabilityEventMissing
@@ -119,9 +115,6 @@
 		}
 	}
 	return nil
-=======
-	// Go through every block receipt and look for log emitted by the autonity contract
-	return found
 }
 
 func FuzBlock(p *types.Block, height *big.Int) {
@@ -143,5 +136,4 @@
 	// nil hash
 	p.SetHash(atmHash)
 	p.SetHeaderNumber(height)
->>>>>>> 3e33647f
 }