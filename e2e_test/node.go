package e2e

import (
	"context"
	"crypto/ecdsa"
	"fmt"
	"math/big"
	"net"
	"os"
	"strconv"
	"sync"
	"testing"
	"time"

	"go.uber.org/goleak"

	"github.com/autonity/autonity/common/graph"

	"github.com/hashicorp/consul/sdk/freeport"

	"github.com/autonity/autonity/consensus/acn"
	"github.com/autonity/autonity/consensus/tendermint/core/interfaces"
	"github.com/autonity/autonity/crypto/blst"
	"github.com/autonity/autonity/eth/downloader"
	"github.com/autonity/autonity/p2p/enode"

	ethereum "github.com/autonity/autonity"
	"github.com/autonity/autonity/cmd/gengen/gengen"
	"github.com/autonity/autonity/common"
	"github.com/autonity/autonity/core"
	"github.com/autonity/autonity/core/types"
	"github.com/autonity/autonity/crypto"
	"github.com/autonity/autonity/eth"
	"github.com/autonity/autonity/eth/ethconfig"
	"github.com/autonity/autonity/ethclient"
	"github.com/autonity/autonity/log"
	"github.com/autonity/autonity/node"
	"github.com/autonity/autonity/p2p"
	"github.com/autonity/autonity/params"
)

const (
	localhost = "127.0.0.1"
	verbosity = log.LvlDebug
)

var (
	baseNodeConfig = &node.Config{
		Name:    "autonity",
		Version: params.Version,
		ExecutionP2P: p2p.Config{
			MaxPeers: 50,
		},
		ConsensusP2P: p2p.Config{
			MaxPeers: 100000,
		},
		HTTPHost: localhost,
		WSHost:   localhost,
	}

	terminalColors = []struct {
		foreground string
		background string
	}{{
		foreground: log.White,
		background: log.BackgroundBlack,
	}, {
		foreground: log.Black,
		background: log.BackgroundLightCyan,
	}, {
		foreground: log.Black,
		background: log.BackgroundLightYellow,
	}, {
		foreground: log.Black,
		background: log.BackgroundLightMagenta,
	}, {
		foreground: log.Black,
		background: log.BackgroundLightGreen,
	}}
)

// Node provides an enhanced interface to node.Node with useful additions, the
// *node.Node is embedded so that its api is available through Node.
type Node struct {
	*node.Node
	isRunning    bool
	Config       *node.Config
	Eth          *eth.Ethereum
	EthConfig    *ethconfig.Config
	WsClient     *ethclient.Client
<<<<<<< HEAD
=======
	Interactor   *Interactor
>>>>>>> f34d2d85
	Nonce        uint64
	Key          *ecdsa.PrivateKey
	ConsensusKey blst.SecretKey
	Address      common.Address
	Tracker      *TransactionTracker
	// The transactions that this node has sent.
	SentTxs     []*types.Transaction
	CustHandler *interfaces.Services
	ID          int
}

// NewNode creates a new running node as the given user with the provided
// genesis.
//
// Unfortunately we need to provide a genesis file here to be able to set the
// ethereum service on the node before starting but we can only find out the
// port the node bound on till after starting if using the 0 port. This means
// that we have to predefine ports in the genesis, which could cause problems
// if anything is already bound on that port.
func NewNode(validator *gengen.Validator, genesis *core.Genesis, id int) (*Node, error) {
	address := crypto.PubkeyToAddress(validator.NodeKey.PublicKey)

	// Copy the base node config, so we can modify it without damaging the
	// original.
	nodeConfig := copyNodeConfig(baseNodeConfig)

	// p2p key and address
	nodeConfig.ExecutionP2P.PrivateKey = validator.NodeKey
	nodeConfig.ExecutionP2P.ListenAddr = fmt.Sprintf("%s:%d", localhost, validator.NodePort)

	// consensus key used by consensus engine.
	nodeConfig.ConsensusKey = validator.ConsensusKey
	nodeConfig.ConsensusP2P.PrivateKey = validator.NodeKey
	nodeConfig.ConsensusP2P.ListenAddr = fmt.Sprintf("%s:%d", localhost, validator.AcnPort)

	// Set rpc ports
	//c.HTTPPort = freeport.GetOne(t)
	//c.WSPort = freeport.GetOne(t)

	nodeConfig.DataDir = ""

	// copy the base eth config, so we can modify it without damaging the
	// original.
	ethConfig := &ethconfig.Config{}
	ethconfig.Defaults.SyncMode = downloader.FullSync
	ethconfig.Defaults.Miner.Recommit = time.Second
	if err := copyConfig(&ethconfig.Defaults, ethConfig); err != nil {
		return nil, err
	}
	// Set the min gas price on the mining pool config, otherwise the miner
	// starts with a default min gas price. Which causes transactions to be
	// dropped.
	ethConfig.Miner.GasPrice = (&big.Int{}).SetUint64(genesis.Config.AutonityContractConfig.MinBaseFee)
	ethConfig.Miner.Etherbase = crypto.PubkeyToAddress(validator.NodeKey.PublicKey)
	ethConfig.Genesis = genesis
	ethConfig.NetworkID = genesis.Config.ChainID.Uint64()

	// Give this logger context based on the node address so that we can easily
	// trace single node execution in the logs. We set the logger only on the
	// copy, since it is not useful for black box testing and it is also not
	// marshalable since the implementation contains unexported fields.
	logger := log.NewGlogHandler(log.StreamHandler(os.Stderr, log.FormatFunc(func(record *log.Record) []byte {
		b := log.TerminalFormat(false).Format(record)
		if id < len(terminalColors) {
			prefix := []byte(terminalColors[id].background + terminalColors[id].foreground)
			suffix := []byte("\x1b[0;K\033[0m\n")
			return append(append(prefix, b[:len(b)-1]...), suffix...)
		}
		return b
	})))

	logger.Verbosity(verbosity)
	nodeConfig.Logger = log.New()
	nodeConfig.Logger.SetHandler(logger)

	// set custom tendermint services
	nodeConfig.SetTendermintServices(validator.TendermintServices)

	n := &Node{
		Config:       nodeConfig,
		EthConfig:    ethConfig,
		Key:          validator.NodeKey,
		ConsensusKey: validator.ConsensusKey,
		Address:      address,
		Tracker:      NewTransactionTracker(),
		CustHandler:  validator.TendermintServices,
		ID:           id,
	}

	return n, nil
}

func (n *Node) Running() bool {
	return n.isRunning
}

func (n *Node) Start() error {
	if n.isRunning {
		return nil
	}
	var err error
	defer func() {
		if err == nil {
			n.isRunning = true
		}
	}()

	if n.Node, err = node.New(n.Config); err != nil {
		return err
	}
	if n.Eth, err = eth.New(n.Node, n.EthConfig); err != nil {
		return fmt.Errorf("cannot create new eth: %w", err)
	}

	acn.New(n.Node, n.Eth, ethconfig.Defaults.NetworkID)
	if err = n.Node.Start(); err != nil {
		return fmt.Errorf("failed to start a node: %w", err)
	}
	if n.WsClient, err = ethclient.Dial(n.WSEndpoint()); err != nil {
		return err
	}
	if n.Nonce, err = n.WsClient.PendingNonceAt(context.Background(), n.Address); err != nil {
		return err
	}

	n.Interactor = Interact(n.HTTPEndpoint())
	if n.Interactor.err != nil {
		return n.Interactor.err
	}

	err = n.Tracker.StartTracking(n.WsClient)
	return err
}

// Close shuts down the node and releases all resources and removes the datadir
// unless an error is returned, in which case there is no guarantee that all
// resources are released.
func (n *Node) Close(deleteDataDir bool) error {
	if !n.isRunning {
		return nil
	}
	var err error
	defer func() {
		if err == nil {
			n.isRunning = false
		}
	}()
	err = n.Tracker.StopTracking()
	if err != nil {
		return err
	}
	n.WsClient.Close()
	n.Interactor.Close()
	if n.Node != nil {
		err = n.Node.Close() // This also shuts down the Eth service
	}
	if deleteDataDir {
		os.RemoveAll(n.Config.DataDir)
	}
	return err
}

// SendAUTtracked functions like SendAUT but also waits for the transaction to be processed.
func (n *Node) SendAUTtracked(ctx context.Context, recipient common.Address, value int64) error {
	tx, err := n.SendAUT(ctx, recipient, value)
	if err != nil {
		return err
	}
	return n.AwaitTransactions(ctx, tx)
}

// SendAUT creates a value transfer transaction to send E to the recipient.
func (n *Node) SendAUT(ctx context.Context, recipient common.Address, value int64) (*types.Transaction, error) {
	tx, err := ValueTransferTransaction(
		n.WsClient,
		n.Key,
		n.Address,
		recipient,
		n.Nonce,
		n.EthConfig,
		big.NewInt(value))

	if err != nil {
		return nil, err
	}
	err = n.WsClient.SendTransaction(ctx, tx)
	if err != nil {
		return nil, err
	}
	n.Nonce++
	n.SentTxs = append(n.SentTxs, tx)
	return tx, nil
}

// AwaitTransactions awaits all the provided transactions.
func (n *Node) AwaitTransactions(ctx context.Context, txs ...*types.Transaction) error {
	sentHashes := make([]common.Hash, len(txs))
	for i, tx := range txs {
		sentHashes[i] = tx.Hash()
	}
	return n.Tracker.AwaitTransactions(ctx, sentHashes)
}

// AwaitSentTransactions awaits all the transactions that this node has sent.
func (n *Node) AwaitSentTransactions(ctx context.Context) error {
	return n.AwaitTransactions(ctx, n.SentTxs...)
}

func (n *Node) ProcessedTxBlock(tx *types.Transaction) *types.Block {
	return n.Tracker.GetProcessedBlock(tx.Hash())
}

// TxFee returns the gas fee for the given transaction.
func (n *Node) TxFee(ctx context.Context, tx *types.Transaction) (*big.Int, error) {
	r, err := n.WsClient.TransactionReceipt(ctx, tx.Hash())
	if err != nil {
		return nil, err
	}
	return big.NewInt(0).Mul(new(big.Int).SetUint64(r.GasUsed), tx.GasPrice()), nil
}

func (n *Node) GetChainHeight() uint64 {
	return n.Eth.BlockChain().CurrentHeader().Number.Uint64()
}

func (n *Node) IsSyncComplete() bool {
	syncResult := n.Eth.APIBackend.SyncProgress()
	return syncResult.CurrentBlock >= syncResult.HighestBlock
}

// Network represents a network of nodes and provides funtionality to easily
// create, start and stop a collection of nodes.
type Network []*Node

// WaitForSyncComplete waits for sync to be completed
// for all running nodes in the quorum
func (nw Network) WaitForSyncComplete() error {
	// we will wait maximum one minute for All nodes be synced completely
	ctx, cancel := context.WithTimeout(context.Background(), 60*time.Second)
	defer cancel()
	// ticker to periodically check for sync
	syncTicker := time.NewTicker(1 * time.Second)
	opCh := make(chan error)
	quit := make(chan bool)
	count := 0
	for _, n := range nw {
		if !n.isRunning {
			continue
		}
		// count of the all spawned goroutines
		count++
		go func(n *Node) {
			for {
				select {
				case <-syncTicker.C:
					if n.IsSyncComplete() {
						opCh <- nil
						return
					}
					// context expired, send error on error channel
				case <-ctx.Done():
					opCh <- ctx.Err()
					return
				case <-quit:
					return
				}
			}
		}(n)
	}

	// return if none of the nodes are running
	if count == 0 {
		return nil
	}
	for err := range opCh {
		if err != nil {
			// we will close the quit to channel to signal
			// all goroutines to exit before returning error
			close(quit)
			return err
		}
		count--
		// We have received from all goroutines
		if count == 0 {
			return nil
		}
	}
	return nil
}

func (nw Network) isNetworkLive(chainHeights []uint64) bool {
	// compare the current chain heights with the previously recorded chain height
	for i, n := range nw {
		// skipping nodes which are not running
		if !n.isRunning {
			continue
		}
		currHeight := n.Eth.BlockChain().CurrentHeader().Number.Uint64()
		if currHeight <= chainHeights[i] {
			// this node is not mining blocks with in the block period
			return false
		}
	}
	return true
}

// WaitForNetworkToStartMining waits for all nodes to advance
// their chain heights after new blocks are mined
func (nw Network) WaitForNetworkToStartMining() error {
	// we will wait maximum one minute for network to be live again
	// and start mining blocks
	ctx, cancel := context.WithTimeout(context.Background(), 60*time.Second)
	defer cancel()
	// cache current chain height for all nodes
	chainHeights := make([]uint64, len(nw))
	runningCount := 0
	for i, n := range nw {
		if n.isRunning {
			runningCount++
			chainHeights[i] = n.Eth.BlockChain().CurrentHeader().Number.Uint64()
		}
	}
	// return if none of the nodes are running
	if runningCount == 0 {
		return fmt.Errorf("can't mine new blocks, there are no running nodes in the quorum")
	}
	syncTicker := time.NewTicker(1 * time.Second)
	for {
		select {
		case <-syncTicker.C:
			if nw.isNetworkLive(chainHeights) {
				return nil
			}
		case <-ctx.Done():
			return ctx.Err()
		}
	}
}

// WaitToMineNBlocks waits for network to mine given number of
// blocks in the given time window default value for numSec can be kept 60 seconds
// if verifyRate == true --> we return an error if we cannot satisfy that 1 block/s rate
func (nw Network) WaitToMineNBlocks(numBlocks uint64, numSec int, verifyRate bool) error {
	ctx, cancel := context.WithTimeout(context.Background(), time.Duration(numSec)*time.Second)
	defer cancel()
	// cache current chain height for all nodes
	chainHeights := make([]uint64, len(nw))
	lastHeights := make([]uint64, len(nw))
	for i, n := range nw {
		if n.isRunning {
			chainHeights[i] = n.Eth.BlockChain().CurrentHeader().Number.Uint64()
			lastHeights[i] = chainHeights[i]
		}
	}
	syncTicker := time.NewTicker(1 * time.Second)
	for {
		select {
		case <-syncTicker.C:
			totalRunning := 0
			syncedNodes := 0
			for i, n := range nw {
				// skipping nodes which are not running
				if !n.isRunning {
					continue
				}
				currHeader := n.Eth.BlockChain().CurrentHeader()
				currHeight := currHeader.Number.Uint64()
				if currHeight > chainHeights[i]+numBlocks {
					syncedNodes++
				}
				totalRunning++

				// verify block rate against parent if we moved forward
				// it is not bulletproof but good enough
				// (we could have moved 2 blocks from last iteration, with first block not respecting the rate and second yes)
				if verifyRate && currHeight > lastHeights[i] {
					currTime := currHeader.Time
					parentTime := n.Eth.BlockChain().GetHeaderByHash(currHeader.ParentHash).Time
					if currTime-parentTime != 1 {
						return fmt.Errorf("Block rate not respected. parentTime: %d, currTime: %d", parentTime, currTime)
					}
				}
				lastHeights[i] = currHeight
			}
			// all the running nodes should reach the required chainHeight
			if syncedNodes == totalRunning {
				return nil
			}
		case <-ctx.Done():
			return ctx.Err()
		}
	}
}

// WaitForHeight waits for all nodes in the network to mine at least a given height
func (nw Network) WaitForHeight(height uint64, numSec int) error {
	ctx, cancel := context.WithTimeout(context.Background(), time.Duration(numSec)*time.Second)
	defer cancel()
	// cache current chain height for all nodes
	syncTicker := time.NewTicker(1 * time.Second)
	for {
		select {
		case <-syncTicker.C:
			totalRunning := 0
			syncedNodes := 0
			for _, n := range nw {
				// skipping nodes which are not running
				if !n.isRunning {
					continue
				}
				currHeight := n.Eth.BlockChain().CurrentHeader().Number.Uint64()
				if currHeight >= height {
					syncedNodes++
				}
				totalRunning++
			}
			// all the running nodes should reach the required chainHeight
			if syncedNodes == totalRunning {
				return nil
			}
		case <-ctx.Done():
			return ctx.Err()
		}
	}
}

// NewNetworkFromValidators generates a network of nodes that are running and
// mining. For each provided user a corresponding node is created. If there is
// an error it will be returned immediately, meaning that some nodes may be
// running and others not.
func NewNetworkFromValidators(t *testing.T, validators []*gengen.Validator, start bool, options ...gengen.GenesisOption) (Network, error) {
	g, err := Genesis(validators, options...)
	if err != nil {
		return nil, fmt.Errorf("failed the genesis: %w", err)
	}
	network := make([]*Node, len(validators))
	for i, u := range validators {
		n, err := NewNode(u, g, i)
		if len(validators) > 21 {
			n.EthConfig.DatabaseCache = 16
			n.EthConfig.DatabaseHandles = 8
		}
		if err != nil {
			return nil, fmt.Errorf("failed to build node for network: %v", err)
		}

		if start {
			err = n.Start()
			if err != nil {
				return nil, fmt.Errorf("failed to start node for network: %v", err)
			}
		}
		network[i] = n
	}
	go communicatePort(network[0].Config.WSPort)
	// There is a race condition in miner.worker its field snapshotBlock is set
	// only when new transactions are received or commitNewWork is called. But
	// both of these happen in goroutines separate to the call to miner.Start
	// and miner.Start does not wait for snapshotBlock to be set. Therefore
	// there is currently no way to know when it is safe to call estimate gas.
	// What we do here is sleep a bit and cross our fingers.
	time.Sleep(10 * time.Millisecond)
	return network, nil
}

// NewNetwork generates a network of nodes that are running and mining.
// For an explanation of the parameters see 'Validators'.
func NewNetwork(t *testing.T, count int, formatString string) (Network, error) {
	users, err := Validators(t, count, formatString)
	if err != nil {
		return nil, fmt.Errorf("failed to build users: %v", err)
	}
	return NewNetworkFromValidators(t, users, true)
}

type pipeManager struct {
	nodes   sync.Map
	network p2p.Network
}
type pipeDialer struct {
	node    *Node
	manager *pipeManager
	count   uint64
	fail    uint64
}

func newPipeManager(net p2p.Network) *pipeManager {
	return &pipeManager{network: net}
}

func (pm *pipeManager) createPipeDialer(node *Node) *pipeDialer {
	return &pipeDialer{
		node:    node,
		manager: pm,
	}
}

// Dial implements the p2p.NodeDialer interface by connecting to the node using
// an in-memory net.Pipe
func (p *pipeDialer) Dial(_ context.Context, dest *enode.Node) (conn net.Conn, err error) {
	p.count++
	if p.node.ID == 0 {
		fmt.Println("attempt", "cs", p.count, "f", p.fail, "type", p.manager.network)
	}
	n, ok := p.manager.nodes.Load(dest.ID())
	if !ok || !n.(*Node).Running() {
		// try again a bit later, the node may not have started yet
		<-time.After(10 * time.Millisecond)
		n, ok = p.manager.nodes.Load(dest.ID())
		if !ok || !n.(*Node).Running() {
			p.fail++
			return nil, fmt.Errorf("node not running: %s", dest.ID())
		}
	}
	pipe1, pipe2 := net.Pipe()
	go func() {
		switch p.manager.network {
		case p2p.Execution:
			n.(*Node).Node.ExecutionServer().SetupConn(pipe1, 4, nil)
		case p2p.Consensus:
			n.(*Node).Node.ConsensusServer().SetupConn(pipe1, 4, nil)
		}
	}()
	return pipe2, nil
}

func NewInMemoryNetwork(t *testing.T, validators []*gengen.Validator, start bool, options ...gengen.GenesisOption) (Network, error) {
	g, err := Genesis(validators, options...)
	if err != nil {
		return nil, fmt.Errorf("failed the genesis: %w", err)
	}
	network := make([]*Node, len(validators))
	executionManager := newPipeManager(p2p.Execution)
	consensusManager := newPipeManager(p2p.Consensus)
	bootnode1, _ := enode.Parse(enode.ValidSchemes, g.Config.AutonityContractConfig.Validators[0].Enode)
	baseNodeConfig.ExecutionP2P.BootstrapNodes = []*enode.Node{bootnode1}

	wg := sync.WaitGroup{}
	for i, u := range validators {
		wg.Add(1)
		go func(id int, val *gengen.Validator) {
			n, _ := NewNode(val, g, id)
			if id == 0 {
				n.Config.WSPort = freeport.GetOne(t)
			}
			nodeID := enode.PubkeyToIDV4(&val.NodeKey.PublicKey)
			n.Config.ConsensusP2P.Dialer = consensusManager.createPipeDialer(n)
			n.Config.ExecutionP2P.Dialer = executionManager.createPipeDialer(n)
			executionManager.nodes.Store(nodeID, n)
			consensusManager.nodes.Store(nodeID, n)
			network[id] = n
			wg.Done()
		}(i, u)
	}
	wg.Wait()

	startCh := make(chan error)
	if start {
		for _, n := range network {
			n := n
			go func() {
				startCh <- n.Start()
			}()
		}
	}
	for range network {
		err := <-startCh
		if err != nil {
			t.Fatalf("failed to start node with error %v", err)
		}
	}

	go communicatePort(network[0].Config.WSPort)
	// There is a race condition in miner.worker its field snapshotBlock is set
	// only when new transactions are received or commitNewWork is called. But
	// both of these happen in goroutines separate to the call to miner.Start
	// and miner.Start does not wait for snapshotBlock to be set. Therefore
	// there is currently no way to know when it is safe to call estimate gas.
	// What we do here is sleep a bit and cross our fingers.
	time.Sleep(10 * time.Millisecond)
	return network, nil
}

// AwaitTransactions ensures that the entire network has processed the provided transactions.
func (nw Network) AwaitTransactions(ctx context.Context, txs ...*types.Transaction) error {
	for _, node := range nw {
		err := node.AwaitTransactions(ctx, txs...)
		if err != nil {
			return err
		}
	}
	return nil
}

// Shutdown closes all nodes in the network, any errors that are encounter are
// printed to stdout.
func (nw Network) Shutdown(t *testing.T) {
	defer checkGoRoutineLeak(t)
	for _, node := range nw {
		if node != nil && node.isRunning {
			err := node.Close(true)
			if err != nil {
				fmt.Printf("error shutting down node %v: %v", node.Address.String(), err)
			}
		}
	}
}

func checkGoRoutineLeak(t *testing.T) {
	time.Sleep(1 * time.Second)
	goleak.VerifyNone(t,
		// this routine from 3rd party SDK is used only by E2E test framework for port query, it does not have a shutdown
		// triggered from inside of it, and we cannot shut down it from e2e test framework side as well.
		goleak.IgnoreTopFunction("github.com/hashicorp/consul/sdk/freeport.checkFreedPorts"),
	)
}

type TopologyManager struct {
	Graph *graph.Graph
}

func NewTopologyManager(graph *graph.Graph) *TopologyManager {
	return &TopologyManager{Graph: graph}
}

func (t *TopologyManager) transformPeerListToMap(peers []*p2p.Peer, nodes map[string]*Node) map[string]struct{} {
	m := make(map[string]struct{})
	mapper := make(map[enode.ID]string, len(nodes))
	for index, n := range nodes {
		mapper[n.ExecutionServer().Self().ID()] = index
	}
	for _, v := range peers {
		index, ok := mapper[v.Node().ID()]
		if ok {
			m[index] = struct{}{}
		} else {
			panic("Node doesn't exists")
		}
	}
	return m
}

func (t *TopologyManager) ApplyTopologyOverNetwork(nodes map[string]*Node) error {
	edges := t.getEdges()
	connections := t.getPeerConnections(edges)
	for nodeKey, connectionsList := range connections {
		m := t.transformPeerListToMap(nodes[nodeKey].ExecutionServer().Peers(), nodes)
		for k := range m {
			if _, ok := connectionsList[k]; ok {
				continue
			}
			n := nodes[k]
			log.Info("disconnecting execution peer", "peer", n.ExecutionServer().Self().String())
			nodes[nodeKey].ExecutionServer().RemovePeer(n.ExecutionServer().Self())
			log.Info("disconnecting acn peer", "peer", n.ConsensusServer().Self().String())
			nodes[nodeKey].ConsensusServer().RemovePeer(n.ConsensusServer().Self())
		}
	}
	return nil
}

func (t *TopologyManager) getPeerConnections(edges []*graph.Edge) map[string]map[string]struct{} {
	res := make(map[string]map[string]struct{})
	for _, v := range edges {
		m, ok := res[v.LeftNode]
		if !ok {
			m = make(map[string]struct{})
		}
		m[v.RightNode] = struct{}{}
		res[v.LeftNode] = m

		m, ok = res[v.RightNode]
		if !ok {
			m = make(map[string]struct{})
		}
		m[v.LeftNode] = struct{}{}
		res[v.RightNode] = m
	}
	return res
}

func (t *TopologyManager) getEdges() []*graph.Edge {
	return t.Graph.Edges
}

// ValueTransferTransaction builds a signed value transfer transaction from the
// sender to the recipient with the given value and nonce, it uses the client
// to suggest a gas price and to estimate the gas.
func ValueTransferTransaction(client *ethclient.Client,
	senderKey *ecdsa.PrivateKey,
	sender, recipient common.Address,
	nonce uint64,
	ethConfig *ethconfig.Config,
	value *big.Int) (*types.Transaction, error) {
	ctx, cancel := context.WithTimeout(context.Background(), time.Second*2)
	defer cancel()
	// Figure out the gas allowance and gas price values
	gasPrice, err := client.SuggestGasPrice(ctx)
	if err != nil {
		return nil, fmt.Errorf("failed to suggest gas price: %v", err)
	}

	msg := ethereum.CallMsg{From: sender, To: &recipient, GasPrice: gasPrice, Value: value}
	gasLimit, err := client.EstimateGas(ctx, msg)
	if err != nil {
		return nil, fmt.Errorf("failed to estimate gas needed: %v", err)
	}

	// Create the transaction and sign it
	rawTx := types.NewTransaction(nonce, recipient, value, gasLimit, gasPrice, nil)
	signed, err := types.SignTx(rawTx, types.LatestSigner(ethConfig.Genesis.Config), senderKey)
	if err != nil {
		return nil, err
	}
	return signed, nil
}

// Validators returns 'count' users using the given formatString and starting port.
// The format string should have a string placeholder for the port and the key.
// The format string should follow the format defined for users in the gengen
// package see the variable 'userDescription' in the gengen package for a
// detailed description of the meaning of the format string.
// E.G. for a validator '10e18,v,1,0.0.0.0:%s,%s,%s,%s'.
func Validators(t *testing.T, count int, formatString string) ([]*gengen.Validator, error) {
	var validators []*gengen.Validator
	for i := 0; i < count; i++ {
		portString := strconv.Itoa(freeport.GetOne(t))
		u, err := gengen.ParseValidator(fmt.Sprintf(formatString, portString, "key"+portString))
		if err != nil {
			return nil, err
		}
		//add port ip for consensus channel
		u.AcnIP = u.NodeIP
		u.AcnPort = freeport.GetOne(t)
		u.TreasuryKey, _ = crypto.GenerateKey()
		validators = append(validators, u)
	}
	return validators, nil
}

// This is used by the monitor tool to retrieve a useful websocket port
func communicatePort(port int) {
	conn, err := net.Dial("tcp", "localhost:55000")
	if err != nil {
		return
	}
	conn.Write([]byte(strconv.Itoa(port)))
	conn.Close()
}

// Genesis creates a genesis instance from the provided users.
func Genesis(users []*gengen.Validator, options ...gengen.GenesisOption) (*core.Genesis, error) {
	g, err := gengen.NewGenesis(users, options...)
	if err != nil {
		return nil, err
	}
	// Make the tests fast
	if err := g.Config.AutonityContractConfig.Prepare(); err != nil {
		return nil, err
	}
	return g, nil
}

// copyConfig copies an object so that the copy shares no memory with the
// original.
func copyConfig(source, dest *ethconfig.Config) error {
	*dest = *source
	return nil
}

// copyNodeConfig deep copy a node config.
func copyNodeConfig(source *node.Config) *node.Config {
	return &node.Config{
		ConsensusKey: source.ConsensusKey,
		Name:         source.Name,
		UserIdent:    source.UserIdent,
		Version:      source.Version,
		DataDir:      source.DataDir,
		ExecutionP2P: p2p.Config{
			PrivateKey:       source.ExecutionP2P.PrivateKey,
			MaxPeers:         source.ExecutionP2P.MaxPeers,
			MaxPendingPeers:  source.ExecutionP2P.MaxPendingPeers,
			DialRatio:        source.ExecutionP2P.DialRatio,
			NoDiscovery:      source.ExecutionP2P.NoDiscovery,
			DiscoveryV5:      source.ExecutionP2P.DiscoveryV5,
			Name:             source.ExecutionP2P.Name,
			BootstrapNodes:   source.ExecutionP2P.BootstrapNodes,
			BootstrapNodesV5: source.ExecutionP2P.BootstrapNodesV5,
			StaticNodes:      source.ExecutionP2P.StaticNodes,
			TrustedNodes:     source.ExecutionP2P.TrustedNodes,
			NetRestrict:      source.ExecutionP2P.NetRestrict,
			NodeDatabase:     source.ExecutionP2P.NodeDatabase,
			Protocols:        source.ExecutionP2P.Protocols,
			ListenAddr:       source.ExecutionP2P.ListenAddr,
			NAT:              source.ExecutionP2P.NAT,
			Dialer:           source.ExecutionP2P.Dialer,
			NoDial:           source.ExecutionP2P.NoDial,
			EnableMsgEvents:  source.ExecutionP2P.EnableMsgEvents,
			Logger:           source.ExecutionP2P.Logger,
			IsRated:          source.ExecutionP2P.IsRated,
			InRate:           source.ExecutionP2P.InRate,
			OutRate:          source.ExecutionP2P.OutRate,
		},
		ConsensusP2P: p2p.Config{
			PrivateKey:       source.ConsensusP2P.PrivateKey,
			MaxPeers:         source.ConsensusP2P.MaxPeers,
			MaxPendingPeers:  source.ConsensusP2P.MaxPendingPeers,
			DialRatio:        source.ConsensusP2P.DialRatio,
			NoDiscovery:      source.ConsensusP2P.NoDiscovery,
			DiscoveryV5:      source.ConsensusP2P.DiscoveryV5,
			Name:             source.ConsensusP2P.Name,
			BootstrapNodes:   source.ConsensusP2P.BootstrapNodes,
			BootstrapNodesV5: source.ConsensusP2P.BootstrapNodesV5,
			StaticNodes:      source.ConsensusP2P.StaticNodes,
			TrustedNodes:     source.ConsensusP2P.TrustedNodes,
			NetRestrict:      source.ConsensusP2P.NetRestrict,
			NodeDatabase:     source.ConsensusP2P.NodeDatabase,
			Protocols:        source.ConsensusP2P.Protocols,
			ListenAddr:       source.ConsensusP2P.ListenAddr,
			NAT:              source.ConsensusP2P.NAT,
			Dialer:           source.ConsensusP2P.Dialer,
			NoDial:           source.ConsensusP2P.NoDial,
			EnableMsgEvents:  source.ConsensusP2P.EnableMsgEvents,
			Logger:           source.ConsensusP2P.Logger,
			IsRated:          source.ConsensusP2P.IsRated,
			InRate:           source.ConsensusP2P.InRate,
			OutRate:          source.ConsensusP2P.OutRate,
		},
		KeyStoreDir:           source.KeyStoreDir,
		ExternalSigner:        source.ExternalSigner,
		UseLightweightKDF:     source.UseLightweightKDF,
		InsecureUnlockAllowed: source.InsecureUnlockAllowed,
		NoUSB:                 source.NoUSB,
		USB:                   source.USB,
		SmartCardDaemonPath:   source.SmartCardDaemonPath,
		IPCPath:               source.IPCPath,
		HTTPHost:              source.HTTPHost,
		HTTPPort:              source.HTTPPort,
		HTTPCors:              source.HTTPCors,
		HTTPVirtualHosts:      source.HTTPVirtualHosts,
		HTTPModules:           source.HTTPModules,
		HTTPTimeouts:          source.HTTPTimeouts,
		HTTPPathPrefix:        source.HTTPPathPrefix,
		WSHost:                source.WSHost,
		WSPort:                source.WSPort,
		WSPathPrefix:          source.WSPathPrefix,
		WSOrigins:             source.WSOrigins,
		WSModules:             source.WSModules,
		WSExposeAll:           source.WSExposeAll,
		GraphQLCors:           source.GraphQLCors,
		GraphQLVirtualHosts:   source.GraphQLVirtualHosts,
		Logger:                source.Logger,
		AllowUnprotectedTxs:   source.AllowUnprotectedTxs,
	}
}<|MERGE_RESOLUTION|>--- conflicted
+++ resolved
@@ -83,15 +83,13 @@
 // *node.Node is embedded so that its api is available through Node.
 type Node struct {
 	*node.Node
-	isRunning    bool
-	Config       *node.Config
-	Eth          *eth.Ethereum
-	EthConfig    *ethconfig.Config
-	WsClient     *ethclient.Client
-<<<<<<< HEAD
-=======
+	isRunning bool
+	Config    *node.Config
+	Eth       *eth.Ethereum
+	EthConfig *ethconfig.Config
+	WsClient  *ethclient.Client
+
 	Interactor   *Interactor
->>>>>>> f34d2d85
 	Nonce        uint64
 	Key          *ecdsa.PrivateKey
 	ConsensusKey blst.SecretKey
