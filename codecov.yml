ignore:
  - "**/*_mock.go"  # ignore mock files
  - "**/*_gen.go"  # ignore generated client
  - "**/mock*.go"
  - "**/*.^go"
coverage:
  precision: 2
  round: nearest

  status:
    patch: off
    project:
<<<<<<< HEAD
      default: off
=======
      default:
        if_not_found: success
        if_ci_failed: success
        informational: true
        if_no_uploads: success
        flags:
          - doesntexists
        target: 1%
        threshold: null
>>>>>>> 4369e36b
      autonity:
        flags:
          - autonity
        target: 30%
        threshold: null
      tendermint:
        flags:
          - tendermint
        target: 65%

flags:
  tendermint:
    paths:
<<<<<<< HEAD
      - consensus/tendermint/
  autonity:
    paths:
      - ./
=======
      - "consensus/tendermint/"
  autonity:
    paths:
      - "!consensus/tendermint/"
>>>>>>> 4369e36b

comment:
  behavior: default<|MERGE_RESOLUTION|>--- conflicted
+++ resolved
@@ -10,9 +10,6 @@
   status:
     patch: off
     project:
-<<<<<<< HEAD
-      default: off
-=======
       default:
         if_not_found: success
         if_ci_failed: success
@@ -22,7 +19,6 @@
           - doesntexists
         target: 1%
         threshold: null
->>>>>>> 4369e36b
       autonity:
         flags:
           - autonity
@@ -36,17 +32,10 @@
 flags:
   tendermint:
     paths:
-<<<<<<< HEAD
-      - consensus/tendermint/
-  autonity:
-    paths:
-      - ./
-=======
       - "consensus/tendermint/"
   autonity:
     paths:
       - "!consensus/tendermint/"
->>>>>>> 4369e36b
 
 comment:
   behavior: default