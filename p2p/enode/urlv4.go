// Copyright 2018 The go-ethereum Authors
// This file is part of the go-ethereum library.
//
// The go-ethereum library is free software: you can redistribute it and/or modify
// it under the terms of the GNU Lesser General Public License as published by
// the Free Software Foundation, either version 3 of the License, or
// (at your option) any later version.
//
// The go-ethereum library is distributed in the hope that it will be useful,
// but WITHOUT ANY WARRANTY; without even the implied warranty of
// MERCHANTABILITY or FITNESS FOR A PARTICULAR PURPOSE. See the
// GNU Lesser General Public License for more details.
//
// You should have received a copy of the GNU Lesser General Public License
// along with the go-ethereum library. If not, see <http://www.gnu.org/licenses/>.

package enode

import (
	"crypto/ecdsa"
	"encoding/hex"
	"errors"
	"fmt"
	"net"
	"net/url"
	"regexp"
	"strconv"
	"strings"

	"github.com/clearmatics/autonity/common/math"
	"github.com/clearmatics/autonity/crypto"
	"github.com/clearmatics/autonity/p2p/enr"
)

var (
	incompleteNodeURL = regexp.MustCompile("(?i)^(?:enode://)?([0-9a-f]+)$")
	lookupIPFunc      = net.LookupIP
)

var (
	ErrHostResolution   = errors.New("invalid domain or IP address")
	ErrInvalidPublicKey = errors.New("invalid public key")
	ErrInvalidPort      = errors.New("invalid port")
	ErrInvalidDisport   = errors.New("invalid discport in query")
	ErrInvalidHost      = errors.New("invalid host")

	// V4ResolveFunc is required only by tests so that they may ovveride the
	// default resolver.
	// TODO https://github.com/clearmatics/autonity/issues/544 remove this
	// field and all ability to provide custom resolve funcs.  Rather than the
	// tests using special hostnames that indicate what type of participant the
	// nodes are, they can have valid hostnames/IP and we can setup a print
	// function that prints all the relevant info for a node.
	V4ResolveFunc = net.LookupIP
)

const defaultPort = ":30303"

// MustParseV4 parses a node URL. It panics if the URL is not valid.
func MustParseV4(rawurl string) *Node {
	n, err := ParseV4(rawurl)
	if err != nil {
		panic("invalid node URL: " + err.Error())
	}
	return n
}

// ParseV4 parses a node URL.
//
// There are two basic forms of node URLs:
//
//   - incomplete nodes, which only have the public key (node ID)
//   - complete nodes, which contain the public key and IP/Port information
//
// For incomplete nodes, the designator must look like one of these
//
//    enode://<hex node id>
//    <hex node id>
//
// For complete nodes, the node ID is encoded in the username portion
// of the URL, separated from the host by an @ sign. The hostname can
<<<<<<< HEAD
// be given as an IP address or DNS domain name. The port in the host
// name section is the TCP listening port. If the TCP and UDP (discovery)
// ports differ, the UDP port is specified as query parameter "discport".
=======
// only be given as an IP address or using DNS domain name.
// The port in the host name section is the TCP listening port. If the
// TCP and UDP (discovery) ports differ, the UDP port is specified as
// query parameter "discport".
>>>>>>> 8567988f
//
// In the following example, the node URL describes
// a node with IP address 10.3.58.6, TCP listening port 30303
// and UDP discovery port 30301.
//
//    enode://<hex node id>@10.3.58.6:30303?discport=30301
func ParseV4(rawurl string) (*Node, error) {
	return ParseV4CustomResolve(rawurl, V4ResolveFunc)
}

func ParseV4CustomResolve(rawurl string, resolve func(host string) ([]net.IP, error)) (*Node, error) {
	if m := incompleteNodeURL.FindStringSubmatch(rawurl); m != nil {
		id, err := parsePubkey(m[1])
		if err != nil {
			return nil, fmt.Errorf("%w (%v)", ErrInvalidPublicKey, err)
		}
		return NewV4(id, nil, 0, 0), nil
	}

	return parseComplete(rawurl, resolve)
}

// NewV4WithHost creates a node where the record contained in the node has a
// zero-length signature. Because v4 enodes do not have signatures.
func NewV4WithHost(pubkey *ecdsa.PublicKey, host string, tcp, udp int, resolveFunc func(host string) ([]net.IP, error)) (*Node, error) {
	// Create node without IP
	n := NewV4(pubkey, nil, tcp, udp)
	n.resolveFunc = resolveFunc
	// Set the host
	n.r.Set(enr.HOST(host))
	// try to resolve it
	err := n.ResolveHost()
	return n, err
}

// NewV4 creates a node from discovery v4 node information. The record
// contained in the node has a zero-length signature.
func NewV4(pubkey *ecdsa.PublicKey, ip net.IP, tcp, udp int) *Node {
	var r enr.Record
	if len(ip) > 0 {
		r.Set(enr.IP(ip))
	}
	if udp != 0 {
		r.Set(enr.UDP(udp))
	}
	if tcp != 0 {
		r.Set(enr.TCP(tcp))
	}
	signV4Compat(&r, pubkey)
	n, err := New(v4CompatID{}, &r)
	if err != nil {
		panic(err)
	}
	return n
}

// isNewV4 returns true for nodes created by NewV4.
func isNewV4(n *Node) bool {
	var k s256raw
	return n.r.IdentityScheme() == "" && n.r.Load(&k) == nil && len(n.r.Signature()) == 0
}

func parseComplete(rawurl string, resolveFunc func(host string) ([]net.IP, error)) (*Node, error) {
	var (
		id               *ecdsa.PublicKey
		ip               net.IP
		tcpPort, udpPort uint64
	)
	u, err := url.Parse(rawurl)
	if err != nil {
		return nil, err
	}
	if u.Scheme != "enode" {
		return nil, errors.New("invalid URL scheme, want \"enode\"")
	}
	// Parse the Node ID from the user portion.
	if u.User == nil {
		return nil, errors.New("does not contain node ID")
	}
	if id, err = parsePubkey(u.User.String()); err != nil {
		return nil, fmt.Errorf("invalid public key (%v)", err)
	}
	if strings.LastIndex(u.Host, ":") == -1 {
		//set default port
		u.Host += defaultPort
	}
	// Parse the IP address.
	host, port, err := net.SplitHostPort(u.Host)
	if err != nil {
		return nil, fmt.Errorf("%w: %v", ErrInvalidHost, err)
	}

	// Parse the port numbers.
	if tcpPort, err = strconv.ParseUint(port, 10, 16); err != nil {
		return nil, ErrInvalidPort
	}

	udpPort = tcpPort
	qv := u.Query()
	if qv.Get("discport") != "" {
		udpPort, err = strconv.ParseUint(qv.Get("discport"), 10, 16)
		if err != nil {
			return nil, ErrInvalidDisport
		}
	}

	// host is not an ip address
	if ip = net.ParseIP(host); ip == nil {
		return NewV4WithHost(id, host, int(tcpPort), int(udpPort), V4ResolveFunc)
	}
	return NewV4(id, ip, int(tcpPort), int(udpPort)), nil
}

// parsePubkey parses a hex-encoded secp256k1 public key.
func parsePubkey(in string) (*ecdsa.PublicKey, error) {
	b, err := hex.DecodeString(in)
	if err != nil {
		return nil, err
	} else if len(b) != 64 {
		return nil, fmt.Errorf("wrong length, want %d hex chars", 128)
	}
	b = append([]byte{0x4}, b...)
	return crypto.UnmarshalPubkey(b)
}

func (n *Node) URLv4() string {
	var (
		scheme enr.ID
		nodeid string
		key    ecdsa.PublicKey
	)
	n.Load(&scheme)
	n.Load((*Secp256k1)(&key))
	switch {
	case scheme == "v4" || key != ecdsa.PublicKey{}:
		nodeid = fmt.Sprintf("%x", crypto.FromECDSAPub(&key)[1:])
	default:
		nodeid = fmt.Sprintf("%s.%x", scheme, n.id[:])
	}
	u := url.URL{Scheme: "enode"}
	if n.Incomplete() {
		u.Host = nodeid
	} else {
		addr := net.TCPAddr{IP: n.IP(), Port: n.TCP()}
		u.User = url.User(nodeid)
		u.Host = addr.String()
		if n.UDP() != n.TCP() {
			u.RawQuery = "discport=" + strconv.Itoa(n.UDP())
		}
	}
	return u.String()
}

func V4URL(key ecdsa.PublicKey, ip net.IP, tcp, udp int) string {
	nodeid := fmt.Sprintf("%x", crypto.FromECDSAPub(&key)[1:])

	u := url.URL{Scheme: "enode"}

	addr := net.TCPAddr{IP: ip, Port: tcp}
	u.User = url.User(nodeid)
	u.Host = addr.String()
	if udp != tcp {
		u.RawQuery = "discport=" + strconv.Itoa(udp)
	}
	return u.String()
}

func V4DNSUrl(key ecdsa.PublicKey, dns string, tcp, udp int) string {
	nodeid := fmt.Sprintf("%x", crypto.FromECDSAPub(&key)[1:])

	u := url.URL{Scheme: "enode"}

	u.User = url.User(nodeid)
	u.Host = dns
	if udp != tcp {
		u.RawQuery = "discport=" + strconv.Itoa(udp)
	}
	return u.String()
}

// PubkeyToIDV4 derives the v4 node address from the given public key.
func PubkeyToIDV4(key *ecdsa.PublicKey) ID {
	e := make([]byte, 64)
	math.ReadBits(key.X, e[:len(e)/2])
	math.ReadBits(key.Y, e[len(e)/2:])
	return ID(crypto.Keccak256Hash(e))
}<|MERGE_RESOLUTION|>--- conflicted
+++ resolved
@@ -79,16 +79,10 @@
 //
 // For complete nodes, the node ID is encoded in the username portion
 // of the URL, separated from the host by an @ sign. The hostname can
-<<<<<<< HEAD
-// be given as an IP address or DNS domain name. The port in the host
-// name section is the TCP listening port. If the TCP and UDP (discovery)
-// ports differ, the UDP port is specified as query parameter "discport".
-=======
 // only be given as an IP address or using DNS domain name.
 // The port in the host name section is the TCP listening port. If the
 // TCP and UDP (discovery) ports differ, the UDP port is specified as
 // query parameter "discport".
->>>>>>> 8567988f
 //
 // In the following example, the node URL describes
 // a node with IP address 10.3.58.6, TCP listening port 30303
