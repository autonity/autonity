// Copyright 2018 The go-ethereum Authors
// This file is part of the go-ethereum library.
//
// The go-ethereum library is free software: you can redistribute it and/or modify
// it under the terms of the GNU Lesser General Public License as published by
// the Free Software Foundation, either version 3 of the License, or
// (at your option) any later version.
//
// The go-ethereum library is distributed in the hope that it will be useful,
// but WITHOUT ANY WARRANTY; without even the implied warranty of
// MERCHANTABILITY or FITNESS FOR A PARTICULAR PURPOSE. See the
// GNU Lesser General Public License for more details.
//
// You should have received a copy of the GNU Lesser General Public License
// along with the go-ethereum library. If not, see <http://www.gnu.org/licenses/>.

package enode

import (
	"crypto/ecdsa"
	"net"
	"reflect"
	"strings"
	"testing"

	"github.com/clearmatics/autonity/crypto"
	"github.com/clearmatics/autonity/p2p/enr"
)

var parseNodeTests = []struct {
	input      string
	wantError  string
	wantResult *Node
}{
	// Records
	{
		input: "enr:-IS4QGrdq0ugARp5T2BZ41TrZOqLc_oKvZoPuZP5--anqWE_J-Tucc1xgkOL7qXl0puJgT7qc2KSvcupc4NCb0nr4tdjgmlkgnY0gmlwhH8AAAGJc2VjcDI1NmsxoQM6UUF2Rm-oFe1IH_rQkRCi00T2ybeMHRSvw1HDpRvjPYN1ZHCCdl8",
		wantResult: func() *Node {
			testKey, _ := crypto.HexToECDSA("45a915e4d060149eb4365960e6a7a45f334393093061116b197e3240065ff2d8")
			var r enr.Record
			r.Set(enr.IP{127, 0, 0, 1})
			r.Set(enr.UDP(30303))
			r.SetSeq(99)
			SignV4(&r, testKey)
			n, _ := New(ValidSchemes, &r)
			return n
		}(),
	},
	// Invalid Records
	{
		input:     "enr:",
		wantError: "EOF", // could be nicer
	},
	{
		input:     "enr:x",
		wantError: "illegal base64 data at input byte 0",
	},
	{
		input:     "enr:-EmGZm9vYmFyY4JpZIJ2NIJpcIR_AAABiXNlY3AyNTZrMaEDOlFBdkZvqBXtSB_60JEQotNE9sm3jB0Ur8NRw6Ub4z2DdWRwgnZf",
		wantError: enr.ErrInvalidSig.Error(),
	},
	// Complete node URLs with IP address and ports
	{
		input:     "enode://1dd9d65c4552b5eb43d5ad55a2ee3f56c6cbc1c64a5c8d659f51fcd51bace24351232b8d7821617d2b29b54b81cdefb9b3e9c37d7fd5f63270bcc9e1a6f6a439@hostname:3",
		wantError: `invalid IP address`,
	},
	{
		input:     "enode://1dd9d65c4552b5eb43d5ad55a2ee3f56c6cbc1c64a5c8d659f51fcd51bace24351232b8d7821617d2b29b54b81cdefb9b3e9c37d7fd5f63270bcc9e1a6f6a439@127.0.0.1:foo",
		wantError: `invalid port`,
	},
	{
		input:     "enode://1dd9d65c4552b5eb43d5ad55a2ee3f56c6cbc1c64a5c8d659f51fcd51bace24351232b8d7821617d2b29b54b81cdefb9b3e9c37d7fd5f63270bcc9e1a6f6a439@127.0.0.1:3?discport=foo",
		wantError: `invalid discport in query`,
	},
	{
		input: "enode://1dd9d65c4552b5eb43d5ad55a2ee3f56c6cbc1c64a5c8d659f51fcd51bace24351232b8d7821617d2b29b54b81cdefb9b3e9c37d7fd5f63270bcc9e1a6f6a439@127.0.0.1:52150",
		wantResult: NewV4(
			hexPubkey("1dd9d65c4552b5eb43d5ad55a2ee3f56c6cbc1c64a5c8d659f51fcd51bace24351232b8d7821617d2b29b54b81cdefb9b3e9c37d7fd5f63270bcc9e1a6f6a439"),
			net.IP{0x7f, 0x0, 0x0, 0x1},
			52150,
			52150,
		),
	},
	{
		input: "enode://1dd9d65c4552b5eb43d5ad55a2ee3f56c6cbc1c64a5c8d659f51fcd51bace24351232b8d7821617d2b29b54b81cdefb9b3e9c37d7fd5f63270bcc9e1a6f6a439@[::]:52150",
		wantResult: NewV4(
			hexPubkey("1dd9d65c4552b5eb43d5ad55a2ee3f56c6cbc1c64a5c8d659f51fcd51bace24351232b8d7821617d2b29b54b81cdefb9b3e9c37d7fd5f63270bcc9e1a6f6a439"),
			net.ParseIP("::"),
			52150,
			52150,
		),
	},
	{
		input: "enode://1dd9d65c4552b5eb43d5ad55a2ee3f56c6cbc1c64a5c8d659f51fcd51bace24351232b8d7821617d2b29b54b81cdefb9b3e9c37d7fd5f63270bcc9e1a6f6a439@[2001:db8:3c4d:15::abcd:ef12]:52150",
		wantResult: NewV4(
			hexPubkey("1dd9d65c4552b5eb43d5ad55a2ee3f56c6cbc1c64a5c8d659f51fcd51bace24351232b8d7821617d2b29b54b81cdefb9b3e9c37d7fd5f63270bcc9e1a6f6a439"),
			net.ParseIP("2001:db8:3c4d:15::abcd:ef12"),
			52150,
			52150,
		),
	},
	{
		input: "enode://1dd9d65c4552b5eb43d5ad55a2ee3f56c6cbc1c64a5c8d659f51fcd51bace24351232b8d7821617d2b29b54b81cdefb9b3e9c37d7fd5f63270bcc9e1a6f6a439@127.0.0.1:52150?discport=22334",
		wantResult: NewV4(
			hexPubkey("1dd9d65c4552b5eb43d5ad55a2ee3f56c6cbc1c64a5c8d659f51fcd51bace24351232b8d7821617d2b29b54b81cdefb9b3e9c37d7fd5f63270bcc9e1a6f6a439"),
			net.IP{0x7f, 0x0, 0x0, 0x1},
			52150,
			22334,
		),
	},
	// Incomplete node URLs with no address
	{
		input: "enode://1dd9d65c4552b5eb43d5ad55a2ee3f56c6cbc1c64a5c8d659f51fcd51bace24351232b8d7821617d2b29b54b81cdefb9b3e9c37d7fd5f63270bcc9e1a6f6a439",
		wantResult: NewV4(
			hexPubkey("1dd9d65c4552b5eb43d5ad55a2ee3f56c6cbc1c64a5c8d659f51fcd51bace24351232b8d7821617d2b29b54b81cdefb9b3e9c37d7fd5f63270bcc9e1a6f6a439"),
			nil, 0, 0,
		),
	},
	// Invalid URLs
	{
		input:     "",
		wantError: errMissingPrefix.Error(),
	},
	{
		input:     "1dd9d65c4552b5eb43d5ad55a2ee3f56c6cbc1c64a5c8d659f51fcd51bace24351232b8d7821617d2b29b54b81cdefb9b3e9c37d7fd5f63270bcc9e1a6f6a439",
		wantError: errMissingPrefix.Error(),
	},
	{
		input:     "01010101",
		wantError: errMissingPrefix.Error(),
	},
	{
		input:     "enode://01010101@123.124.125.126:3",
		wantError: `invalid public key (wrong length, want 128 hex chars)`,
	},
	{
		input:     "enode://01010101",
		wantError: `invalid public key (wrong length, want 128 hex chars)`,
	},
	{
		input:     "http://foobar",
		wantError: errMissingPrefix.Error(),
	},
	{
		input:     "://foo",
		wantError: errMissingPrefix.Error(),
	},
}

func hexPubkey(h string) *ecdsa.PublicKey {
	k, err := parsePubkey(h)
	if err != nil {
		panic(err)
	}
	return k
}

func TestParseNode(t *testing.T) {
	for _, test := range parseNodeTests {
		n, err := Parse(ValidSchemes, test.input)
		if test.wantError != "" {
			if err == nil {
				t.Errorf("test %q:\n  got nil error, expected %#q", test.input, test.wantError)
				continue
<<<<<<< HEAD
			} else if err.Error() != test.wantError {
				t.Errorf("test %q:\n  got error %#q, expected %#q", test.input, err.Error(), test.wantError)
=======
			} else if !strings.Contains(err.Error(), test.wantError) {
				t.Errorf("test %q:\n  got error %#q, expected %#q\n%v", test.rawurl, err.Error(), test.wantError, n)
>>>>>>> 6f946b78
				continue
			}
		} else {
			if err != nil {
				t.Errorf("test %q:\n  unexpected error: %v", test.input, err)
				continue
			}
			if !reflect.DeepEqual(n, test.wantResult) {
				t.Errorf("test %q:\n  result mismatch:\ngot:  %#v\nwant: %#v", test.input, n, test.wantResult)
			}
		}
	}
}

func TestNodeString(t *testing.T) {
	for i, test := range parseNodeTests {
		if test.wantError == "" && strings.HasPrefix(test.input, "enode://") {
			str := test.wantResult.String()
			if str != test.input {
				t.Errorf("test %d: Node.String() mismatch:\ngot:  %s\nwant: %s", i, str, test.input)
			}
		}
	}
}<|MERGE_RESOLUTION|>--- conflicted
+++ resolved
@@ -162,13 +162,8 @@
 			if err == nil {
 				t.Errorf("test %q:\n  got nil error, expected %#q", test.input, test.wantError)
 				continue
-<<<<<<< HEAD
-			} else if err.Error() != test.wantError {
-				t.Errorf("test %q:\n  got error %#q, expected %#q", test.input, err.Error(), test.wantError)
-=======
 			} else if !strings.Contains(err.Error(), test.wantError) {
 				t.Errorf("test %q:\n  got error %#q, expected %#q\n%v", test.rawurl, err.Error(), test.wantError, n)
->>>>>>> 6f946b78
 				continue
 			}
 		} else {
