--- conflicted
+++ resolved
@@ -18,22 +18,14 @@
 
 import (
 	"crypto/ecdsa"
-<<<<<<< HEAD
-=======
 	"errors"
->>>>>>> 3bb6815f
 	"net"
 	"reflect"
 	"strings"
 	"testing"
 
-<<<<<<< HEAD
 	"github.com/clearmatics/autonity/crypto"
 	"github.com/clearmatics/autonity/p2p/enr"
-=======
-	"github.com/ethereum/go-ethereum/crypto"
-	"github.com/ethereum/go-ethereum/p2p/enr"
->>>>>>> 3bb6815f
 )
 
 func init() {
@@ -76,24 +68,13 @@
 	{
 		input:     "enr:-EmGZm9vYmFyY4JpZIJ2NIJpcIR_AAABiXNlY3AyNTZrMaEDOlFBdkZvqBXtSB_60JEQotNE9sm3jB0Ur8NRw6Ub4z2DdWRwgnZf",
 		wantError: enr.ErrInvalidSig.Error(),
-<<<<<<< HEAD
 	},
 	// Complete node URLs with IP address and ports
 	{
-		input:     "enode://1dd9d65c4552b5eb43d5ad55a2ee3f56c6cbc1c64a5c8d659f51fcd51bace24351232b8d7821617d2b29b54b81cdefb9b3e9c37d7fd5f63270bcc9e1a6f6a439@hostname:3",
-		wantError: `invalid IP address`,
-=======
->>>>>>> 3bb6815f
-	},
-	// Complete node URLs with IP address and ports
-	{
-<<<<<<< HEAD
-=======
 		input:     "enode://1dd9d65c4552b5eb43d5ad55a2ee3f56c6cbc1c64a5c8d659f51fcd51bace24351232b8d7821617d2b29b54b81cdefb9b3e9c37d7fd5f63270bcc9e1a6f6a439@invalid.:3",
 		wantError: `no such host`,
 	},
 	{
->>>>>>> 3bb6815f
 		input:     "enode://1dd9d65c4552b5eb43d5ad55a2ee3f56c6cbc1c64a5c8d659f51fcd51bace24351232b8d7821617d2b29b54b81cdefb9b3e9c37d7fd5f63270bcc9e1a6f6a439@127.0.0.1:foo",
 		wantError: `invalid port`,
 	},
@@ -149,7 +130,6 @@
 	{
 		input:     "",
 		wantError: errMissingPrefix.Error(),
-<<<<<<< HEAD
 	},
 	{
 		input:     "1dd9d65c4552b5eb43d5ad55a2ee3f56c6cbc1c64a5c8d659f51fcd51bace24351232b8d7821617d2b29b54b81cdefb9b3e9c37d7fd5f63270bcc9e1a6f6a439",
@@ -168,26 +148,6 @@
 		wantError: `invalid public key (wrong length, want 128 hex chars)`,
 	},
 	{
-=======
-	},
-	{
-		input:     "1dd9d65c4552b5eb43d5ad55a2ee3f56c6cbc1c64a5c8d659f51fcd51bace24351232b8d7821617d2b29b54b81cdefb9b3e9c37d7fd5f63270bcc9e1a6f6a439",
-		wantError: errMissingPrefix.Error(),
-	},
-	{
-		input:     "01010101",
-		wantError: errMissingPrefix.Error(),
-	},
-	{
-		input:     "enode://01010101@123.124.125.126:3",
-		wantError: `invalid public key (wrong length, want 128 hex chars)`,
-	},
-	{
-		input:     "enode://01010101",
-		wantError: `invalid public key (wrong length, want 128 hex chars)`,
-	},
-	{
->>>>>>> 3bb6815f
 		input:     "http://foobar",
 		wantError: errMissingPrefix.Error(),
 	},
@@ -213,11 +173,7 @@
 				t.Errorf("test %q:\n  got nil error, expected %#q", test.input, test.wantError)
 				continue
 			} else if !strings.Contains(err.Error(), test.wantError) {
-<<<<<<< HEAD
-				t.Errorf("test %q:\n  got error %#q, expected %#q\n%v", test.input, err.Error(), test.wantError, n)
-=======
 				t.Errorf("test %q:\n  got error %#q, expected %#q", test.input, err.Error(), test.wantError)
->>>>>>> 3bb6815f
 				continue
 			}
 		} else {
