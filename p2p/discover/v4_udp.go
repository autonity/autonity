// Copyright 2019 The go-ethereum Authors
// This file is part of the go-ethereum library.
//
// The go-ethereum library is free software: you can redistribute it and/or modify
// it under the terms of the GNU Lesser General Public License as published by
// the Free Software Foundation, either version 3 of the License, or
// (at your option) any later version.
//
// The go-ethereum library is distributed in the hope that it will be useful,
// but WITHOUT ANY WARRANTY; without even the implied warranty of
// MERCHANTABILITY or FITNESS FOR A PARTICULAR PURPOSE. See the
// GNU Lesser General Public License for more details.
//
// You should have received a copy of the GNU Lesser General Public License
// along with the go-ethereum library. If not, see <http://www.gnu.org/licenses/>.

package discover

import (
	"bytes"
	"container/list"
	"context"
	"crypto/ecdsa"
	crand "crypto/rand"
	"errors"
	"fmt"
	"io"
	"net"
	"sync"
	"time"

<<<<<<< HEAD
	"github.com/clearmatics/autonity/crypto"
	"github.com/clearmatics/autonity/log"
	"github.com/clearmatics/autonity/p2p/discover/v4wire"
	"github.com/clearmatics/autonity/p2p/enode"
	"github.com/clearmatics/autonity/p2p/netutil"
	"github.com/clearmatics/autonity/rlp"
=======
	"github.com/ethereum/go-ethereum/crypto"
	"github.com/ethereum/go-ethereum/log"
	"github.com/ethereum/go-ethereum/p2p/discover/v4wire"
	"github.com/ethereum/go-ethereum/p2p/enode"
	"github.com/ethereum/go-ethereum/p2p/netutil"
>>>>>>> aaca58a7
)

// Errors
var (
	errExpired          = errors.New("expired")
	errUnsolicitedReply = errors.New("unsolicited reply")
	errUnknownNode      = errors.New("unknown node")
	errTimeout          = errors.New("RPC timeout")
	errClockWarp        = errors.New("reply deadline too far in the future")
	errClosed           = errors.New("socket closed")
	errLowPort          = errors.New("low port")
)

const (
	respTimeout    = 500 * time.Millisecond
	expiration     = 20 * time.Second
	bondExpiration = 24 * time.Hour

	maxFindnodeFailures = 5                // nodes exceeding this limit are dropped
	ntpFailureThreshold = 32               // Continuous timeouts after which to check NTP
	ntpWarningCooldown  = 10 * time.Minute // Minimum amount of time to pass before repeating NTP warning
	driftThreshold      = 10 * time.Second // Allowed clock drift before warning user

	// Discovery packets are defined to be no larger than 1280 bytes.
	// Packets larger than this size will be cut at the end and treated
	// as invalid because their hash won't match.
	maxPacketSize = 1280
)

// UDPv4 implements the v4 wire protocol.
type UDPv4 struct {
	conn        UDPConn
	log         log.Logger
	netrestrict *netutil.Netlist
	priv        *ecdsa.PrivateKey
	localNode   *enode.LocalNode
	db          *enode.DB
	tab         *Table
	closeOnce   sync.Once
	wg          sync.WaitGroup

	addReplyMatcher chan *replyMatcher
	gotreply        chan reply
	closeCtx        context.Context
	cancelCloseCtx  context.CancelFunc
}

// replyMatcher represents a pending reply.
//
// Some implementations of the protocol wish to send more than one
// reply packet to findnode. In general, any neighbors packet cannot
// be matched up with a specific findnode packet.
//
// Our implementation handles this by storing a callback function for
// each pending reply. Incoming packets from a node are dispatched
// to all callback functions for that node.
type replyMatcher struct {
	// these fields must match in the reply.
	from  enode.ID
	ip    net.IP
	ptype byte

	// time when the request must complete
	deadline time.Time

	// callback is called when a matching reply arrives. If it returns matched == true, the
	// reply was acceptable. The second return value indicates whether the callback should
	// be removed from the pending reply queue. If it returns false, the reply is considered
	// incomplete and the callback will be invoked again for the next matching reply.
	callback replyMatchFunc

	// errc receives nil when the callback indicates completion or an
	// error if no further reply is received within the timeout.
	errc chan error

	// reply contains the most recent reply. This field is safe for reading after errc has
	// received a value.
	reply v4wire.Packet
}

type replyMatchFunc func(v4wire.Packet) (matched bool, requestDone bool)

// reply is a reply packet from a certain node.
type reply struct {
	from enode.ID
	ip   net.IP
	data v4wire.Packet
	// loop indicates whether there was
	// a matching request by sending on this channel.
	matched chan<- bool
}

func ListenV4(c UDPConn, ln *enode.LocalNode, cfg Config) (*UDPv4, error) {
	cfg = cfg.withDefaults()
	closeCtx, cancel := context.WithCancel(context.Background())
	t := &UDPv4{
		conn:            c,
		priv:            cfg.PrivateKey,
		netrestrict:     cfg.NetRestrict,
		localNode:       ln,
		db:              ln.Database(),
		gotreply:        make(chan reply),
		addReplyMatcher: make(chan *replyMatcher),
		closeCtx:        closeCtx,
		cancelCloseCtx:  cancel,
		log:             cfg.Log,
	}

	tab, err := newTable(t, ln.Database(), cfg.Bootnodes, t.log)
	if err != nil {
		return nil, err
	}
	t.tab = tab
	go tab.loop()

	t.wg.Add(2)
	go t.loop()
	go t.readLoop(cfg.Unhandled)
	return t, nil
}

// Self returns the local node.
func (t *UDPv4) Self() *enode.Node {
	return t.localNode.Node()
}

// Close shuts down the socket and aborts any running queries.
func (t *UDPv4) Close() {
	t.closeOnce.Do(func() {
		t.cancelCloseCtx()
		t.conn.Close()
		t.wg.Wait()
		t.tab.close()
	})
}

// Resolve searches for a specific node with the given ID and tries to get the most recent
// version of the node record for it. It returns n if the node could not be resolved.
func (t *UDPv4) Resolve(n *enode.Node) *enode.Node {
	// Try asking directly. This works if the node is still responding on the endpoint we have.
	if rn, err := t.RequestENR(n); err == nil {
		return rn
	}
	// Check table for the ID, we might have a newer version there.
	if intable := t.tab.getNode(n.ID()); intable != nil && intable.Seq() > n.Seq() {
		n = intable
		if rn, err := t.RequestENR(n); err == nil {
			return rn
		}
	}
	// Otherwise perform a network lookup.
	var key enode.Secp256k1
	if n.Load(&key) != nil {
		return n // no secp256k1 key
	}
	result := t.LookupPubkey((*ecdsa.PublicKey)(&key))
	for _, rn := range result {
		if rn.ID() == n.ID() {
			if rn, err := t.RequestENR(rn); err == nil {
				return rn
			}
		}
	}
	return n
}

func (t *UDPv4) ourEndpoint() v4wire.Endpoint {
	n := t.Self()
	a := &net.UDPAddr{IP: n.IP(), Port: n.UDP()}
	return v4wire.NewEndpoint(a, uint16(n.TCP()))
}

// Ping sends a ping message to the given node.
func (t *UDPv4) Ping(n *enode.Node) error {
	_, err := t.ping(n)
	return err
}

// ping sends a ping message to the given node and waits for a reply.
func (t *UDPv4) ping(n *enode.Node) (seq uint64, err error) {
	rm := t.sendPing(n.ID(), &net.UDPAddr{IP: n.IP(), Port: n.UDP()}, nil)
	if err = <-rm.errc; err == nil {
		seq = rm.reply.(*v4wire.Pong).ENRSeq
	}
	return seq, err
}

// sendPing sends a ping message to the given node and invokes the callback
// when the reply arrives.
func (t *UDPv4) sendPing(toid enode.ID, toaddr *net.UDPAddr, callback func()) *replyMatcher {
	req := t.makePing(toaddr)
	packet, hash, err := v4wire.Encode(t.priv, req)
	if err != nil {
		errc := make(chan error, 1)
		errc <- err
		return &replyMatcher{errc: errc}
	}
	// Add a matcher for the reply to the pending reply queue. Pongs are matched if they
	// reference the ping we're about to send.
	rm := t.pending(toid, toaddr.IP, v4wire.PongPacket, func(p v4wire.Packet) (matched bool, requestDone bool) {
		matched = bytes.Equal(p.(*v4wire.Pong).ReplyTok, hash)
		if matched && callback != nil {
			callback()
		}
		return matched, matched
	})
	// Send the packet.
	t.localNode.UDPContact(toaddr)
	t.write(toaddr, toid, req.Name(), packet)
	return rm
}

func (t *UDPv4) makePing(toaddr *net.UDPAddr) *v4wire.Ping {
	return &v4wire.Ping{
		Version:    4,
		From:       t.ourEndpoint(),
		To:         v4wire.NewEndpoint(toaddr, 0),
		Expiration: uint64(time.Now().Add(expiration).Unix()),
		ENRSeq:     t.localNode.Node().Seq(),
	}
}

// LookupPubkey finds the closest nodes to the given public key.
func (t *UDPv4) LookupPubkey(key *ecdsa.PublicKey) []*enode.Node {
	if t.tab.len() == 0 {
		// All nodes were dropped, refresh. The very first query will hit this
		// case and run the bootstrapping logic.
		<-t.tab.refresh()
	}
	return t.newLookup(t.closeCtx, encodePubkey(key)).run()
}

// RandomNodes is an iterator yielding nodes from a random walk of the DHT.
func (t *UDPv4) RandomNodes() enode.Iterator {
	return newLookupIterator(t.closeCtx, t.newRandomLookup)
}

// lookupRandom implements transport.
func (t *UDPv4) lookupRandom() []*enode.Node {
	return t.newRandomLookup(t.closeCtx).run()
}

// lookupSelf implements transport.
func (t *UDPv4) lookupSelf() []*enode.Node {
	return t.newLookup(t.closeCtx, encodePubkey(&t.priv.PublicKey)).run()
}

func (t *UDPv4) newRandomLookup(ctx context.Context) *lookup {
	var target encPubkey
	crand.Read(target[:])
	return t.newLookup(ctx, target)
}

func (t *UDPv4) newLookup(ctx context.Context, targetKey encPubkey) *lookup {
	target := enode.ID(crypto.Keccak256Hash(targetKey[:]))
	ekey := v4wire.Pubkey(targetKey)
	it := newLookup(ctx, t.tab, target, func(n *node) ([]*node, error) {
		return t.findnode(n.ID(), n.addr(), ekey)
	})
	return it
}

// findnode sends a findnode request to the given node and waits until
// the node has sent up to k neighbors.
func (t *UDPv4) findnode(toid enode.ID, toaddr *net.UDPAddr, target v4wire.Pubkey) ([]*node, error) {
	t.ensureBond(toid, toaddr)

	// Add a matcher for 'neighbours' replies to the pending reply queue. The matcher is
	// active until enough nodes have been received.
	nodes := make([]*node, 0, bucketSize)
	nreceived := 0
	rm := t.pending(toid, toaddr.IP, v4wire.NeighborsPacket, func(r v4wire.Packet) (matched bool, requestDone bool) {
		reply := r.(*v4wire.Neighbors)
		for _, rn := range reply.Nodes {
			nreceived++
			n, err := t.nodeFromRPC(toaddr, rn)
			if err != nil {
				t.log.Trace("Invalid neighbor node received", "ip", rn.IP, "addr", toaddr, "err", err)
				continue
			}
			nodes = append(nodes, n)
		}
		return true, nreceived >= bucketSize
	})
	t.send(toaddr, toid, &v4wire.Findnode{
		Target:     target,
		Expiration: uint64(time.Now().Add(expiration).Unix()),
	})
	// Ensure that callers don't see a timeout if the node actually responded. Since
	// findnode can receive more than one neighbors response, the reply matcher will be
	// active until the remote node sends enough nodes. If the remote end doesn't have
	// enough nodes the reply matcher will time out waiting for the second reply, but
	// there's no need for an error in that case.
	err := <-rm.errc
	if err == errTimeout && rm.reply != nil {
		err = nil
	}
	return nodes, err
}

// RequestENR sends enrRequest to the given node and waits for a response.
func (t *UDPv4) RequestENR(n *enode.Node) (*enode.Node, error) {
	addr := &net.UDPAddr{IP: n.IP(), Port: n.UDP()}
	t.ensureBond(n.ID(), addr)

	req := &v4wire.ENRRequest{
		Expiration: uint64(time.Now().Add(expiration).Unix()),
	}
	packet, hash, err := v4wire.Encode(t.priv, req)
	if err != nil {
		return nil, err
	}

	// Add a matcher for the reply to the pending reply queue. Responses are matched if
	// they reference the request we're about to send.
	rm := t.pending(n.ID(), addr.IP, v4wire.ENRResponsePacket, func(r v4wire.Packet) (matched bool, requestDone bool) {
		matched = bytes.Equal(r.(*v4wire.ENRResponse).ReplyTok, hash)
		return matched, matched
	})
	// Send the packet and wait for the reply.
	t.write(addr, n.ID(), req.Name(), packet)
	if err := <-rm.errc; err != nil {
		return nil, err
	}
	// Verify the response record.
	respN, err := enode.New(enode.ValidSchemes, &rm.reply.(*v4wire.ENRResponse).Record)
	if err != nil {
		return nil, err
	}
	if respN.ID() != n.ID() {
		return nil, fmt.Errorf("invalid ID in response record")
	}
	if respN.Seq() < n.Seq() {
		return n, nil // response record is older
	}
	if err := netutil.CheckRelayIP(addr.IP, respN.IP()); err != nil {
		return nil, fmt.Errorf("invalid IP in response record: %v", err)
	}
	return respN, nil
}

// pending adds a reply matcher to the pending reply queue.
// see the documentation of type replyMatcher for a detailed explanation.
func (t *UDPv4) pending(id enode.ID, ip net.IP, ptype byte, callback replyMatchFunc) *replyMatcher {
	ch := make(chan error, 1)
	p := &replyMatcher{from: id, ip: ip, ptype: ptype, callback: callback, errc: ch}
	select {
	case t.addReplyMatcher <- p:
		// loop will handle it
	case <-t.closeCtx.Done():
		ch <- errClosed
	}
	return p
}

// handleReply dispatches a reply packet, invoking reply matchers. It returns
// whether any matcher considered the packet acceptable.
func (t *UDPv4) handleReply(from enode.ID, fromIP net.IP, req v4wire.Packet) bool {
	matched := make(chan bool, 1)
	select {
	case t.gotreply <- reply{from, fromIP, req, matched}:
		// loop will handle it
		return <-matched
	case <-t.closeCtx.Done():
		return false
	}
}

// loop runs in its own goroutine. it keeps track of
// the refresh timer and the pending reply queue.
func (t *UDPv4) loop() {
	defer t.wg.Done()

	var (
		plist        = list.New()
		timeout      = time.NewTimer(0)
		nextTimeout  *replyMatcher // head of plist when timeout was last reset
		contTimeouts = 0           // number of continuous timeouts to do NTP checks
		ntpWarnTime  = time.Unix(0, 0)
	)
	<-timeout.C // ignore first timeout
	defer timeout.Stop()

	resetTimeout := func() {
		if plist.Front() == nil || nextTimeout == plist.Front().Value {
			return
		}
		// Start the timer so it fires when the next pending reply has expired.
		now := time.Now()
		for el := plist.Front(); el != nil; el = el.Next() {
			nextTimeout = el.Value.(*replyMatcher)
			if dist := nextTimeout.deadline.Sub(now); dist < 2*respTimeout {
				timeout.Reset(dist)
				return
			}
			// Remove pending replies whose deadline is too far in the
			// future. These can occur if the system clock jumped
			// backwards after the deadline was assigned.
			nextTimeout.errc <- errClockWarp
			plist.Remove(el)
		}
		nextTimeout = nil
		timeout.Stop()
	}

	for {
		resetTimeout()

		select {
		case <-t.closeCtx.Done():
			for el := plist.Front(); el != nil; el = el.Next() {
				el.Value.(*replyMatcher).errc <- errClosed
			}
			return

		case p := <-t.addReplyMatcher:
			p.deadline = time.Now().Add(respTimeout)
			plist.PushBack(p)

		case r := <-t.gotreply:
			var matched bool // whether any replyMatcher considered the reply acceptable.
			for el := plist.Front(); el != nil; el = el.Next() {
				p := el.Value.(*replyMatcher)
				if p.from == r.from && p.ptype == r.data.Kind() && p.ip.Equal(r.ip) {
					ok, requestDone := p.callback(r.data)
					matched = matched || ok
					p.reply = r.data
					// Remove the matcher if callback indicates that all replies have been received.
					if requestDone {
						p.errc <- nil
						plist.Remove(el)
					}
					// Reset the continuous timeout counter (time drift detection)
					contTimeouts = 0
				}
			}
			r.matched <- matched

		case now := <-timeout.C:
			nextTimeout = nil

			// Notify and remove callbacks whose deadline is in the past.
			for el := plist.Front(); el != nil; el = el.Next() {
				p := el.Value.(*replyMatcher)
				if now.After(p.deadline) || now.Equal(p.deadline) {
					p.errc <- errTimeout
					plist.Remove(el)
					contTimeouts++
				}
			}
			// If we've accumulated too many timeouts, do an NTP time sync check
			if contTimeouts > ntpFailureThreshold {
				if time.Since(ntpWarnTime) >= ntpWarningCooldown {
					ntpWarnTime = time.Now()
					go checkClockDrift()
				}
				contTimeouts = 0
			}
		}
	}
}

func (t *UDPv4) send(toaddr *net.UDPAddr, toid enode.ID, req v4wire.Packet) ([]byte, error) {
	packet, hash, err := v4wire.Encode(t.priv, req)
	if err != nil {
		return hash, err
	}
	return hash, t.write(toaddr, toid, req.Name(), packet)
}

func (t *UDPv4) write(toaddr *net.UDPAddr, toid enode.ID, what string, packet []byte) error {
	_, err := t.conn.WriteToUDP(packet, toaddr)
	t.log.Trace(">> "+what, "id", toid, "addr", toaddr, "err", err)
	return err
}

// readLoop runs in its own goroutine. it handles incoming UDP packets.
func (t *UDPv4) readLoop(unhandled chan<- ReadPacket) {
	defer t.wg.Done()
	if unhandled != nil {
		defer close(unhandled)
	}

	buf := make([]byte, maxPacketSize)
	for {
		nbytes, from, err := t.conn.ReadFromUDP(buf)
		if netutil.IsTemporaryError(err) {
			// Ignore temporary read errors.
			t.log.Debug("Temporary UDP read error", "err", err)
			continue
		} else if err != nil {
			// Shut down the loop for permament errors.
			if err != io.EOF {
				t.log.Debug("UDP read error", "err", err)
			}
			return
		}
		if t.handlePacket(from, buf[:nbytes]) != nil && unhandled != nil {
			select {
			case unhandled <- ReadPacket{buf[:nbytes], from}:
			default:
			}
		}
	}
}

func (t *UDPv4) handlePacket(from *net.UDPAddr, buf []byte) error {
	rawpacket, fromKey, hash, err := v4wire.Decode(buf)
	if err != nil {
		t.log.Debug("Bad discv4 packet", "addr", from, "err", err)
		return err
	}
	packet := t.wrapPacket(rawpacket)
	fromID := fromKey.ID()
	if err == nil && packet.preverify != nil {
		err = packet.preverify(packet, from, fromID, fromKey)
	}
	t.log.Trace("<< "+packet.Name(), "id", fromID, "addr", from, "err", err)
	if err == nil && packet.handle != nil {
		packet.handle(packet, from, fromID, hash)
	}
	return err
}

// checkBond checks if the given node has a recent enough endpoint proof.
func (t *UDPv4) checkBond(id enode.ID, ip net.IP) bool {
	return time.Since(t.db.LastPongReceived(id, ip)) < bondExpiration
}

// ensureBond solicits a ping from a node if we haven't seen a ping from it for a while.
// This ensures there is a valid endpoint proof on the remote end.
func (t *UDPv4) ensureBond(toid enode.ID, toaddr *net.UDPAddr) {
	tooOld := time.Since(t.db.LastPingReceived(toid, toaddr.IP)) > bondExpiration
	if tooOld || t.db.FindFails(toid, toaddr.IP) > maxFindnodeFailures {
		rm := t.sendPing(toid, toaddr, nil)
		<-rm.errc
		// Wait for them to ping back and process our pong.
		time.Sleep(respTimeout)
	}
}

func (t *UDPv4) nodeFromRPC(sender *net.UDPAddr, rn v4wire.Node) (*node, error) {
	if rn.UDP <= 1024 {
		return nil, errLowPort
	}
	if err := netutil.CheckRelayIP(sender.IP, rn.IP); err != nil {
		return nil, err
	}
	if t.netrestrict != nil && !t.netrestrict.Contains(rn.IP) {
		return nil, errors.New("not contained in netrestrict list")
	}
	key, err := v4wire.DecodePubkey(crypto.S256(), rn.ID)
	if err != nil {
		return nil, err
	}
	n := wrapNode(enode.NewV4(key, rn.IP, int(rn.TCP), int(rn.UDP)))
	err = n.ValidateComplete()
	return n, err
}

func nodeToRPC(n *node) v4wire.Node {
	var key ecdsa.PublicKey
	var ekey v4wire.Pubkey
	if err := n.Load((*enode.Secp256k1)(&key)); err == nil {
		ekey = v4wire.EncodePubkey(&key)
	}
	return v4wire.Node{ID: ekey, IP: n.IP(), UDP: uint16(n.UDP()), TCP: uint16(n.TCP())}
}

// wrapPacket returns the handler functions applicable to a packet.
func (t *UDPv4) wrapPacket(p v4wire.Packet) *packetHandlerV4 {
	var h packetHandlerV4
	h.Packet = p
	switch p.(type) {
	case *v4wire.Ping:
		h.preverify = t.verifyPing
		h.handle = t.handlePing
	case *v4wire.Pong:
		h.preverify = t.verifyPong
	case *v4wire.Findnode:
		h.preverify = t.verifyFindnode
		h.handle = t.handleFindnode
	case *v4wire.Neighbors:
		h.preverify = t.verifyNeighbors
	case *v4wire.ENRRequest:
		h.preverify = t.verifyENRRequest
		h.handle = t.handleENRRequest
	case *v4wire.ENRResponse:
		h.preverify = t.verifyENRResponse
	}
	return &h
}

// packetHandlerV4 wraps a packet with handler functions.
type packetHandlerV4 struct {
	v4wire.Packet
	senderKey *ecdsa.PublicKey // used for ping

	// preverify checks whether the packet is valid and should be handled at all.
	preverify func(p *packetHandlerV4, from *net.UDPAddr, fromID enode.ID, fromKey v4wire.Pubkey) error
	// handle handles the packet.
	handle func(req *packetHandlerV4, from *net.UDPAddr, fromID enode.ID, mac []byte)
}

// PING/v4

func (t *UDPv4) verifyPing(h *packetHandlerV4, from *net.UDPAddr, fromID enode.ID, fromKey v4wire.Pubkey) error {
	req := h.Packet.(*v4wire.Ping)

	senderKey, err := v4wire.DecodePubkey(crypto.S256(), fromKey)
	if err != nil {
		return err
	}
	if v4wire.Expired(req.Expiration) {
		return errExpired
	}
	h.senderKey = senderKey
	return nil
}

func (t *UDPv4) handlePing(h *packetHandlerV4, from *net.UDPAddr, fromID enode.ID, mac []byte) {
	req := h.Packet.(*v4wire.Ping)

	// Reply.
	t.send(from, fromID, &v4wire.Pong{
		To:         v4wire.NewEndpoint(from, req.From.TCP),
		ReplyTok:   mac,
		Expiration: uint64(time.Now().Add(expiration).Unix()),
		ENRSeq:     t.localNode.Node().Seq(),
	})

	// Ping back if our last pong on file is too far in the past.
	n := wrapNode(enode.NewV4(h.senderKey, from.IP, int(req.From.TCP), from.Port))
	if time.Since(t.db.LastPongReceived(n.ID(), from.IP)) > bondExpiration {
		t.sendPing(fromID, from, func() {
			t.tab.addVerifiedNode(n)
		})
	} else {
		t.tab.addVerifiedNode(n)
	}

	// Update node database and endpoint predictor.
	t.db.UpdateLastPingReceived(n.ID(), from.IP, time.Now())
	t.localNode.UDPEndpointStatement(from, &net.UDPAddr{IP: req.To.IP, Port: int(req.To.UDP)})
}

// PONG/v4

func (t *UDPv4) verifyPong(h *packetHandlerV4, from *net.UDPAddr, fromID enode.ID, fromKey v4wire.Pubkey) error {
	req := h.Packet.(*v4wire.Pong)

	if v4wire.Expired(req.Expiration) {
		return errExpired
	}
	if !t.handleReply(fromID, from.IP, req) {
		return errUnsolicitedReply
	}
	t.localNode.UDPEndpointStatement(from, &net.UDPAddr{IP: req.To.IP, Port: int(req.To.UDP)})
	t.db.UpdateLastPongReceived(fromID, from.IP, time.Now())
	return nil
}

// FINDNODE/v4

func (t *UDPv4) verifyFindnode(h *packetHandlerV4, from *net.UDPAddr, fromID enode.ID, fromKey v4wire.Pubkey) error {
	req := h.Packet.(*v4wire.Findnode)

	if v4wire.Expired(req.Expiration) {
		return errExpired
	}
	if !t.checkBond(fromID, from.IP) {
		// No endpoint proof pong exists, we don't process the packet. This prevents an
		// attack vector where the discovery protocol could be used to amplify traffic in a
		// DDOS attack. A malicious actor would send a findnode request with the IP address
		// and UDP port of the target as the source address. The recipient of the findnode
		// packet would then send a neighbors packet (which is a much bigger packet than
		// findnode) to the victim.
		return errUnknownNode
	}
	return nil
}

func (t *UDPv4) handleFindnode(h *packetHandlerV4, from *net.UDPAddr, fromID enode.ID, mac []byte) {
	req := h.Packet.(*v4wire.Findnode)

	// Determine closest nodes.
	target := enode.ID(crypto.Keccak256Hash(req.Target[:]))
	closest := t.tab.findnodeByID(target, bucketSize, true).entries

	// Send neighbors in chunks with at most maxNeighbors per packet
	// to stay below the packet size limit.
	p := v4wire.Neighbors{Expiration: uint64(time.Now().Add(expiration).Unix())}
	var sent bool
	for _, n := range closest {
		if netutil.CheckRelayIP(from.IP, n.IP()) == nil {
			p.Nodes = append(p.Nodes, nodeToRPC(n))
		}
		if len(p.Nodes) == v4wire.MaxNeighbors {
			t.send(from, fromID, &p)
			p.Nodes = p.Nodes[:0]
			sent = true
		}
	}
	if len(p.Nodes) > 0 || !sent {
		t.send(from, fromID, &p)
	}
}

// NEIGHBORS/v4

func (t *UDPv4) verifyNeighbors(h *packetHandlerV4, from *net.UDPAddr, fromID enode.ID, fromKey v4wire.Pubkey) error {
	req := h.Packet.(*v4wire.Neighbors)

	if v4wire.Expired(req.Expiration) {
		return errExpired
	}
	if !t.handleReply(fromID, from.IP, h.Packet) {
		return errUnsolicitedReply
	}
	return nil
}

// ENRREQUEST/v4

func (t *UDPv4) verifyENRRequest(h *packetHandlerV4, from *net.UDPAddr, fromID enode.ID, fromKey v4wire.Pubkey) error {
	req := h.Packet.(*v4wire.ENRRequest)

	if v4wire.Expired(req.Expiration) {
		return errExpired
	}
	if !t.checkBond(fromID, from.IP) {
		return errUnknownNode
	}
	return nil
}

func (t *UDPv4) handleENRRequest(h *packetHandlerV4, from *net.UDPAddr, fromID enode.ID, mac []byte) {
	t.send(from, fromID, &v4wire.ENRResponse{
		ReplyTok: mac,
		Record:   *t.localNode.Node().Record(),
	})
}

// ENRRESPONSE/v4

func (t *UDPv4) verifyENRResponse(h *packetHandlerV4, from *net.UDPAddr, fromID enode.ID, fromKey v4wire.Pubkey) error {
	if !t.handleReply(fromID, from.IP, h.Packet) {
		return errUnsolicitedReply
	}
	return nil
}<|MERGE_RESOLUTION|>--- conflicted
+++ resolved
@@ -19,30 +19,21 @@
 import (
 	"bytes"
 	"container/list"
-	"context"
-	"crypto/ecdsa"
-	crand "crypto/rand"
-	"errors"
-	"fmt"
-	"io"
-	"net"
-	"sync"
-	"time"
-
-<<<<<<< HEAD
-	"github.com/clearmatics/autonity/crypto"
-	"github.com/clearmatics/autonity/log"
-	"github.com/clearmatics/autonity/p2p/discover/v4wire"
-	"github.com/clearmatics/autonity/p2p/enode"
-	"github.com/clearmatics/autonity/p2p/netutil"
-	"github.com/clearmatics/autonity/rlp"
-=======
-	"github.com/ethereum/go-ethereum/crypto"
-	"github.com/ethereum/go-ethereum/log"
-	"github.com/ethereum/go-ethereum/p2p/discover/v4wire"
-	"github.com/ethereum/go-ethereum/p2p/enode"
-	"github.com/ethereum/go-ethereum/p2p/netutil"
->>>>>>> aaca58a7
+    "context"
+    "crypto/ecdsa"
+    crand "crypto/rand"
+    "errors"
+    "fmt"
+    "io"
+    "net"
+    "sync"
+    "time"
+
+    "github.com/ethereum/go-ethereum/crypto"
+    "github.com/ethereum/go-ethereum/log"
+    "github.com/ethereum/go-ethereum/p2p/discover/v4wire"
+    "github.com/ethereum/go-ethereum/p2p/enode"
+    "github.com/ethereum/go-ethereum/p2p/netutil"
 )
 
 // Errors
@@ -225,7 +216,7 @@
 func (t *UDPv4) ping(n *enode.Node) (seq uint64, err error) {
 	rm := t.sendPing(n.ID(), &net.UDPAddr{IP: n.IP(), Port: n.UDP()}, nil)
 	if err = <-rm.errc; err == nil {
-		seq = rm.reply.(*v4wire.Pong).ENRSeq
+        seq = rm.reply.(*v4wire.Pong).ENRSeq
 	}
 	return seq, err
 }
@@ -257,12 +248,12 @@
 
 func (t *UDPv4) makePing(toaddr *net.UDPAddr) *v4wire.Ping {
 	return &v4wire.Ping{
-		Version:    4,
-		From:       t.ourEndpoint(),
-		To:         v4wire.NewEndpoint(toaddr, 0),
-		Expiration: uint64(time.Now().Add(expiration).Unix()),
-		ENRSeq:     t.localNode.Node().Seq(),
-	}
+        Version:    4,
+        From:       t.ourEndpoint(),
+        To:         v4wire.NewEndpoint(toaddr, 0),
+        Expiration: uint64(time.Now().Add(expiration).Unix()),
+        ENRSeq:     t.localNode.Node().Seq(),
+    }
 }
 
 // LookupPubkey finds the closest nodes to the given public key.
@@ -592,7 +583,7 @@
 		return nil, err
 	}
 	if t.netrestrict != nil && !t.netrestrict.Contains(rn.IP) {
-		return nil, errors.New("not contained in netrestrict list")
+        return nil, errors.New("not contained in netrestrict list")
 	}
 	key, err := v4wire.DecodePubkey(crypto.S256(), rn.ID)
 	if err != nil {
@@ -668,11 +659,11 @@
 
 	// Reply.
 	t.send(from, fromID, &v4wire.Pong{
-		To:         v4wire.NewEndpoint(from, req.From.TCP),
-		ReplyTok:   mac,
-		Expiration: uint64(time.Now().Add(expiration).Unix()),
-		ENRSeq:     t.localNode.Node().Seq(),
-	})
+        To:         v4wire.NewEndpoint(from, req.From.TCP),
+        ReplyTok:   mac,
+        Expiration: uint64(time.Now().Add(expiration).Unix()),
+        ENRSeq:     t.localNode.Node().Seq(),
+    })
 
 	// Ping back if our last pong on file is too far in the past.
 	n := wrapNode(enode.NewV4(h.senderKey, from.IP, int(req.From.TCP), from.Port))
