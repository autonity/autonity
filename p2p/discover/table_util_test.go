// Copyright 2018 The go-ethereum Authors
// This file is part of the go-ethereum library.
//
// The go-ethereum library is free software: you can redistribute it and/or modify
// it under the terms of the GNU Lesser General Public License as published by
// the Free Software Foundation, either version 3 of the License, or
// (at your option) any later version.
//
// The go-ethereum library is distributed in the hope that it will be useful,
// but WITHOUT ANY WARRANTY; without even the implied warranty of
// MERCHANTABILITY or FITNESS FOR A PARTICULAR PURPOSE. See the
// GNU Lesser General Public License for more details.
//
// You should have received a copy of the GNU Lesser General Public License
// along with the go-ethereum library. If not, see <http://www.gnu.org/licenses/>.

package discover

import (
	"bytes"
	"crypto/ecdsa"
	"encoding/hex"
	"errors"
	"fmt"
	"math/rand"
	"net"
<<<<<<< HEAD
	"sort"
	"sync"

	"github.com/clearmatics/autonity/crypto"
	"github.com/clearmatics/autonity/log"
	"github.com/clearmatics/autonity/p2p/enode"
	"github.com/clearmatics/autonity/p2p/enr"
=======
	"reflect"
	"sort"
	"sync"

	"github.com/ethereum/go-ethereum/crypto"
	"github.com/ethereum/go-ethereum/log"
	"github.com/ethereum/go-ethereum/p2p/enode"
	"github.com/ethereum/go-ethereum/p2p/enr"
>>>>>>> 3bb6815f
)

var nullNode *enode.Node

func init() {
	var r enr.Record
	r.Set(enr.IP{0, 0, 0, 0})
	nullNode = enode.SignNull(&r, enode.ID{})
}

func newTestTable(t transport) (*Table, *enode.DB) {
	db, _ := enode.OpenDB("")
	tab, _ := newTable(t, db, nil, log.Root())
	go tab.loop()
	return tab, db
}

// nodeAtDistance creates a node for which enode.LogDist(base, n.id) == ld.
func nodeAtDistance(base enode.ID, ld int, ip net.IP) *node {
	var r enr.Record
	r.Set(enr.IP(ip))
	return wrapNode(enode.SignNull(&r, idAtDistance(base, ld)))
}

// idAtDistance returns a random hash such that enode.LogDist(a, b) == n
func idAtDistance(a enode.ID, n int) (b enode.ID) {
	if n == 0 {
		return a
	}
	// flip bit at position n, fill the rest with random bits
	b = a
	pos := len(a) - n/8 - 1
	bit := byte(0x01) << (byte(n%8) - 1)
	if bit == 0 {
		pos++
		bit = 0x80
	}
	b[pos] = a[pos]&^bit | ^a[pos]&bit // TODO: randomize end bits
	for i := pos + 1; i < len(a); i++ {
		b[i] = byte(rand.Intn(255))
	}
	return b
}

func intIP(i int) net.IP {
	return net.IP{byte(i), 0, 2, byte(i)}
}

// fillBucket inserts nodes into the given bucket until it is full.
func fillBucket(tab *Table, n *node) (last *node) {
	ld := enode.LogDist(tab.self().ID(), n.ID())
	b := tab.bucket(n.ID())
	for len(b.entries) < bucketSize {
		b.entries = append(b.entries, nodeAtDistance(tab.self().ID(), ld, intIP(ld)))
	}
	return b.entries[bucketSize-1]
}

// fillTable adds nodes the table to the end of their corresponding bucket
// if the bucket is not full. The caller must not hold tab.mutex.
func fillTable(tab *Table, nodes []*node) {
	for _, n := range nodes {
		tab.addSeenNode(n)
	}
}

type pingRecorder struct {
	mu           sync.Mutex
	dead, pinged map[enode.ID]bool
	records      map[enode.ID]*enode.Node
	n            *enode.Node
}

func newPingRecorder() *pingRecorder {
	var r enr.Record
	r.Set(enr.IP{0, 0, 0, 0})
	n := enode.SignNull(&r, enode.ID{})

	return &pingRecorder{
		dead:    make(map[enode.ID]bool),
		pinged:  make(map[enode.ID]bool),
		records: make(map[enode.ID]*enode.Node),
		n:       n,
	}
}

// setRecord updates a node record. Future calls to ping and
// requestENR will return this record.
func (t *pingRecorder) updateRecord(n *enode.Node) {
	t.mu.Lock()
	defer t.mu.Unlock()
	t.records[n.ID()] = n
}

// Stubs to satisfy the transport interface.
func (t *pingRecorder) Self() *enode.Node           { return nullNode }
func (t *pingRecorder) lookupSelf() []*enode.Node   { return nil }
func (t *pingRecorder) lookupRandom() []*enode.Node { return nil }
func (t *pingRecorder) close()                      {}

// ping simulates a ping request.
func (t *pingRecorder) ping(n *enode.Node) (seq uint64, err error) {
	t.mu.Lock()
	defer t.mu.Unlock()

	t.pinged[n.ID()] = true
	if t.dead[n.ID()] {
		return 0, errTimeout
	}
	if t.records[n.ID()] != nil {
		seq = t.records[n.ID()].Seq()
	}
	return seq, nil
}

// requestENR simulates an ENR request.
func (t *pingRecorder) RequestENR(n *enode.Node) (*enode.Node, error) {
	t.mu.Lock()
	defer t.mu.Unlock()

	if t.dead[n.ID()] || t.records[n.ID()] == nil {
		return nil, errTimeout
	}
	return t.records[n.ID()], nil
}

func hasDuplicates(slice []*node) bool {
	seen := make(map[enode.ID]bool)
	for i, e := range slice {
		if e == nil {
			panic(fmt.Sprintf("nil *Node at %d", i))
		}
		if seen[e.ID()] {
			return true
		}
		seen[e.ID()] = true
	}
	return false
}

<<<<<<< HEAD
func sortedByDistanceTo(distbase enode.ID, slice []*node) bool {
	return sort.SliceIsSorted(slice, func(i, j int) bool {
		return enode.DistCmp(distbase, slice[i].ID(), slice[j].ID()) < 0
	})
}

=======
func checkNodesEqual(got, want []*enode.Node) error {
	if reflect.DeepEqual(got, want) {
		return nil
	}
	output := new(bytes.Buffer)
	fmt.Fprintf(output, "got %d nodes:\n", len(got))
	for _, n := range got {
		fmt.Fprintf(output, "  %v %v\n", n.ID(), n)
	}
	fmt.Fprintf(output, "want %d:\n", len(want))
	for _, n := range want {
		fmt.Fprintf(output, "  %v %v\n", n.ID(), n)
	}
	return errors.New(output.String())
}

func sortByID(nodes []*enode.Node) {
	sort.Slice(nodes, func(i, j int) bool {
		return string(nodes[i].ID().Bytes()) < string(nodes[j].ID().Bytes())
	})
}

func sortedByDistanceTo(distbase enode.ID, slice []*node) bool {
	return sort.SliceIsSorted(slice, func(i, j int) bool {
		return enode.DistCmp(distbase, slice[i].ID(), slice[j].ID()) < 0
	})
}

>>>>>>> 3bb6815f
func hexEncPrivkey(h string) *ecdsa.PrivateKey {
	b, err := hex.DecodeString(h)
	if err != nil {
		panic(err)
	}
	key, err := crypto.ToECDSA(b)
	if err != nil {
		panic(err)
	}
	return key
}

func hexEncPubkey(h string) (ret encPubkey) {
	b, err := hex.DecodeString(h)
	if err != nil {
		panic(err)
	}
	if len(b) != len(ret) {
		panic("invalid length")
	}
	copy(ret[:], b)
	return ret
}<|MERGE_RESOLUTION|>--- conflicted
+++ resolved
@@ -24,7 +24,7 @@
 	"fmt"
 	"math/rand"
 	"net"
-<<<<<<< HEAD
+	"reflect"
 	"sort"
 	"sync"
 
@@ -32,16 +32,6 @@
 	"github.com/clearmatics/autonity/log"
 	"github.com/clearmatics/autonity/p2p/enode"
 	"github.com/clearmatics/autonity/p2p/enr"
-=======
-	"reflect"
-	"sort"
-	"sync"
-
-	"github.com/ethereum/go-ethereum/crypto"
-	"github.com/ethereum/go-ethereum/log"
-	"github.com/ethereum/go-ethereum/p2p/enode"
-	"github.com/ethereum/go-ethereum/p2p/enr"
->>>>>>> 3bb6815f
 )
 
 var nullNode *enode.Node
@@ -182,43 +172,34 @@
 	return false
 }
 
-<<<<<<< HEAD
+func checkNodesEqual(got, want []*enode.Node) error {
+	if reflect.DeepEqual(got, want) {
+		return nil
+	}
+	output := new(bytes.Buffer)
+	fmt.Fprintf(output, "got %d nodes:\n", len(got))
+	for _, n := range got {
+		fmt.Fprintf(output, "  %v %v\n", n.ID(), n)
+	}
+	fmt.Fprintf(output, "want %d:\n", len(want))
+	for _, n := range want {
+		fmt.Fprintf(output, "  %v %v\n", n.ID(), n)
+	}
+	return errors.New(output.String())
+}
+
+func sortByID(nodes []*enode.Node) {
+	sort.Slice(nodes, func(i, j int) bool {
+		return string(nodes[i].ID().Bytes()) < string(nodes[j].ID().Bytes())
+	})
+}
+
 func sortedByDistanceTo(distbase enode.ID, slice []*node) bool {
 	return sort.SliceIsSorted(slice, func(i, j int) bool {
 		return enode.DistCmp(distbase, slice[i].ID(), slice[j].ID()) < 0
 	})
 }
 
-=======
-func checkNodesEqual(got, want []*enode.Node) error {
-	if reflect.DeepEqual(got, want) {
-		return nil
-	}
-	output := new(bytes.Buffer)
-	fmt.Fprintf(output, "got %d nodes:\n", len(got))
-	for _, n := range got {
-		fmt.Fprintf(output, "  %v %v\n", n.ID(), n)
-	}
-	fmt.Fprintf(output, "want %d:\n", len(want))
-	for _, n := range want {
-		fmt.Fprintf(output, "  %v %v\n", n.ID(), n)
-	}
-	return errors.New(output.String())
-}
-
-func sortByID(nodes []*enode.Node) {
-	sort.Slice(nodes, func(i, j int) bool {
-		return string(nodes[i].ID().Bytes()) < string(nodes[j].ID().Bytes())
-	})
-}
-
-func sortedByDistanceTo(distbase enode.ID, slice []*node) bool {
-	return sort.SliceIsSorted(slice, func(i, j int) bool {
-		return enode.DistCmp(distbase, slice[i].ID(), slice[j].ID()) < 0
-	})
-}
-
->>>>>>> 3bb6815f
 func hexEncPrivkey(h string) *ecdsa.PrivateKey {
 	b, err := hex.DecodeString(h)
 	if err != nil {
