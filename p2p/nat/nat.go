// Copyright 2015 The go-ethereum Authors
// This file is part of the go-ethereum library.
//
// The go-ethereum library is free software: you can redistribute it and/or modify
// it under the terms of the GNU Lesser General Public License as published by
// the Free Software Foundation, either version 3 of the License, or
// (at your option) any later version.
//
// The go-ethereum library is distributed in the hope that it will be useful,
// but WITHOUT ANY WARRANTY; without even the implied warranty of
// MERCHANTABILITY or FITNESS FOR A PARTICULAR PURPOSE. See the
// GNU Lesser General Public License for more details.
//
// You should have received a copy of the GNU Lesser General Public License
// along with the go-ethereum library. If not, see <http://www.gnu.org/licenses/>.

// Package nat provides access to common network port mapping protocols.
package nat

import (
	"errors"
	"fmt"
	"net"
	"strings"
	"sync"
	"time"

<<<<<<< HEAD
	"github.com/clearmatics/autonity/log"
	"github.com/jackpal/go-nat-pmp"
=======
	"github.com/ethereum/go-ethereum/log"
	natpmp "github.com/jackpal/go-nat-pmp"
>>>>>>> 3bb6815f
)

// An implementation of nat.Interface can map local ports to ports
// accessible from the Internet.
type Interface interface {
	// These methods manage a mapping between a port on the local
	// machine to a port that can be connected to from the internet.
	//
	// protocol is "UDP" or "TCP". Some implementations allow setting
	// a display name for the mapping. The mapping may be removed by
	// the gateway when its lifetime ends.
	AddMapping(protocol string, extport, intport int, name string, lifetime time.Duration) error
	DeleteMapping(protocol string, extport, intport int) error

	// This method should return the external (Internet-facing)
	// address of the gateway device.
	ExternalIP() (net.IP, error)

	// Should return name of the method. This is used for logging.
	String() string
}

// Parse parses a NAT interface description.
// The following formats are currently accepted.
// Note that mechanism names are not case-sensitive.
//
//     "" or "none"         return nil
//     "extip:77.12.33.4"   will assume the local machine is reachable on the given IP
//     "any"                uses the first auto-detected mechanism
//     "upnp"               uses the Universal Plug and Play protocol
//     "pmp"                uses NAT-PMP with an auto-detected gateway address
//     "pmp:192.168.0.1"    uses NAT-PMP with the given gateway address
func Parse(spec string) (Interface, error) {
	var (
		parts = strings.SplitN(spec, ":", 2)
		mech  = strings.ToLower(parts[0])
		ip    net.IP
	)
	if len(parts) > 1 {
		ip = net.ParseIP(parts[1])
		if ip == nil {
			return nil, errors.New("invalid IP address")
		}
	}
	switch mech {
	case "", "none", "off":
		return nil, nil
	case "any", "auto", "on":
		return Any(), nil
	case "extip", "ip":
		if ip == nil {
			return nil, errors.New("missing IP address")
		}
		return ExtIP(ip), nil
	case "upnp":
		return UPnP(), nil
	case "pmp", "natpmp", "nat-pmp":
		return PMP(ip), nil
	default:
		return nil, fmt.Errorf("unknown mechanism %q", parts[0])
	}
}

const (
	mapTimeout        = 20 * time.Minute
	mapUpdateInterval = 15 * time.Minute
)

// Map adds a port mapping on m and keeps it alive until c is closed.
// This function is typically invoked in its own goroutine.
func Map(m Interface, c chan struct{}, protocol string, extport, intport int, name string) {
	log := log.New("proto", protocol, "extport", extport, "intport", intport, "interface", m)
	refresh := time.NewTimer(mapUpdateInterval)
	defer func() {
		refresh.Stop()
		log.Debug("Deleting port mapping")
		m.DeleteMapping(protocol, extport, intport)
	}()
	if err := m.AddMapping(protocol, extport, intport, name, mapTimeout); err != nil {
		log.Debug("Couldn't add port mapping", "err", err)
	} else {
		log.Info("Mapped network port")
	}
	for {
		select {
		case _, ok := <-c:
			if !ok {
				return
			}
		case <-refresh.C:
			log.Trace("Refreshing port mapping")
			if err := m.AddMapping(protocol, extport, intport, name, mapTimeout); err != nil {
				log.Debug("Couldn't add port mapping", "err", err)
			}
			refresh.Reset(mapUpdateInterval)
		}
	}
}

// ExtIP assumes that the local machine is reachable on the given
// external IP address, and that any required ports were mapped manually.
// Mapping operations will not return an error but won't actually do anything.
type ExtIP net.IP

func (n ExtIP) ExternalIP() (net.IP, error) { return net.IP(n), nil }
func (n ExtIP) String() string              { return fmt.Sprintf("ExtIP(%v)", net.IP(n)) }

// These do nothing.

func (ExtIP) AddMapping(string, int, int, string, time.Duration) error { return nil }
func (ExtIP) DeleteMapping(string, int, int) error                     { return nil }

// Any returns a port mapper that tries to discover any supported
// mechanism on the local network.
func Any() Interface {
	// TODO: attempt to discover whether the local machine has an
	// Internet-class address. Return ExtIP in this case.
	return startautodisc("UPnP or NAT-PMP", func() Interface {
		found := make(chan Interface, 2)
		go func() { found <- discoverUPnP() }()
		go func() { found <- discoverPMP() }()
		for i := 0; i < cap(found); i++ {
			if c := <-found; c != nil {
				return c
			}
		}
		return nil
	})
}

// UPnP returns a port mapper that uses UPnP. It will attempt to
// discover the address of your router using UDP broadcasts.
func UPnP() Interface {
	return startautodisc("UPnP", discoverUPnP)
}

// PMP returns a port mapper that uses NAT-PMP. The provided gateway
// address should be the IP of your router. If the given gateway
// address is nil, PMP will attempt to auto-discover the router.
func PMP(gateway net.IP) Interface {
	if gateway != nil {
		return &pmp{gw: gateway, c: natpmp.NewClient(gateway)}
	}
	return startautodisc("NAT-PMP", discoverPMP)
}

// autodisc represents a port mapping mechanism that is still being
// auto-discovered. Calls to the Interface methods on this type will
// wait until the discovery is done and then call the method on the
// discovered mechanism.
//
// This type is useful because discovery can take a while but we
// want return an Interface value from UPnP, PMP and Auto immediately.
type autodisc struct {
	what string // type of interface being autodiscovered
	once sync.Once
	doit func() Interface

	mu    sync.Mutex
	found Interface
}

func startautodisc(what string, doit func() Interface) Interface {
	// TODO: monitor network configuration and rerun doit when it changes.
	return &autodisc{what: what, doit: doit}
}

func (n *autodisc) AddMapping(protocol string, extport, intport int, name string, lifetime time.Duration) error {
	if err := n.wait(); err != nil {
		return err
	}
	return n.found.AddMapping(protocol, extport, intport, name, lifetime)
}

func (n *autodisc) DeleteMapping(protocol string, extport, intport int) error {
	if err := n.wait(); err != nil {
		return err
	}
	return n.found.DeleteMapping(protocol, extport, intport)
}

func (n *autodisc) ExternalIP() (net.IP, error) {
	if err := n.wait(); err != nil {
		return nil, err
	}
	return n.found.ExternalIP()
}

func (n *autodisc) String() string {
	n.mu.Lock()
	defer n.mu.Unlock()
	if n.found == nil {
		return n.what
	} else {
		return n.found.String()
	}
}

// wait blocks until auto-discovery has been performed.
func (n *autodisc) wait() error {
	n.once.Do(func() {
		n.mu.Lock()
		n.found = n.doit()
		n.mu.Unlock()
	})
	if n.found == nil {
		return fmt.Errorf("no %s router discovered", n.what)
	}
	return nil
}<|MERGE_RESOLUTION|>--- conflicted
+++ resolved
@@ -25,13 +25,8 @@
 	"sync"
 	"time"
 
-<<<<<<< HEAD
 	"github.com/clearmatics/autonity/log"
-	"github.com/jackpal/go-nat-pmp"
-=======
-	"github.com/ethereum/go-ethereum/log"
 	natpmp "github.com/jackpal/go-nat-pmp"
->>>>>>> 3bb6815f
 )
 
 // An implementation of nat.Interface can map local ports to ports
