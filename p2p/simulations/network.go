--- conflicted
+++ resolved
@@ -413,102 +413,11 @@
 func (net *Network) getNode(id enode.ID) *Node {
 	i, found := net.nodeMap[id]
 	if !found {
-<<<<<<< HEAD
 		return nil
 	}
 	return net.Nodes[i]
 }
 
-// GetNode gets the node with the given name, returning nil if the node does
-// not exist
-func (net *Network) GetNodeByName(name string) *Node {
-	net.lock.RLock()
-	defer net.lock.RUnlock()
-	return net.getNodeByName(name)
-}
-
-func (net *Network) getNodeByName(name string) *Node {
-	for _, node := range net.Nodes {
-		if node.Config.Name == name {
-			return node
-		}
-	}
-	return nil
-}
-
-// GetNodes returns the existing nodes
-func (net *Network) GetNodes() (nodes []*Node) {
-	net.lock.RLock()
-	defer net.lock.RUnlock()
-
-	return net.getNodes()
-}
-
-func (net *Network) getNodes() (nodes []*Node) {
-	nodes = append(nodes, net.Nodes...)
-	return nodes
-}
-
-// GetRandomUpNode returns a random node on the network, which is running.
-func (net *Network) GetRandomUpNode(excludeIDs ...enode.ID) *Node {
-	net.lock.RLock()
-	defer net.lock.RUnlock()
-	return net.getRandomUpNode(excludeIDs...)
-}
-
-// GetRandomUpNode returns a random node on the network, which is running.
-func (net *Network) getRandomUpNode(excludeIDs ...enode.ID) *Node {
-	return net.getRandomNode(net.getUpNodeIDs(), excludeIDs)
-}
-
-func (net *Network) getUpNodeIDs() (ids []enode.ID) {
-	for _, node := range net.Nodes {
-		if node.Up() {
-			ids = append(ids, node.ID())
-		}
-	}
-	return ids
-}
-
-// GetRandomDownNode returns a random node on the network, which is stopped.
-func (net *Network) GetRandomDownNode(excludeIDs ...enode.ID) *Node {
-	net.lock.RLock()
-	defer net.lock.RUnlock()
-	return net.getRandomNode(net.getDownNodeIDs(), excludeIDs)
-}
-
-func (net *Network) getDownNodeIDs() (ids []enode.ID) {
-	for _, node := range net.getNodes() {
-		if !node.Up() {
-			ids = append(ids, node.ID())
-		}
-	}
-	return ids
-}
-
-func (net *Network) getRandomNode(ids []enode.ID, excludeIDs []enode.ID) *Node {
-	filtered := filterIDs(ids, excludeIDs)
-
-	l := len(filtered)
-	if l == 0 {
-=======
->>>>>>> 3bb6815f
-		return nil
-	}
-	return net.getNode(filtered[rand.Intn(l)])
-}
-
-<<<<<<< HEAD
-func filterIDs(ids []enode.ID, excludeIDs []enode.ID) []enode.ID {
-	exclude := make(map[enode.ID]bool)
-	for _, id := range excludeIDs {
-		exclude[id] = true
-	}
-	var filtered []enode.ID
-	for _, id := range ids {
-		if _, found := exclude[id]; !found {
-			filtered = append(filtered, id)
-=======
 // GetNodeByName gets the node with the given name, returning nil if the node does
 // not exist
 func (net *Network) GetNodeByName(name string) *Node {
@@ -521,10 +430,9 @@
 	for _, node := range net.Nodes {
 		if node.Config.Name == name {
 			return node
->>>>>>> 3bb6815f
-		}
-	}
-	return filtered
+		}
+	}
+	return nil
 }
 
 // GetNodeIDs returns the IDs of all existing nodes
@@ -824,11 +732,6 @@
 
 	// up tracks whether or not the node is running
 	up   bool
-<<<<<<< HEAD
-	upMu sync.RWMutex
-}
-
-=======
 	upMu *sync.RWMutex
 }
 
@@ -842,17 +745,13 @@
 }
 
 // Up returns whether the node is currently up (online)
->>>>>>> 3bb6815f
 func (n *Node) Up() bool {
 	n.upMu.RLock()
 	defer n.upMu.RUnlock()
 	return n.up
 }
 
-<<<<<<< HEAD
-=======
 // SetUp sets the up (online) status of the nodes with the given value
->>>>>>> 3bb6815f
 func (n *Node) SetUp(up bool) {
 	n.upMu.Lock()
 	defer n.upMu.Unlock()
@@ -894,24 +793,6 @@
 	})
 }
 
-<<<<<<< HEAD
-// UnmarshalJSON implements json.Unmarshaler interface so that we don't lose
-// Node.up status. IMPORTANT: The implementation is incomplete; we lose
-// p2p.NodeInfo.
-func (n *Node) UnmarshalJSON(raw []byte) error {
-	// TODO: How should we turn back NodeInfo into n.Node?
-	// Ticket: https://github.com/ethersphere/go-ethereum/issues/1177
-	node := struct {
-		Config *adapters.NodeConfig `json:"config,omitempty"`
-		Up     bool                 `json:"up"`
-	}{}
-	if err := json.Unmarshal(raw, &node); err != nil {
-		return err
-	}
-
-	n.SetUp(node.Up)
-	n.Config = node.Config
-=======
 // UnmarshalJSON implements json.Unmarshaler interface so that we don't lose Node.up
 // status. IMPORTANT: The implementation is incomplete; we lose p2p.NodeInfo.
 func (n *Node) UnmarshalJSON(raw []byte) error {
@@ -925,7 +806,6 @@
 		return err
 	}
 	*n = *newNode(nil, node.Config, node.Up)
->>>>>>> 3bb6815f
 	return nil
 }
 
@@ -1022,11 +902,7 @@
 		Nodes: make([]NodeSnapshot, len(net.Nodes)),
 	}
 	for i, node := range net.Nodes {
-<<<<<<< HEAD
-		snap.Nodes[i] = NodeSnapshot{Node: *node}
-=======
 		snap.Nodes[i] = NodeSnapshot{Node: *node.copy()}
->>>>>>> 3bb6815f
 		if !node.Up() {
 			continue
 		}
