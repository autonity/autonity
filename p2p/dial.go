--- conflicted
+++ resolved
@@ -81,47 +81,11 @@
 	hist          expHeap
 }
 
-<<<<<<< HEAD
-type discoverTable interface {
-	Close()
-	Resolve(*enode.Node) *enode.Node
-	LookupRandom() []*enode.Node
-	ReadRandomNodes([]*enode.Node) int
-}
-
-=======
->>>>>>> 3bb6815f
 type task interface {
 	Do(*Server)
 }
 
-<<<<<<< HEAD
-// A dialTask is generated for each node that is dialed. Its
-// fields cannot be accessed while the task is running.
-type dialTask struct {
-	flags        connFlag
-	dest         *enode.Node
-	lastResolved time.Time
-	resolveDelay time.Duration
-}
-
-// discoverTask runs discovery table operations.
-// Only one discoverTask is active at any time.
-// discoverTask.Do performs a random lookup.
-type discoverTask struct {
-	results []*enode.Node
-}
-
-// A waitExpireTask is generated if there are no other tasks
-// to keep the loop in Server.run ticking.
-type waitExpireTask struct {
-	time.Duration
-}
-
-func newDialState(self enode.ID, ntab discoverTable, maxdyn int, cfg *Config) *dialstate {
-=======
 func newDialState(self enode.ID, maxdyn int, cfg *Config) *dialstate {
->>>>>>> 3bb6815f
 	s := &dialstate{
 		maxDynDials: maxdyn,
 		self:        self,
@@ -130,20 +94,11 @@
 		static:      make(map[enode.ID]*dialTask),
 		dialing:     make(map[enode.ID]connFlag),
 		bootnodes:   make([]*enode.Node, len(cfg.BootstrapNodes)),
-<<<<<<< HEAD
-		randomNodes: make([]*enode.Node, maxdyn/2),
 	}
 	copy(s.bootnodes, cfg.BootstrapNodes)
 	if s.log == nil {
 		s.log = log.Root()
 	}
-=======
-	}
-	copy(s.bootnodes, cfg.BootstrapNodes)
-	if s.log == nil {
-		s.log = log.Root()
-	}
->>>>>>> 3bb6815f
 	for _, n := range cfg.StaticNodes {
 		s.addStatic(n)
 	}
@@ -312,13 +267,8 @@
 // discovery network with useless queries for nodes that don't exist.
 // The backoff delay resets when the node is found.
 func (t *dialTask) resolve(srv *Server) bool {
-<<<<<<< HEAD
-	if srv.ntab == nil {
-		srv.log.Debug("Can't resolve node", "id", t.dest.ID, "err", "discovery is disabled")
-=======
 	if srv.staticNodeResolver == nil {
 		srv.log.Debug("Can't resolve node", "id", t.dest.ID(), "err", "discovery is disabled")
->>>>>>> 3bb6815f
 		return false
 	}
 	if t.resolveDelay == 0 {
@@ -334,21 +284,13 @@
 		if t.resolveDelay > maxResolveDelay {
 			t.resolveDelay = maxResolveDelay
 		}
-<<<<<<< HEAD
-		srv.log.Debug("Resolving node failed", "id", t.dest.ID, "newdelay", t.resolveDelay)
-=======
 		srv.log.Debug("Resolving node failed", "id", t.dest.ID(), "newdelay", t.resolveDelay)
->>>>>>> 3bb6815f
 		return false
 	}
 	// The node was found.
 	t.resolveDelay = initialResolveDelay
 	t.dest = resolved
-<<<<<<< HEAD
-	srv.log.Debug("Resolved node", "id", t.dest.ID, "addr", &net.TCPAddr{IP: t.dest.IP(), Port: t.dest.TCP()})
-=======
 	srv.log.Debug("Resolved node", "id", t.dest.ID(), "addr", &net.TCPAddr{IP: t.dest.IP(), Port: t.dest.TCP()})
->>>>>>> 3bb6815f
 	return true
 }
 
@@ -380,19 +322,7 @@
 }
 
 func (t *discoverTask) Do(srv *Server) {
-<<<<<<< HEAD
-	// newTasks generates a lookup task whenever dynamic dials are
-	// necessary. Lookups need to take some time, otherwise the
-	// event loop spins too fast.
-	next := srv.lastLookup.Add(lookupInterval)
-	if now := time.Now(); now.Before(next) {
-		sleep(next.Sub(now), srv)
-	}
-	srv.lastLookup = time.Now()
-	t.results = srv.ntab.LookupRandom()
-=======
 	t.results = enode.ReadNodes(srv.discmix, t.want)
->>>>>>> 3bb6815f
 }
 
 func (t *discoverTask) String() string {
@@ -405,25 +335,6 @@
 	return s
 }
 
-<<<<<<< HEAD
-func (t waitExpireTask) Do(srv *Server) {
-	sleep(t.Duration, srv)
-}
-func (t waitExpireTask) String() string {
-	return fmt.Sprintf("wait for dial hist expire (%v)", t.Duration)
-}
-
-func sleep(d time.Duration, srv *Server) {
-	timer := time.NewTimer(d)
-	defer timer.Stop()
-
-	select {
-	case <-timer.C:
-	//nothing to do
-	case <-srv.quit:
-		return
-	}
-=======
 // A waitExpireTask is generated if there are no other tasks
 // to keep the loop in Server.run ticking.
 type waitExpireTask struct {
@@ -435,5 +346,4 @@
 }
 func (t waitExpireTask) String() string {
 	return fmt.Sprintf("wait for dial hist expire (%v)", t.Duration)
->>>>>>> 3bb6815f
 }