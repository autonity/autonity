// Copyright 2018 The go-ethereum Authors
// This file is part of the go-ethereum library.
//
// The go-ethereum library is free software: you can redistribute it and/or modify
// it under the terms of the GNU Lesser General Public License as published by
// the Free Software Foundation, either version 3 of the License, or
// (at your option) any later version.
//
// The go-ethereum library is distributed in the hope that it will be useful,
// but WITHOUT ANY WARRANTY; without even the implied warranty of
// MERCHANTABILITY or FITNESS FOR A PARTICULAR PURPOSE. See the
// GNU Lesser General Public License for more details.
//
// You should have received a copy of the GNU Lesser General Public License
// along with the go-ethereum library. If not, see <http://www.gnu.org/licenses/>.

package core

<<<<<<< HEAD
import (
	"fmt"
	"math/big"
	"testing"

	"github.com/clearmatics/autonity/common"
	"github.com/clearmatics/autonity/common/hexutil"
)

func hexAddr(a string) common.Address { return common.BytesToAddress(common.FromHex(a)) }
func mixAddr(a string) (*common.MixedcaseAddress, error) {
	return common.NewMixedcaseAddressFromString(a)
}
func toHexBig(h string) hexutil.Big {
	b := big.NewInt(0).SetBytes(common.FromHex(h))
	return hexutil.Big(*b)
}
func toHexUint(h string) hexutil.Uint64 {
	b := big.NewInt(0).SetBytes(common.FromHex(h))
	return hexutil.Uint64(b.Uint64())
}
func dummyTxArgs(t txtestcase) *SendTxArgs {
	to, _ := mixAddr(t.to)
	from, _ := mixAddr(t.from)
	n := toHexUint(t.n)
	gas := toHexUint(t.g)
	gasPrice := toHexBig(t.gp)
	value := toHexBig(t.value)
	var (
		data, input *hexutil.Bytes
	)
	if t.d != "" {
		a := hexutil.Bytes(common.FromHex(t.d))
		data = &a
	}
	if t.i != "" {
		a := hexutil.Bytes(common.FromHex(t.i))
		input = &a

	}
	return &SendTxArgs{
		From:     *from,
		To:       to,
		Value:    value,
		Nonce:    n,
		GasPrice: gasPrice,
		Gas:      gas,
		Data:     data,
		Input:    input,
	}
}

type txtestcase struct {
	from, to, n, g, gp, value, d, i string
	expectErr                       bool
	numMessages                     int
}

func TestValidator(t *testing.T) {
	var (
		// use empty db, there are other tests for the abi-specific stuff
		db, _ = NewEmptyAbiDB()
		v     = NewValidator(db)
	)
	testcases := []txtestcase{
		// Invalid to checksum
		{from: "000000000000000000000000000000000000dead", to: "000000000000000000000000000000000000dead",
			n: "0x01", g: "0x20", gp: "0x40", value: "0x01", numMessages: 1},
		// valid 0x000000000000000000000000000000000000dEaD
		{from: "000000000000000000000000000000000000dead", to: "0x000000000000000000000000000000000000dEaD",
			n: "0x01", g: "0x20", gp: "0x40", value: "0x01", numMessages: 0},
		// conflicting input and data
		{from: "000000000000000000000000000000000000dead", to: "0x000000000000000000000000000000000000dEaD",
			n: "0x01", g: "0x20", gp: "0x40", value: "0x01", d: "0x01", i: "0x02", expectErr: true},
		// Data can't be parsed
		{from: "000000000000000000000000000000000000dead", to: "0x000000000000000000000000000000000000dEaD",
			n: "0x01", g: "0x20", gp: "0x40", value: "0x01", d: "0x0102", numMessages: 1},
		// Data (on Input) can't be parsed
		{from: "000000000000000000000000000000000000dead", to: "0x000000000000000000000000000000000000dEaD",
			n: "0x01", g: "0x20", gp: "0x40", value: "0x01", i: "0x0102", numMessages: 1},
		// Send to 0
		{from: "000000000000000000000000000000000000dead", to: "0x0000000000000000000000000000000000000000",
			n: "0x01", g: "0x20", gp: "0x40", value: "0x01", numMessages: 1},
		// Create empty contract (no value)
		{from: "000000000000000000000000000000000000dead", to: "",
			n: "0x01", g: "0x20", gp: "0x40", value: "0x00", numMessages: 1},
		// Create empty contract (with value)
		{from: "000000000000000000000000000000000000dead", to: "",
			n: "0x01", g: "0x20", gp: "0x40", value: "0x01", expectErr: true},
		// Small payload for create
		{from: "000000000000000000000000000000000000dead", to: "",
			n: "0x01", g: "0x20", gp: "0x40", value: "0x01", d: "0x01", numMessages: 1},
	}
	for i, test := range testcases {
		msgs, err := v.ValidateTransaction(dummyTxArgs(test), nil)
		if err == nil && test.expectErr {
			t.Errorf("Test %d, expected error", i)
			for _, msg := range msgs.Messages {
				fmt.Printf("* %s: %s\n", msg.Typ, msg.Message)
			}
		}
		if err != nil && !test.expectErr {
			t.Errorf("Test %d, unexpected error: %v", i, err)
		}
		if err == nil {
			got := len(msgs.Messages)
			if got != test.numMessages {
				for _, msg := range msgs.Messages {
					fmt.Printf("* %s: %s\n", msg.Typ, msg.Message)
				}
				t.Errorf("Test %d, expected %d messages, got %d", i, test.numMessages, got)
			} else {
				//Debug printout, remove later
				for _, msg := range msgs.Messages {
					fmt.Printf("* [%d] %s: %s\n", i, msg.Typ, msg.Message)
				}
				fmt.Println()
			}
		}
	}
}
=======
import "testing"
>>>>>>> b7b2f60f

func TestPasswordValidation(t *testing.T) {
	testcases := []struct {
		pw         string
		shouldFail bool
	}{
		{"test", true},
		{"testtest\xbd\xb2\x3d\xbc\x20\xe2\x8c\x98", true},
		{"placeOfInterest⌘", true},
		{"password\nwith\nlinebreak", true},
		{"password\twith\vtabs", true},
		// Ok passwords
		{"password WhichIsOk", false},
		{"passwordOk!@#$%^&*()", false},
		{"12301203123012301230123012", false},
	}
	for _, test := range testcases {
		err := ValidatePasswordFormat(test.pw)
		if err == nil && test.shouldFail {
			t.Errorf("password '%v' should fail validation", test.pw)
		} else if err != nil && !test.shouldFail {

			t.Errorf("password '%v' shound not fail validation, but did: %v", test.pw, err)
		}
	}
}<|MERGE_RESOLUTION|>--- conflicted
+++ resolved
@@ -16,131 +16,7 @@
 
 package core
 
-<<<<<<< HEAD
-import (
-	"fmt"
-	"math/big"
-	"testing"
-
-	"github.com/clearmatics/autonity/common"
-	"github.com/clearmatics/autonity/common/hexutil"
-)
-
-func hexAddr(a string) common.Address { return common.BytesToAddress(common.FromHex(a)) }
-func mixAddr(a string) (*common.MixedcaseAddress, error) {
-	return common.NewMixedcaseAddressFromString(a)
-}
-func toHexBig(h string) hexutil.Big {
-	b := big.NewInt(0).SetBytes(common.FromHex(h))
-	return hexutil.Big(*b)
-}
-func toHexUint(h string) hexutil.Uint64 {
-	b := big.NewInt(0).SetBytes(common.FromHex(h))
-	return hexutil.Uint64(b.Uint64())
-}
-func dummyTxArgs(t txtestcase) *SendTxArgs {
-	to, _ := mixAddr(t.to)
-	from, _ := mixAddr(t.from)
-	n := toHexUint(t.n)
-	gas := toHexUint(t.g)
-	gasPrice := toHexBig(t.gp)
-	value := toHexBig(t.value)
-	var (
-		data, input *hexutil.Bytes
-	)
-	if t.d != "" {
-		a := hexutil.Bytes(common.FromHex(t.d))
-		data = &a
-	}
-	if t.i != "" {
-		a := hexutil.Bytes(common.FromHex(t.i))
-		input = &a
-
-	}
-	return &SendTxArgs{
-		From:     *from,
-		To:       to,
-		Value:    value,
-		Nonce:    n,
-		GasPrice: gasPrice,
-		Gas:      gas,
-		Data:     data,
-		Input:    input,
-	}
-}
-
-type txtestcase struct {
-	from, to, n, g, gp, value, d, i string
-	expectErr                       bool
-	numMessages                     int
-}
-
-func TestValidator(t *testing.T) {
-	var (
-		// use empty db, there are other tests for the abi-specific stuff
-		db, _ = NewEmptyAbiDB()
-		v     = NewValidator(db)
-	)
-	testcases := []txtestcase{
-		// Invalid to checksum
-		{from: "000000000000000000000000000000000000dead", to: "000000000000000000000000000000000000dead",
-			n: "0x01", g: "0x20", gp: "0x40", value: "0x01", numMessages: 1},
-		// valid 0x000000000000000000000000000000000000dEaD
-		{from: "000000000000000000000000000000000000dead", to: "0x000000000000000000000000000000000000dEaD",
-			n: "0x01", g: "0x20", gp: "0x40", value: "0x01", numMessages: 0},
-		// conflicting input and data
-		{from: "000000000000000000000000000000000000dead", to: "0x000000000000000000000000000000000000dEaD",
-			n: "0x01", g: "0x20", gp: "0x40", value: "0x01", d: "0x01", i: "0x02", expectErr: true},
-		// Data can't be parsed
-		{from: "000000000000000000000000000000000000dead", to: "0x000000000000000000000000000000000000dEaD",
-			n: "0x01", g: "0x20", gp: "0x40", value: "0x01", d: "0x0102", numMessages: 1},
-		// Data (on Input) can't be parsed
-		{from: "000000000000000000000000000000000000dead", to: "0x000000000000000000000000000000000000dEaD",
-			n: "0x01", g: "0x20", gp: "0x40", value: "0x01", i: "0x0102", numMessages: 1},
-		// Send to 0
-		{from: "000000000000000000000000000000000000dead", to: "0x0000000000000000000000000000000000000000",
-			n: "0x01", g: "0x20", gp: "0x40", value: "0x01", numMessages: 1},
-		// Create empty contract (no value)
-		{from: "000000000000000000000000000000000000dead", to: "",
-			n: "0x01", g: "0x20", gp: "0x40", value: "0x00", numMessages: 1},
-		// Create empty contract (with value)
-		{from: "000000000000000000000000000000000000dead", to: "",
-			n: "0x01", g: "0x20", gp: "0x40", value: "0x01", expectErr: true},
-		// Small payload for create
-		{from: "000000000000000000000000000000000000dead", to: "",
-			n: "0x01", g: "0x20", gp: "0x40", value: "0x01", d: "0x01", numMessages: 1},
-	}
-	for i, test := range testcases {
-		msgs, err := v.ValidateTransaction(dummyTxArgs(test), nil)
-		if err == nil && test.expectErr {
-			t.Errorf("Test %d, expected error", i)
-			for _, msg := range msgs.Messages {
-				fmt.Printf("* %s: %s\n", msg.Typ, msg.Message)
-			}
-		}
-		if err != nil && !test.expectErr {
-			t.Errorf("Test %d, unexpected error: %v", i, err)
-		}
-		if err == nil {
-			got := len(msgs.Messages)
-			if got != test.numMessages {
-				for _, msg := range msgs.Messages {
-					fmt.Printf("* %s: %s\n", msg.Typ, msg.Message)
-				}
-				t.Errorf("Test %d, expected %d messages, got %d", i, test.numMessages, got)
-			} else {
-				//Debug printout, remove later
-				for _, msg := range msgs.Messages {
-					fmt.Printf("* [%d] %s: %s\n", i, msg.Typ, msg.Message)
-				}
-				fmt.Println()
-			}
-		}
-	}
-}
-=======
 import "testing"
->>>>>>> b7b2f60f
 
 func TestPasswordValidation(t *testing.T) {
 	testcases := []struct {
