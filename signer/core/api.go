--- conflicted
+++ resolved
@@ -25,28 +25,16 @@
 	"os"
 	"reflect"
 
-<<<<<<< HEAD
 	"github.com/clearmatics/autonity/accounts"
 	"github.com/clearmatics/autonity/accounts/keystore"
+	"github.com/clearmatics/autonity/accounts/scwallet"
 	"github.com/clearmatics/autonity/accounts/usbwallet"
 	"github.com/clearmatics/autonity/common"
 	"github.com/clearmatics/autonity/common/hexutil"
-	"github.com/clearmatics/autonity/crypto"
 	"github.com/clearmatics/autonity/internal/ethapi"
 	"github.com/clearmatics/autonity/log"
 	"github.com/clearmatics/autonity/rlp"
-=======
-	"github.com/ethereum/go-ethereum/accounts"
-	"github.com/ethereum/go-ethereum/accounts/keystore"
-	"github.com/ethereum/go-ethereum/accounts/scwallet"
-	"github.com/ethereum/go-ethereum/accounts/usbwallet"
-	"github.com/ethereum/go-ethereum/common"
-	"github.com/ethereum/go-ethereum/common/hexutil"
-	"github.com/ethereum/go-ethereum/internal/ethapi"
-	"github.com/ethereum/go-ethereum/log"
-	"github.com/ethereum/go-ethereum/rlp"
-	"github.com/ethereum/go-ethereum/signer/storage"
->>>>>>> b7b2f60f
+	"github.com/clearmatics/autonity/signer/storage"
 )
 
 const (
@@ -573,110 +561,8 @@
 
 }
 
-<<<<<<< HEAD
-// Sign calculates an Ethereum ECDSA signature for:
-// keccack256("\x19Ethereum Signed Message:\n" + len(message) + message))
-//
-// Note, the produced signature conforms to the secp256k1 curve R, S and V values,
-// where the V value will be 27 or 28 for legacy reasons.
-//
-// The key used to calculate the signature is decrypted with the given password.
-//
-// https://github.com/clearmatics/autonity/wiki/Management-APIs#personal_sign
-func (api *SignerAPI) Sign(ctx context.Context, addr common.MixedcaseAddress, data hexutil.Bytes) (hexutil.Bytes, error) {
-	sighash, msg := SignHash(data)
-	// We make the request prior to looking up if we actually have the account, to prevent
-	// account-enumeration via the API
-	req := &SignDataRequest{Address: addr, Rawdata: data, Message: msg, Hash: sighash, Meta: MetadataFromContext(ctx)}
-	res, err := api.UI.ApproveSignData(req)
-
-	if err != nil {
-		return nil, err
-	}
-	if !res.Approved {
-		return nil, ErrRequestDenied
-	}
-	// Look up the wallet containing the requested signer
-	account := accounts.Account{Address: addr.Address()}
-	wallet, err := api.am.Find(account)
-	if err != nil {
-		return nil, err
-	}
-	// Assemble sign the data with the wallet
-	signature, err := wallet.SignHashWithPassphrase(account, res.Password, sighash)
-	if err != nil {
-		api.UI.ShowError(err.Error())
-		return nil, err
-	}
-	signature[64] += 27 // Transform V from 0/1 to 27/28 according to the yellow paper
-	return signature, nil
-}
-
-// SignHash is a helper function that calculates a hash for the given message that can be
-// safely used to calculate a signature from.
-//
-// The hash is calculated as
-//   keccak256("\x19Ethereum Signed Message:\n"${message length}${message}).
-//
-// This gives context to the signed message and prevents signing of transactions.
-func SignHash(data []byte) ([]byte, string) {
-	msg := fmt.Sprintf("\x19Ethereum Signed Message:\n%d%s", len(data), data)
-	return crypto.Keccak256([]byte(msg)), msg
-}
-
-// Export returns encrypted private key associated with the given address in web3 keystore format.
-func (api *SignerAPI) Export(ctx context.Context, addr common.Address) (json.RawMessage, error) {
-	res, err := api.UI.ApproveExport(&ExportRequest{Address: addr, Meta: MetadataFromContext(ctx)})
-
-	if err != nil {
-		return nil, err
-	}
-	if !res.Approved {
-		return nil, ErrRequestDenied
-	}
-	// Look up the wallet containing the requested signer
-	wallet, err := api.am.Find(accounts.Account{Address: addr})
-	if err != nil {
-		return nil, err
-	}
-	if wallet.URL().Scheme != keystore.KeyStoreScheme {
-		return nil, fmt.Errorf("Account is not a keystore-account")
-	}
-	return ioutil.ReadFile(wallet.URL().Path)
-}
-
-// Import tries to import the given keyJSON in the local keystore. The keyJSON data is expected to be
-// in web3 keystore format. It will decrypt the keyJSON with the given passphrase and on successful
-// decryption it will encrypt the key with the given newPassphrase and store it in the keystore.
-// OBS! This method is removed from the public API. It should not be exposed on the external API
-// for a couple of reasons:
-// 1. Even though it is encrypted, it should still be seen as sensitive data
-// 2. It can be used to DoS clef, by using malicious data with e.g. extreme large
-// values for the kdfparams.
-func (api *SignerAPI) Import(ctx context.Context, keyJSON json.RawMessage) (Account, error) {
-	be := api.am.Backends(keystore.KeyStoreType)
-
-	if len(be) == 0 {
-		return Account{}, errors.New("password based accounts not supported")
-	}
-	res, err := api.UI.ApproveImport(&ImportRequest{Meta: MetadataFromContext(ctx)})
-
-	if err != nil {
-		return Account{}, err
-	}
-	if !res.Approved {
-		return Account{}, ErrRequestDenied
-	}
-	acc, err := be[0].(*keystore.KeyStore).Import(keyJSON, res.OldPassword, res.NewPassword)
-	if err != nil {
-		api.UI.ShowError(err.Error())
-		return Account{}, err
-	}
-	return Account{Typ: "Account", URL: acc.URL, Address: acc.Address}, nil
-=======
 // Returns the external api version. This method does not require user acceptance. Available methods are
 // available via enumeration anyway, and this info does not contain user-specific data
 func (api *SignerAPI) Version(ctx context.Context) (string, error) {
 	return ExternalAPIVersion, nil
->>>>>>> b7b2f60f
 }