// Copyright 2016 The go-ethereum Authors
// This file is part of the go-ethereum library.
//
// The go-ethereum library is free software: you can redistribute it and/or modify
// it under the terms of the GNU Lesser General Public License as published by
// the Free Software Foundation, either version 3 of the License, or
// (at your option) any later version.
//
// The go-ethereum library is distributed in the hope that it will be useful,
// but WITHOUT ANY WARRANTY; without even the implied warranty of
// MERCHANTABILITY or FITNESS FOR A PARTICULAR PURPOSE. See the
// GNU Lesser General Public License for more details.
//
// You should have received a copy of the GNU Lesser General Public License
// along with the go-ethereum library. If not, see <http://www.gnu.org/licenses/>.

package light

import (
	"bytes"
	"context"
	"errors"
	"math/big"

<<<<<<< HEAD
	"github.com/clearmatics/autonity/common"
	"github.com/clearmatics/autonity/core"
	"github.com/clearmatics/autonity/core/rawdb"
	"github.com/clearmatics/autonity/core/types"
	"github.com/clearmatics/autonity/crypto"
	"github.com/clearmatics/autonity/rlp"
=======
	"github.com/ethereum/go-ethereum/common"
	"github.com/ethereum/go-ethereum/core"
	"github.com/ethereum/go-ethereum/core/rawdb"
	"github.com/ethereum/go-ethereum/core/types"
	"github.com/ethereum/go-ethereum/rlp"
>>>>>>> aaca58a7
)

// errNonCanonicalHash is returned if the requested chain data doesn't belong
// to the canonical chain. ODR can only retrieve the canonical chain data covered
// by the CHT or Bloom trie for verification.
var errNonCanonicalHash = errors.New("hash is not currently canonical")

// GetHeaderByNumber retrieves the canonical block header corresponding to the
// given number. The returned header is proven by local CHT.
func GetHeaderByNumber(ctx context.Context, odr OdrBackend, number uint64) (*types.Header, error) {
	// Try to find it in the local database first.
	db := odr.Database()
	hash := rawdb.ReadCanonicalHash(db, number)

	// If there is a canonical hash, there should have a header too.
	// But if it's pruned, re-fetch from network again.
	if (hash != common.Hash{}) {
		if header := rawdb.ReadHeader(db, hash, number); header != nil {
			return header, nil
		}
	}
	// Retrieve the header via ODR, ensure the requested header is covered
	// by local trusted CHT.
	chts, _, chtHead := odr.ChtIndexer().Sections()
	if number >= chts*odr.IndexerConfig().ChtSize {
		return nil, errNoTrustedCht
	}
	r := &ChtRequest{
		ChtRoot:  GetChtRoot(db, chts-1, chtHead),
		ChtNum:   chts - 1,
		BlockNum: number,
		Config:   odr.IndexerConfig(),
	}
	if err := odr.Retrieve(ctx, r); err != nil {
		return nil, err
	}
	return r.Header, nil
}

// GetCanonicalHash retrieves the canonical block hash corresponding to the number.
func GetCanonicalHash(ctx context.Context, odr OdrBackend, number uint64) (common.Hash, error) {
	hash := rawdb.ReadCanonicalHash(odr.Database(), number)
	if hash != (common.Hash{}) {
		return hash, nil
	}
	header, err := GetHeaderByNumber(ctx, odr, number)
	if err != nil {
		return common.Hash{}, err
	}
	// number -> canonical mapping already be stored in db, get it.
	return header.Hash(), nil
}

// GetTd retrieves the total difficulty corresponding to the number and hash.
func GetTd(ctx context.Context, odr OdrBackend, hash common.Hash, number uint64) (*big.Int, error) {
	td := rawdb.ReadTd(odr.Database(), hash, number)
	if td != nil {
		return td, nil
	}
	header, err := GetHeaderByNumber(ctx, odr, number)
	if err != nil {
		return nil, err
	}
	if header.Hash() != hash {
		return nil, errNonCanonicalHash
	}
	// <hash, number> -> td mapping already be stored in db, get it.
	return rawdb.ReadTd(odr.Database(), hash, number), nil
}

// GetBodyRLP retrieves the block body (transactions and uncles) in RLP encoding.
func GetBodyRLP(ctx context.Context, odr OdrBackend, hash common.Hash, number uint64) (rlp.RawValue, error) {
	if data := rawdb.ReadBodyRLP(odr.Database(), hash, number); data != nil {
		return data, nil
	}
	// Retrieve the block header first and pass it for verification.
	header, err := GetHeaderByNumber(ctx, odr, number)
	if err != nil {
		return nil, errNoHeader
	}
	if header.Hash() != hash {
		return nil, errNonCanonicalHash
	}
	r := &BlockRequest{Hash: hash, Number: number, Header: header}
	if err := odr.Retrieve(ctx, r); err != nil {
		return nil, err
	}
	return r.Rlp, nil
}

// GetBody retrieves the block body (transactions, uncles) corresponding to the
// hash.
func GetBody(ctx context.Context, odr OdrBackend, hash common.Hash, number uint64) (*types.Body, error) {
	data, err := GetBodyRLP(ctx, odr, hash, number)
	if err != nil {
		return nil, err
	}
	body := new(types.Body)
	if err := rlp.Decode(bytes.NewReader(data), body); err != nil {
		return nil, err
	}
	return body, nil
}

// GetBlock retrieves an entire block corresponding to the hash, assembling it
// back from the stored header and body.
func GetBlock(ctx context.Context, odr OdrBackend, hash common.Hash, number uint64) (*types.Block, error) {
	// Retrieve the block header and body contents
	header, err := GetHeaderByNumber(ctx, odr, number)
	if err != nil {
		return nil, errNoHeader
	}
	body, err := GetBody(ctx, odr, hash, number)
	if err != nil {
		return nil, err
	}
	// Reassemble the block and return
	return types.NewBlockWithHeader(header).WithBody(body.Transactions, body.Uncles), nil
}

// GetBlockReceipts retrieves the receipts generated by the transactions included
// in a block given by its hash.
func GetBlockReceipts(ctx context.Context, odr OdrBackend, hash common.Hash, number uint64) (types.Receipts, error) {
	// Assume receipts are already stored locally and attempt to retrieve.
	receipts := rawdb.ReadRawReceipts(odr.Database(), hash, number)
	if receipts == nil {
		header, err := GetHeaderByNumber(ctx, odr, number)
		if err != nil {
			return nil, errNoHeader
		}
		if header.Hash() != hash {
			return nil, errNonCanonicalHash
		}
		r := &ReceiptsRequest{Hash: hash, Number: number, Header: header}
		if err := odr.Retrieve(ctx, r); err != nil {
			return nil, err
		}
		receipts = r.Receipts
	}
	// If the receipts are incomplete, fill the derived fields
	if len(receipts) > 0 && receipts[0].TxHash == (common.Hash{}) {
		block, err := GetBlock(ctx, odr, hash, number)
		if err != nil {
			return nil, err
		}
		genesis := rawdb.ReadCanonicalHash(odr.Database(), 0)
		config := rawdb.ReadChainConfig(odr.Database(), genesis)

		if err := receipts.DeriveFields(config, block.Hash(), block.NumberU64(), block.Transactions()); err != nil {
			return nil, err
		}
		rawdb.WriteReceipts(odr.Database(), hash, number, receipts)
	}
	return receipts, nil
}

// GetBlockLogs retrieves the logs generated by the transactions included in a
// block given by its hash.
func GetBlockLogs(ctx context.Context, odr OdrBackend, hash common.Hash, number uint64) ([][]*types.Log, error) {
	// Retrieve the potentially incomplete receipts from disk or network
	receipts, err := GetBlockReceipts(ctx, odr, hash, number)
	if err != nil {
		return nil, err
	}
	logs := make([][]*types.Log, len(receipts))
	for i, receipt := range receipts {
		logs[i] = receipt.Logs
	}
	return logs, nil
}

// GetUntrustedBlockLogs retrieves the logs generated by the transactions included in a
// block. The retrieved logs are regarded as untrusted and will not be stored in the
// database. This function should only be used in light client checkpoint syncing.
func GetUntrustedBlockLogs(ctx context.Context, odr OdrBackend, header *types.Header) ([][]*types.Log, error) {
	// Retrieve the potentially incomplete receipts from disk or network
	hash, number := header.Hash(), header.Number.Uint64()
	receipts := rawdb.ReadRawReceipts(odr.Database(), hash, number)
	if receipts == nil {
		r := &ReceiptsRequest{Hash: hash, Number: number, Header: header, Untrusted: true}
		if err := odr.Retrieve(ctx, r); err != nil {
			return nil, err
		}
		receipts = r.Receipts
		// Untrusted receipts won't be stored in the database. Therefore
		// derived fields computation is unnecessary.
	}
	// Return the logs without deriving any computed fields on the receipts
	logs := make([][]*types.Log, len(receipts))
	for i, receipt := range receipts {
		logs[i] = receipt.Logs
	}
	return logs, nil
}

// GetBloomBits retrieves a batch of compressed bloomBits vectors belonging to
// the given bit index and section indexes.
func GetBloomBits(ctx context.Context, odr OdrBackend, bit uint, sections []uint64) ([][]byte, error) {
	var (
		reqIndex    []int
		reqSections []uint64
		db          = odr.Database()
		result      = make([][]byte, len(sections))
	)
	blooms, _, sectionHead := odr.BloomTrieIndexer().Sections()
	for i, section := range sections {
		sectionHead := rawdb.ReadCanonicalHash(db, (section+1)*odr.IndexerConfig().BloomSize-1)
		// If we don't have the canonical hash stored for this section head number,
		// we'll still look for an entry with a zero sectionHead (we store it with
		// zero section head too if we don't know it at the time of the retrieval)
		if bloomBits, _ := rawdb.ReadBloomBits(db, bit, section, sectionHead); len(bloomBits) != 0 {
			result[i] = bloomBits
			continue
		}
		// TODO(rjl493456442) Convert sectionIndex to BloomTrie relative index
		if section >= blooms {
			return nil, errNoTrustedBloomTrie
		}
		reqSections = append(reqSections, section)
		reqIndex = append(reqIndex, i)
	}
	// Find all bloombits in database, nothing to query via odr, return.
	if reqSections == nil {
		return result, nil
	}
	// Send odr request to retrieve missing bloombits.
	r := &BloomRequest{
		BloomTrieRoot:    GetBloomTrieRoot(db, blooms-1, sectionHead),
		BloomTrieNum:     blooms - 1,
		BitIdx:           bit,
		SectionIndexList: reqSections,
		Config:           odr.IndexerConfig(),
	}
	if err := odr.Retrieve(ctx, r); err != nil {
		return nil, err
	}
	for i, idx := range reqIndex {
		result[idx] = r.BloomBits[i]
	}
	return result, nil
}

// GetTransaction retrieves a canonical transaction by hash and also returns
// its position in the chain. There is no guarantee in the LES protocol that
// the mined transaction will be retrieved back for sure because of different
// reasons(the transaction is unindexed, the malicous server doesn't reply it
// deliberately, etc). Therefore, unretrieved transactions will receive a certain
// number of retrys, thus giving a weak guarantee.
func GetTransaction(ctx context.Context, odr OdrBackend, txHash common.Hash) (*types.Transaction, common.Hash, uint64, uint64, error) {
	r := &TxStatusRequest{Hashes: []common.Hash{txHash}}
	if err := odr.RetrieveTxStatus(ctx, r); err != nil || r.Status[0].Status != core.TxStatusIncluded {
		return nil, common.Hash{}, 0, 0, err
	}
	pos := r.Status[0].Lookup
	// first ensure that we have the header, otherwise block body retrieval will fail
	// also verify if this is a canonical block by getting the header by number and checking its hash
	if header, err := GetHeaderByNumber(ctx, odr, pos.BlockIndex); err != nil || header.Hash() != pos.BlockHash {
		return nil, common.Hash{}, 0, 0, err
	}
	body, err := GetBody(ctx, odr, pos.BlockHash, pos.BlockIndex)
	if err != nil || uint64(len(body.Transactions)) <= pos.Index || body.Transactions[pos.Index].Hash() != txHash {
		return nil, common.Hash{}, 0, 0, err
	}
	return body.Transactions[pos.Index], pos.BlockHash, pos.BlockIndex, pos.Index, nil
}<|MERGE_RESOLUTION|>--- conflicted
+++ resolved
@@ -17,25 +17,16 @@
 package light
 
 import (
-	"bytes"
-	"context"
-	"errors"
-	"math/big"
-
-<<<<<<< HEAD
-	"github.com/clearmatics/autonity/common"
-	"github.com/clearmatics/autonity/core"
-	"github.com/clearmatics/autonity/core/rawdb"
-	"github.com/clearmatics/autonity/core/types"
-	"github.com/clearmatics/autonity/crypto"
-	"github.com/clearmatics/autonity/rlp"
-=======
-	"github.com/ethereum/go-ethereum/common"
-	"github.com/ethereum/go-ethereum/core"
-	"github.com/ethereum/go-ethereum/core/rawdb"
-	"github.com/ethereum/go-ethereum/core/types"
-	"github.com/ethereum/go-ethereum/rlp"
->>>>>>> aaca58a7
+    "bytes"
+    "context"
+    "errors"
+    "math/big"
+
+    "github.com/ethereum/go-ethereum/common"
+    "github.com/ethereum/go-ethereum/core"
+    "github.com/ethereum/go-ethereum/core/rawdb"
+    "github.com/ethereum/go-ethereum/core/types"
+    "github.com/ethereum/go-ethereum/rlp"
 )
 
 // errNonCanonicalHash is returned if the requested chain data doesn't belong
@@ -46,12 +37,12 @@
 // GetHeaderByNumber retrieves the canonical block header corresponding to the
 // given number. The returned header is proven by local CHT.
 func GetHeaderByNumber(ctx context.Context, odr OdrBackend, number uint64) (*types.Header, error) {
-	// Try to find it in the local database first.
-	db := odr.Database()
-	hash := rawdb.ReadCanonicalHash(db, number)
-
-	// If there is a canonical hash, there should have a header too.
-	// But if it's pruned, re-fetch from network again.
+    // Try to find it in the local database first.
+    db := odr.Database()
+    hash := rawdb.ReadCanonicalHash(db, number)
+
+    // If there is a canonical hash, there should have a header too.
+    // But if it's pruned, re-fetch from network again.
 	if (hash != common.Hash{}) {
 		if header := rawdb.ReadHeader(db, hash, number); header != nil {
 			return header, nil
@@ -91,39 +82,39 @@
 
 // GetTd retrieves the total difficulty corresponding to the number and hash.
 func GetTd(ctx context.Context, odr OdrBackend, hash common.Hash, number uint64) (*big.Int, error) {
-	td := rawdb.ReadTd(odr.Database(), hash, number)
-	if td != nil {
-		return td, nil
-	}
-	header, err := GetHeaderByNumber(ctx, odr, number)
-	if err != nil {
-		return nil, err
-	}
-	if header.Hash() != hash {
-		return nil, errNonCanonicalHash
-	}
-	// <hash, number> -> td mapping already be stored in db, get it.
-	return rawdb.ReadTd(odr.Database(), hash, number), nil
+    td := rawdb.ReadTd(odr.Database(), hash, number)
+    if td != nil {
+        return td, nil
+    }
+    header, err := GetHeaderByNumber(ctx, odr, number)
+    if err != nil {
+        return nil, err
+    }
+    if header.Hash() != hash {
+        return nil, errNonCanonicalHash
+    }
+    // <hash, number> -> td mapping already be stored in db, get it.
+    return rawdb.ReadTd(odr.Database(), hash, number), nil
 }
 
 // GetBodyRLP retrieves the block body (transactions and uncles) in RLP encoding.
 func GetBodyRLP(ctx context.Context, odr OdrBackend, hash common.Hash, number uint64) (rlp.RawValue, error) {
-	if data := rawdb.ReadBodyRLP(odr.Database(), hash, number); data != nil {
-		return data, nil
-	}
-	// Retrieve the block header first and pass it for verification.
-	header, err := GetHeaderByNumber(ctx, odr, number)
-	if err != nil {
-		return nil, errNoHeader
-	}
-	if header.Hash() != hash {
-		return nil, errNonCanonicalHash
-	}
-	r := &BlockRequest{Hash: hash, Number: number, Header: header}
-	if err := odr.Retrieve(ctx, r); err != nil {
-		return nil, err
-	}
-	return r.Rlp, nil
+    if data := rawdb.ReadBodyRLP(odr.Database(), hash, number); data != nil {
+        return data, nil
+    }
+    // Retrieve the block header first and pass it for verification.
+    header, err := GetHeaderByNumber(ctx, odr, number)
+    if err != nil {
+        return nil, errNoHeader
+    }
+    if header.Hash() != hash {
+        return nil, errNonCanonicalHash
+    }
+    r := &BlockRequest{Hash: hash, Number: number, Header: header}
+    if err := odr.Retrieve(ctx, r); err != nil {
+        return nil, err
+    }
+    return r.Rlp, nil
 }
 
 // GetBody retrieves the block body (transactions, uncles) corresponding to the
@@ -162,19 +153,19 @@
 	// Assume receipts are already stored locally and attempt to retrieve.
 	receipts := rawdb.ReadRawReceipts(odr.Database(), hash, number)
 	if receipts == nil {
-		header, err := GetHeaderByNumber(ctx, odr, number)
-		if err != nil {
-			return nil, errNoHeader
-		}
-		if header.Hash() != hash {
-			return nil, errNonCanonicalHash
-		}
-		r := &ReceiptsRequest{Hash: hash, Number: number, Header: header}
-		if err := odr.Retrieve(ctx, r); err != nil {
-			return nil, err
-		}
-		receipts = r.Receipts
-	}
+        header, err := GetHeaderByNumber(ctx, odr, number)
+        if err != nil {
+            return nil, errNoHeader
+        }
+        if header.Hash() != hash {
+            return nil, errNonCanonicalHash
+        }
+        r := &ReceiptsRequest{Hash: hash, Number: number, Header: header}
+        if err := odr.Retrieve(ctx, r); err != nil {
+            return nil, err
+        }
+        receipts = r.Receipts
+    }
 	// If the receipts are incomplete, fill the derived fields
 	if len(receipts) > 0 && receipts[0].TxHash == (common.Hash{}) {
 		block, err := GetBlock(ctx, odr, hash, number)
@@ -268,14 +259,14 @@
 		BitIdx:           bit,
 		SectionIndexList: reqSections,
 		Config:           odr.IndexerConfig(),
-	}
-	if err := odr.Retrieve(ctx, r); err != nil {
-		return nil, err
-	}
-	for i, idx := range reqIndex {
-		result[idx] = r.BloomBits[i]
-	}
-	return result, nil
+    }
+    if err := odr.Retrieve(ctx, r); err != nil {
+        return nil, err
+    }
+    for i, idx := range reqIndex {
+        result[idx] = r.BloomBits[i]
+    }
+    return result, nil
 }
 
 // GetTransaction retrieves a canonical transaction by hash and also returns
@@ -285,15 +276,15 @@
 // deliberately, etc). Therefore, unretrieved transactions will receive a certain
 // number of retrys, thus giving a weak guarantee.
 func GetTransaction(ctx context.Context, odr OdrBackend, txHash common.Hash) (*types.Transaction, common.Hash, uint64, uint64, error) {
-	r := &TxStatusRequest{Hashes: []common.Hash{txHash}}
-	if err := odr.RetrieveTxStatus(ctx, r); err != nil || r.Status[0].Status != core.TxStatusIncluded {
-		return nil, common.Hash{}, 0, 0, err
-	}
-	pos := r.Status[0].Lookup
-	// first ensure that we have the header, otherwise block body retrieval will fail
-	// also verify if this is a canonical block by getting the header by number and checking its hash
-	if header, err := GetHeaderByNumber(ctx, odr, pos.BlockIndex); err != nil || header.Hash() != pos.BlockHash {
-		return nil, common.Hash{}, 0, 0, err
+    r := &TxStatusRequest{Hashes: []common.Hash{txHash}}
+    if err := odr.RetrieveTxStatus(ctx, r); err != nil || r.Status[0].Status != core.TxStatusIncluded {
+        return nil, common.Hash{}, 0, 0, err
+    }
+    pos := r.Status[0].Lookup
+    // first ensure that we have the header, otherwise block body retrieval will fail
+    // also verify if this is a canonical block by getting the header by number and checking its hash
+    if header, err := GetHeaderByNumber(ctx, odr, pos.BlockIndex); err != nil || header.Hash() != pos.BlockHash {
+        return nil, common.Hash{}, 0, 0, err
 	}
 	body, err := GetBody(ctx, odr, pos.BlockHash, pos.BlockIndex)
 	if err != nil || uint64(len(body.Transactions)) <= pos.Index || body.Transactions[pos.Index].Hash() != txHash {
