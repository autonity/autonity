--- conflicted
+++ resolved
@@ -79,23 +79,6 @@
 	}
 	// TestServerIndexerConfig wraps a set of configs as a test indexer config for server side.
 	TestServerIndexerConfig = &IndexerConfig{
-<<<<<<< HEAD
-		ChtSize:           512,
-		ChtConfirms:       4,
-		BloomSize:         64,
-		BloomConfirms:     4,
-		BloomTrieSize:     512,
-		BloomTrieConfirms: 4,
-	}
-	// TestClientIndexerConfig wraps a set of configs as a test indexer config for client side.
-	TestClientIndexerConfig = &IndexerConfig{
-		ChtSize:           512,
-		ChtConfirms:       32,
-		BloomSize:         512,
-		BloomConfirms:     32,
-		BloomTrieSize:     512,
-		BloomTrieConfirms: 32,
-=======
 		ChtSize:           128,
 		ChtConfirms:       1,
 		BloomSize:         16,
@@ -111,20 +94,13 @@
 		BloomConfirms:     8,
 		BloomTrieSize:     128,
 		BloomTrieConfirms: 8,
->>>>>>> 3bb6815f
 	}
 )
 
 var (
-<<<<<<< HEAD
-	ErrNoTrustedCht       = errors.New("no trusted canonical hash trie")
-	ErrNoTrustedBloomTrie = errors.New("no trusted bloom trie")
-	ErrNoHeader           = errors.New("header not found")
-=======
 	errNoTrustedCht       = errors.New("no trusted canonical hash trie")
 	errNoTrustedBloomTrie = errors.New("no trusted bloom trie")
 	errNoHeader           = errors.New("header not found")
->>>>>>> 3bb6815f
 	chtPrefix             = []byte("chtRootV2-") // chtPrefix + chtNum (uint64 big endian) -> trie root hash
 	ChtTablePrefix        = "cht-"
 )
