// Copyright 2016 The go-ethereum Authors
// This file is part of the go-ethereum library.
//
// The go-ethereum library is free software: you can redistribute it and/or modify
// it under the terms of the GNU Lesser General Public License as published by
// the Free Software Foundation, either version 3 of the License, or
// (at your option) any later version.
//
// The go-ethereum library is distributed in the hope that it will be useful,
// but WITHOUT ANY WARRANTY; without even the implied warranty of
// MERCHANTABILITY or FITNESS FOR A PARTICULAR PURPOSE. See the
// GNU Lesser General Public License for more details.
//
// You should have received a copy of the GNU Lesser General Public License
// along with the go-ethereum library. If not, see <http://www.gnu.org/licenses/>.

// Package light implements on-demand retrieval capable state and chain objects
// for the Ethereum Light Client.
package light

import (
	"context"
	"errors"
	"math/big"
	"sync"
	"sync/atomic"
	"time"

<<<<<<< HEAD
	"github.com/clearmatics/autonity/common"
	"github.com/clearmatics/autonity/consensus"
	"github.com/clearmatics/autonity/core"
	"github.com/clearmatics/autonity/core/rawdb"
	"github.com/clearmatics/autonity/core/state"
	"github.com/clearmatics/autonity/core/types"
	"github.com/clearmatics/autonity/ethdb"
	"github.com/clearmatics/autonity/event"
	"github.com/clearmatics/autonity/log"
	"github.com/clearmatics/autonity/params"
	"github.com/clearmatics/autonity/rlp"
=======
	"github.com/ethereum/go-ethereum/common"
	"github.com/ethereum/go-ethereum/consensus"
	"github.com/ethereum/go-ethereum/core"
	"github.com/ethereum/go-ethereum/core/rawdb"
	"github.com/ethereum/go-ethereum/core/state"
	"github.com/ethereum/go-ethereum/core/types"
	"github.com/ethereum/go-ethereum/ethdb"
	"github.com/ethereum/go-ethereum/event"
	"github.com/ethereum/go-ethereum/log"
	"github.com/ethereum/go-ethereum/params"
	"github.com/ethereum/go-ethereum/rlp"
>>>>>>> cbc4ac26
	lru "github.com/hashicorp/golang-lru"
)

var (
	bodyCacheLimit  = 256
	blockCacheLimit = 256
)

// LightChain represents a canonical chain that by default only handles block
// headers, downloading block bodies and receipts on demand through an ODR
// interface. It only does header validation during chain insertion.
type LightChain struct {
	hc            *core.HeaderChain
	indexerConfig *IndexerConfig
	chainDb       ethdb.Database
	engine        consensus.Engine
	odr           OdrBackend
	chainFeed     event.Feed
	chainSideFeed event.Feed
	chainHeadFeed event.Feed
	scope         event.SubscriptionScope
	genesisBlock  *types.Block

	bodyCache    *lru.Cache // Cache for the most recent block bodies
	bodyRLPCache *lru.Cache // Cache for the most recent block bodies in RLP encoded format
	blockCache   *lru.Cache // Cache for the most recent entire blocks

	chainmu sync.RWMutex // protects header inserts
	quit    chan struct{}
	wg      sync.WaitGroup

	// Atomic boolean switches:
	running          int32 // whether LightChain is running or stopped
	procInterrupt    int32 // interrupts chain insert
	disableCheckFreq int32 // disables header verification
}

// NewLightChain returns a fully initialised light chain using information
// available in the database. It initialises the default Ethereum header
// validator.
func NewLightChain(odr OdrBackend, config *params.ChainConfig, engine consensus.Engine, checkpoint *params.TrustedCheckpoint) (*LightChain, error) {
	bodyCache, _ := lru.New(bodyCacheLimit)
	bodyRLPCache, _ := lru.New(bodyCacheLimit)
	blockCache, _ := lru.New(blockCacheLimit)

	bc := &LightChain{
		chainDb:       odr.Database(),
		indexerConfig: odr.IndexerConfig(),
		odr:           odr,
		quit:          make(chan struct{}),
		bodyCache:     bodyCache,
		bodyRLPCache:  bodyRLPCache,
		blockCache:    blockCache,
		engine:        engine,
	}
	var err error
	bc.hc, err = core.NewHeaderChain(odr.Database(), config, bc.engine, bc.getProcInterrupt)
	if err != nil {
		return nil, err
	}
	bc.genesisBlock, _ = bc.GetBlockByNumber(NoOdr, 0)
	if bc.genesisBlock == nil {
		return nil, core.ErrNoGenesis
	}
	if checkpoint != nil {
		bc.AddTrustedCheckpoint(checkpoint)
	}
	if err := bc.loadLastState(); err != nil {
		return nil, err
	}
	// Check the current state of the block hashes and make sure that we do not have any of the bad blocks in our chain
	for hash := range core.BadHashes {
		if header := bc.GetHeaderByHash(hash); header != nil {
			log.Error("Found bad hash, rewinding chain", "number", header.Number, "hash", header.ParentHash)
			bc.SetHead(header.Number.Uint64() - 1)
			log.Error("Chain rewind was successful, resuming normal operation")
		}
	}
	return bc, nil
}

// AddTrustedCheckpoint adds a trusted checkpoint to the blockchain
func (lc *LightChain) AddTrustedCheckpoint(cp *params.TrustedCheckpoint) {
	if lc.odr.ChtIndexer() != nil {
		StoreChtRoot(lc.chainDb, cp.SectionIndex, cp.SectionHead, cp.CHTRoot)
		lc.odr.ChtIndexer().AddCheckpoint(cp.SectionIndex, cp.SectionHead)
	}
	if lc.odr.BloomTrieIndexer() != nil {
		StoreBloomTrieRoot(lc.chainDb, cp.SectionIndex, cp.SectionHead, cp.BloomRoot)
		lc.odr.BloomTrieIndexer().AddCheckpoint(cp.SectionIndex, cp.SectionHead)
	}
	if lc.odr.BloomIndexer() != nil {
		lc.odr.BloomIndexer().AddCheckpoint(cp.SectionIndex, cp.SectionHead)
	}
	log.Info("Added trusted checkpoint", "block", (cp.SectionIndex+1)*lc.indexerConfig.ChtSize-1, "hash", cp.SectionHead)
}

func (lc *LightChain) getProcInterrupt() bool {
	return atomic.LoadInt32(&lc.procInterrupt) == 1
}

// Odr returns the ODR backend of the chain
func (lc *LightChain) Odr() OdrBackend {
	return lc.odr
}

// HeaderChain returns the underlying header chain.
func (lc *LightChain) HeaderChain() *core.HeaderChain {
	return lc.hc
}

// loadLastState loads the last known chain state from the database. This method
// assumes that the chain manager mutex is held.
func (lc *LightChain) loadLastState() error {
	if head := rawdb.ReadHeadHeaderHash(lc.chainDb); head == (common.Hash{}) {
		// Corrupt or empty database, init from scratch
		lc.Reset()
	} else {
		if header := lc.GetHeaderByHash(head); header != nil {
			lc.hc.SetCurrentHeader(header)
		}
	}
	// Issue a status log and return
	header := lc.hc.CurrentHeader()
	headerTd := lc.GetTd(header.Hash(), header.Number.Uint64())
	log.Info("Loaded most recent local header", "number", header.Number, "hash", header.Hash(), "td", headerTd, "age", common.PrettyAge(time.Unix(int64(header.Time), 0)))

	return nil
}

// SetHead rewinds the local chain to a new head. Everything above the new
// head will be deleted and the new one set.
func (lc *LightChain) SetHead(head uint64) error {
	lc.chainmu.Lock()
	defer lc.chainmu.Unlock()

	lc.hc.SetHead(head, nil, nil)
	return lc.loadLastState()
}

// GasLimit returns the gas limit of the current HEAD block.
func (lc *LightChain) GasLimit() uint64 {
	return lc.hc.CurrentHeader().GasLimit
}

// Reset purges the entire blockchain, restoring it to its genesis state.
func (lc *LightChain) Reset() {
	lc.ResetWithGenesisBlock(lc.genesisBlock)
}

// ResetWithGenesisBlock purges the entire blockchain, restoring it to the
// specified genesis state.
func (lc *LightChain) ResetWithGenesisBlock(genesis *types.Block) {
	// Dump the entire block chain and purge the caches
	lc.SetHead(0)

	lc.chainmu.Lock()
	defer lc.chainmu.Unlock()

	// Prepare the genesis block and reinitialise the chain
<<<<<<< HEAD
	rawdb.WriteTd(lc.chainDb, genesis.Hash(), genesis.NumberU64(), genesis.Difficulty())
	rawdb.WriteBlock(lc.chainDb, genesis)

=======
	batch := lc.chainDb.NewBatch()
	rawdb.WriteTd(batch, genesis.Hash(), genesis.NumberU64(), genesis.Difficulty())
	rawdb.WriteBlock(batch, genesis)
	rawdb.WriteHeadHeaderHash(batch, genesis.Hash())
	if err := batch.Write(); err != nil {
		log.Crit("Failed to reset genesis block", "err", err)
	}
>>>>>>> cbc4ac26
	lc.genesisBlock = genesis
	lc.hc.SetGenesis(lc.genesisBlock.Header())
	lc.hc.SetCurrentHeader(lc.genesisBlock.Header())
}

// Accessors

// Engine retrieves the light chain's consensus engine.
func (lc *LightChain) Engine() consensus.Engine { return lc.engine }

// Genesis returns the genesis block
func (lc *LightChain) Genesis() *types.Block {
	return lc.genesisBlock
}

func (lc *LightChain) StateCache() state.Database {
	panic("not implemented")
}

// GetBody retrieves a block body (transactions and uncles) from the database
// or ODR service by hash, caching it if found.
func (lc *LightChain) GetBody(ctx context.Context, hash common.Hash) (*types.Body, error) {
	// Short circuit if the body's already in the cache, retrieve otherwise
	if cached, ok := lc.bodyCache.Get(hash); ok {
		body := cached.(*types.Body)
		return body, nil
	}
	number := lc.hc.GetBlockNumber(hash)
	if number == nil {
		return nil, errors.New("unknown block")
	}
	body, err := GetBody(ctx, lc.odr, hash, *number)
	if err != nil {
		return nil, err
	}
	// Cache the found body for next time and return
	lc.bodyCache.Add(hash, body)
	return body, nil
}

// GetBodyRLP retrieves a block body in RLP encoding from the database or
// ODR service by hash, caching it if found.
func (lc *LightChain) GetBodyRLP(ctx context.Context, hash common.Hash) (rlp.RawValue, error) {
	// Short circuit if the body's already in the cache, retrieve otherwise
	if cached, ok := lc.bodyRLPCache.Get(hash); ok {
		return cached.(rlp.RawValue), nil
	}
	number := lc.hc.GetBlockNumber(hash)
	if number == nil {
		return nil, errors.New("unknown block")
	}
	body, err := GetBodyRLP(ctx, lc.odr, hash, *number)
	if err != nil {
		return nil, err
	}
	// Cache the found body for next time and return
	lc.bodyRLPCache.Add(hash, body)
	return body, nil
}

// HasBlock checks if a block is fully present in the database or not, caching
// it if present.
func (lc *LightChain) HasBlock(hash common.Hash, number uint64) bool {
	blk, _ := lc.GetBlock(NoOdr, hash, number)
	return blk != nil
}

// GetBlock retrieves a block from the database or ODR service by hash and number,
// caching it if found.
func (lc *LightChain) GetBlock(ctx context.Context, hash common.Hash, number uint64) (*types.Block, error) {
	// Short circuit if the block's already in the cache, retrieve otherwise
	if block, ok := lc.blockCache.Get(hash); ok {
		return block.(*types.Block), nil
	}
	block, err := GetBlock(ctx, lc.odr, hash, number)
	if err != nil {
		return nil, err
	}
	// Cache the found block for next time and return
	lc.blockCache.Add(block.Hash(), block)
	return block, nil
}

// GetBlockByHash retrieves a block from the database or ODR service by hash,
// caching it if found.
func (lc *LightChain) GetBlockByHash(ctx context.Context, hash common.Hash) (*types.Block, error) {
	number := lc.hc.GetBlockNumber(hash)
	if number == nil {
		return nil, errors.New("unknown block")
	}
	return lc.GetBlock(ctx, hash, *number)
}

// GetBlockByNumber retrieves a block from the database or ODR service by
// number, caching it (associated with its hash) if found.
func (lc *LightChain) GetBlockByNumber(ctx context.Context, number uint64) (*types.Block, error) {
	hash, err := GetCanonicalHash(ctx, lc.odr, number)
	if hash == (common.Hash{}) || err != nil {
		return nil, err
	}
	return lc.GetBlock(ctx, hash, number)
}

// Stop stops the blockchain service. If any imports are currently in progress
// it will abort them using the procInterrupt.
func (lc *LightChain) Stop() {
	if !atomic.CompareAndSwapInt32(&lc.running, 0, 1) {
		return
	}
	close(lc.quit)
	atomic.StoreInt32(&lc.procInterrupt, 1)

	lc.wg.Wait()
	log.Info("Blockchain manager stopped")
}

// Rollback is designed to remove a chain of links from the database that aren't
// certain enough to be valid.
func (lc *LightChain) Rollback(chain []common.Hash) {
	lc.chainmu.Lock()
	defer lc.chainmu.Unlock()

	batch := lc.chainDb.NewBatch()
	for i := len(chain) - 1; i >= 0; i-- {
		hash := chain[i]

<<<<<<< HEAD
		if head := lc.hc.CurrentHeader(); head.Hash() == hash {
=======
		// Degrade the chain markers if they are explicitly reverted.
		// In theory we should update all in-memory markers in the
		// last step, however the direction of rollback is from high
		// to low, so it's safe the update in-memory markers directly.
		if head := lc.hc.CurrentHeader(); head.Hash() == hash {
			rawdb.WriteHeadHeaderHash(batch, head.ParentHash)
>>>>>>> cbc4ac26
			lc.hc.SetCurrentHeader(lc.GetHeader(head.ParentHash, head.Number.Uint64()-1))
		}
	}
	if err := batch.Write(); err != nil {
		log.Crit("Failed to rollback light chain", "error", err)
	}
}

// postChainEvents iterates over the events generated by a chain insertion and
// posts them into the event feed.
func (lc *LightChain) postChainEvents(events []interface{}) {
	for _, event := range events {
		switch ev := event.(type) {
		case core.ChainEvent:
			if lc.CurrentHeader().Hash() == ev.Hash {
				lc.chainHeadFeed.Send(core.ChainHeadEvent{Block: ev.Block})
			}
			lc.chainFeed.Send(ev)
		case core.ChainSideEvent:
			lc.chainSideFeed.Send(ev)
		}
	}
}

// InsertHeaderChain attempts to insert the given header chain in to the local
// chain, possibly creating a reorg. If an error is returned, it will return the
// index number of the failing header as well an error describing what went wrong.
//
// The verify parameter can be used to fine tune whether nonce verification
// should be done or not. The reason behind the optional check is because some
// of the header retrieval mechanisms already need to verfy nonces, as well as
// because nonces can be verified sparsely, not needing to check each.
//
// In the case of a light chain, InsertHeaderChain also creates and posts light
// chain events when necessary.
func (lc *LightChain) InsertHeaderChain(chain []*types.Header, checkFreq int) (int, error) {
	if atomic.LoadInt32(&lc.disableCheckFreq) == 1 {
		checkFreq = 0
	}
	start := time.Now()
	if i, err := lc.hc.ValidateHeaderChain(chain, checkFreq); err != nil {
		return i, err
	}

	// Make sure only one thread manipulates the chain at once
	lc.chainmu.Lock()
	defer lc.chainmu.Unlock()

	lc.wg.Add(1)
	defer lc.wg.Done()

	var events []interface{}
	whFunc := func(header *types.Header) error {
		status, err := lc.hc.WriteHeader(header)

		switch status {
		case core.CanonStatTy:
			log.Debug("Inserted new header", "number", header.Number, "hash", header.Hash())
			events = append(events, core.ChainEvent{Block: types.NewBlockWithHeader(header), Hash: header.Hash()})

		case core.SideStatTy:
			log.Debug("Inserted forked header", "number", header.Number, "hash", header.Hash())
			events = append(events, core.ChainSideEvent{Block: types.NewBlockWithHeader(header)})
		}
		return err
	}
	i, err := lc.hc.InsertHeaderChain(chain, whFunc, start)
	lc.postChainEvents(events)
	return i, err
}

// CurrentHeader retrieves the current head header of the canonical chain. The
// header is retrieved from the HeaderChain's internal cache.
func (lc *LightChain) CurrentHeader() *types.Header {
	return lc.hc.CurrentHeader()
}

// GetTd retrieves a block's total difficulty in the canonical chain from the
// database by hash and number, caching it if found.
func (lc *LightChain) GetTd(hash common.Hash, number uint64) *big.Int {
	return lc.hc.GetTd(hash, number)
}

// GetTdByHash retrieves a block's total difficulty in the canonical chain from the
// database by hash, caching it if found.
func (lc *LightChain) GetTdByHash(hash common.Hash) *big.Int {
	return lc.hc.GetTdByHash(hash)
}

// GetHeader retrieves a block header from the database by hash and number,
// caching it if found.
func (lc *LightChain) GetHeader(hash common.Hash, number uint64) *types.Header {
	return lc.hc.GetHeader(hash, number)
}

// GetHeaderByHash retrieves a block header from the database by hash, caching it if
// found.
func (lc *LightChain) GetHeaderByHash(hash common.Hash) *types.Header {
	return lc.hc.GetHeaderByHash(hash)
}

// HasHeader checks if a block header is present in the database or not, caching
// it if present.
func (lc *LightChain) HasHeader(hash common.Hash, number uint64) bool {
	return lc.hc.HasHeader(hash, number)
}

// GetCanonicalHash returns the canonical hash for a given block number
func (bc *LightChain) GetCanonicalHash(number uint64) common.Hash {
	return bc.hc.GetCanonicalHash(number)
}

// GetBlockHashesFromHash retrieves a number of block hashes starting at a given
// hash, fetching towards the genesis block.
func (lc *LightChain) GetBlockHashesFromHash(hash common.Hash, max uint64) []common.Hash {
	return lc.hc.GetBlockHashesFromHash(hash, max)
}

// GetAncestor retrieves the Nth ancestor of a given block. It assumes that either the given block or
// a close ancestor of it is canonical. maxNonCanonical points to a downwards counter limiting the
// number of blocks to be individually checked before we reach the canonical chain.
//
// Note: ancestor == 0 returns the same block, 1 returns its parent and so on.
func (lc *LightChain) GetAncestor(hash common.Hash, number, ancestor uint64, maxNonCanonical *uint64) (common.Hash, uint64) {
<<<<<<< HEAD
	lc.chainmu.RLock()
	defer lc.chainmu.RUnlock()
=======
>>>>>>> cbc4ac26
	return lc.hc.GetAncestor(hash, number, ancestor, maxNonCanonical)
}

// GetHeaderByNumber retrieves a block header from the database by number,
// caching it (associated with its hash) if found.
func (lc *LightChain) GetHeaderByNumber(number uint64) *types.Header {
	return lc.hc.GetHeaderByNumber(number)
}

// GetHeaderByNumberOdr retrieves a block header from the database or network
// by number, caching it (associated with its hash) if found.
func (lc *LightChain) GetHeaderByNumberOdr(ctx context.Context, number uint64) (*types.Header, error) {
	if header := lc.hc.GetHeaderByNumber(number); header != nil {
		return header, nil
	}
	return GetHeaderByNumber(ctx, lc.odr, number)
}

// Config retrieves the header chain's chain configuration.
func (lc *LightChain) Config() *params.ChainConfig { return lc.hc.Config() }

// SyncCheckpoint fetches the checkpoint point block header according to
// the checkpoint provided by the remote peer.
//
// Note if we are running the clique, fetches the last epoch snapshot header
// which covered by checkpoint.
func (lc *LightChain) SyncCheckpoint(ctx context.Context, checkpoint *params.TrustedCheckpoint) bool {
	// Ensure the remote checkpoint head is ahead of us
	head := lc.CurrentHeader().Number.Uint64()

	latest := (checkpoint.SectionIndex+1)*lc.indexerConfig.ChtSize - 1
<<<<<<< HEAD
=======
	if clique := lc.hc.Config().Clique; clique != nil {
		latest -= latest % clique.Epoch // epoch snapshot for clique
	}
>>>>>>> cbc4ac26
	if head >= latest {
		return true
	}
	// Retrieve the latest useful header and update to it
	if header, err := GetHeaderByNumber(ctx, lc.odr, latest); header != nil && err == nil {
		lc.chainmu.Lock()
		defer lc.chainmu.Unlock()

		// Ensure the chain didn't move past the latest block while retrieving it
		if lc.hc.CurrentHeader().Number.Uint64() < header.Number.Uint64() {
			log.Info("Updated latest header based on CHT", "number", header.Number, "hash", header.Hash(), "age", common.PrettyAge(time.Unix(int64(header.Time), 0)))
<<<<<<< HEAD
=======
			rawdb.WriteHeadHeaderHash(lc.chainDb, header.Hash())
>>>>>>> cbc4ac26
			lc.hc.SetCurrentHeader(header)
		}
		return true
	}
	return false
}

// LockChain locks the chain mutex for reading so that multiple canonical hashes can be
// retrieved while it is guaranteed that they belong to the same version of the chain
func (lc *LightChain) LockChain() {
	lc.chainmu.RLock()
}

// UnlockChain unlocks the chain mutex
func (lc *LightChain) UnlockChain() {
	lc.chainmu.RUnlock()
}

// SubscribeChainEvent registers a subscription of ChainEvent.
func (lc *LightChain) SubscribeChainEvent(ch chan<- core.ChainEvent) event.Subscription {
	return lc.scope.Track(lc.chainFeed.Subscribe(ch))
}

// SubscribeChainHeadEvent registers a subscription of ChainHeadEvent.
func (lc *LightChain) SubscribeChainHeadEvent(ch chan<- core.ChainHeadEvent) event.Subscription {
	return lc.scope.Track(lc.chainHeadFeed.Subscribe(ch))
}

// SubscribeChainSideEvent registers a subscription of ChainSideEvent.
func (lc *LightChain) SubscribeChainSideEvent(ch chan<- core.ChainSideEvent) event.Subscription {
	return lc.scope.Track(lc.chainSideFeed.Subscribe(ch))
}

// SubscribeLogsEvent implements the interface of filters.Backend
// LightChain does not send logs events, so return an empty subscription.
func (lc *LightChain) SubscribeLogsEvent(ch chan<- []*types.Log) event.Subscription {
	return lc.scope.Track(new(event.Feed).Subscribe(ch))
}

// SubscribeRemovedLogsEvent implements the interface of filters.Backend
// LightChain does not send core.RemovedLogsEvent, so return an empty subscription.
func (lc *LightChain) SubscribeRemovedLogsEvent(ch chan<- core.RemovedLogsEvent) event.Subscription {
	return lc.scope.Track(new(event.Feed).Subscribe(ch))
}

// DisableCheckFreq disables header validation. This is used for ultralight mode.
func (lc *LightChain) DisableCheckFreq() {
	atomic.StoreInt32(&lc.disableCheckFreq, 1)
}

// EnableCheckFreq enables header validation.
func (lc *LightChain) EnableCheckFreq() {
	atomic.StoreInt32(&lc.disableCheckFreq, 0)
}<|MERGE_RESOLUTION|>--- conflicted
+++ resolved
@@ -26,7 +26,6 @@
 	"sync/atomic"
 	"time"
 
-<<<<<<< HEAD
 	"github.com/clearmatics/autonity/common"
 	"github.com/clearmatics/autonity/consensus"
 	"github.com/clearmatics/autonity/core"
@@ -38,19 +37,6 @@
 	"github.com/clearmatics/autonity/log"
 	"github.com/clearmatics/autonity/params"
 	"github.com/clearmatics/autonity/rlp"
-=======
-	"github.com/ethereum/go-ethereum/common"
-	"github.com/ethereum/go-ethereum/consensus"
-	"github.com/ethereum/go-ethereum/core"
-	"github.com/ethereum/go-ethereum/core/rawdb"
-	"github.com/ethereum/go-ethereum/core/state"
-	"github.com/ethereum/go-ethereum/core/types"
-	"github.com/ethereum/go-ethereum/ethdb"
-	"github.com/ethereum/go-ethereum/event"
-	"github.com/ethereum/go-ethereum/log"
-	"github.com/ethereum/go-ethereum/params"
-	"github.com/ethereum/go-ethereum/rlp"
->>>>>>> cbc4ac26
 	lru "github.com/hashicorp/golang-lru"
 )
 
@@ -211,11 +197,6 @@
 	defer lc.chainmu.Unlock()
 
 	// Prepare the genesis block and reinitialise the chain
-<<<<<<< HEAD
-	rawdb.WriteTd(lc.chainDb, genesis.Hash(), genesis.NumberU64(), genesis.Difficulty())
-	rawdb.WriteBlock(lc.chainDb, genesis)
-
-=======
 	batch := lc.chainDb.NewBatch()
 	rawdb.WriteTd(batch, genesis.Hash(), genesis.NumberU64(), genesis.Difficulty())
 	rawdb.WriteBlock(batch, genesis)
@@ -223,7 +204,6 @@
 	if err := batch.Write(); err != nil {
 		log.Crit("Failed to reset genesis block", "err", err)
 	}
->>>>>>> cbc4ac26
 	lc.genesisBlock = genesis
 	lc.hc.SetGenesis(lc.genesisBlock.Header())
 	lc.hc.SetCurrentHeader(lc.genesisBlock.Header())
@@ -350,16 +330,12 @@
 	for i := len(chain) - 1; i >= 0; i-- {
 		hash := chain[i]
 
-<<<<<<< HEAD
-		if head := lc.hc.CurrentHeader(); head.Hash() == hash {
-=======
 		// Degrade the chain markers if they are explicitly reverted.
 		// In theory we should update all in-memory markers in the
 		// last step, however the direction of rollback is from high
 		// to low, so it's safe the update in-memory markers directly.
 		if head := lc.hc.CurrentHeader(); head.Hash() == hash {
 			rawdb.WriteHeadHeaderHash(batch, head.ParentHash)
->>>>>>> cbc4ac26
 			lc.hc.SetCurrentHeader(lc.GetHeader(head.ParentHash, head.Number.Uint64()-1))
 		}
 	}
@@ -484,11 +460,8 @@
 //
 // Note: ancestor == 0 returns the same block, 1 returns its parent and so on.
 func (lc *LightChain) GetAncestor(hash common.Hash, number, ancestor uint64, maxNonCanonical *uint64) (common.Hash, uint64) {
-<<<<<<< HEAD
 	lc.chainmu.RLock()
 	defer lc.chainmu.RUnlock()
-=======
->>>>>>> cbc4ac26
 	return lc.hc.GetAncestor(hash, number, ancestor, maxNonCanonical)
 }
 
@@ -520,12 +493,6 @@
 	head := lc.CurrentHeader().Number.Uint64()
 
 	latest := (checkpoint.SectionIndex+1)*lc.indexerConfig.ChtSize - 1
-<<<<<<< HEAD
-=======
-	if clique := lc.hc.Config().Clique; clique != nil {
-		latest -= latest % clique.Epoch // epoch snapshot for clique
-	}
->>>>>>> cbc4ac26
 	if head >= latest {
 		return true
 	}
@@ -537,10 +504,7 @@
 		// Ensure the chain didn't move past the latest block while retrieving it
 		if lc.hc.CurrentHeader().Number.Uint64() < header.Number.Uint64() {
 			log.Info("Updated latest header based on CHT", "number", header.Number, "hash", header.Hash(), "age", common.PrettyAge(time.Unix(int64(header.Time), 0)))
-<<<<<<< HEAD
-=======
 			rawdb.WriteHeadHeaderHash(lc.chainDb, header.Hash())
->>>>>>> cbc4ac26
 			lc.hc.SetCurrentHeader(header)
 		}
 		return true
