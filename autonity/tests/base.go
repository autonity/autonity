--- conflicted
+++ resolved
@@ -34,80 +34,9 @@
 	value  *big.Int
 }
 
-<<<<<<< HEAD
-type committee struct {
-	validators      []AutonityValidator
-	liquidContracts []*Liquid
-=======
-type contract struct {
-	address common.Address
-	abi     *abi.ABI
-	r       *runner
-}
-
-func (c *contract) call(opts *runOptions, method string, params ...any) ([]any, uint64, error) {
-	var tracer tracers.Tracer
-	if c.r.tracing {
-		tracer, _ = tracers.New("callTracer", new(tracers.Context))
-		c.r.evm.Config = vm.Config{Debug: true, Tracer: tracer}
-	}
-	input, err := c.abi.Pack(method, params...)
-	require.NoError(c.r.t, err)
-	out, consumed, err := c.r.call(opts, c.address, input)
-	if c.r.tracing {
-		traceResult, err := tracer.GetResult()
-		require.NoError(c.r.t, err)
-		pretty, _ := json.MarshalIndent(traceResult, "", "    ")
-		fmt.Println(string(pretty))
-	}
-	if err != nil {
-		reason, _ := abi.UnpackRevert(out)
-		return nil, 0, fmt.Errorf("%w: %s", err, reason)
-	}
-	res, err := c.abi.Unpack(method, out)
-	require.NoError(c.r.t, err)
-	return res, consumed, nil
-}
-
-// call a contract function and then revert. helpful to get output of the function without changing state.
-// similar to making a method.call() in truffle
-func (c *contract) SimulateCall(methodHouse *contract, opts *runOptions, method string, params ...any) ([]any, uint64, error) {
-	snap := c.r.snapshot()
-	out, consumed, err := c.CallMethod(methodHouse, opts, method, params...)
-	c.r.revertSnapshot(snap)
-	return out, consumed, err
-}
-
-// call a method that does not belong to the contract, `c`.
-// instead the method can be found in the contract, `methodHouse`.
-func (c *contract) CallMethod(methodHouse *contract, opts *runOptions, method string, params ...any) ([]any, uint64, error) {
-	var tracer tracers.Tracer
-	if c.r.tracing {
-		tracer, _ = tracers.New("callTracer", new(tracers.Context))
-		c.r.evm.Config = vm.Config{Debug: true, Tracer: tracer}
-	}
-	input, err := methodHouse.abi.Pack(method, params...)
-	require.NoError(c.r.t, err)
-	out, consumed, err := c.r.call(opts, c.address, input)
-	if c.r.tracing {
-		traceResult, err := tracer.GetResult()
-		require.NoError(c.r.t, err)
-		pretty, _ := json.MarshalIndent(traceResult, "", "    ")
-		fmt.Println(string(pretty))
-	}
-	if err != nil {
-		reason, _ := abi.UnpackRevert(out)
-		return nil, 0, fmt.Errorf("%w: %s", err, reason)
-	}
-	res, err := methodHouse.abi.Unpack(method, out)
-	require.NoError(c.r.t, err)
-	return res, consumed, nil
-}
-
 type Committee struct {
 	validators           []AutonityValidator
 	liquidStateContracts []*ILiquidLogic
->>>>>>> aae1badd
 }
 
 type runner struct {
@@ -140,11 +69,6 @@
 	logs        []*types.Log
 }
 
-func (r *runner) CallNoError(output []any, gasConsumed uint64, err error) ([]any, uint64) {
-	require.NoError(r.t, err)
-	return output, gasConsumed
-}
-
 func (r *runner) NoError(gasConsumed uint64, err error) uint64 {
 	require.NoError(r.t, err)
 	return gasConsumed
@@ -199,6 +123,46 @@
 	}
 
 	return ret, gas - leftOver, err
+}
+
+// call a contract function and then revert. helpful to get output of the function without changing state.
+// similar to making a method.call() in truffle
+func (c *contract) SimulateCall(methodHouse *contract, opts *runOptions, method string, params ...any) ([]any, uint64, error) {
+	snap := c.r.snapshot()
+	out, consumed, err := c.CallMethod(methodHouse, opts, method, params...)
+	c.r.revertSnapshot(snap)
+	return out, consumed, err
+}
+
+// call a method that does not belong to the contract, `c`.
+// instead the method can be found in the contract, `methodHouse`.
+func (c *contract) CallMethod(methodHouse *contract, opts *runOptions, method string, params ...any) ([]any, uint64, error) {
+	var tracer tracers.Tracer
+	if c.r.tracing {
+		tracer, _ = tracers.New("callTracer", new(tracers.Context))
+		c.r.evm.Config = vm.Config{Debug: true, Tracer: tracer}
+	}
+	input, err := methodHouse.abi.Pack(method, params...)
+	require.NoError(c.r.t, err)
+	out, consumed, err := c.r.call(opts, c.address, input)
+	if c.r.tracing {
+		traceResult, err := tracer.GetResult()
+		require.NoError(c.r.t, err)
+		pretty, _ := json.MarshalIndent(traceResult, "", "    ")
+		fmt.Println(string(pretty))
+	}
+	if err != nil {
+		reason, _ := abi.UnpackRevert(out)
+		return nil, 0, fmt.Errorf("%w: %s", err, reason)
+	}
+	res, err := methodHouse.abi.Unpack(method, out)
+	require.NoError(c.r.t, err)
+	return res, consumed, nil
+}
+
+func (r *runner) CallNoError(output []any, gasConsumed uint64, err error) ([]any, uint64) {
+	require.NoError(r.t, err)
+	return output, gasConsumed
 }
 
 func (r *runner) snapshot() int {
@@ -385,7 +349,6 @@
 		require.NoError(t, err)
 		return nil
 	}
-<<<<<<< HEAD
 
 	// TODO: replicate truffle tests default config.
 	r.genesis = genesisConfig
@@ -410,50 +373,9 @@
 		require.NoError(r.t, err)
 		r.committee.liquidContracts = append(r.committee.liquidContracts, r.liquidContract(validator))
 		r.committee.validators = append(r.committee.validators, validator)
-=======
-	_, _, r.autonity, err = r.deployAutonity(nil, r.committee.validators, defaultAutonityConfig)
-	require.NoError(t, err)
-	require.Equal(t, r.autonity.address, params.AutonityContractAddress)
-	_, err = r.autonity.FinalizeInitialization(nil)
-	require.NoError(t, err)
-	r.committee.liquidStateContracts = make([]*ILiquidLogic, 0, len(params.TestAutonityContractConfig.Validators))
-	for _, v := range params.TestAutonityContractConfig.Validators {
-		validator, _, err := r.autonity.GetValidator(nil, *v.NodeAddress)
-		require.NoError(r.t, err)
-		r.committee.liquidStateContracts = append(r.committee.liquidStateContracts, r.liquidStateContract(validator))
->>>>>>> aae1badd
 	}
 
 	r.evm.Context.BlockNumber = common.Big1
 	r.evm.Context.Time = new(big.Int).Add(r.evm.Context.Time, common.Big1)
 	return r
-<<<<<<< HEAD
-=======
-}
-
-// temporary until we find a better solution
-func genesisToAutonityVal(v *params.Validator) AutonityValidator {
-	return AutonityValidator{
-		Treasury:                 v.Treasury,
-		NodeAddress:              *v.NodeAddress,
-		OracleAddress:            v.OracleAddress,
-		Enode:                    v.Enode,
-		CommissionRate:           v.CommissionRate,
-		BondedStake:              v.BondedStake,
-		UnbondingStake:           v.UnbondingStake,
-		UnbondingShares:          v.UnbondingShares,
-		SelfBondedStake:          v.SelfBondedStake,
-		SelfUnbondingStake:       v.SelfUnbondingStake,
-		SelfUnbondingShares:      v.SelfUnbondingShares,
-		SelfUnbondingStakeLocked: v.SelfUnbondingStakeLocked,
-		LiquidStateContract:      *v.LiquidStateContract,
-		LiquidSupply:             v.LiquidSupply,
-		RegistrationBlock:        v.RegistrationBlock,
-		TotalSlashed:             v.TotalSlashed,
-		JailReleaseBlock:         v.JailReleaseBlock,
-		ProvableFaultCount:       v.ProvableFaultCount,
-		ConsensusKey:             v.ConsensusKey,
-		State:                    *v.State,
-	}
->>>>>>> aae1badd
 }