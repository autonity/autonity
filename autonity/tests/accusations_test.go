package tests

import (
	"math/big"
	"testing"

	"go.uber.org/mock/gomock"

	"github.com/autonity/autonity/autonity"
	"github.com/autonity/autonity/common"
	"github.com/autonity/autonity/consensus/tendermint/accountability"
	"github.com/autonity/autonity/consensus/tendermint/core/message"
	"github.com/autonity/autonity/core/types"
	"github.com/autonity/autonity/core/vm"
	"github.com/autonity/autonity/crypto"
	"github.com/autonity/autonity/crypto/blst"
	"github.com/autonity/autonity/params"
	"github.com/autonity/autonity/rlp"

	"github.com/stretchr/testify/require"
)

var (
	offenderNodeKey, _      = crypto.GenerateKey()
	offenderConsensusKey, _ = blst.RandKey()
	offender                = crypto.PubkeyToAddress(offenderNodeKey.PublicKey)
	cm                      = types.CommitteeMember{Address: offender, VotingPower: common.Big1, ConsensusKey: offenderConsensusKey.PublicKey(), ConsensusKeyBytes: offenderConsensusKey.PublicKey().Marshal(), Index: 0}
	header                  = &types.Header{Committee: []types.CommitteeMember{cm}}
	signer                  = func(hash common.Hash) blst.Signature {
		return offenderConsensusKey.Sign(hash[:])
	}
	reporter = *params.TestAutonityContractConfig.Validators[0].NodeAddress
)

<<<<<<< HEAD
func stubVerifier(address common.Address) *types.CommitteeMember {
	return &types.CommitteeMember{
		Address:     address,
		VotingPower: common.Big1,
	}
}

func NewAccusationEvent(height uint64, value common.Hash, reporter common.Address) AccountabilityEvent {
	prevote := message.NewPrevote(0, height, value, signer).MustVerify(stubVerifier)
=======
func NewAccusationEvent(height uint64, value common.Hash) AccountabilityEvent {
	prevote := message.NewPrevote(0, height, value, signer, &cm, 1)
>>>>>>> 3e33647f

	p := &accountability.Proof{
		Type:    autonity.Accusation,
		Rule:    autonity.PVN,
		Message: prevote,
	}
	rawProof, err := rlp.EncodeToBytes(p)
	if err != nil {
		panic(err)
	}

	return AccountabilityEvent{
		EventType:      uint8(p.Type),
		Rule:           uint8(p.Rule),
		Reporter:       reporter,
		Offender:       offender,
		RawProof:       rawProof,
		Id:             common.Big0,                           // assigned contract-side
		Block:          new(big.Int).SetUint64(p.Message.H()), // assigned contract-side
		ReportingBlock: common.Big0,                           // assigned contract-side
		Epoch:          common.Big0,                           // assigned contract-side
		MessageHash:    common.Big0,                           // assigned contract-side
	}
}

func TestAccusation(t *testing.T) {
	r := setup(t, nil)

	// load the accountability precompiles into the EVM
	ctrl := gomock.NewController(t)
	defer ctrl.Finish()
	chainMock := accountability.NewMockChainContext(ctrl)
	chainMock.EXPECT().GetHeaderByNumber(gomock.Any()).AnyTimes().Return(header)
	accountability.LoadPrecompiles(chainMock)

	// setup current height
	currentHeight := uint64(1024)
	r.evm.Context.BlockNumber = new(big.Int).SetUint64(currentHeight)
	lastCommittedHeight := currentHeight - 1

	// TODO(lorenzo) add similar tests for PVO and C1
	/*
		r.run("PVN accusation with prevote nil should revert", func(r *runner) {
			accusationHeight := lastCommittedHeight - accountability.DeltaBlocks

			chainMock.EXPECT().GetBlock(common.Hash{}, accusationHeight).Return(nil)

			_, err := r.accountability.HandleAccusation(&runOptions{origin: reporter}, NewAccusationEvent(accusationHeight, common.Hash{}, reporter))
			require.ErrorIs(r.t, err, vm.ErrExecutionReverted)
		})
		r.run("accusation for committed value should revert", func(r *runner) {
			accusationHeight := lastCommittedHeight - accountability.DeltaBlocks

			chainMock.EXPECT().GetBlock(common.Hash{0xca, 0xfe}, accusationHeight).Return(&types.Block{})

			_, err := r.accountability.HandleAccusation(&runOptions{origin: reporter}, NewAccusationEvent(accusationHeight, common.Hash{0xca, 0xfe}, reporter))
			require.ErrorIs(r.t, err, vm.ErrExecutionReverted)
		})*/
	r.run("reporting right tests", func(r *runner) {

		// reporting should be reverted since reporter is not in current committee and last committee
		accusationHeight := lastCommittedHeight - accountability.HeightRange + (accountability.HeightRange / 4) + 1
		noAccessor := common.Address{}
		_, err := r.accountability.HandleAccusation(&runOptions{origin: noAccessor}, NewAccusationEvent(accusationHeight, common.Hash{0xca, 0xfe}, reporter))
		require.ErrorIs(r.t, err, vm.ErrExecutionReverted)
		require.Equal(r.t, "execution reverted: function restricted to a committee member", err.Error())

		// set committee with reporter
		committee, _, err := r.autonity.GetCommittee(nil)
		require.NoError(t, err)
		var newCommittee []common.Address
		for _, c := range committee {
			newCommittee = append(newCommittee, c.Addr)
		}
		newCommittee = append(newCommittee, noAccessor)

		// set the new committee that contains reporter account, then it is allowed for reporting.
		_, err = r.accountability.SetCommittee(&runOptions{origin: params.AutonityContractAddress}, newCommittee)
		require.NoError(t, err)
		chainMock.EXPECT().GetBlock(common.Hash{0xca, 0xff}, accusationHeight).Return(nil)
		_, err = r.accountability.HandleAccusation(&runOptions{origin: noAccessor}, NewAccusationEvent(accusationHeight, common.Hash{0xca, 0xff}, noAccessor))
		require.NoError(t, err)

		// now set new committee, it will set current committee as last committee, the reporter is still allowed for reporting.
		_, err = r.accountability.SetCommittee(&runOptions{origin: params.AutonityContractAddress}, newCommittee[0:len(newCommittee)-1])
		require.NoError(t, err)
		chainMock.EXPECT().GetBlock(common.Hash{0xca, 0xff}, accusationHeight).Return(nil)
		// report same accusation should be reverted since the accusation is pending now.
		_, err = r.accountability.HandleAccusation(&runOptions{origin: noAccessor}, NewAccusationEvent(accusationHeight, common.Hash{0xca, 0xff}, noAccessor))
		require.Equal(t, "execution reverted: already processing an accusation", err.Error())

		// nwo set new committee without having the reporter, then it is not allowed for reporting.
		_, err = r.accountability.SetCommittee(&runOptions{origin: params.AutonityContractAddress}, newCommittee[0:len(newCommittee)-1])
		require.NoError(t, err)
		// report same accusation should be reverted since the accusation is pending now.
		_, err = r.accountability.HandleAccusation(&runOptions{origin: noAccessor}, NewAccusationEvent(accusationHeight, common.Hash{0xca, 0xff}, noAccessor))
		require.ErrorIs(r.t, err, vm.ErrExecutionReverted)
		require.Equal(r.t, "execution reverted: function restricted to a committee member", err.Error())
	})
}

func TestAccusationTiming(t *testing.T) {
	r := setup(t, nil)

	// TODO(lorenzo) Integrate this into the `setup` function
	// if possible enable snapshotting of EXPECT() on the mocks as well
	// e.g. if I do here
	// r.chainMock.EXPECT().GetHeaderByNumber(accusationHeight - 1).Return(header)
	// it will be EXPECTed for all tests

	// load the accountability precompiles into the EVM
	ctrl := gomock.NewController(t)
	defer ctrl.Finish()
	chainMock := accountability.NewMockChainContext(ctrl)
	chainMock.EXPECT().GetHeaderByNumber(gomock.Any()).AnyTimes().Return(header)
	// set value to not committed for all tests, here we want to really tests only the height related checks
	chainMock.EXPECT().GetBlock(gomock.Any(), gomock.Any()).AnyTimes().Return(nil)
	accountability.LoadPrecompiles(chainMock)

	currentHeight := uint64(1024) // height of current consensus instance
	r.evm.Context.BlockNumber = new(big.Int).SetUint64(currentHeight)
	lastCommittedHeight := currentHeight - 1 // height of last committed block

	r.run("submit accusation at height = lastCommittedHeight - delta (valid)", func(r *runner) {
		accusationHeight := lastCommittedHeight - accountability.DeltaBlocks

		_, err := r.accountability.HandleAccusation(&runOptions{origin: reporter}, NewAccusationEvent(accusationHeight, common.Hash{0xca, 0xfe}, reporter))
		require.NoError(r.t, err)
	})
	r.run("submit accusation at height = lastCommittedHeight - delta + 1 (too recent)", func(r *runner) {
		accusationHeight := lastCommittedHeight - accountability.DeltaBlocks + 1

		_, err := r.accountability.HandleAccusation(&runOptions{origin: reporter}, NewAccusationEvent(accusationHeight, common.Hash{0xca, 0xfe}, reporter))
		require.ErrorIs(r.t, err, vm.ErrExecutionReverted)
	})
	r.run("submit accusation at height = lastCommittedHeight (too recent)", func(r *runner) {
		accusationHeight := lastCommittedHeight

		_, err := r.accountability.HandleAccusation(&runOptions{origin: reporter}, NewAccusationEvent(accusationHeight, common.Hash{0xca, 0xfe}, reporter))
		require.ErrorIs(r.t, err, vm.ErrExecutionReverted)
	})
	r.run("submit accusation at height = lastCommittedHeight + 5 (future)", func(r *runner) {
		accusationHeight := lastCommittedHeight + 5

		_, err := r.accountability.HandleAccusation(&runOptions{origin: reporter}, NewAccusationEvent(accusationHeight, common.Hash{0xca, 0xfe}, reporter))
		require.ErrorIs(r.t, err, vm.ErrExecutionReverted)
	})
	r.run("submit accusation at height = lastCommittedHeight - AccountabilityHeightRange (too old)", func(r *runner) {
		accusationHeight := lastCommittedHeight - accountability.HeightRange

		_, err := r.accountability.HandleAccusation(&runOptions{origin: reporter}, NewAccusationEvent(accusationHeight, common.Hash{0xca, 0xfe}, reporter))
		require.ErrorIs(r.t, err, vm.ErrExecutionReverted)
	})
	r.run("submit accusation at height = lastCommittedHeight - AccountabilityHeightRange + (AccountabilityHeightRange/4)  (too old)", func(r *runner) {
		accusationHeight := lastCommittedHeight - accountability.HeightRange + (accountability.HeightRange / 4)

		_, err := r.accountability.HandleAccusation(&runOptions{origin: reporter}, NewAccusationEvent(accusationHeight, common.Hash{0xca, 0xfe}, reporter))
		require.ErrorIs(r.t, err, vm.ErrExecutionReverted)
	})
	r.run("submit accusation at height = lastCommittedHeight - AccountabilityHeightRange + (AccountabilityHeightRange/4) + 1  (valid)", func(r *runner) {
		accusationHeight := lastCommittedHeight - accountability.HeightRange + (accountability.HeightRange / 4) + 1

		_, err := r.accountability.HandleAccusation(&runOptions{origin: reporter}, NewAccusationEvent(accusationHeight, common.Hash{0xca, 0xfe}, reporter))
		require.NoError(r.t, err)
	})
}<|MERGE_RESOLUTION|>--- conflicted
+++ resolved
@@ -32,20 +32,8 @@
 	reporter = *params.TestAutonityContractConfig.Validators[0].NodeAddress
 )
 
-<<<<<<< HEAD
-func stubVerifier(address common.Address) *types.CommitteeMember {
-	return &types.CommitteeMember{
-		Address:     address,
-		VotingPower: common.Big1,
-	}
-}
-
-func NewAccusationEvent(height uint64, value common.Hash, reporter common.Address) AccountabilityEvent {
-	prevote := message.NewPrevote(0, height, value, signer).MustVerify(stubVerifier)
-=======
 func NewAccusationEvent(height uint64, value common.Hash) AccountabilityEvent {
 	prevote := message.NewPrevote(0, height, value, signer, &cm, 1)
->>>>>>> 3e33647f
 
 	p := &accountability.Proof{
 		Type:    autonity.Accusation,
@@ -109,7 +97,7 @@
 		// reporting should be reverted since reporter is not in current committee and last committee
 		accusationHeight := lastCommittedHeight - accountability.HeightRange + (accountability.HeightRange / 4) + 1
 		noAccessor := common.Address{}
-		_, err := r.accountability.HandleAccusation(&runOptions{origin: noAccessor}, NewAccusationEvent(accusationHeight, common.Hash{0xca, 0xfe}, reporter))
+		_, err := r.accountability.HandleAccusation(&runOptions{origin: noAccessor}, NewAccusationEvent(accusationHeight, common.Hash{0xca, 0xfe}))
 		require.ErrorIs(r.t, err, vm.ErrExecutionReverted)
 		require.Equal(r.t, "execution reverted: function restricted to a committee member", err.Error())
 
@@ -126,7 +114,7 @@
 		_, err = r.accountability.SetCommittee(&runOptions{origin: params.AutonityContractAddress}, newCommittee)
 		require.NoError(t, err)
 		chainMock.EXPECT().GetBlock(common.Hash{0xca, 0xff}, accusationHeight).Return(nil)
-		_, err = r.accountability.HandleAccusation(&runOptions{origin: noAccessor}, NewAccusationEvent(accusationHeight, common.Hash{0xca, 0xff}, noAccessor))
+		_, err = r.accountability.HandleAccusation(&runOptions{origin: noAccessor}, NewAccusationEvent(accusationHeight, common.Hash{0xca, 0xff}))
 		require.NoError(t, err)
 
 		// now set new committee, it will set current committee as last committee, the reporter is still allowed for reporting.
@@ -134,14 +122,14 @@
 		require.NoError(t, err)
 		chainMock.EXPECT().GetBlock(common.Hash{0xca, 0xff}, accusationHeight).Return(nil)
 		// report same accusation should be reverted since the accusation is pending now.
-		_, err = r.accountability.HandleAccusation(&runOptions{origin: noAccessor}, NewAccusationEvent(accusationHeight, common.Hash{0xca, 0xff}, noAccessor))
+		_, err = r.accountability.HandleAccusation(&runOptions{origin: noAccessor}, NewAccusationEvent(accusationHeight, common.Hash{0xca, 0xff}))
 		require.Equal(t, "execution reverted: already processing an accusation", err.Error())
 
 		// nwo set new committee without having the reporter, then it is not allowed for reporting.
 		_, err = r.accountability.SetCommittee(&runOptions{origin: params.AutonityContractAddress}, newCommittee[0:len(newCommittee)-1])
 		require.NoError(t, err)
 		// report same accusation should be reverted since the accusation is pending now.
-		_, err = r.accountability.HandleAccusation(&runOptions{origin: noAccessor}, NewAccusationEvent(accusationHeight, common.Hash{0xca, 0xff}, noAccessor))
+		_, err = r.accountability.HandleAccusation(&runOptions{origin: noAccessor}, NewAccusationEvent(accusationHeight, common.Hash{0xca, 0xff}))
 		require.ErrorIs(r.t, err, vm.ErrExecutionReverted)
 		require.Equal(r.t, "execution reverted: function restricted to a committee member", err.Error())
 	})
@@ -172,43 +160,43 @@
 	r.run("submit accusation at height = lastCommittedHeight - delta (valid)", func(r *runner) {
 		accusationHeight := lastCommittedHeight - accountability.DeltaBlocks
 
-		_, err := r.accountability.HandleAccusation(&runOptions{origin: reporter}, NewAccusationEvent(accusationHeight, common.Hash{0xca, 0xfe}, reporter))
+		_, err := r.accountability.HandleAccusation(&runOptions{origin: reporter}, NewAccusationEvent(accusationHeight, common.Hash{0xca, 0xfe}))
 		require.NoError(r.t, err)
 	})
 	r.run("submit accusation at height = lastCommittedHeight - delta + 1 (too recent)", func(r *runner) {
 		accusationHeight := lastCommittedHeight - accountability.DeltaBlocks + 1
 
-		_, err := r.accountability.HandleAccusation(&runOptions{origin: reporter}, NewAccusationEvent(accusationHeight, common.Hash{0xca, 0xfe}, reporter))
+		_, err := r.accountability.HandleAccusation(&runOptions{origin: reporter}, NewAccusationEvent(accusationHeight, common.Hash{0xca, 0xfe}))
 		require.ErrorIs(r.t, err, vm.ErrExecutionReverted)
 	})
 	r.run("submit accusation at height = lastCommittedHeight (too recent)", func(r *runner) {
 		accusationHeight := lastCommittedHeight
 
-		_, err := r.accountability.HandleAccusation(&runOptions{origin: reporter}, NewAccusationEvent(accusationHeight, common.Hash{0xca, 0xfe}, reporter))
+		_, err := r.accountability.HandleAccusation(&runOptions{origin: reporter}, NewAccusationEvent(accusationHeight, common.Hash{0xca, 0xfe}))
 		require.ErrorIs(r.t, err, vm.ErrExecutionReverted)
 	})
 	r.run("submit accusation at height = lastCommittedHeight + 5 (future)", func(r *runner) {
 		accusationHeight := lastCommittedHeight + 5
 
-		_, err := r.accountability.HandleAccusation(&runOptions{origin: reporter}, NewAccusationEvent(accusationHeight, common.Hash{0xca, 0xfe}, reporter))
+		_, err := r.accountability.HandleAccusation(&runOptions{origin: reporter}, NewAccusationEvent(accusationHeight, common.Hash{0xca, 0xfe}))
 		require.ErrorIs(r.t, err, vm.ErrExecutionReverted)
 	})
 	r.run("submit accusation at height = lastCommittedHeight - AccountabilityHeightRange (too old)", func(r *runner) {
 		accusationHeight := lastCommittedHeight - accountability.HeightRange
 
-		_, err := r.accountability.HandleAccusation(&runOptions{origin: reporter}, NewAccusationEvent(accusationHeight, common.Hash{0xca, 0xfe}, reporter))
+		_, err := r.accountability.HandleAccusation(&runOptions{origin: reporter}, NewAccusationEvent(accusationHeight, common.Hash{0xca, 0xfe}))
 		require.ErrorIs(r.t, err, vm.ErrExecutionReverted)
 	})
 	r.run("submit accusation at height = lastCommittedHeight - AccountabilityHeightRange + (AccountabilityHeightRange/4)  (too old)", func(r *runner) {
 		accusationHeight := lastCommittedHeight - accountability.HeightRange + (accountability.HeightRange / 4)
 
-		_, err := r.accountability.HandleAccusation(&runOptions{origin: reporter}, NewAccusationEvent(accusationHeight, common.Hash{0xca, 0xfe}, reporter))
+		_, err := r.accountability.HandleAccusation(&runOptions{origin: reporter}, NewAccusationEvent(accusationHeight, common.Hash{0xca, 0xfe}))
 		require.ErrorIs(r.t, err, vm.ErrExecutionReverted)
 	})
 	r.run("submit accusation at height = lastCommittedHeight - AccountabilityHeightRange + (AccountabilityHeightRange/4) + 1  (valid)", func(r *runner) {
 		accusationHeight := lastCommittedHeight - accountability.HeightRange + (accountability.HeightRange / 4) + 1
 
-		_, err := r.accountability.HandleAccusation(&runOptions{origin: reporter}, NewAccusationEvent(accusationHeight, common.Hash{0xca, 0xfe}, reporter))
+		_, err := r.accountability.HandleAccusation(&runOptions{origin: reporter}, NewAccusationEvent(accusationHeight, common.Hash{0xca, 0xfe}))
 		require.NoError(r.t, err)
 	})
 }