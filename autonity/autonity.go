--- conflicted
+++ resolved
@@ -186,13 +186,8 @@
 	return new(big.Int).Set(c.minBaseFee.Load())
 }
 
-<<<<<<< HEAD
-func (c *AutonityContract) CommitteeEnodes(header *types.Header, db *state.StateDB) (*types.Nodes, error) {
-	return c.callGetCommitteeEnodes(db, header)
-=======
-func (c *AutonityContract) CommitteeEnodes(block *types.Block, db vm.StateDB, asACN bool) (*types.Nodes, error) {
-	return c.callGetCommitteeEnodes(db, block.Header(), asACN)
->>>>>>> 8b4a17c1
+func (c *AutonityContract) CommitteeEnodes(header *types.Header, db vm.StateDB, asACN bool) (*types.Nodes, error) {
+	return c.callGetCommitteeEnodes(db, header, asACN)
 }
 
 func (c *AutonityContract) MinimumBaseFee(block *types.Header, db vm.StateDB) (*big.Int, error) {
@@ -202,11 +197,7 @@
 	return c.callGetMinimumBaseFee(db, block)
 }
 
-<<<<<<< HEAD
 func (c *AutonityContract) Proposer(committee *types.Committee, height uint64, round int64) common.Address {
-=======
-func (c *AutonityContract) Proposer(header *types.Header, _ vm.StateDB, height uint64, round int64) common.Address {
->>>>>>> 8b4a17c1
 	c.Lock()
 	defer c.Unlock()
 	roundMap, ok := c.proposers[height]
@@ -267,11 +258,7 @@
 	}
 }
 
-<<<<<<< HEAD
-func (c *AutonityContract) FinalizeAndGetCommittee(header *types.Header, statedb *state.StateDB) ([]types.CommitteeMember, *types.Receipt, *big.Int, error) {
-=======
-func (c *AutonityContract) FinalizeAndGetCommittee(header *types.Header, statedb vm.StateDB) (types.Committee, *types.Receipt, error) {
->>>>>>> 8b4a17c1
+func (c *AutonityContract) FinalizeAndGetCommittee(header *types.Header, statedb vm.StateDB) ([]types.CommitteeMember, *types.Receipt, *big.Int, error) {
 	if header.Number.Uint64() == 0 {
 		return nil, nil, nil, nil
 	}
