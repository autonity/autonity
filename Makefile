# Note: This makefile should refrain from using docker in any build step
# required by the 'autonity' rule. This is so that it remains possible to run
# 'make autonity' inside a docker build.

.PHONY: autonity embed-autonity-contract android ios autonity-cross evm all test clean lint lint-deps mock-gen test-fast
.PHONY: autonity-linux autonity-linux-386 autonity-linux-amd64 autonity-linux-mips64 autonity-linux-mips64le
.PHONY: autonity-linux-arm autonity-linux-arm-5 autonity-linux-arm-6 autonity-linux-arm-7 autonity-linux-arm64
.PHONY: autonity-darwin autonity-darwin-386 autonity-darwin-amd64
.PHONY: autonity-windows autonity-windows-386 autonity-windows-amd64

NPMBIN= $(shell npm bin)
BINDIR = ./build/bin
GO ?= latest
LATEST_COMMIT ?= $(shell git log -n 1 develop --pretty=format:"%H")
ifeq ($(LATEST_COMMIT),)
LATEST_COMMIT := $(shell git log -n 1 HEAD~1 --pretty=format:"%H")
endif
SOLC_VERSION = 0.6.4
SOLC_BINARY = $(BINDIR)/solc_static_linux_v$(SOLC_VERSION)

AUTONITY_CONTRACT_DIR = ./contracts/autonity/contract/contracts
AUTONITY_CONTRACT = Autonity.sol
GENERATED_CONTRACT_DIR = ./common/acdefault/generated
GENERATED_RAW_ABI = $(GENERATED_CONTRACT_DIR)/Autonity.abi
GENERATED_ABI = $(GENERATED_CONTRACT_DIR)/abi.go
GENERATED_BYTECODE = $(GENERATED_CONTRACT_DIR)/bytecode.go

# DOCKER_SUDO is set to either the empty string or "sudo" and is used to
# control whether docker is executed with sudo or not. If the user is root or
# the user is in the docker group then this will be set to the empty string,
# otherwise it will be set to "sudo".
#
# We make use of posix's short-circuit evaluation of "or" expressions
# (https://pubs.opengroup.org/onlinepubs/009695399/utilities/xcu_chap02.html#tag_02_09_03)
# where the second part of the expression is only executed if the first part
# evaluates to false. We first check to see if the user id is 0 since this
# indicates that the user is root. If not we then use 'id -nG $USER' to list
# all groups that the user is part of and then grep for the word docker in the
# output, if grep matches the word it returns the successful error code. If not
# we then echo "sudo".
DOCKER_SUDO = $(shell [ `id -u` -eq 0 ] || id -nG $(USER) | grep "\<docker\>" > /dev/null || echo sudo )

# Builds the docker image and checks that we can run the autonity binary inside
# it.
build-docker-image:
	@$(DOCKER_SUDO) docker build -t autonity .
	@$(DOCKER_SUDO) docker run --rm autonity -h > /dev/null

autonity: embed-autonity-contract
	build/env.sh go run build/ci.go install ./cmd/autonity
	@echo "Done building."
	@echo "Run \"$(BINDIR)/autonity\" to launch autonity."

# Genreates go source files containing the contract bytecode and abi.
embed-autonity-contract: $(GENERATED_BYTECODE) $(GENERATED_RAW_ABI) $(GENERATED_ABI) 

$(GENERATED_BYTECODE) $(GENERATED_RAW_ABI) $(GENERATED_ABI): $(AUTONITY_CONTRACT_DIR)/$(AUTONITY_CONTRACT) $(SOLC_BINARY)
	@mkdir -p $(GENERATED_CONTRACT_DIR)
	$(SOLC_BINARY) --overwrite --abi --bin -o $(GENERATED_CONTRACT_DIR) $(AUTONITY_CONTRACT_DIR)/$(AUTONITY_CONTRACT)

	@echo Generating $(GENERATED_BYTECODE)
	@echo 'package generated' > $(GENERATED_BYTECODE)
	@echo -n 'const Bytecode = "' >> $(GENERATED_BYTECODE)
	@cat  $(GENERATED_CONTRACT_DIR)/Autonity.bin >> $(GENERATED_BYTECODE)
	@echo '"' >> $(GENERATED_BYTECODE)
	@gofmt -s -w $(GENERATED_BYTECODE)

	@echo Generating $(GENERATED_ABI)
	@echo 'package generated' > $(GENERATED_ABI)
	@echo -n 'const Abi = `' >> $(GENERATED_ABI)
	@cat  $(GENERATED_CONTRACT_DIR)/Autonity.abi | json_pp  >> $(GENERATED_ABI)
	@echo '`' >> $(GENERATED_ABI)
	@gofmt -s -w $(GENERATED_ABI)

$(SOLC_BINARY):
	mkdir -p $(BINDIR)
	wget -O $(SOLC_BINARY) https://github.com/ethereum/solidity/releases/download/v$(SOLC_VERSION)/solc-static-linux
	chmod +x $(SOLC_BINARY)

all: embed-autonity-contract
	build/env.sh go run build/ci.go install

android:
	build/env.sh go run build/ci.go aar --local
	@echo "Done building."
<<<<<<< HEAD
	@echo "Import \"$(BINDIR)/autonity.aar\" to use the library."

=======
	@echo "Import \"$(GOBIN)/geth.aar\" to use the library."
	@echo "Import \"$(GOBIN)/geth-sources.jar\" to add javadocs"
	@echo "For more info see https://stackoverflow.com/questions/20994336/android-studio-how-to-attach-javadoc"
	
>>>>>>> 8c2f2715
ios:
	build/env.sh go run build/ci.go xcode --local
	@echo "Done building."
	@echo "Import \"$(BINDIR)/autonity.framework\" to use the library."

test: all
	build/env.sh go run build/ci.go test -coverage

test-fast:
	build/env.sh go run build/ci.go test

test-race-all: all
	build/env.sh go run build/ci.go test -race
	make test-race

test-race:
	go test -race -v ./consensus/tendermint/... -parallel 1
	go test -race -v ./consensus/test/... -timeout 30m

# This runs the contract tests using truffle against an autonity node instance.
test-contracts:
	@# npm list returns 0 only if the package is not installed and the shell only
	@# executes the second part of an or statment if the first fails.
	@npm list truffle > /dev/null || npm install truffle
	@npm list web3 > /dev/null || npm install web3
	@cd contracts/autonity/contract/test/autonity/ && rm -Rdf ./data && ./autonity-start.sh &
	@# Autonity can take some time to start up so we ping its port till we see it is listening.
	@# The -z option to netcat exits with 0 only if the port at the given addresss is listening.
	@for x in {1..10}; do \
		nc -z localhost 8545 ; \
	    if [ $$? -eq 0 ] ; then \
	        break ; \
	    fi ; \
		echo waiting 2 more seconds for autonity to start ; \
	    sleep 2 ; \
	done
	@cd contracts/autonity/contract/ && $(NPMBIN)/truffle test && cd -

docker-e2e-test: embed-autonity-contract
	build/env.sh go run build/ci.go install
	cd docker_e2e_test && sudo python3 test_via_docker.py ..

mock-gen:
	mockgen -source=consensus/tendermint/core/core_backend.go -package=core -destination=consensus/tendermint/core/backend_mock.go
	mockgen -source=consensus/protocol.go -package=consensus -destination=consensus/protocol_mock.go
	mockgen -source=consensus/consensus.go -package=consensus -destination=consensus/consensus_mock.go

lint-dead:
	@./build/bin/golangci-lint run \
		--config ./.golangci/step_dead.yml

lint:
	@echo "--> Running linter for code diff versus commit $(LATEST_COMMIT)"
	@./build/bin/golangci-lint run \
	    --new-from-rev=$(LATEST_COMMIT) \
	    --config ./.golangci/step1.yml \
	    --exclude "which can be annoying to use"

	@./build/bin/golangci-lint run \
	    --new-from-rev=$(LATEST_COMMIT) \
	    --config ./.golangci/step2.yml

	@./build/bin/golangci-lint run \
	    --new-from-rev=$(LATEST_COMMIT) \
	    --config ./.golangci/step3.yml

	@./build/bin/golangci-lint run \
	    --new-from-rev=$(LATEST_COMMIT) \
	    --config ./.golangci/step4.yml

lint-ci: lint-deps lint

test-deps:
	go get golang.org/x/tools/cmd/cover
	go get github.com/mattn/goveralls
	cd tests/testdata && git checkout b5eb9900ee2147b40d3e681fe86efa4fd693959a

lint-deps:
	curl -sfL https://install.goreleaser.com/github.com/golangci/golangci-lint.sh | sh -s -- -b ./build/bin v1.23.7

clean:
	go clean -cache
	rm -fr build/_workspace/pkg/ $(BINDIR)/*
	rm -rf $(GENERATED_CONTRACT_DIR)

# The devtools target installs tools required for 'go generate'.
# You need to put $BINDIR (or $GOPATH/bin) in your PATH to use 'go generate'.

devtools:
	go get -u github.com/golang/mock/mockgen
	env BINDIR= go get -u golang.org/x/tools/cmd/stringer
	env BINDIR= go get -u github.com/kevinburke/go-bindata/go-bindata
	env BINDIR= go get -u github.com/fjl/gencodec
	env BINDIR= go get -u github.com/golang/protobuf/protoc-gen-go
	env BINDIR= go install ./cmd/abigen
	@type "npm" 2> /dev/null || echo 'Please install node.js and npm'
	@type "solc" 2> /dev/null || echo 'Please install solc'
	@type "protoc" 2> /dev/null || echo 'Please install protoc'

# Cross Compilation Targets (xgo)

autonity-cross: autonity-linux autonity-darwin autonity-windows autonity-android autonity-ios
	@echo "Full cross compilation done:"
	@ls -ld $(BINDIR)/autonity-*

autonity-linux: autonity-linux-386 autonity-linux-amd64 autonity-linux-arm autonity-linux-mips64 autonity-linux-mips64le
	@echo "Linux cross compilation done:"
	@ls -ld $(BINDIR)/autonity-linux-*

autonity-linux-386:
	build/env.sh go run build/ci.go xgo -- --go=$(GO) --targets=linux/386 -v ./cmd/autonity
	@echo "Linux 386 cross compilation done:"
	@ls -ld $(BINDIR)/autonity-linux-* | grep 386

autonity-linux-amd64:
	build/env.sh go run build/ci.go xgo -- --go=$(GO) --targets=linux/amd64 -v ./cmd/autonity
	@echo "Linux amd64 cross compilation done:"
	@ls -ld $(BINDIR)/autonity-linux-* | grep amd64

autonity-linux-arm: autonity-linux-arm-5 autonity-linux-arm-6 autonity-linux-arm-7 autonity-linux-arm64
	@echo "Linux ARM cross compilation done:"
	@ls -ld $(BINDIR)/autonity-linux-* | grep arm

autonity-linux-arm-5:
	build/env.sh go run build/ci.go xgo -- --go=$(GO) --targets=linux/arm-5 -v ./cmd/autonity
	@echo "Linux ARMv5 cross compilation done:"
	@ls -ld $(BINDIR)/autonity-linux-* | grep arm-5

autonity-linux-arm-6:
	build/env.sh go run build/ci.go xgo -- --go=$(GO) --targets=linux/arm-6 -v ./cmd/autonity
	@echo "Linux ARMv6 cross compilation done:"
	@ls -ld $(BINDIR)/autonity-linux-* | grep arm-6

autonity-linux-arm-7:
	build/env.sh go run build/ci.go xgo -- --go=$(GO) --targets=linux/arm-7 -v ./cmd/autonity
	@echo "Linux ARMv7 cross compilation done:"
	@ls -ld $(BINDIR)/autonity-linux-* | grep arm-7

autonity-linux-arm64:
	build/env.sh go run build/ci.go xgo -- --go=$(GO) --targets=linux/arm64 -v ./cmd/autonity
	@echo "Linux ARM64 cross compilation done:"
	@ls -ld $(BINDIR)/autonity-linux-* | grep arm64

autonity-linux-mips:
	build/env.sh go run build/ci.go xgo -- --go=$(GO) --targets=linux/mips --ldflags '-extldflags "-static"' -v ./cmd/autonity
	@echo "Linux MIPS cross compilation done:"
	@ls -ld $(BINDIR)/autonity-linux-* | grep mips

autonity-linux-mipsle:
	build/env.sh go run build/ci.go xgo -- --go=$(GO) --targets=linux/mipsle --ldflags '-extldflags "-static"' -v ./cmd/autonity
	@echo "Linux MIPSle cross compilation done:"
	@ls -ld $(BINDIR)/autonity-linux-* | grep mipsle

autonity-linux-mips64:
	build/env.sh go run build/ci.go xgo -- --go=$(GO) --targets=linux/mips64 --ldflags '-extldflags "-static"' -v ./cmd/autonity
	@echo "Linux MIPS64 cross compilation done:"
	@ls -ld $(BINDIR)/autonity-linux-* | grep mips64

autonity-linux-mips64le:
	build/env.sh go run build/ci.go xgo -- --go=$(GO) --targets=linux/mips64le --ldflags '-extldflags "-static"' -v ./cmd/autonity
	@echo "Linux MIPS64le cross compilation done:"
	@ls -ld $(BINDIR)/autonity-linux-* | grep mips64le

autonity-darwin: autonity-darwin-386 autonity-darwin-amd64
	@echo "Darwin cross compilation done:"
	@ls -ld $(BINDIR)/autonity-darwin-*

autonity-darwin-386:
	build/env.sh go run build/ci.go xgo -- --go=$(GO) --targets=darwin/386 -v ./cmd/autonity
	@echo "Darwin 386 cross compilation done:"
	@ls -ld $(BINDIR)/autonity-darwin-* | grep 386

autonity-darwin-amd64:
	build/env.sh go run build/ci.go xgo -- --go=$(GO) --targets=darwin/amd64 -v ./cmd/autonity
	@echo "Darwin amd64 cross compilation done:"
	@ls -ld $(BINDIR)/autonity-darwin-* | grep amd64

autonity-windows: autonity-windows-386 autonity-windows-amd64
	@echo "Windows cross compilation done:"
	@ls -ld $(BINDIR)/autonity-windows-*

autonity-windows-386:
	build/env.sh go run build/ci.go xgo -- --go=$(GO) --targets=windows/386 -v ./cmd/autonity
	@echo "Windows 386 cross compilation done:"
	@ls -ld $(BINDIR)/autonity-windows-* | grep 386

autonity-windows-amd64:
	build/env.sh go run build/ci.go xgo -- --go=$(GO) --targets=windows/amd64 -v ./cmd/autonity
	@echo "Windows amd64 cross compilation done:"
	@ls -ld $(BINDIR)/autonity-windows-* | grep amd64<|MERGE_RESOLUTION|>--- conflicted
+++ resolved
@@ -52,7 +52,7 @@
 	@echo "Run \"$(BINDIR)/autonity\" to launch autonity."
 
 # Genreates go source files containing the contract bytecode and abi.
-embed-autonity-contract: $(GENERATED_BYTECODE) $(GENERATED_RAW_ABI) $(GENERATED_ABI) 
+embed-autonity-contract: $(GENERATED_BYTECODE) $(GENERATED_RAW_ABI) $(GENERATED_ABI)
 
 $(GENERATED_BYTECODE) $(GENERATED_RAW_ABI) $(GENERATED_ABI): $(AUTONITY_CONTRACT_DIR)/$(AUTONITY_CONTRACT) $(SOLC_BINARY)
 	@mkdir -p $(GENERATED_CONTRACT_DIR)
@@ -83,15 +83,8 @@
 android:
 	build/env.sh go run build/ci.go aar --local
 	@echo "Done building."
-<<<<<<< HEAD
 	@echo "Import \"$(BINDIR)/autonity.aar\" to use the library."
 
-=======
-	@echo "Import \"$(GOBIN)/geth.aar\" to use the library."
-	@echo "Import \"$(GOBIN)/geth-sources.jar\" to add javadocs"
-	@echo "For more info see https://stackoverflow.com/questions/20994336/android-studio-how-to-attach-javadoc"
-	
->>>>>>> 8c2f2715
 ios:
 	build/env.sh go run build/ci.go xcode --local
 	@echo "Done building."
