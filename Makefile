--- conflicted
+++ resolved
@@ -2,19 +2,11 @@
 # with Go source code. If you know what GOPATH is then you probably
 # don't need to bother with make.
 
-<<<<<<< HEAD
 .PHONY: autonity android ios autonity-cross evm all test clean
 .PHONY: autonity-linux autonity-linux-386 autonity-linux-amd64 autonity-linux-mips64 autonity-linux-mips64le
 .PHONY: autonity-linux-arm autonity-linux-arm-5 autonity-linux-arm-6 autonity-linux-arm-7 autonity-linux-arm64
 .PHONY: autonity-darwin autonity-darwin-386 autonity-darwin-amd64
 .PHONY: autonity-windows autonity-windows-386 autonity-windows-amd64
-=======
-.PHONY: geth android ios geth-cross evm all test clean
-.PHONY: geth-linux geth-linux-386 geth-linux-amd64 geth-linux-mips64 geth-linux-mips64le
-.PHONY: geth-linux-arm geth-linux-arm-5 geth-linux-arm-6 geth-linux-arm-7 geth-linux-arm64
-.PHONY: geth-darwin geth-darwin-386 geth-darwin-amd64
-.PHONY: geth-windows geth-windows-386 geth-windows-amd64
->>>>>>> b7b2f60f
 
 GOBIN = $(shell pwd)/build/bin
 GO ?= latest
@@ -22,11 +14,9 @@
 autonity:
 	build/env.sh go run build/ci.go install ./cmd/autonity
 	@echo "Done building."
-<<<<<<< HEAD
+	@echo "Run \"$(GOBIN)/geth\" to launch geth."
+
 	@echo "Run \"$(GOBIN)/autonity\" to launch autonity."
-=======
-	@echo "Run \"$(GOBIN)/geth\" to launch geth."
->>>>>>> b7b2f60f
 
 all:
 	build/env.sh go run build/ci.go install
