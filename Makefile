# This Makefile is meant to be used by people that do not usually work
# with Go source code. If you know what GOPATH is then you probably
# don't need to bother with make.

.PHONY: autonity contracts android ios autonity-cross evm all test clean lint mock-gen test-fast test-contracts test-contracts-truffle-fast test-contracts-truffle start-autonity start-ganache test-contracts-pre test-contracts-fast

BINDIR = ./build/bin
GO ?= latest
LATEST_COMMIT ?= $(shell git log -n 1 develop --pretty=format:"%H")
ifeq ($(LATEST_COMMIT),)
LATEST_COMMIT := $(shell git log -n 1 HEAD~1 --pretty=format:"%H")
endif
SOLC_VERSION = 0.8.21
SOLC_BINARY = $(BINDIR)/solc_static_linux_v$(SOLC_VERSION)
GOBINDATA_VERSION = 3.23.0
GOBINDATA_BINARY = $(BINDIR)/go-bindata
ABIGEN_BINARY = $(BINDIR)/abigen

CONTRACTS_BASE_DIR = ./autonity/solidity
CONTRACTS_DIR = $(CONTRACTS_BASE_DIR)/contracts
CONTRACTS_TEST_DIR = $(CONTRACTS_BASE_DIR)/test
GENERATED_CONTRACT_DIR = ./params/generated

# DOCKER_SUDO is set to either the empty string or "sudo" and is used to
# control whether docker is executed with sudo or not. If the user is root or
# the user is in the docker group then this will be set to the empty string,
# otherwise it will be set to "sudo".
#
# We make use of posix's short-circuit evaluation of "or" expressions
# (https://pubs.opengroup.org/onlinepubs/009695399/utilities/xcu_chap02.html#tag_02_09_03)
# where the second part of the expression is only executed if the first part
# evaluates to false. We first check to see if the user id is 0 since this
# indicates that the user is root. If not we then use 'id -nG $USER' to list
# all groups that the user is part of and then grep for the word docker in the
# output, if grep matches the word it returns the successful error code. If not
# we then echo "sudo".
DOCKER_SUDO = $(shell [ `id -u` -eq 0 ] || id -nG $(USER) | grep "\<docker\>" > /dev/null || echo sudo )

# Builds the docker image and checks that we can run the autonity binary inside
# it.
build-docker-image:
	@$(DOCKER_SUDO) docker build -t autonity .
	@$(DOCKER_SUDO) docker run --rm autonity -h > /dev/null

autonity:
	mkdir -p $(BINDIR)
	go build -o $(BINDIR)/autonity ./cmd/autonity
	@echo "Done building."
	@echo "Run \"$(BINDIR)/autonity\" to launch autonity."

bindings:
	@echo Generating protocol contracts bindings
	$(ABIGEN_BINARY)  --pkg autonity --solc $(SOLC_BINARY) --sol "$(CONTRACTS_DIR)/bindings.sol" --out ./autonity/bindings.go

# Builds Autonity without contract compilation, useful with alpine containers not supporting
# glibc for solc.
autonity-docker:
	mkdir -p $(BINDIR)
	go build -o $(BINDIR)/autonity ./cmd/autonity
	@echo "Done building."
	@echo "Run \"$(BINDIR)/autonity\" to launch autonity."

define gen-contract
	$(SOLC_BINARY) --overwrite --optimize --optimize-runs 10000 --evm-version london --abi --bin -o $(GENERATED_CONTRACT_DIR) $(CONTRACTS_DIR)/$(1)$(2).sol

	@echo Generating bytecode for $(2)
	@echo 'package generated' > $(GENERATED_CONTRACT_DIR)/$(2).go
	@echo 'import "strings"' >> $(GENERATED_CONTRACT_DIR)/$(2).go
	@echo 'import "github.com/autonity/autonity/accounts/abi"' >> $(GENERATED_CONTRACT_DIR)/$(2).go
	@echo 'import "github.com/autonity/autonity/common"' >> $(GENERATED_CONTRACT_DIR)/$(2).go

	@echo -n 'var $(2)Bytecode = common.Hex2Bytes("' >> $(GENERATED_CONTRACT_DIR)/$(2).go
	@cat  $(GENERATED_CONTRACT_DIR)/$(2).bin >> $(GENERATED_CONTRACT_DIR)/$(2).go
	@echo '")\n' >> $(GENERATED_CONTRACT_DIR)/$(2).go

	@echo Generating Abi for $(2)
	@echo -n 'var $(2)Abi,_ = abi.JSON(strings.NewReader(`' >> $(GENERATED_CONTRACT_DIR)/$(2).go
	@cat  $(GENERATED_CONTRACT_DIR)/$(2).abi | json_pp  >> $(GENERATED_CONTRACT_DIR)/$(2).go
	@echo '`))' >> $(GENERATED_CONTRACT_DIR)/$(2).go
	@gofmt -s -w $(GENERATED_CONTRACT_DIR)/$(2).go

endef

contracts: $(SOLC_BINARY) $(GOBINDATA_BINARY) $(CONTRACTS_DIR)/*.sol $(ABIGEN_BINARY)
	@$(call gen-contract,,Autonity)
	@$(call gen-contract,,Oracle)
	@$(call gen-contract,,AutonityUpgradeTest)
	@$(call gen-contract,,Accountability)
	@$(call gen-contract,asm/,ACU)
	@$(call gen-contract,asm/,SupplyControl)
	@$(call gen-contract,asm/,Stabilization)
	# update 4byte selector for clef
	build/generate_4bytedb.sh $(SOLC_BINARY)
	cd signer/fourbyte && go generate
	# Generate go bindings
	@echo Generating protocol contracts bindings
	$(ABIGEN_BINARY)  --pkg autonity --solc $(SOLC_BINARY) --sol $(CONTRACTS_DIR)/bindings.sol --out ./autonity/bindings.go



$(SOLC_BINARY):
	mkdir -p $(BINDIR)
	wget -O $(SOLC_BINARY) https://github.com/ethereum/solidity/releases/download/v$(SOLC_VERSION)/solc-static-linux
	chmod +x $(SOLC_BINARY)

$(GOBINDATA_BINARY):
	mkdir -p $(BINDIR)
	wget -O $(GOBINDATA_BINARY) https://github.com/kevinburke/go-bindata/releases/download/v$(GOBINDATA_VERSION)/go-bindata-linux-amd64
	chmod +x $(GOBINDATA_BINARY)

$(ABIGEN_BINARY):
	go build -o $(ABIGEN_BINARY) ./cmd/abigen

all: contracts
	make bindings
	go run build/ci.go install

android:
	go run build/ci.go aar --local
	@echo "Done building."
	@echo "Import \"$(GOBIN)/geth.aar\" to use the library."
	@echo "Import \"$(GOBIN)/geth-sources.jar\" to add javadocs"
	@echo "For more info see https://stackoverflow.com/questions/20994336/android-studio-how-to-attach-javadoc"

ios:
	go run build/ci.go xcode --local
	@echo "Done building."
	@echo "Import \"$(BINDIR)/autonity.framework\" to use the library."

test: all
	go run build/ci.go test -coverage

test-fast:
	go run build/ci.go test

test-race-all: all
	go run build/ci.go test -race
	make test-race

test-race:
	go test -race -v ./consensus/tendermint/... -parallel 1
	go test -race -v ./consensus/test/... -timeout 30m

test-contracts: test-contracts-asm test-contracts-truffle

test-contracts-fast: test-contracts-asm test-contracts-truffle-fast

# prerequisites for testing contracts
test-contracts-pre:
	@# npm list returns 0 only if the package is not installed and the shell only
	@# executes the second part of an or statement if the first fails.
	@# Nov, 2022, the latest release of Truffle, v5.6.6 does not works for the tests.
	@echo "check and install truffle.js"
	@npm list truffle > /dev/null || npm install truffle
	@echo "check and install web3.js"
	@npm list web3 > /dev/null || npm install web3
	@echo "check and install truffle-assertions.js"
	@npm list truffle-assertions > /dev/null || npm install truffle-assertions
	@echo "check and install ganache"
	@npm list ganache > /dev/null || npm install ganache
	@npx truffle version

APE_VERSION := 0.6.26
HARDHAT_VERSION := 2.19.1
test-contracts-asm:
	@echo "check and install ape framework"
	@ape > /dev/null || pipx install eth-ape==$(APE_VERSION) || { pipx uninstall eth-ape; exit 1; }
	@echo "check ape framework version"
	@test $$(ape --version) = "$(APE_VERSION)" || { \
		echo -n "error: unsupported ape version $$(ape --version) "; \
		echo "(need $(APE_VERSION))..."; \
		echo "please uninstall eth-ape and then re-run the make target"; \
		exit 1;\
	}
	@echo "check and install hardhat"
	@cd $(CONTRACTS_BASE_DIR) && npm list hardhat@$(HARDHAT_VERSION) > /dev/null || npm install hardhat@$(HARDHAT_VERSION)
	@echo "install ape framework plugins"
	@cd $(CONTRACTS_BASE_DIR) && ape plugins install -y --verbosity ERROR .
	@echo "run tests for the asm contracts"
	@cd $(CONTRACTS_BASE_DIR) && ape --verbosity WARNING test --network ::hardhat ./test/asm

# start an autonity network for contract tests
start-autonity:
	@echo "starting autonity test network"
	@cd $(CONTRACTS_TEST_DIR)/autonity/ && nohup ./autonity-start.sh >/dev/null 2>&1 &
	@# give some time for autonity to start
	@sleep 10
	@# check that autonity started correctly and is listening on the correct port
	@pgrep autonity
	@lsof -i :8545 | grep autonity

# start a ganache network for fast contract tests
start-ganache:
	@echo "starting ganache"
	@nohup npx ganache --chain.allowUnlimitedContractSize --chain.allowUnlimitedInitCodeSize --gasLimit 0x1fffffffffffff >/dev/null 2>&1 &
	@sleep 2
	@pgrep -f ganache
	@lsof -i :8545 | grep node

# This runs the contract tests using truffle against an Autonity node instance.
test-contracts-truffle: autonity contracts test-contracts-pre start-autonity
	@cd $(CONTRACTS_TEST_DIR) && npx truffle test autonity.js && cd -
	@cd $(CONTRACTS_TEST_DIR) && npx truffle test oracle.js && cd -
	@cd $(CONTRACTS_TEST_DIR) && npx truffle test liquid.js && cd -
	@cd $(CONTRACTS_TEST_DIR) && npx truffle test accountability.js && cd -
	@cd $(CONTRACTS_TEST_DIR) && npx truffle test protocol.js && cd -
	@#refund.js is ran only against Autonity, since ganache does not implement the oracle vote refund logic
	@cd $(CONTRACTS_TEST_DIR) && npx truffle test refund.js && cd -
<<<<<<< HEAD
	@#validator_management.js is ran only against Autonity, since ganache does not implement the validator key proof logic
=======
	@#validator_management.js is ran only against Autonity, since ganache does not implement the POP  logic
>>>>>>> 3235b243
	@cd $(CONTRACTS_TEST_DIR) && npx truffle test validator_management.js && cd -
	@echo "killing test autonity network and cleaning chaindata"
	@-pkill autonity
	@cd $(CONTRACTS_TEST_DIR)/autonity/ && rm -Rdf ./data

# This runs the contract tests using truffle against a Ganache instance
test-contracts-truffle-fast: contracts test-contracts-pre start-ganache
	@cd $(CONTRACTS_TEST_DIR) && npx truffle test autonity.js && cd -
	@cd $(CONTRACTS_TEST_DIR) && npx truffle test oracle.js && cd -
	@cd $(CONTRACTS_TEST_DIR) && npx truffle test liquid.js && cd -
	@cd $(CONTRACTS_TEST_DIR) && npx truffle test accountability.js && cd -
	@cd $(CONTRACTS_TEST_DIR) && npx truffle test protocol.js && cd -
	@echo "killing ganache"
	@-pkill -f "ganache"

docker-e2e-test: contracts
	build/env.sh go run build/ci.go install
	cd docker_e2e_test && sudo python3 test_via_docker.py ..

mock-gen:
	mockgen -source=consensus/tendermint/core/interfaces/core_backend.go -package=interfaces -destination=consensus/tendermint/core/interfaces/core_backend_mock.go
	mockgen -source=consensus/tendermint/accountability/fault_detector.go -package=accountability -destination=consensus/tendermint/accountability/fault_detector_mock.go
	mockgen -source=consensus/consensus.go -package=consensus -destination=consensus/consensus_mock.go
	mockgen -source=accounts/abi/bind/backend.go -package=bind -destination=accounts/abi/bind/backend_mock.go
	mockgen -source=consensus/tendermint/core/interfaces/gossiper.go -package=interfaces -destination=consensus/tendermint/core/interfaces/gossiper_mock.go
	mockgen -source=consensus/tendermint/core/interfaces/broadcaster.go -package=interfaces -destination=consensus/tendermint/core/interfaces/broadcaster_mock.go

lint-dead:
	@./.github/tools/golangci-lint run \
		--config ./.golangci/step_dead.yml

lint:
	@echo "--> Running linter for code diff versus commit $(LATEST_COMMIT)"
	@./.github/tools/golangci-lint run \
	    --new-from-rev=$(LATEST_COMMIT) \
	    --config ./.golangci/step1.yml \
	    --exclude "which can be annoying to use"

	@./.github/tools/golangci-lint run \
	    --new-from-rev=$(LATEST_COMMIT) \
	    --config ./.golangci/step2.yml

	@./.github/tools/golangci-lint run \
	    --new-from-rev=$(LATEST_COMMIT) \
	    --config ./.golangci/step3.yml

	@./.github/tools/golangci-lint run \
	    --new-from-rev=$(LATEST_COMMIT) \
	    --config ./.golangci/step4.yml

lint-ci: lint

test-deps:
	go get golang.org/x/tools/cmd/cover
	go get github.com/mattn/goveralls
	cd tests/testdata && git checkout b5eb9900ee2147b40d3e681fe86efa4fd693959a

lint-deps:
	curl -sSfL https://raw.githubusercontent.com/golangci/golangci-lint/master/install.sh | sh -s -- -b ./build/bin v1.55.2

clean:
	go clean -cache
	rm -fr build/_workspace/pkg/ $(BINDIR)/*
	rm -rf $(GENERATED_CONTRACT_DIR)/*.abi $(GENERATED_CONTRACT_DIR)/*.bin

# The devtools target installs tools required for 'go generate'.
# You need to put $BINDIR (or $GOPATH/bin) in your PATH to use 'go generate'.

devtools:
	go get -u go.uber.org/mock/mockgen
	env BINDIR= go get -u golang.org/x/tools/cmd/stringer
	env BINDIR= go install github.com/kevinburke/go-bindata/v4/...@latest
	env BINDIR= go install github.com/fjl/gencodec@latest
	env BINDIR= go get -u github.com/golang/protobuf/protoc-gen-go
	go build -o $BINDIR/abigen ./cmd/abigen
	@type "npm" 2> /dev/null || echo 'Please install node.js and npm'
	@type "solc" 2> /dev/null || echo 'Please install solc'
	@type "protoc" 2> /dev/null || echo 'Please install protoc'<|MERGE_RESOLUTION|>--- conflicted
+++ resolved
@@ -206,11 +206,7 @@
 	@cd $(CONTRACTS_TEST_DIR) && npx truffle test protocol.js && cd -
 	@#refund.js is ran only against Autonity, since ganache does not implement the oracle vote refund logic
 	@cd $(CONTRACTS_TEST_DIR) && npx truffle test refund.js && cd -
-<<<<<<< HEAD
-	@#validator_management.js is ran only against Autonity, since ganache does not implement the validator key proof logic
-=======
 	@#validator_management.js is ran only against Autonity, since ganache does not implement the POP  logic
->>>>>>> 3235b243
 	@cd $(CONTRACTS_TEST_DIR) && npx truffle test validator_management.js && cd -
 	@echo "killing test autonity network and cleaning chaindata"
 	@-pkill autonity
