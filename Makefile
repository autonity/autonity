# Note: This makefile should refrain from using docker in any build step
# required by the 'autonity' rule. This is so that it remains possible to run
# 'make autonity' inside a docker build.

.PHONY: autonity embed-autonity-contract android ios autonity-cross evm all test clean lint lint-deps mock-gen test-fast
.PHONY: autonity-linux autonity-linux-386 autonity-linux-amd64 autonity-linux-mips64 autonity-linux-mips64le
.PHONY: autonity-linux-arm autonity-linux-arm-5 autonity-linux-arm-6 autonity-linux-arm-7 autonity-linux-arm64
.PHONY: autonity-darwin autonity-darwin-386 autonity-darwin-amd64
.PHONY: autonity-windows autonity-windows-386 autonity-windows-amd64

NPMBIN= $(shell npm bin)
BINDIR = ./build/bin
GO ?= latest
LATEST_COMMIT ?= $(shell git log -n 1 develop --pretty=format:"%H")
ifeq ($(LATEST_COMMIT),)
LATEST_COMMIT := $(shell git log -n 1 HEAD~1 --pretty=format:"%H")
endif
SOLC_VERSION = 0.7.1
SOLC_BINARY = $(BINDIR)/solc_static_linux_v$(SOLC_VERSION)

AUTONITY_CONTRACT_BASE_DIR = ./autonity/solidity/
AUTONITY_CONTRACT_DIR = $(AUTONITY_CONTRACT_BASE_DIR)/contracts
AUTONITY_CONTRACT_TEST_DIR = $(AUTONITY_CONTRACT_BASE_DIR)/test
AUTONITY_CONTRACT = Autonity.sol
GENERATED_CONTRACT_DIR = ./common/acdefault/generated
GENERATED_RAW_ABI = $(GENERATED_CONTRACT_DIR)/Autonity.abi
GENERATED_ABI = $(GENERATED_CONTRACT_DIR)/abi.go
GENERATED_BYTECODE = $(GENERATED_CONTRACT_DIR)/bytecode.go

# DOCKER_SUDO is set to either the empty string or "sudo" and is used to
# control whether docker is executed with sudo or not. If the user is root or
# the user is in the docker group then this will be set to the empty string,
# otherwise it will be set to "sudo".
#
# We make use of posix's short-circuit evaluation of "or" expressions
# (https://pubs.opengroup.org/onlinepubs/009695399/utilities/xcu_chap02.html#tag_02_09_03)
# where the second part of the expression is only executed if the first part
# evaluates to false. We first check to see if the user id is 0 since this
# indicates that the user is root. If not we then use 'id -nG $USER' to list
# all groups that the user is part of and then grep for the word docker in the
# output, if grep matches the word it returns the successful error code. If not
# we then echo "sudo".
DOCKER_SUDO = $(shell [ `id -u` -eq 0 ] || id -nG $(USER) | grep "\<docker\>" > /dev/null || echo sudo )

# Builds the docker image and checks that we can run the autonity binary inside
# it.
build-docker-image:
	@$(DOCKER_SUDO) docker build -t autonity .
	@$(DOCKER_SUDO) docker run --rm autonity -h > /dev/null

autonity: embed-autonity-contract
	 go run build/ci.go install ./cmd/autonity
	@echo "Done building."
	@echo "Run \"$(BINDIR)/autonity\" to launch autonity."

# Genreates go source files containing the contract bytecode and abi.
embed-autonity-contract: $(GENERATED_BYTECODE) $(GENERATED_RAW_ABI) $(GENERATED_ABI)

$(GENERATED_BYTECODE) $(GENERATED_RAW_ABI) $(GENERATED_ABI): $(AUTONITY_CONTRACT_DIR)/$(AUTONITY_CONTRACT) $(SOLC_BINARY)
	@mkdir -p $(GENERATED_CONTRACT_DIR)
	$(SOLC_BINARY) --overwrite --abi --bin -o $(GENERATED_CONTRACT_DIR) $(AUTONITY_CONTRACT_DIR)/$(AUTONITY_CONTRACT)

	@echo Generating $(GENERATED_BYTECODE)
	@echo 'package generated' > $(GENERATED_BYTECODE)
	@echo -n 'const Bytecode = "' >> $(GENERATED_BYTECODE)
	@cat  $(GENERATED_CONTRACT_DIR)/Autonity.bin >> $(GENERATED_BYTECODE)
	@echo '"' >> $(GENERATED_BYTECODE)
	@gofmt -s -w $(GENERATED_BYTECODE)

	@echo Generating $(GENERATED_ABI)
	@echo 'package generated' > $(GENERATED_ABI)
	@echo -n 'const Abi = `' >> $(GENERATED_ABI)
	@cat  $(GENERATED_CONTRACT_DIR)/Autonity.abi | json_pp  >> $(GENERATED_ABI)
	@echo '`' >> $(GENERATED_ABI)
	@gofmt -s -w $(GENERATED_ABI)

$(SOLC_BINARY):
	mkdir -p $(BINDIR)
	wget -O $(SOLC_BINARY) https://github.com/ethereum/solidity/releases/download/v$(SOLC_VERSION)/solc-static-linux
	chmod +x $(SOLC_BINARY)

all: embed-autonity-contract
	 go run build/ci.go install

android:
	 go run build/ci.go aar --local
	@echo "Done building."
	@echo "Import \"$(BINDIR)/autonity.aar\" to use the library."

ios:
	 go run build/ci.go xcode --local
	@echo "Done building."
	@echo "Import \"$(BINDIR)/autonity.framework\" to use the library."

test: all
	 go run build/ci.go test -coverage

test-fast:
	 go run build/ci.go test

test-race-all: all
	 go run build/ci.go test -race
	make test-race

test-race:
	go test -race -v ./consensus/tendermint/... -parallel 1
	go test -race -v ./consensus/test/... -timeout 30m

# This runs the contract tests using truffle against an Autonity node instance.
test-contracts:
	@# npm list returns 0 only if the package is not installed and the shell only
	@# executes the second part of an or statement if the first fails.
	@npm list truffle > /dev/null || npm install truffle
	@npm list web3 > /dev/null || npm install web3
<<<<<<< HEAD
	@cd contracts/autonity/contract/test/autonity/ && rm -Rdf ./data && ./autonity-start.sh &
	@cd contracts/autonity/contract/ && $(NPMBIN)/truffle test && cd -
=======
	@cd $(AUTONITY_CONTRACT_TEST_DIR)/autonity/ && rm -Rdf ./data && ./autonity-start.sh &
	@# Autonity can take some time to start up so we ping its port till we see it is listening.
	@# The -z option to netcat exits with 0 only if the port at the given addresss is listening.
	@for x in {1..10}; do \
		nc -z localhost 8545 ; \
	    if [ $$? -eq 0 ] ; then \
	        break ; \
	    fi ; \
		echo waiting 2 more seconds for autonity to start ; \
	    sleep 2 ; \
	done
	@cd $(AUTONITY_CONTRACT_BASE_DIR) && $(NPMBIN)/truffle test && cd -

docker-e2e-test: embed-autonity-contract
	build/env.sh go run build/ci.go install
	cd docker_e2e_test && sudo python3 test_via_docker.py ..
>>>>>>> 10254604

mock-gen:
	mockgen -source=consensus/tendermint/core/core_backend.go -package=core -destination=consensus/tendermint/core/backend_mock.go
	mockgen -source=consensus/protocol.go -package=consensus -destination=consensus/protocol_mock.go
	mockgen -source=consensus/consensus.go -package=consensus -destination=consensus/consensus_mock.go

lint-dead:
	@./build/bin/golangci-lint run \
		--config ./.golangci/step_dead.yml

lint:
	@echo "--> Running linter for code diff versus commit $(LATEST_COMMIT)"
	@./build/bin/golangci-lint run \
	    --new-from-rev=$(LATEST_COMMIT) \
	    --config ./.golangci/step1.yml \
	    --exclude "which can be annoying to use"

	@./build/bin/golangci-lint run \
	    --new-from-rev=$(LATEST_COMMIT) \
	    --config ./.golangci/step2.yml

	@./build/bin/golangci-lint run \
	    --new-from-rev=$(LATEST_COMMIT) \
	    --config ./.golangci/step3.yml

	@./build/bin/golangci-lint run \
	    --new-from-rev=$(LATEST_COMMIT) \
	    --config ./.golangci/step4.yml

lint-ci: lint-deps lint

test-deps:
	go get golang.org/x/tools/cmd/cover
	go get github.com/mattn/goveralls
	cd tests/testdata && git checkout b5eb9900ee2147b40d3e681fe86efa4fd693959a

lint-deps:
	curl -sfL https://install.goreleaser.com/github.com/golangci/golangci-lint.sh | sh -s -- -b ./build/bin v1.23.7

clean:
	go clean -cache
	rm -fr build/_workspace/pkg/ $(BINDIR)/*
	rm -rf $(GENERATED_CONTRACT_DIR)

# The devtools target installs tools required for 'go generate'.
# You need to put $BINDIR (or $GOPATH/bin) in your PATH to use 'go generate'.

devtools:
	go get -u github.com/golang/mock/mockgen
	env BINDIR= go get -u golang.org/x/tools/cmd/stringer
	env BINDIR= go get -u github.com/kevinburke/go-bindata/go-bindata
	env BINDIR= go get -u github.com/fjl/gencodec
	env BINDIR= go get -u github.com/golang/protobuf/protoc-gen-go
	env BINDIR= go install ./cmd/abigen
	@type "npm" 2> /dev/null || echo 'Please install node.js and npm'
	@type "solc" 2> /dev/null || echo 'Please install solc'
	@type "protoc" 2> /dev/null || echo 'Please install protoc'

# Cross Compilation Targets (xgo)

autonity-cross: autonity-linux autonity-darwin autonity-windows autonity-android autonity-ios
	@echo "Full cross compilation done:"
	@ls -ld $(BINDIR)/autonity-*

autonity-linux: autonity-linux-386 autonity-linux-amd64 autonity-linux-arm autonity-linux-mips64 autonity-linux-mips64le
	@echo "Linux cross compilation done:"
	@ls -ld $(BINDIR)/autonity-linux-*

autonity-linux-386:
	 go run build/ci.go xgo -- --go=$(GO) --targets=linux/386 -v ./cmd/autonity
	@echo "Linux 386 cross compilation done:"
	@ls -ld $(BINDIR)/autonity-linux-* | grep 386

autonity-linux-amd64:
	 go run build/ci.go xgo -- --go=$(GO) --targets=linux/amd64 -v ./cmd/autonity
	@echo "Linux amd64 cross compilation done:"
	@ls -ld $(BINDIR)/autonity-linux-* | grep amd64

autonity-linux-arm: autonity-linux-arm-5 autonity-linux-arm-6 autonity-linux-arm-7 autonity-linux-arm64
	@echo "Linux ARM cross compilation done:"
	@ls -ld $(BINDIR)/autonity-linux-* | grep arm

autonity-linux-arm-5:
	 go run build/ci.go xgo -- --go=$(GO) --targets=linux/arm-5 -v ./cmd/autonity
	@echo "Linux ARMv5 cross compilation done:"
	@ls -ld $(BINDIR)/autonity-linux-* | grep arm-5

autonity-linux-arm-6:
	 go run build/ci.go xgo -- --go=$(GO) --targets=linux/arm-6 -v ./cmd/autonity
	@echo "Linux ARMv6 cross compilation done:"
	@ls -ld $(BINDIR)/autonity-linux-* | grep arm-6

autonity-linux-arm-7:
	 go run build/ci.go xgo -- --go=$(GO) --targets=linux/arm-7 -v ./cmd/autonity
	@echo "Linux ARMv7 cross compilation done:"
	@ls -ld $(BINDIR)/autonity-linux-* | grep arm-7

autonity-linux-arm64:
	 go run build/ci.go xgo -- --go=$(GO) --targets=linux/arm64 -v ./cmd/autonity
	@echo "Linux ARM64 cross compilation done:"
	@ls -ld $(BINDIR)/autonity-linux-* | grep arm64

autonity-linux-mips:
	 go run build/ci.go xgo -- --go=$(GO) --targets=linux/mips --ldflags '-extldflags "-static"' -v ./cmd/autonity
	@echo "Linux MIPS cross compilation done:"
	@ls -ld $(BINDIR)/autonity-linux-* | grep mips

autonity-linux-mipsle:
	 go run build/ci.go xgo -- --go=$(GO) --targets=linux/mipsle --ldflags '-extldflags "-static"' -v ./cmd/autonity
	@echo "Linux MIPSle cross compilation done:"
	@ls -ld $(BINDIR)/autonity-linux-* | grep mipsle

autonity-linux-mips64:
	 go run build/ci.go xgo -- --go=$(GO) --targets=linux/mips64 --ldflags '-extldflags "-static"' -v ./cmd/autonity
	@echo "Linux MIPS64 cross compilation done:"
	@ls -ld $(BINDIR)/autonity-linux-* | grep mips64

autonity-linux-mips64le:
	 go run build/ci.go xgo -- --go=$(GO) --targets=linux/mips64le --ldflags '-extldflags "-static"' -v ./cmd/autonity
	@echo "Linux MIPS64le cross compilation done:"
	@ls -ld $(BINDIR)/autonity-linux-* | grep mips64le

autonity-darwin: autonity-darwin-386 autonity-darwin-amd64
	@echo "Darwin cross compilation done:"
	@ls -ld $(BINDIR)/autonity-darwin-*

autonity-darwin-386:
	 go run build/ci.go xgo -- --go=$(GO) --targets=darwin/386 -v ./cmd/autonity
	@echo "Darwin 386 cross compilation done:"
	@ls -ld $(BINDIR)/autonity-darwin-* | grep 386

autonity-darwin-amd64:
	 go run build/ci.go xgo -- --go=$(GO) --targets=darwin/amd64 -v ./cmd/autonity
	@echo "Darwin amd64 cross compilation done:"
	@ls -ld $(BINDIR)/autonity-darwin-* | grep amd64

autonity-windows: autonity-windows-386 autonity-windows-amd64
	@echo "Windows cross compilation done:"
	@ls -ld $(BINDIR)/autonity-windows-*

autonity-windows-386:
	 go run build/ci.go xgo -- --go=$(GO) --targets=windows/386 -v ./cmd/autonity
	@echo "Windows 386 cross compilation done:"
	@ls -ld $(BINDIR)/autonity-windows-* | grep 386

autonity-windows-amd64:
	 go run build/ci.go xgo -- --go=$(GO) --targets=windows/amd64 -v ./cmd/autonity
	@echo "Windows amd64 cross compilation done:"
	@ls -ld $(BINDIR)/autonity-windows-* | grep amd64<|MERGE_RESOLUTION|>--- conflicted
+++ resolved
@@ -112,27 +112,8 @@
 	@# executes the second part of an or statement if the first fails.
 	@npm list truffle > /dev/null || npm install truffle
 	@npm list web3 > /dev/null || npm install web3
-<<<<<<< HEAD
-	@cd contracts/autonity/contract/test/autonity/ && rm -Rdf ./data && ./autonity-start.sh &
-	@cd contracts/autonity/contract/ && $(NPMBIN)/truffle test && cd -
-=======
-	@cd $(AUTONITY_CONTRACT_TEST_DIR)/autonity/ && rm -Rdf ./data && ./autonity-start.sh &
-	@# Autonity can take some time to start up so we ping its port till we see it is listening.
-	@# The -z option to netcat exits with 0 only if the port at the given addresss is listening.
-	@for x in {1..10}; do \
-		nc -z localhost 8545 ; \
-	    if [ $$? -eq 0 ] ; then \
-	        break ; \
-	    fi ; \
-		echo waiting 2 more seconds for autonity to start ; \
-	    sleep 2 ; \
-	done
+	@cd $(AUTONITY_CONTRACT_TEST_DIR)/autonity && rm -Rdf ./data && ./autonity-start.sh &
 	@cd $(AUTONITY_CONTRACT_BASE_DIR) && $(NPMBIN)/truffle test && cd -
-
-docker-e2e-test: embed-autonity-contract
-	build/env.sh go run build/ci.go install
-	cd docker_e2e_test && sudo python3 test_via_docker.py ..
->>>>>>> 10254604
 
 mock-gen:
 	mockgen -source=consensus/tendermint/core/core_backend.go -package=core -destination=consensus/tendermint/core/backend_mock.go
