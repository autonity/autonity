// Copyright 2017 The go-ethereum Authors
// This file is part of the go-ethereum library.
//
// The go-ethereum library is free software: you can redistribute it and/or modify
// it under the terms of the GNU Lesser General Public License as published by
// the Free Software Foundation, either version 3 of the License, or
// (at your option) any later version.
//
// The go-ethereum library is distributed in the hope that it will be useful,
// but WITHOUT ANY WARRANTY; without even the implied warranty of
// MERCHANTABILITY or FITNESS FOR A PARTICULAR PURPOSE. See the
// GNU Lesser General Public License for more details.
//
// You should have received a copy of the GNU Lesser General Public License
// along with the go-ethereum library. If not, see <http://www.gnu.org/licenses/>.

package accounts

import (
	"reflect"
	"sort"
	"sync"

<<<<<<< HEAD
	"github.com/clearmatics/autonity/event"
=======
	"github.com/ethereum/go-ethereum/common"
	"github.com/ethereum/go-ethereum/event"
>>>>>>> 3bb6815f
)

// Config contains the settings of the global account manager.
//
// TODO(rjl493456442, karalabe, holiman): Get rid of this when account management
// is removed in favor of Clef.
type Config struct {
	InsecureUnlockAllowed bool // Whether account unlocking in insecure environment is allowed
}

// Manager is an overarching account manager that can communicate with various
// backends for signing transactions.
type Manager struct {
	config   *Config                    // Global account manager configurations
	backends map[reflect.Type][]Backend // Index of backends currently registered
	updaters []event.Subscription       // Wallet update subscriptions for all backends
	updates  chan WalletEvent           // Subscription sink for backend wallet changes
	wallets  []Wallet                   // Cache of all wallets from all registered backends

	feed event.Feed // Wallet feed notifying of arrivals/departures

	quit chan chan error
	lock sync.RWMutex
}

// NewManager creates a generic account manager to sign transaction via various
// supported backends.
func NewManager(config *Config, backends ...Backend) *Manager {
	// Retrieve the initial list of wallets from the backends and sort by URL
	var wallets []Wallet
	for _, backend := range backends {
		wallets = merge(wallets, backend.Wallets()...)
	}
	// Subscribe to wallet notifications from all backends
	updates := make(chan WalletEvent, 4*len(backends))

	subs := make([]event.Subscription, len(backends))
	for i, backend := range backends {
		subs[i] = backend.Subscribe(updates)
	}
	// Assemble the account manager and return
	am := &Manager{
		config:   config,
		backends: make(map[reflect.Type][]Backend),
		updaters: subs,
		updates:  updates,
		wallets:  wallets,
		quit:     make(chan chan error, 1),
	}
	for _, backend := range backends {
		kind := reflect.TypeOf(backend)
		am.backends[kind] = append(am.backends[kind], backend)
	}
	go am.update()

	return am
}

// Close terminates the account manager's internal notification processes.
func (am *Manager) Close() error {
	errc := make(chan error)
	am.quit <- errc

	for _, backs := range am.backends {
		for _, b := range backs {
			b.Close()
		}
	}

	return <-errc
}

// Config returns the configuration of account manager.
func (am *Manager) Config() *Config {
	return am.config
}

// update is the wallet event loop listening for notifications from the backends
// and updating the cache of wallets.
func (am *Manager) update() {
	// Close all subscriptions when the manager terminates
	defer func() {
		am.lock.Lock()
		for _, sub := range am.updaters {
			sub.Unsubscribe()
		}
		am.updaters = nil
		am.lock.Unlock()
	}()

	// Loop until termination
	for {
		select {
		case event := <-am.updates:
			// Wallet event arrived, update local cache
			am.lock.Lock()
			switch event.Kind {
			case WalletArrived:
				am.wallets = merge(am.wallets, event.Wallet)
			case WalletDropped:
				am.wallets = drop(am.wallets, event.Wallet)
			}
			am.lock.Unlock()

			// Notify any listeners of the event
			am.feed.Send(event)

		case errc := <-am.quit:
			// Manager terminating, return
			errc <- nil
			return
		}
	}
}

// Backends retrieves the backend(s) with the given type from the account manager.
func (am *Manager) Backends(kind reflect.Type) []Backend {
	return am.backends[kind]
}

// Wallets returns all signer accounts registered under this account manager.
func (am *Manager) Wallets() []Wallet {
	am.lock.RLock()
	defer am.lock.RUnlock()

	cpy := make([]Wallet, len(am.wallets))
	copy(cpy, am.wallets)
	return cpy
}

// Wallet retrieves the wallet associated with a particular URL.
func (am *Manager) Wallet(url string) (Wallet, error) {
	am.lock.RLock()
	defer am.lock.RUnlock()

	parsed, err := parseURL(url)
	if err != nil {
		return nil, err
	}
	for _, wallet := range am.Wallets() {
		if wallet.URL() == parsed {
			return wallet, nil
		}
	}
	return nil, ErrUnknownWallet
}

// Accounts returns all account addresses of all wallets within the account manager
func (am *Manager) Accounts() []common.Address {
	am.lock.RLock()
	defer am.lock.RUnlock()

	addresses := make([]common.Address, 0) // return [] instead of nil if empty
	for _, wallet := range am.wallets {
		for _, account := range wallet.Accounts() {
			addresses = append(addresses, account.Address)
		}
	}
	return addresses
}

// Find attempts to locate the wallet corresponding to a specific account. Since
// accounts can be dynamically added to and removed from wallets, this method has
// a linear runtime in the number of wallets.
func (am *Manager) Find(account Account) (Wallet, error) {
	am.lock.RLock()
	defer am.lock.RUnlock()

	for _, wallet := range am.wallets {
		if wallet.Contains(account) {
			return wallet, nil
		}
	}
	return nil, ErrUnknownAccount
}

// Subscribe creates an async subscription to receive notifications when the
// manager detects the arrival or departure of a wallet from any of its backends.
func (am *Manager) Subscribe(sink chan<- WalletEvent) event.Subscription {
	return am.feed.Subscribe(sink)
}

// merge is a sorted analogue of append for wallets, where the ordering of the
// origin list is preserved by inserting new wallets at the correct position.
//
// The original slice is assumed to be already sorted by URL.
func merge(slice []Wallet, wallets ...Wallet) []Wallet {
	for _, wallet := range wallets {
		n := sort.Search(len(slice), func(i int) bool { return slice[i].URL().Cmp(wallet.URL()) >= 0 })
		if n == len(slice) {
			slice = append(slice, wallet)
			continue
		}
		slice = append(slice[:n], append([]Wallet{wallet}, slice[n:]...)...)
	}
	return slice
}

// drop is the couterpart of merge, which looks up wallets from within the sorted
// cache and removes the ones specified.
func drop(slice []Wallet, wallets ...Wallet) []Wallet {
	for _, wallet := range wallets {
		n := sort.Search(len(slice), func(i int) bool { return slice[i].URL().Cmp(wallet.URL()) >= 0 })
		if n == len(slice) {
			// Wallet not found, may happen during startup
			continue
		}
		slice = append(slice[:n], slice[n+1:]...)
	}
	return slice
}<|MERGE_RESOLUTION|>--- conflicted
+++ resolved
@@ -21,12 +21,8 @@
 	"sort"
 	"sync"
 
-<<<<<<< HEAD
+	"github.com/clearmatics/autonity/common"
 	"github.com/clearmatics/autonity/event"
-=======
-	"github.com/ethereum/go-ethereum/common"
-	"github.com/ethereum/go-ethereum/event"
->>>>>>> 3bb6815f
 )
 
 // Config contains the settings of the global account manager.
