// Copyright 2017 The go-ethereum Authors
// This file is part of the go-ethereum library.
//
// The go-ethereum library is free software: you can redistribute it and/or modify
// it under the terms of the GNU Lesser General Public License as published by
// the Free Software Foundation, either version 3 of the License, or
// (at your option) any later version.
//
// The go-ethereum library is distributed in the hope that it will be useful,
// but WITHOUT ANY WARRANTY; without even the implied warranty of
// MERCHANTABILITY or FITNESS FOR A PARTICULAR PURPOSE. See the
// GNU Lesser General Public License for more details.
//
// You should have received a copy of the GNU Lesser General Public License
// along with the go-ethereum library. If not, see <http://www.gnu.org/licenses/>.

package accounts

import (
	"reflect"
	"sort"
	"sync"

<<<<<<< HEAD
	"github.com/clearmatics/autonity/common"
	"github.com/clearmatics/autonity/event"
=======
	"github.com/ethereum/go-ethereum/common"
	"github.com/ethereum/go-ethereum/event"
>>>>>>> cbc4ac26
)

// Config contains the settings of the global account manager.
//
// TODO(rjl493456442, karalabe, holiman): Get rid of this when account management
// is removed in favor of Clef.
type Config struct {
	InsecureUnlockAllowed bool // Whether account unlocking in insecure environment is allowed
}

// Manager is an overarching account manager that can communicate with various
// backends for signing transactions.
type Manager struct {
	config   *Config                    // Global account manager configurations
	backends map[reflect.Type][]Backend // Index of backends currently registered
	updaters []event.Subscription       // Wallet update subscriptions for all backends
	updates  chan WalletEvent           // Subscription sink for backend wallet changes
	wallets  []Wallet                   // Cache of all wallets from all registered backends

	feed event.Feed // Wallet feed notifying of arrivals/departures

	quit chan chan error
	lock sync.RWMutex
}

// NewManager creates a generic account manager to sign transaction via various
// supported backends.
func NewManager(config *Config, backends ...Backend) *Manager {
	// Retrieve the initial list of wallets from the backends and sort by URL
	var wallets []Wallet
	for _, backend := range backends {
		wallets = merge(wallets, backend.Wallets()...)
	}
	// Subscribe to wallet notifications from all backends
	updates := make(chan WalletEvent, 4*len(backends))

	subs := make([]event.Subscription, len(backends))
	for i, backend := range backends {
		subs[i] = backend.Subscribe(updates)
	}
	// Assemble the account manager and return
	am := &Manager{
		config:   config,
		backends: make(map[reflect.Type][]Backend),
		updaters: subs,
		updates:  updates,
		wallets:  wallets,
		quit:     make(chan chan error, 1),
	}
	for _, backend := range backends {
		kind := reflect.TypeOf(backend)
		am.backends[kind] = append(am.backends[kind], backend)
	}
	go am.update()

	return am
}

// Close terminates the account manager's internal notification processes.
func (am *Manager) Close() error {
	errc := make(chan error)
	am.quit <- errc

	for _, backs := range am.backends {
		for _, b := range backs {
			b.Close()
		}
	}

	return <-errc
}

// Config returns the configuration of account manager.
func (am *Manager) Config() *Config {
	return am.config
}

// update is the wallet event loop listening for notifications from the backends
// and updating the cache of wallets.
func (am *Manager) update() {
	// Close all subscriptions when the manager terminates
	defer func() {
		am.lock.Lock()
		for _, sub := range am.updaters {
			sub.Unsubscribe()
		}
		am.updaters = nil
		am.lock.Unlock()
	}()

	// Loop until termination
	for {
		select {
		case event := <-am.updates:
			// Wallet event arrived, update local cache
			am.lock.Lock()
			switch event.Kind {
			case WalletArrived:
				am.wallets = merge(am.wallets, event.Wallet)
			case WalletDropped:
				am.wallets = drop(am.wallets, event.Wallet)
			}
			am.lock.Unlock()

			// Notify any listeners of the event
			am.feed.Send(event)

		case errc := <-am.quit:
			// Manager terminating, return
			errc <- nil
			return
		}
	}
}

// Backends retrieves the backend(s) with the given type from the account manager.
func (am *Manager) Backends(kind reflect.Type) []Backend {
	return am.backends[kind]
}

// Wallets returns all signer accounts registered under this account manager.
func (am *Manager) Wallets() []Wallet {
	am.lock.RLock()
	defer am.lock.RUnlock()

	return am.walletsNoLock()
}

// walletsNoLock returns all registered wallets. Callers must hold am.lock.
func (am *Manager) walletsNoLock() []Wallet {
	cpy := make([]Wallet, len(am.wallets))
	copy(cpy, am.wallets)
	return cpy
}

// Wallet retrieves the wallet associated with a particular URL.
func (am *Manager) Wallet(url string) (Wallet, error) {
	am.lock.RLock()
	defer am.lock.RUnlock()

	parsed, err := parseURL(url)
	if err != nil {
		return nil, err
	}
	for _, wallet := range am.walletsNoLock() {
		if wallet.URL() == parsed {
			return wallet, nil
		}
	}
	return nil, ErrUnknownWallet
}

// Accounts returns all account addresses of all wallets within the account manager
func (am *Manager) Accounts() []common.Address {
	am.lock.RLock()
	defer am.lock.RUnlock()

	addresses := make([]common.Address, 0) // return [] instead of nil if empty
	for _, wallet := range am.wallets {
		for _, account := range wallet.Accounts() {
			addresses = append(addresses, account.Address)
		}
	}
	return addresses
}

// Find attempts to locate the wallet corresponding to a specific account. Since
// accounts can be dynamically added to and removed from wallets, this method has
// a linear runtime in the number of wallets.
func (am *Manager) Find(account Account) (Wallet, error) {
	am.lock.RLock()
	defer am.lock.RUnlock()

	for _, wallet := range am.wallets {
		if wallet.Contains(account) {
			return wallet, nil
		}
	}
	return nil, ErrUnknownAccount
}

// Subscribe creates an async subscription to receive notifications when the
// manager detects the arrival or departure of a wallet from any of its backends.
func (am *Manager) Subscribe(sink chan<- WalletEvent) event.Subscription {
	return am.feed.Subscribe(sink)
}

// merge is a sorted analogue of append for wallets, where the ordering of the
// origin list is preserved by inserting new wallets at the correct position.
//
// The original slice is assumed to be already sorted by URL.
func merge(slice []Wallet, wallets ...Wallet) []Wallet {
	for _, wallet := range wallets {
		n := sort.Search(len(slice), func(i int) bool { return slice[i].URL().Cmp(wallet.URL()) >= 0 })
		if n == len(slice) {
			slice = append(slice, wallet)
			continue
		}
		slice = append(slice[:n], append([]Wallet{wallet}, slice[n:]...)...)
	}
	return slice
}

// drop is the couterpart of merge, which looks up wallets from within the sorted
// cache and removes the ones specified.
func drop(slice []Wallet, wallets ...Wallet) []Wallet {
	for _, wallet := range wallets {
		n := sort.Search(len(slice), func(i int) bool { return slice[i].URL().Cmp(wallet.URL()) >= 0 })
		if n == len(slice) {
			// Wallet not found, may happen during startup
			continue
		}
		slice = append(slice[:n], slice[n+1:]...)
	}
	return slice
}<|MERGE_RESOLUTION|>--- conflicted
+++ resolved
@@ -21,13 +21,8 @@
 	"sort"
 	"sync"
 
-<<<<<<< HEAD
 	"github.com/clearmatics/autonity/common"
 	"github.com/clearmatics/autonity/event"
-=======
-	"github.com/ethereum/go-ethereum/common"
-	"github.com/ethereum/go-ethereum/event"
->>>>>>> cbc4ac26
 )
 
 // Config contains the settings of the global account manager.
