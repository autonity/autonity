// Copyright 2017 The go-ethereum Authors
// This file is part of the go-ethereum library.
//
// The go-ethereum library is free software: you can redistribute it and/or modify
// it under the terms of the GNU Lesser General Public License as published by
// the Free Software Foundation, either version 3 of the License, or
// (at your option) any later version.
//
// The go-ethereum library is distributed in the hope that it will be useful,
// but WITHOUT ANY WARRANTY; without even the implied warranty of
// MERCHANTABILITY or FITNESS FOR A PARTICULAR PURPOSE. See the
// GNU Lesser General Public License for more details.
//
// You should have received a copy of the GNU Lesser General Public License
// along with the go-ethereum library. If not, see <http://www.gnu.org/licenses/>.

// Package keystore implements encrypted storage of secp256k1 private keys.
//
// Keys are stored as encrypted JSON files according to the Web3 Secret Storage specification.
// See https://github.com/ethereum/wiki/wiki/Web3-Secret-Storage-Definition for more information.
package keystore

import (
	"crypto/ecdsa"
	crand "crypto/rand"
	"errors"
	"fmt"
	"math/big"
	"os"
	"path/filepath"
	"reflect"
	"sync"
	"time"

	"github.com/clearmatics/autonity/accounts"
	"github.com/clearmatics/autonity/common"
	"github.com/clearmatics/autonity/core/types"
	"github.com/clearmatics/autonity/crypto"
	"github.com/clearmatics/autonity/event"
)

var (
	ErrLocked  = accounts.NewAuthNeededError("password or unlock")
	ErrNoMatch = errors.New("no key for given address or file")
	ErrDecrypt = errors.New("could not decrypt key with given password")
)

// KeyStoreType is the reflect type of a keystore backend.
var KeyStoreType = reflect.TypeOf(&KeyStore{})

// KeyStoreScheme is the protocol scheme prefixing account and wallet URLs.
const KeyStoreScheme = "keystore"

// Maximum time between wallet refreshes (if filesystem notifications don't work).
const walletRefreshCycle = 3 * time.Second

// KeyStore manages a key storage directory on disk.
type KeyStore struct {
	storage  keyStore                     // Storage backend, might be cleartext or encrypted
	cache    *accountCache                // In-memory account cache over the filesystem storage
	changes  chan struct{}                // Channel receiving change notifications from the cache
	unlocked map[common.Address]*unlocked // Currently unlocked account (decrypted private keys)

	wallets     []accounts.Wallet       // Wallet wrappers around the individual key files
	updateFeed  event.Feed              // Event feed to notify wallet additions/removals
	updateScope event.SubscriptionScope // Subscription scope tracking current live listeners
	updating    bool                    // Whether the event notification loop is running

	mu sync.RWMutex
}

type unlocked struct {
	*Key
	abort chan struct{}
}

// NewKeyStore creates a keystore for the given directory.
func NewKeyStore(keydir string, scryptN, scryptP int) *KeyStore {
	keydir, _ = filepath.Abs(keydir)
	ks := &KeyStore{storage: &keyStorePassphrase{keydir, scryptN, scryptP, false}}
	ks.init(keydir)
	return ks
}

// NewPlaintextKeyStore creates a keystore for the given directory.
// Deprecated: Use NewKeyStore.
func NewPlaintextKeyStore(keydir string) *KeyStore {
	keydir, _ = filepath.Abs(keydir)
	ks := &KeyStore{storage: &keyStorePlain{keydir}}
	ks.init(keydir)
	return ks
}

func (ks *KeyStore) init(keydir string) {
	// Lock the mutex since the account cache might call back with events
	ks.mu.Lock()
	defer ks.mu.Unlock()

	// Initialize the set of unlocked keys and the account cache
	ks.unlocked = make(map[common.Address]*unlocked)
	ks.cache, ks.changes = newAccountCache(keydir)

	// Create the initial list of wallets from the cache
	accs := ks.cache.accounts()
	ks.wallets = make([]accounts.Wallet, len(accs))
	for i := 0; i < len(accs); i++ {
		ks.wallets[i] = &keystoreWallet{account: accs[i], keystore: ks}
	}
}

// Wallets implements accounts.Backend, returning all single-key wallets from the
// keystore directory.
func (ks *KeyStore) Wallets() []accounts.Wallet {
	// Make sure the list of wallets is in sync with the account cache
	ks.refreshWallets()

	ks.mu.RLock()
	defer ks.mu.RUnlock()

	cpy := make([]accounts.Wallet, len(ks.wallets))
	copy(cpy, ks.wallets)
	return cpy
}

// refreshWallets retrieves the current account list and based on that does any
// necessary wallet refreshes.
func (ks *KeyStore) refreshWallets() {
	// Retrieve the current list of accounts
	ks.mu.Lock()
	accs := ks.cache.accounts()

	// Transform the current list of wallets into the new one
	var (
		wallets = make([]accounts.Wallet, 0, len(accs))
<<<<<<< HEAD
		events  = make([]accounts.WalletEvent, 0, len(accs))
=======
		events  []accounts.WalletEvent
>>>>>>> 3bb6815f
	)

	for _, account := range accs {
		// Drop wallets while they were in front of the next account
		for len(ks.wallets) > 0 && ks.wallets[0].URL().Cmp(account.URL) < 0 {
			events = append(events, accounts.WalletEvent{Wallet: ks.wallets[0], Kind: accounts.WalletDropped})
			ks.wallets = ks.wallets[1:]
		}
		// If there are no more wallets or the account is before the next, wrap new wallet
		if len(ks.wallets) == 0 || ks.wallets[0].URL().Cmp(account.URL) > 0 {
			wallet := &keystoreWallet{account: account, keystore: ks}

			events = append(events, accounts.WalletEvent{Wallet: wallet, Kind: accounts.WalletArrived})
			wallets = append(wallets, wallet)
			continue
		}
		// If the account is the same as the first wallet, keep it
		if ks.wallets[0].Accounts()[0] == account {
			wallets = append(wallets, ks.wallets[0])
			ks.wallets = ks.wallets[1:]
			continue
		}
	}
	// Drop any leftover wallets and set the new batch
	for _, wallet := range ks.wallets {
		events = append(events, accounts.WalletEvent{Wallet: wallet, Kind: accounts.WalletDropped})
	}
	ks.wallets = wallets
	ks.mu.Unlock()

	// Fire all wallet events and return
	for _, event := range events {
		ks.updateFeed.Send(event)
	}
}

// Subscribe implements accounts.Backend, creating an async subscription to
// receive notifications on the addition or removal of keystore wallets.
func (ks *KeyStore) Subscribe(sink chan<- accounts.WalletEvent) event.Subscription {
	// We need the mutex to reliably start/stop the update loop
	ks.mu.Lock()
	defer ks.mu.Unlock()

	// Subscribe the caller and track the subscriber count
	sub := ks.updateScope.Track(ks.updateFeed.Subscribe(sink))

	// Subscribers require an active notification loop, start it
	if !ks.updating {
		ks.updating = true
		go ks.updater()
	}
	return sub
}

// updater is responsible for maintaining an up-to-date list of wallets stored in
// the keystore, and for firing wallet addition/removal events. It listens for
// account change events from the underlying account cache, and also periodically
// forces a manual refresh (only triggers for systems where the filesystem notifier
// is not running).
func (ks *KeyStore) updater() {
	for {
		// Wait for an account update or a refresh timeout
		select {
		case <-ks.changes:
		case <-time.After(walletRefreshCycle):
		}
		// Run the wallet refresher
		ks.refreshWallets()

		// If all our subscribers left, stop the updater
		ks.mu.Lock()
		if ks.updateScope.Count() == 0 {
			ks.updating = false
			ks.mu.Unlock()
			return
		}
		ks.mu.Unlock()
	}
}

// HasAddress reports whether a key with the given address is present.
func (ks *KeyStore) HasAddress(addr common.Address) bool {
	return ks.cache.hasAddress(addr)
}

// Accounts returns all key files present in the directory.
func (ks *KeyStore) Accounts() []accounts.Account {
	return ks.cache.accounts()
}

// Delete deletes the key matched by account if the passphrase is correct.
// If the account contains no filename, the address must match a unique key.
func (ks *KeyStore) Delete(a accounts.Account, passphrase string) error {
	// Decrypting the key isn't really necessary, but we do
	// it anyway to check the password and zero out the key
	// immediately afterwards.
	a, key, err := ks.getDecryptedKey(a, passphrase)
	if key != nil {
		zeroKey(key.PrivateKey)
	}
	if err != nil {
		return err
	}
	// The order is crucial here. The key is dropped from the
	// cache after the file is gone so that a reload happening in
	// between won't insert it into the cache again.
	err = os.Remove(a.URL.Path)
	if err == nil {
		ks.cache.delete(a)
		ks.refreshWallets()
	}
	return err
}

// SignHash calculates a ECDSA signature for the given hash. The produced
// signature is in the [R || S || V] format where V is 0 or 1.
func (ks *KeyStore) SignHash(a accounts.Account, hash []byte) ([]byte, error) {
	// Look up the key to sign with and abort if it cannot be found
	ks.mu.RLock()
	defer ks.mu.RUnlock()

	unlockedKey, found := ks.unlocked[a.Address]
	if !found {
		return nil, ErrLocked
	}
	// Sign the hash using plain ECDSA operations
	return crypto.Sign(hash, unlockedKey.PrivateKey)
}

// SignTx signs the given transaction with the requested account.
func (ks *KeyStore) SignTx(a accounts.Account, tx *types.Transaction, chainID *big.Int) (*types.Transaction, error) {
	// Look up the key to sign with and abort if it cannot be found
	ks.mu.RLock()
	defer ks.mu.RUnlock()

	unlockedKey, found := ks.unlocked[a.Address]
	if !found {
		return nil, ErrLocked
	}
	// Depending on the presence of the chain ID, sign with EIP155 or homestead
	if chainID != nil {
		return types.SignTx(tx, types.NewEIP155Signer(chainID), unlockedKey.PrivateKey)
	}
	return types.SignTx(tx, types.HomesteadSigner{}, unlockedKey.PrivateKey)
}

// SignHashWithPassphrase signs hash if the private key matching the given address
// can be decrypted with the given passphrase. The produced signature is in the
// [R || S || V] format where V is 0 or 1.
func (ks *KeyStore) SignHashWithPassphrase(a accounts.Account, passphrase string, hash []byte) (signature []byte, err error) {
	_, key, err := ks.getDecryptedKey(a, passphrase)
	if err != nil {
		return nil, err
	}
	defer zeroKey(key.PrivateKey)
	return crypto.Sign(hash, key.PrivateKey)
}

// SignTxWithPassphrase signs the transaction if the private key matching the
// given address can be decrypted with the given passphrase.
func (ks *KeyStore) SignTxWithPassphrase(a accounts.Account, passphrase string, tx *types.Transaction, chainID *big.Int) (*types.Transaction, error) {
	_, key, err := ks.getDecryptedKey(a, passphrase)
	if err != nil {
		return nil, err
	}
	defer zeroKey(key.PrivateKey)

	// Depending on the presence of the chain ID, sign with EIP155 or homestead
	if chainID != nil {
		return types.SignTx(tx, types.NewEIP155Signer(chainID), key.PrivateKey)
	}
	return types.SignTx(tx, types.HomesteadSigner{}, key.PrivateKey)
}

// Unlock unlocks the given account indefinitely.
func (ks *KeyStore) Unlock(a accounts.Account, passphrase string) error {
	return ks.TimedUnlock(a, passphrase, 0)
}

// Lock removes the private key with the given address from memory.
func (ks *KeyStore) Lock(addr common.Address) error {
	ks.mu.Lock()
	if unl, found := ks.unlocked[addr]; found {
		ks.mu.Unlock()
		ks.expire(addr, unl, time.Duration(0)*time.Nanosecond)
	} else {
		ks.mu.Unlock()
	}
	return nil
}

// TimedUnlock unlocks the given account with the passphrase. The account
// stays unlocked for the duration of timeout. A timeout of 0 unlocks the account
// until the program exits. The account must match a unique key file.
//
// If the account address is already unlocked for a duration, TimedUnlock extends or
// shortens the active unlock timeout. If the address was previously unlocked
// indefinitely the timeout is not altered.
func (ks *KeyStore) TimedUnlock(a accounts.Account, passphrase string, timeout time.Duration) error {
	a, key, err := ks.getDecryptedKey(a, passphrase)
	if err != nil {
		return err
	}

	ks.mu.Lock()
	defer ks.mu.Unlock()
	u, found := ks.unlocked[a.Address]
	if found {
		if u.abort == nil {
			// The address was unlocked indefinitely, so unlocking
			// it with a timeout would be confusing.
			zeroKey(key.PrivateKey)
			return nil
		}
		// Terminate the expire goroutine and replace it below.
		close(u.abort)
	}
	if timeout > 0 {
		u = &unlocked{Key: key, abort: make(chan struct{})}
		go ks.expire(a.Address, u, timeout)
	} else {
		u = &unlocked{Key: key}
	}
	ks.unlocked[a.Address] = u
	return nil
}

// Find resolves the given account into a unique entry in the keystore.
func (ks *KeyStore) Find(a accounts.Account) (accounts.Account, error) {
	ks.cache.maybeReload()
	ks.cache.mu.Lock()
	a, err := ks.cache.find(a)
	ks.cache.mu.Unlock()
	return a, err
}

func (ks *KeyStore) getDecryptedKey(a accounts.Account, auth string) (accounts.Account, *Key, error) {
	a, err := ks.Find(a)
	if err != nil {
		return a, nil, err
	}
	key, err := ks.storage.GetKey(a.Address, a.URL.Path, auth)
	return a, key, err
}

func (ks *KeyStore) expire(addr common.Address, u *unlocked, timeout time.Duration) {
	t := time.NewTimer(timeout)
	defer t.Stop()
	select {
	case <-u.abort:
		// just quit
	case <-t.C:
		ks.mu.Lock()
		// only drop if it's still the same key instance that dropLater
		// was launched with. we can check that using pointer equality
		// because the map stores a new pointer every time the key is
		// unlocked.
		if ks.unlocked[addr] == u {
			zeroKey(u.PrivateKey)
			delete(ks.unlocked, addr)
		}
		ks.mu.Unlock()
	}
}

// NewAccount generates a new key and stores it into the key directory,
// encrypting it with the passphrase.
func (ks *KeyStore) NewAccount(passphrase string) (accounts.Account, error) {
	_, account, err := storeNewKey(ks.storage, crand.Reader, passphrase)
	if err != nil {
		return accounts.Account{}, err
	}
	// Add the account to the cache immediately rather
	// than waiting for file system notifications to pick it up.
	ks.cache.add(account)
	ks.refreshWallets()
	return account, nil
}

// Export exports as a JSON key, encrypted with newPassphrase.
func (ks *KeyStore) Export(a accounts.Account, passphrase, newPassphrase string) (keyJSON []byte, err error) {
	_, key, err := ks.getDecryptedKey(a, passphrase)
	if err != nil {
		return nil, err
	}
	var N, P int
	if store, ok := ks.storage.(*keyStorePassphrase); ok {
		N, P = store.scryptN, store.scryptP
	} else {
		N, P = StandardScryptN, StandardScryptP
	}
	return EncryptKey(key, newPassphrase, N, P)
}

// Import stores the given encrypted JSON key into the key directory.
func (ks *KeyStore) Import(keyJSON []byte, passphrase, newPassphrase string) (accounts.Account, error) {
	key, err := DecryptKey(keyJSON, passphrase)
	if key != nil && key.PrivateKey != nil {
		defer zeroKey(key.PrivateKey)
	}
	if err != nil {
		return accounts.Account{}, err
	}
	return ks.importKey(key, newPassphrase)
}

// ImportECDSA stores the given key into the key directory, encrypting it with the passphrase.
func (ks *KeyStore) ImportECDSA(priv *ecdsa.PrivateKey, passphrase string) (accounts.Account, error) {
	key := newKeyFromECDSA(priv)
	if ks.cache.hasAddress(key.Address) {
		return accounts.Account{}, fmt.Errorf("account already exists")
	}
	return ks.importKey(key, passphrase)
}

func (ks *KeyStore) importKey(key *Key, passphrase string) (accounts.Account, error) {
	a := accounts.Account{Address: key.Address, URL: accounts.URL{Scheme: KeyStoreScheme, Path: ks.storage.JoinPath(keyFileName(key.Address))}}
	if err := ks.storage.StoreKey(a.URL.Path, key, passphrase); err != nil {
		return accounts.Account{}, err
	}
	ks.cache.add(a)
	ks.refreshWallets()
	return a, nil
}

// Update changes the passphrase of an existing account.
func (ks *KeyStore) Update(a accounts.Account, passphrase, newPassphrase string) error {
	a, key, err := ks.getDecryptedKey(a, passphrase)
	if err != nil {
		return err
	}
	return ks.storage.StoreKey(a.URL.Path, key, newPassphrase)
}

// ImportPreSaleKey decrypts the given Ethereum presale wallet and stores
// a key file in the key directory. The key file is encrypted with the same passphrase.
func (ks *KeyStore) ImportPreSaleKey(keyJSON []byte, passphrase string) (accounts.Account, error) {
	a, _, err := importPreSaleKey(ks.storage, keyJSON, passphrase)
	if err != nil {
		return a, err
	}
	ks.cache.add(a)
	ks.refreshWallets()
	return a, nil
}

func (ks *KeyStore) Close() {
	ks.cache.close()
}

// zeroKey zeroes a private key in memory.
func zeroKey(k *ecdsa.PrivateKey) {
	b := k.D.Bits()
	for i := range b {
		b[i] = 0
	}
}<|MERGE_RESOLUTION|>--- conflicted
+++ resolved
@@ -29,6 +29,7 @@
 	"os"
 	"path/filepath"
 	"reflect"
+	"runtime"
 	"sync"
 	"time"
 
@@ -100,6 +101,12 @@
 	ks.unlocked = make(map[common.Address]*unlocked)
 	ks.cache, ks.changes = newAccountCache(keydir)
 
+	// TODO: In order for this finalizer to work, there must be no references
+	// to ks. addressCache doesn't keep a reference but unlocked keys do,
+	// so the finalizer will not trigger until all timed unlocks have expired.
+	runtime.SetFinalizer(ks, func(m *KeyStore) {
+		m.cache.close()
+	})
 	// Create the initial list of wallets from the cache
 	accs := ks.cache.accounts()
 	ks.wallets = make([]accounts.Wallet, len(accs))
@@ -132,11 +139,7 @@
 	// Transform the current list of wallets into the new one
 	var (
 		wallets = make([]accounts.Wallet, 0, len(accs))
-<<<<<<< HEAD
-		events  = make([]accounts.WalletEvent, 0, len(accs))
-=======
 		events  []accounts.WalletEvent
->>>>>>> 3bb6815f
 	)
 
 	for _, account := range accs {
