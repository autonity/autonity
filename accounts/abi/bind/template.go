// Copyright 2016 The go-ethereum Authors
// This file is part of the go-ethereum library.
//
// The go-ethereum library is free software: you can redistribute it and/or modify
// it under the terms of the GNU Lesser General Public License as published by
// the Free Software Foundation, either version 3 of the License, or
// (at your option) any later version.
//
// The go-ethereum library is distributed in the hope that it will be useful,
// but WITHOUT ANY WARRANTY; without even the implied warranty of
// MERCHANTABILITY or FITNESS FOR A PARTICULAR PURPOSE. See the
// GNU Lesser General Public License for more details.
//
// You should have received a copy of the GNU Lesser General Public License
// along with the go-ethereum library. If not, see <http://www.gnu.org/licenses/>.

package bind

import "github.com/clearmatics/autonity/accounts/abi"

// tmplData is the data structure required to fill the binding template.
type tmplData struct {
	Package   string                   // Name of the package to place the generated file in
	Contracts map[string]*tmplContract // List of contracts to generate into this file
	Libraries map[string]string        // Map the bytecode's link pattern to the library name
}

// tmplContract contains the data needed to generate an individual contract binding.
type tmplContract struct {
	Type        string                 // Type name of the main contract binding
	InputABI    string                 // JSON ABI used as the input to generate the binding from
	InputBin    string                 // Optional EVM bytecode used to denetare deploy code from
	FuncSigs    map[string]string      // Optional map: string signature -> 4-byte signature
	Constructor abi.Method             // Contract constructor for deploy parametrization
	Calls       map[string]*tmplMethod // Contract calls that only read state data
	Transacts   map[string]*tmplMethod // Contract calls that write state data
	Events      map[string]*tmplEvent  // Contract events accessors
	Libraries   map[string]string      // Same as tmplData, but filtered to only keep what the contract needs
	Structs     map[string]*tmplStruct // Contract struct type definitions
	Library     bool
}

// tmplMethod is a wrapper around an abi.Method that contains a few preprocessed
// and cached data fields.
type tmplMethod struct {
	Original   abi.Method // Original method as parsed by the abi package
	Normalized abi.Method // Normalized version of the parsed method (capitalized names, non-anonymous args/returns)
	Structured bool       // Whether the returns should be accumulated into a struct
}

// tmplEvent is a wrapper around an a
type tmplEvent struct {
	Original   abi.Event // Original event as parsed by the abi package
	Normalized abi.Event // Normalized version of the parsed fields
}

// tmplField is a wrapper around a struct field with binding language
// struct type definition and relative filed name.
type tmplField struct {
	Type    string   // Field type representation depends on target binding language
	Name    string   // Field name converted from the raw user-defined field name
	SolKind abi.Type // Raw abi type information
}

// tmplStruct is a wrapper around an abi.tuple contains a auto-generated
// struct name.
type tmplStruct struct {
	Name   string       // Auto-generated struct name(We can't obtain the raw struct name through abi)
	Fields []*tmplField // Struct fields definition depends on the binding language.
}

// tmplSource is language to template mapping containing all the supported
// programming languages the package can generate to.
var tmplSource = map[Lang]string{
	LangGo:   tmplSourceGo,
	LangJava: tmplSourceJava,
}

// tmplSourceGo is the Go source template use to generate the contract binding
// based on.
const tmplSourceGo = `
// Code generated - DO NOT EDIT.
// This file is a generated binding and any manual changes will be lost.

package {{.Package}}

import (
	"math/big"
	"strings"

	ethereum "github.com/clearmatics/autonity"
	"github.com/clearmatics/autonity/accounts/abi"
	"github.com/clearmatics/autonity/accounts/abi/bind"
	"github.com/clearmatics/autonity/common"
	"github.com/clearmatics/autonity/core/types"
	"github.com/clearmatics/autonity/event"
)

// Reference imports to suppress errors if they are not otherwise used.
var (
	_ = big.NewInt
	_ = strings.NewReader
	_ = ethereum.NotFound
	_ = abi.U256
	_ = bind.Bind
	_ = common.Big1
	_ = types.BloomLookup
	_ = event.NewSubscription
)

{{range $contract := .Contracts}}
	{{$structs := $contract.Structs}}
	// {{.Type}}ABI is the input ABI used to generate the binding from.
	const {{.Type}}ABI = "{{.InputABI}}"

	{{if $contract.FuncSigs}}
		// {{.Type}}FuncSigs maps the 4-byte function signature to its string representation.
		var {{.Type}}FuncSigs = map[string]string{
			{{range $strsig, $binsig := .FuncSigs}}"{{$binsig}}": "{{$strsig}}",
			{{end}}
		}
	{{end}}

	{{if .InputBin}}
		// {{.Type}}Bin is the compiled bytecode used for deploying new contracts.
		var {{.Type}}Bin = "0x{{.InputBin}}"

		// Deploy{{.Type}} deploys a new Ethereum contract, binding an instance of {{.Type}} to it.
		func Deploy{{.Type}}(auth *bind.TransactOpts, backend bind.ContractBackend {{range .Constructor.Inputs}}, {{.Name}} {{bindtype .Type $structs}}{{end}}) (common.Address, *types.Transaction, *{{.Type}}, error) {
		  parsed, err := abi.JSON(strings.NewReader({{.Type}}ABI))
		  if err != nil {
		    return common.Address{}, nil, nil, err
		  }
		  {{range $pattern, $name := .Libraries}}
			{{decapitalise $name}}Addr, _, _, _ := Deploy{{capitalise $name}}(auth, backend)
			{{$contract.Type}}Bin = strings.Replace({{$contract.Type}}Bin, "__${{$pattern}}$__", {{decapitalise $name}}Addr.String()[2:], -1)
		  {{end}}
		  address, tx, contract, err := bind.DeployContract(auth, parsed, common.FromHex({{.Type}}Bin), backend {{range .Constructor.Inputs}}, {{.Name}}{{end}})
		  if err != nil {
		    return common.Address{}, nil, nil, err
		  }
		  return address, tx, &{{.Type}}{ {{.Type}}Caller: {{.Type}}Caller{contract: contract}, {{.Type}}Transactor: {{.Type}}Transactor{contract: contract}, {{.Type}}Filterer: {{.Type}}Filterer{contract: contract} }, nil
		}
	{{end}}

	// {{.Type}} is an auto generated Go binding around an Ethereum contract.
	type {{.Type}} struct {
	  {{.Type}}Caller     // Read-only binding to the contract
	  {{.Type}}Transactor // Write-only binding to the contract
	  {{.Type}}Filterer   // Log filterer for contract events
	}

	// {{.Type}}Caller is an auto generated read-only Go binding around an Ethereum contract.
	type {{.Type}}Caller struct {
	  contract *bind.BoundContract // Generic contract wrapper for the low level calls
	}

	// {{.Type}}Transactor is an auto generated write-only Go binding around an Ethereum contract.
	type {{.Type}}Transactor struct {
	  contract *bind.BoundContract // Generic contract wrapper for the low level calls
	}

	// {{.Type}}Filterer is an auto generated log filtering Go binding around an Ethereum contract events.
	type {{.Type}}Filterer struct {
	  contract *bind.BoundContract // Generic contract wrapper for the low level calls
	}

	// {{.Type}}Session is an auto generated Go binding around an Ethereum contract,
	// with pre-set call and transact options.
	type {{.Type}}Session struct {
	  Contract     *{{.Type}}        // Generic contract binding to set the session for
	  CallOpts     bind.CallOpts     // Call options to use throughout this session
	  TransactOpts bind.TransactOpts // Transaction auth options to use throughout this session
	}

	// {{.Type}}CallerSession is an auto generated read-only Go binding around an Ethereum contract,
	// with pre-set call options.
	type {{.Type}}CallerSession struct {
	  Contract *{{.Type}}Caller // Generic contract caller binding to set the session for
	  CallOpts bind.CallOpts    // Call options to use throughout this session
	}

	// {{.Type}}TransactorSession is an auto generated write-only Go binding around an Ethereum contract,
	// with pre-set transact options.
	type {{.Type}}TransactorSession struct {
	  Contract     *{{.Type}}Transactor // Generic contract transactor binding to set the session for
	  TransactOpts bind.TransactOpts    // Transaction auth options to use throughout this session
	}

	// {{.Type}}Raw is an auto generated low-level Go binding around an Ethereum contract.
	type {{.Type}}Raw struct {
	  Contract *{{.Type}} // Generic contract binding to access the raw methods on
	}

	// {{.Type}}CallerRaw is an auto generated low-level read-only Go binding around an Ethereum contract.
	type {{.Type}}CallerRaw struct {
		Contract *{{.Type}}Caller // Generic read-only contract binding to access the raw methods on
	}

	// {{.Type}}TransactorRaw is an auto generated low-level write-only Go binding around an Ethereum contract.
	type {{.Type}}TransactorRaw struct {
		Contract *{{.Type}}Transactor // Generic write-only contract binding to access the raw methods on
	}

	// New{{.Type}} creates a new instance of {{.Type}}, bound to a specific deployed contract.
	func New{{.Type}}(address common.Address, backend bind.ContractBackend) (*{{.Type}}, error) {
	  contract, err := bind{{.Type}}(address, backend, backend, backend)
	  if err != nil {
	    return nil, err
	  }
	  return &{{.Type}}{ {{.Type}}Caller: {{.Type}}Caller{contract: contract}, {{.Type}}Transactor: {{.Type}}Transactor{contract: contract}, {{.Type}}Filterer: {{.Type}}Filterer{contract: contract} }, nil
	}

	// New{{.Type}}Caller creates a new read-only instance of {{.Type}}, bound to a specific deployed contract.
	func New{{.Type}}Caller(address common.Address, caller bind.ContractCaller) (*{{.Type}}Caller, error) {
	  contract, err := bind{{.Type}}(address, caller, nil, nil)
	  if err != nil {
	    return nil, err
	  }
	  return &{{.Type}}Caller{contract: contract}, nil
	}

	// New{{.Type}}Transactor creates a new write-only instance of {{.Type}}, bound to a specific deployed contract.
	func New{{.Type}}Transactor(address common.Address, transactor bind.ContractTransactor) (*{{.Type}}Transactor, error) {
	  contract, err := bind{{.Type}}(address, nil, transactor, nil)
	  if err != nil {
	    return nil, err
	  }
	  return &{{.Type}}Transactor{contract: contract}, nil
	}

	// New{{.Type}}Filterer creates a new log filterer instance of {{.Type}}, bound to a specific deployed contract.
 	func New{{.Type}}Filterer(address common.Address, filterer bind.ContractFilterer) (*{{.Type}}Filterer, error) {
 	  contract, err := bind{{.Type}}(address, nil, nil, filterer)
 	  if err != nil {
 	    return nil, err
 	  }
 	  return &{{.Type}}Filterer{contract: contract}, nil
 	}

	// bind{{.Type}} binds a generic wrapper to an already deployed contract.
	func bind{{.Type}}(address common.Address, caller bind.ContractCaller, transactor bind.ContractTransactor, filterer bind.ContractFilterer) (*bind.BoundContract, error) {
	  parsed, err := abi.JSON(strings.NewReader({{.Type}}ABI))
	  if err != nil {
	    return nil, err
	  }
	  return bind.NewBoundContract(address, parsed, caller, transactor, filterer), nil
	}

	// Call invokes the (constant) contract method with params as input values and
	// sets the output to result. The result type might be a single field for simple
	// returns, a slice of interfaces for anonymous returns and a struct for named
	// returns.
	func (_{{$contract.Type}} *{{$contract.Type}}Raw) Call(opts *bind.CallOpts, result interface{}, method string, params ...interface{}) error {
		return _{{$contract.Type}}.Contract.{{$contract.Type}}Caller.contract.Call(opts, result, method, params...)
	}

	// Transfer initiates a plain transaction to move funds to the contract, calling
	// its default method if one is available.
	func (_{{$contract.Type}} *{{$contract.Type}}Raw) Transfer(opts *bind.TransactOpts) (*types.Transaction, error) {
		return _{{$contract.Type}}.Contract.{{$contract.Type}}Transactor.contract.Transfer(opts)
	}

	// Transact invokes the (paid) contract method with params as input values.
	func (_{{$contract.Type}} *{{$contract.Type}}Raw) Transact(opts *bind.TransactOpts, method string, params ...interface{}) (*types.Transaction, error) {
		return _{{$contract.Type}}.Contract.{{$contract.Type}}Transactor.contract.Transact(opts, method, params...)
	}

	// Call invokes the (constant) contract method with params as input values and
	// sets the output to result. The result type might be a single field for simple
	// returns, a slice of interfaces for anonymous returns and a struct for named
	// returns.
	func (_{{$contract.Type}} *{{$contract.Type}}CallerRaw) Call(opts *bind.CallOpts, result interface{}, method string, params ...interface{}) error {
		return _{{$contract.Type}}.Contract.contract.Call(opts, result, method, params...)
	}

	// Transfer initiates a plain transaction to move funds to the contract, calling
	// its default method if one is available.
	func (_{{$contract.Type}} *{{$contract.Type}}TransactorRaw) Transfer(opts *bind.TransactOpts) (*types.Transaction, error) {
		return _{{$contract.Type}}.Contract.contract.Transfer(opts)
	}

	// Transact invokes the (paid) contract method with params as input values.
	func (_{{$contract.Type}} *{{$contract.Type}}TransactorRaw) Transact(opts *bind.TransactOpts, method string, params ...interface{}) (*types.Transaction, error) {
		return _{{$contract.Type}}.Contract.contract.Transact(opts, method, params...)
	}

	{{range .Structs}}
		// {{.Name}} is an auto generated low-level Go binding around an user-defined struct.
		type {{.Name}} struct {
		{{range $field := .Fields}}
		{{$field.Name}} {{$field.Type}}{{end}}
		}
	{{end}}

	{{range .Calls}}
		// {{.Normalized.Name}} is a free data retrieval call binding the contract method 0x{{printf "%x" .Original.Id}}.
		//
		// Solidity: {{formatmethod .Original $structs}}
		func (_{{$contract.Type}} *{{$contract.Type}}Caller) {{.Normalized.Name}}(opts *bind.CallOpts {{range .Normalized.Inputs}}, {{.Name}} {{bindtype .Type $structs}} {{end}}) ({{if .Structured}}struct{ {{range .Normalized.Outputs}}{{.Name}} {{bindtype .Type $structs}};{{end}} },{{else}}{{range .Normalized.Outputs}}{{bindtype .Type $structs}},{{end}}{{end}} error) {
			{{if .Structured}}ret := new(struct{
				{{range .Normalized.Outputs}}{{.Name}} {{bindtype .Type $structs}}
				{{end}}
			}){{else}}var (
				{{range $i, $_ := .Normalized.Outputs}}ret{{$i}} = new({{bindtype .Type $structs}})
				{{end}}
			){{end}}
			out := {{if .Structured}}ret{{else}}{{if eq (len .Normalized.Outputs) 1}}ret0{{else}}&[]interface{}{
				{{range $i, $_ := .Normalized.Outputs}}ret{{$i}},
				{{end}}
			}{{end}}{{end}}
			err := _{{$contract.Type}}.contract.Call(opts, out, "{{.Original.Name}}" {{range .Normalized.Inputs}}, {{.Name}}{{end}})
			return {{if .Structured}}*ret,{{else}}{{range $i, $_ := .Normalized.Outputs}}*ret{{$i}},{{end}}{{end}} err
		}

		// {{.Normalized.Name}} is a free data retrieval call binding the contract method 0x{{printf "%x" .Original.Id}}.
		//
		// Solidity: {{formatmethod .Original $structs}}
		func (_{{$contract.Type}} *{{$contract.Type}}Session) {{.Normalized.Name}}({{range $i, $_ := .Normalized.Inputs}}{{if ne $i 0}},{{end}} {{.Name}} {{bindtype .Type $structs}} {{end}}) ({{if .Structured}}struct{ {{range .Normalized.Outputs}}{{.Name}} {{bindtype .Type $structs}};{{end}} }, {{else}} {{range .Normalized.Outputs}}{{bindtype .Type $structs}},{{end}} {{end}} error) {
		  return _{{$contract.Type}}.Contract.{{.Normalized.Name}}(&_{{$contract.Type}}.CallOpts {{range .Normalized.Inputs}}, {{.Name}}{{end}})
		}

		// {{.Normalized.Name}} is a free data retrieval call binding the contract method 0x{{printf "%x" .Original.Id}}.
		//
		// Solidity: {{formatmethod .Original $structs}}
		func (_{{$contract.Type}} *{{$contract.Type}}CallerSession) {{.Normalized.Name}}({{range $i, $_ := .Normalized.Inputs}}{{if ne $i 0}},{{end}} {{.Name}} {{bindtype .Type $structs}} {{end}}) ({{if .Structured}}struct{ {{range .Normalized.Outputs}}{{.Name}} {{bindtype .Type $structs}};{{end}} }, {{else}} {{range .Normalized.Outputs}}{{bindtype .Type $structs}},{{end}} {{end}} error) {
		  return _{{$contract.Type}}.Contract.{{.Normalized.Name}}(&_{{$contract.Type}}.CallOpts {{range .Normalized.Inputs}}, {{.Name}}{{end}})
		}
	{{end}}

	{{range .Transacts}}
		// {{.Normalized.Name}} is a paid mutator transaction binding the contract method 0x{{printf "%x" .Original.Id}}.
		//
		// Solidity: {{formatmethod .Original $structs}}
		func (_{{$contract.Type}} *{{$contract.Type}}Transactor) {{.Normalized.Name}}(opts *bind.TransactOpts {{range .Normalized.Inputs}}, {{.Name}} {{bindtype .Type $structs}} {{end}}) (*types.Transaction, error) {
			return _{{$contract.Type}}.contract.Transact(opts, "{{.Original.Name}}" {{range .Normalized.Inputs}}, {{.Name}}{{end}})
		}

		// {{.Normalized.Name}} is a paid mutator transaction binding the contract method 0x{{printf "%x" .Original.Id}}.
		//
		// Solidity: {{formatmethod .Original $structs}}
		func (_{{$contract.Type}} *{{$contract.Type}}Session) {{.Normalized.Name}}({{range $i, $_ := .Normalized.Inputs}}{{if ne $i 0}},{{end}} {{.Name}} {{bindtype .Type $structs}} {{end}}) (*types.Transaction, error) {
		  return _{{$contract.Type}}.Contract.{{.Normalized.Name}}(&_{{$contract.Type}}.TransactOpts {{range $i, $_ := .Normalized.Inputs}}, {{.Name}}{{end}})
		}

		// {{.Normalized.Name}} is a paid mutator transaction binding the contract method 0x{{printf "%x" .Original.Id}}.
		//
		// Solidity: {{formatmethod .Original $structs}}
		func (_{{$contract.Type}} *{{$contract.Type}}TransactorSession) {{.Normalized.Name}}({{range $i, $_ := .Normalized.Inputs}}{{if ne $i 0}},{{end}} {{.Name}} {{bindtype .Type $structs}} {{end}}) (*types.Transaction, error) {
		  return _{{$contract.Type}}.Contract.{{.Normalized.Name}}(&_{{$contract.Type}}.TransactOpts {{range $i, $_ := .Normalized.Inputs}}, {{.Name}}{{end}})
		}
	{{end}}

	{{range .Events}}
		// {{$contract.Type}}{{.Normalized.Name}}Iterator is returned from Filter{{.Normalized.Name}} and is used to iterate over the raw logs and unpacked data for {{.Normalized.Name}} events raised by the {{$contract.Type}} contract.
		type {{$contract.Type}}{{.Normalized.Name}}Iterator struct {
			Event *{{$contract.Type}}{{.Normalized.Name}} // Event containing the contract specifics and raw log

			contract *bind.BoundContract // Generic contract to use for unpacking event data
			event    string              // Event name to use for unpacking event data

			logs chan types.Log        // Log channel receiving the found contract events
			sub  ethereum.Subscription // Subscription for errors, completion and termination
			done bool                  // Whether the subscription completed delivering logs
			fail error                 // Occurred error to stop iteration
		}
		// Next advances the iterator to the subsequent event, returning whether there
		// are any more events found. In case of a retrieval or parsing error, false is
		// returned and Error() can be queried for the exact failure.
		func (it *{{$contract.Type}}{{.Normalized.Name}}Iterator) Next() bool {
			// If the iterator failed, stop iterating
			if (it.fail != nil) {
				return false
			}
			// If the iterator completed, deliver directly whatever's available
			if (it.done) {
				select {
				case log := <-it.logs:
					it.Event = new({{$contract.Type}}{{.Normalized.Name}})
					if err := it.contract.UnpackLog(it.Event, it.event, log); err != nil {
						it.fail = err
						return false
					}
					it.Event.Raw = log
					return true

				default:
					return false
				}
			}
			// Iterator still in progress, wait for either a data or an error event
			select {
			case log := <-it.logs:
				it.Event = new({{$contract.Type}}{{.Normalized.Name}})
				if err := it.contract.UnpackLog(it.Event, it.event, log); err != nil {
					it.fail = err
					return false
				}
				it.Event.Raw = log
				return true

			case err := <-it.sub.Err():
				it.done = true
				it.fail = err
				return it.Next()
			}
		}
		// Error returns any retrieval or parsing error occurred during filtering.
		func (it *{{$contract.Type}}{{.Normalized.Name}}Iterator) Error() error {
			return it.fail
		}
		// Close terminates the iteration process, releasing any pending underlying
		// resources.
		func (it *{{$contract.Type}}{{.Normalized.Name}}Iterator) Close() error {
			it.sub.Unsubscribe()
			return nil
		}

		// {{$contract.Type}}{{.Normalized.Name}} represents a {{.Normalized.Name}} event raised by the {{$contract.Type}} contract.
		type {{$contract.Type}}{{.Normalized.Name}} struct { {{range .Normalized.Inputs}}
			{{capitalise .Name}} {{if .Indexed}}{{bindtopictype .Type $structs}}{{else}}{{bindtype .Type $structs}}{{end}}; {{end}}
			Raw types.Log // Blockchain specific contextual infos
		}

		// Filter{{.Normalized.Name}} is a free log retrieval operation binding the contract event 0x{{printf "%x" .Original.Id}}.
		//
		// Solidity: {{formatevent .Original $structs}}
 		func (_{{$contract.Type}} *{{$contract.Type}}Filterer) Filter{{.Normalized.Name}}(opts *bind.FilterOpts{{range .Normalized.Inputs}}{{if .Indexed}}, {{.Name}} []{{bindtype .Type $structs}}{{end}}{{end}}) (*{{$contract.Type}}{{.Normalized.Name}}Iterator, error) {
			{{range .Normalized.Inputs}}
			{{if .Indexed}}var {{.Name}}Rule []interface{}
			for _, {{.Name}}Item := range {{.Name}} {
				{{.Name}}Rule = append({{.Name}}Rule, {{.Name}}Item)
			}{{end}}{{end}}

			logs, sub, err := _{{$contract.Type}}.contract.FilterLogs(opts, "{{.Original.Name}}"{{range .Normalized.Inputs}}{{if .Indexed}}, {{.Name}}Rule{{end}}{{end}})
			if err != nil {
				return nil, err
			}
			return &{{$contract.Type}}{{.Normalized.Name}}Iterator{contract: _{{$contract.Type}}.contract, event: "{{.Original.Name}}", logs: logs, sub: sub}, nil
 		}

		// Watch{{.Normalized.Name}} is a free log subscription operation binding the contract event 0x{{printf "%x" .Original.Id}}.
		//
		// Solidity: {{formatevent .Original $structs}}
		func (_{{$contract.Type}} *{{$contract.Type}}Filterer) Watch{{.Normalized.Name}}(opts *bind.WatchOpts, sink chan<- *{{$contract.Type}}{{.Normalized.Name}}{{range .Normalized.Inputs}}{{if .Indexed}}, {{.Name}} []{{bindtype .Type $structs}}{{end}}{{end}}) (event.Subscription, error) {
			{{range .Normalized.Inputs}}
			{{if .Indexed}}var {{.Name}}Rule []interface{}
			for _, {{.Name}}Item := range {{.Name}} {
				{{.Name}}Rule = append({{.Name}}Rule, {{.Name}}Item)
			}{{end}}{{end}}

			logs, sub, err := _{{$contract.Type}}.contract.WatchLogs(opts, "{{.Original.Name}}"{{range .Normalized.Inputs}}{{if .Indexed}}, {{.Name}}Rule{{end}}{{end}})
			if err != nil {
				return nil, err
			}
			return event.NewSubscription(func(quit <-chan struct{}) error {
				defer sub.Unsubscribe()
				for {
					select {
					case log := <-logs:
						// New log arrived, parse the event and forward to the user
						event := new({{$contract.Type}}{{.Normalized.Name}})
						if err := _{{$contract.Type}}.contract.UnpackLog(event, "{{.Original.Name}}", log); err != nil {
							return err
						}
						event.Raw = log

						select {
						case sink <- event:
						case err := <-sub.Err():
							return err
						case <-quit:
							return nil
						}
					case err := <-sub.Err():
						return err
					case <-quit:
						return nil
					}
				}
			}), nil
		}

		// Parse{{.Normalized.Name}} is a log parse operation binding the contract event 0x{{printf "%x" .Original.Id}}.
		//
		// Solidity: {{.Original.String}}
		func (_{{$contract.Type}} *{{$contract.Type}}Filterer) Parse{{.Normalized.Name}}(log types.Log) (*{{$contract.Type}}{{.Normalized.Name}}, error) {
			event := new({{$contract.Type}}{{.Normalized.Name}})
			if err := _{{$contract.Type}}.contract.UnpackLog(event, "{{.Original.Name}}", log); err != nil {
				return nil, err
			}
			return event, nil
		}

 	{{end}}
{{end}}
`

// tmplSourceJava is the Java source template use to generate the contract binding
// based on.
const tmplSourceJava = `
// This file is an automatically generated Java binding. Do not modify as any
// change will likely be lost upon the next re-generation!

package {{.Package}};

<<<<<<< HEAD
import org.ethereum.autonity.*;
import org.ethereum.autonity.internal.*;

{{range $contract := .Contracts}}
	public class {{.Type}} {
		// ABI is the input ABI used to generate the binding from.
		public final static String ABI = "{{.InputABI}}";

		{{if .InputBin}}
			// BYTECODE is the compiled bytecode used for deploying new contracts.
			public final static byte[] BYTECODE = "{{.InputBin}}".getBytes();

			// deploy deploys a new Ethereum contract, binding an instance of {{.Type}} to it.
			public static {{.Type}} deploy(TransactOpts auth, EthereumClient client{{range .Constructor.Inputs}}, {{bindtype .Type}} {{.Name}}{{end}}) throws Exception {
				Interfaces args = Autonity.newInterfaces({{(len .Constructor.Inputs)}});
				{{range $index, $element := .Constructor.Inputs}}
				  args.set({{$index}}, Autonity.newInterface()); args.get({{$index}}).set{{namedtype (bindtype .Type) .Type}}({{.Name}});
				{{end}}
				return new {{.Type}}(Autonity.deployContract(auth, ABI, BYTECODE, client, args));
			}

			// Internal constructor used by contract deployment.
			private {{.Type}}(BoundContract deployment) {
				this.Address  = deployment.getAddress();
				this.Deployer = deployment.getDeployer();
				this.Contract = deployment;
			}
=======
import org.ethereum.geth.*;
import java.util.*;

{{range $contract := .Contracts}}
{{$structs := $contract.Structs}}
{{if not .Library}}public {{end}}class {{.Type}} {
	// ABI is the input ABI used to generate the binding from.
	public final static String ABI = "{{.InputABI}}";
	{{if $contract.FuncSigs}}
		// {{.Type}}FuncSigs maps the 4-byte function signature to its string representation.
		public final static Map<String, String> {{.Type}}FuncSigs;
		static {
			Hashtable<String, String> temp = new Hashtable<String, String>();
			{{range $strsig, $binsig := .FuncSigs}}temp.put("{{$binsig}}", "{{$strsig}}");
			{{end}}
			{{.Type}}FuncSigs = Collections.unmodifiableMap(temp);
		}
	{{end}}
	{{if .InputBin}}
	// BYTECODE is the compiled bytecode used for deploying new contracts.
	public final static String BYTECODE = "0x{{.InputBin}}";

	// deploy deploys a new Ethereum contract, binding an instance of {{.Type}} to it.
	public static {{.Type}} deploy(TransactOpts auth, EthereumClient client{{range .Constructor.Inputs}}, {{bindtype .Type $structs}} {{.Name}}{{end}}) throws Exception {
		Interfaces args = Geth.newInterfaces({{(len .Constructor.Inputs)}});
		String bytecode = BYTECODE;
		{{if .Libraries}}

		// "link" contract to dependent libraries by deploying them first.
		{{range $pattern, $name := .Libraries}}
		{{capitalise $name}} {{decapitalise $name}}Inst = {{capitalise $name}}.deploy(auth, client);
		bytecode = bytecode.replace("__${{$pattern}}$__", {{decapitalise $name}}Inst.Address.getHex().substring(2));
		{{end}}
		{{end}}
		{{range $index, $element := .Constructor.Inputs}}Interface arg{{$index}} = Geth.newInterface();arg{{$index}}.set{{namedtype (bindtype .Type $structs) .Type}}({{.Name}});args.set({{$index}},arg{{$index}});
>>>>>>> b7b2f60f
		{{end}}
		return new {{.Type}}(Geth.deployContract(auth, ABI, Geth.decodeFromHex(bytecode), client, args));
	}

	// Internal constructor used by contract deployment.
	private {{.Type}}(BoundContract deployment) {
		this.Address  = deployment.getAddress();
		this.Deployer = deployment.getDeployer();
		this.Contract = deployment;
	}
	{{end}}

	// Ethereum address where this contract is located at.
	public final Address Address;

	// Ethereum transaction in which this contract was deployed (if known!).
	public final Transaction Deployer;

<<<<<<< HEAD
		// Creates a new instance of {{.Type}}, bound to a specific deployed contract.
		public {{.Type}}(Address address, EthereumClient client) throws Exception {
			this(Autonity.bindContract(address, ABI, client));
		}
=======
	// Contract instance bound to a blockchain address.
	private final BoundContract Contract;
>>>>>>> b7b2f60f

	// Creates a new instance of {{.Type}}, bound to a specific deployed contract.
	public {{.Type}}(Address address, EthereumClient client) throws Exception {
		this(Geth.bindContract(address, ABI, client));
	}

<<<<<<< HEAD
			// {{.Normalized.Name}} is a free data retrieval call binding the contract method 0x{{printf "%x" .Original.Id}}.
			//
			// Solidity: {{.Original.String}}
			public {{if gt (len .Normalized.Outputs) 1}}{{capitalise .Normalized.Name}}Results{{else}}{{range .Normalized.Outputs}}{{bindtype .Type}}{{end}}{{end}} {{.Normalized.Name}}(CallOpts opts{{range .Normalized.Inputs}}, {{bindtype .Type}} {{.Name}}{{end}}) throws Exception {
				Interfaces args = Autonity.newInterfaces({{(len .Normalized.Inputs)}});
				{{range $index, $item := .Normalized.Inputs}}args.set({{$index}}, Autonity.newInterface()); args.get({{$index}}).set{{namedtype (bindtype .Type) .Type}}({{.Name}});
				{{end}}

				Interfaces results = Autonity.newInterfaces({{(len .Normalized.Outputs)}});
				{{range $index, $item := .Normalized.Outputs}}Interface result{{$index}} = Autonity.newInterface(); result{{$index}}.setDefault{{namedtype (bindtype .Type) .Type}}(); results.set({{$index}}, result{{$index}});
				{{end}}

				if (opts == null) {
					opts = Autonity.newCallOpts();
				}
				this.Contract.call(opts, results, "{{.Original.Name}}", args);
				{{if gt (len .Normalized.Outputs) 1}}
					{{capitalise .Normalized.Name}}Results result = new {{capitalise .Normalized.Name}}Results();
					{{range $index, $item := .Normalized.Outputs}}result.{{if ne .Name ""}}{{.Name}}{{else}}Return{{$index}}{{end}} = results.get({{$index}}).get{{namedtype (bindtype .Type) .Type}}();
					{{end}}
					return result;
				{{else}}{{range .Normalized.Outputs}}return results.get(0).get{{namedtype (bindtype .Type) .Type}}();{{end}}
				{{end}}
			}
		{{end}}

		{{range .Transacts}}
			// {{.Normalized.Name}} is a paid mutator transaction binding the contract method 0x{{printf "%x" .Original.Id}}.
			//
			// Solidity: {{.Original.String}}
			public Transaction {{.Normalized.Name}}(TransactOpts opts{{range .Normalized.Inputs}}, {{bindtype .Type}} {{.Name}}{{end}}) throws Exception {
				Interfaces args = Autonity.newInterfaces({{(len .Normalized.Inputs)}});
				{{range $index, $item := .Normalized.Inputs}}args.set({{$index}}, Autonity.newInterface()); args.get({{$index}}).set{{namedtype (bindtype .Type) .Type}}({{.Name}});
				{{end}}
=======
	{{range .Calls}}
	{{if gt (len .Normalized.Outputs) 1}}
	// {{capitalise .Normalized.Name}}Results is the output of a call to {{.Normalized.Name}}.
	public class {{capitalise .Normalized.Name}}Results {
		{{range $index, $item := .Normalized.Outputs}}public {{bindtype .Type $structs}} {{if ne .Name ""}}{{.Name}}{{else}}Return{{$index}}{{end}};
		{{end}}
	}
	{{end}}

	// {{.Normalized.Name}} is a free data retrieval call binding the contract method 0x{{printf "%x" .Original.Id}}.
	//
	// Solidity: {{.Original.String}}
	public {{if gt (len .Normalized.Outputs) 1}}{{capitalise .Normalized.Name}}Results{{else}}{{range .Normalized.Outputs}}{{bindtype .Type $structs}}{{end}}{{end}} {{.Normalized.Name}}(CallOpts opts{{range .Normalized.Inputs}}, {{bindtype .Type $structs}} {{.Name}}{{end}}) throws Exception {
		Interfaces args = Geth.newInterfaces({{(len .Normalized.Inputs)}});
		{{range $index, $item := .Normalized.Inputs}}Interface arg{{$index}} = Geth.newInterface();arg{{$index}}.set{{namedtype (bindtype .Type $structs) .Type}}({{.Name}});args.set({{$index}},arg{{$index}});
		{{end}}

		Interfaces results = Geth.newInterfaces({{(len .Normalized.Outputs)}});
		{{range $index, $item := .Normalized.Outputs}}Interface result{{$index}} = Geth.newInterface(); result{{$index}}.setDefault{{namedtype (bindtype .Type $structs) .Type}}(); results.set({{$index}}, result{{$index}});
		{{end}}

		if (opts == null) {
			opts = Geth.newCallOpts();
		}
		this.Contract.call(opts, results, "{{.Original.Name}}", args);
		{{if gt (len .Normalized.Outputs) 1}}
			{{capitalise .Normalized.Name}}Results result = new {{capitalise .Normalized.Name}}Results();
			{{range $index, $item := .Normalized.Outputs}}result.{{if ne .Name ""}}{{.Name}}{{else}}Return{{$index}}{{end}} = results.get({{$index}}).get{{namedtype (bindtype .Type $structs) .Type}}();
			{{end}}
			return result;
		{{else}}{{range .Normalized.Outputs}}return results.get(0).get{{namedtype (bindtype .Type $structs) .Type}}();{{end}}
		{{end}}
	}
	{{end}}
>>>>>>> b7b2f60f

	{{range .Transacts}}
	// {{.Normalized.Name}} is a paid mutator transaction binding the contract method 0x{{printf "%x" .Original.Id}}.
	//
	// Solidity: {{.Original.String}}
	public Transaction {{.Normalized.Name}}(TransactOpts opts{{range .Normalized.Inputs}}, {{bindtype .Type $structs}} {{.Name}}{{end}}) throws Exception {
		Interfaces args = Geth.newInterfaces({{(len .Normalized.Inputs)}});
		{{range $index, $item := .Normalized.Inputs}}Interface arg{{$index}} = Geth.newInterface();arg{{$index}}.set{{namedtype (bindtype .Type $structs) .Type}}({{.Name}});args.set({{$index}},arg{{$index}});
		{{end}}
		return this.Contract.transact(opts, "{{.Original.Name}}"	, args);
	}
	{{end}}
}
{{end}}
`<|MERGE_RESOLUTION|>--- conflicted
+++ resolved
@@ -504,36 +504,7 @@
 
 package {{.Package}};
 
-<<<<<<< HEAD
 import org.ethereum.autonity.*;
-import org.ethereum.autonity.internal.*;
-
-{{range $contract := .Contracts}}
-	public class {{.Type}} {
-		// ABI is the input ABI used to generate the binding from.
-		public final static String ABI = "{{.InputABI}}";
-
-		{{if .InputBin}}
-			// BYTECODE is the compiled bytecode used for deploying new contracts.
-			public final static byte[] BYTECODE = "{{.InputBin}}".getBytes();
-
-			// deploy deploys a new Ethereum contract, binding an instance of {{.Type}} to it.
-			public static {{.Type}} deploy(TransactOpts auth, EthereumClient client{{range .Constructor.Inputs}}, {{bindtype .Type}} {{.Name}}{{end}}) throws Exception {
-				Interfaces args = Autonity.newInterfaces({{(len .Constructor.Inputs)}});
-				{{range $index, $element := .Constructor.Inputs}}
-				  args.set({{$index}}, Autonity.newInterface()); args.get({{$index}}).set{{namedtype (bindtype .Type) .Type}}({{.Name}});
-				{{end}}
-				return new {{.Type}}(Autonity.deployContract(auth, ABI, BYTECODE, client, args));
-			}
-
-			// Internal constructor used by contract deployment.
-			private {{.Type}}(BoundContract deployment) {
-				this.Address  = deployment.getAddress();
-				this.Deployer = deployment.getDeployer();
-				this.Contract = deployment;
-			}
-=======
-import org.ethereum.geth.*;
 import java.util.*;
 
 {{range $contract := .Contracts}}
@@ -557,7 +528,7 @@
 
 	// deploy deploys a new Ethereum contract, binding an instance of {{.Type}} to it.
 	public static {{.Type}} deploy(TransactOpts auth, EthereumClient client{{range .Constructor.Inputs}}, {{bindtype .Type $structs}} {{.Name}}{{end}}) throws Exception {
-		Interfaces args = Geth.newInterfaces({{(len .Constructor.Inputs)}});
+		Interfaces args = Autonity.newInterfaces({{(len .Constructor.Inputs)}});
 		String bytecode = BYTECODE;
 		{{if .Libraries}}
 
@@ -567,10 +538,9 @@
 		bytecode = bytecode.replace("__${{$pattern}}$__", {{decapitalise $name}}Inst.Address.getHex().substring(2));
 		{{end}}
 		{{end}}
-		{{range $index, $element := .Constructor.Inputs}}Interface arg{{$index}} = Geth.newInterface();arg{{$index}}.set{{namedtype (bindtype .Type $structs) .Type}}({{.Name}});args.set({{$index}},arg{{$index}});
->>>>>>> b7b2f60f
-		{{end}}
-		return new {{.Type}}(Geth.deployContract(auth, ABI, Geth.decodeFromHex(bytecode), client, args));
+		{{range $index, $element := .Constructor.Inputs}}Interface arg{{$index}} = Autonity.newInterface();arg{{$index}}.set{{namedtype (bindtype .Type $structs) .Type}}({{.Name}});args.set({{$index}},arg{{$index}});
+		{{end}}
+		return new {{.Type}}(Autonity.deployContract(auth, ABI, Autonity.decodeFromHex(bytecode), client, args));
 	}
 
 	// Internal constructor used by contract deployment.
@@ -587,57 +557,14 @@
 	// Ethereum transaction in which this contract was deployed (if known!).
 	public final Transaction Deployer;
 
-<<<<<<< HEAD
-		// Creates a new instance of {{.Type}}, bound to a specific deployed contract.
-		public {{.Type}}(Address address, EthereumClient client) throws Exception {
-			this(Autonity.bindContract(address, ABI, client));
-		}
-=======
 	// Contract instance bound to a blockchain address.
 	private final BoundContract Contract;
->>>>>>> b7b2f60f
 
 	// Creates a new instance of {{.Type}}, bound to a specific deployed contract.
 	public {{.Type}}(Address address, EthereumClient client) throws Exception {
-		this(Geth.bindContract(address, ABI, client));
-	}
-
-<<<<<<< HEAD
-			// {{.Normalized.Name}} is a free data retrieval call binding the contract method 0x{{printf "%x" .Original.Id}}.
-			//
-			// Solidity: {{.Original.String}}
-			public {{if gt (len .Normalized.Outputs) 1}}{{capitalise .Normalized.Name}}Results{{else}}{{range .Normalized.Outputs}}{{bindtype .Type}}{{end}}{{end}} {{.Normalized.Name}}(CallOpts opts{{range .Normalized.Inputs}}, {{bindtype .Type}} {{.Name}}{{end}}) throws Exception {
-				Interfaces args = Autonity.newInterfaces({{(len .Normalized.Inputs)}});
-				{{range $index, $item := .Normalized.Inputs}}args.set({{$index}}, Autonity.newInterface()); args.get({{$index}}).set{{namedtype (bindtype .Type) .Type}}({{.Name}});
-				{{end}}
-
-				Interfaces results = Autonity.newInterfaces({{(len .Normalized.Outputs)}});
-				{{range $index, $item := .Normalized.Outputs}}Interface result{{$index}} = Autonity.newInterface(); result{{$index}}.setDefault{{namedtype (bindtype .Type) .Type}}(); results.set({{$index}}, result{{$index}});
-				{{end}}
-
-				if (opts == null) {
-					opts = Autonity.newCallOpts();
-				}
-				this.Contract.call(opts, results, "{{.Original.Name}}", args);
-				{{if gt (len .Normalized.Outputs) 1}}
-					{{capitalise .Normalized.Name}}Results result = new {{capitalise .Normalized.Name}}Results();
-					{{range $index, $item := .Normalized.Outputs}}result.{{if ne .Name ""}}{{.Name}}{{else}}Return{{$index}}{{end}} = results.get({{$index}}).get{{namedtype (bindtype .Type) .Type}}();
-					{{end}}
-					return result;
-				{{else}}{{range .Normalized.Outputs}}return results.get(0).get{{namedtype (bindtype .Type) .Type}}();{{end}}
-				{{end}}
-			}
-		{{end}}
-
-		{{range .Transacts}}
-			// {{.Normalized.Name}} is a paid mutator transaction binding the contract method 0x{{printf "%x" .Original.Id}}.
-			//
-			// Solidity: {{.Original.String}}
-			public Transaction {{.Normalized.Name}}(TransactOpts opts{{range .Normalized.Inputs}}, {{bindtype .Type}} {{.Name}}{{end}}) throws Exception {
-				Interfaces args = Autonity.newInterfaces({{(len .Normalized.Inputs)}});
-				{{range $index, $item := .Normalized.Inputs}}args.set({{$index}}, Autonity.newInterface()); args.get({{$index}}).set{{namedtype (bindtype .Type) .Type}}({{.Name}});
-				{{end}}
-=======
+		this(Autonity.bindContract(address, ABI, client));
+	}
+
 	{{range .Calls}}
 	{{if gt (len .Normalized.Outputs) 1}}
 	// {{capitalise .Normalized.Name}}Results is the output of a call to {{.Normalized.Name}}.
@@ -651,16 +578,16 @@
 	//
 	// Solidity: {{.Original.String}}
 	public {{if gt (len .Normalized.Outputs) 1}}{{capitalise .Normalized.Name}}Results{{else}}{{range .Normalized.Outputs}}{{bindtype .Type $structs}}{{end}}{{end}} {{.Normalized.Name}}(CallOpts opts{{range .Normalized.Inputs}}, {{bindtype .Type $structs}} {{.Name}}{{end}}) throws Exception {
-		Interfaces args = Geth.newInterfaces({{(len .Normalized.Inputs)}});
-		{{range $index, $item := .Normalized.Inputs}}Interface arg{{$index}} = Geth.newInterface();arg{{$index}}.set{{namedtype (bindtype .Type $structs) .Type}}({{.Name}});args.set({{$index}},arg{{$index}});
-		{{end}}
-
-		Interfaces results = Geth.newInterfaces({{(len .Normalized.Outputs)}});
-		{{range $index, $item := .Normalized.Outputs}}Interface result{{$index}} = Geth.newInterface(); result{{$index}}.setDefault{{namedtype (bindtype .Type $structs) .Type}}(); results.set({{$index}}, result{{$index}});
+		Interfaces args = Autonity.newInterfaces({{(len .Normalized.Inputs)}});
+		{{range $index, $item := .Normalized.Inputs}}Interface arg{{$index}} = Autonity.newInterface();arg{{$index}}.set{{namedtype (bindtype .Type $structs) .Type}}({{.Name}});args.set({{$index}},arg{{$index}});
+		{{end}}
+
+		Interfaces results = Autonity.newInterfaces({{(len .Normalized.Outputs)}});
+		{{range $index, $item := .Normalized.Outputs}}Interface result{{$index}} = Autonity.newInterface(); result{{$index}}.setDefault{{namedtype (bindtype .Type $structs) .Type}}(); results.set({{$index}}, result{{$index}});
 		{{end}}
 
 		if (opts == null) {
-			opts = Geth.newCallOpts();
+			opts = Autonity.newCallOpts();
 		}
 		this.Contract.call(opts, results, "{{.Original.Name}}", args);
 		{{if gt (len .Normalized.Outputs) 1}}
@@ -672,15 +599,14 @@
 		{{end}}
 	}
 	{{end}}
->>>>>>> b7b2f60f
 
 	{{range .Transacts}}
 	// {{.Normalized.Name}} is a paid mutator transaction binding the contract method 0x{{printf "%x" .Original.Id}}.
 	//
 	// Solidity: {{.Original.String}}
 	public Transaction {{.Normalized.Name}}(TransactOpts opts{{range .Normalized.Inputs}}, {{bindtype .Type $structs}} {{.Name}}{{end}}) throws Exception {
-		Interfaces args = Geth.newInterfaces({{(len .Normalized.Inputs)}});
-		{{range $index, $item := .Normalized.Inputs}}Interface arg{{$index}} = Geth.newInterface();arg{{$index}}.set{{namedtype (bindtype .Type $structs) .Type}}({{.Name}});args.set({{$index}},arg{{$index}});
+		Interfaces args = Autonity.newInterfaces({{(len .Normalized.Inputs)}});
+		{{range $index, $item := .Normalized.Inputs}}Interface arg{{$index}} = Autonity.newInterface();arg{{$index}}.set{{namedtype (bindtype .Type $structs) .Type}}({{.Name}});args.set({{$index}},arg{{$index}});
 		{{end}}
 		return this.Contract.transact(opts, "{{.Original.Name}}"	, args);
 	}
