--- conflicted
+++ resolved
@@ -23,10 +23,7 @@
 	Package   string                   // Name of the package to place the generated file in
 	Contracts map[string]*tmplContract // List of contracts to generate into this file
 	Libraries map[string]string        // Map the bytecode's link pattern to the library name
-<<<<<<< HEAD
-=======
 	Structs   map[string]*tmplStruct   // Contract struct type definitions
->>>>>>> 3bb6815f
 }
 
 // tmplContract contains the data needed to generate an individual contract binding.
@@ -40,12 +37,7 @@
 	Transacts   map[string]*tmplMethod // Contract calls that write state data
 	Events      map[string]*tmplEvent  // Contract events accessors
 	Libraries   map[string]string      // Same as tmplData, but filtered to only keep what the contract needs
-<<<<<<< HEAD
-	Structs     map[string]*tmplStruct // Contract struct type definitions
-	Library     bool
-=======
 	Library     bool                   // Indicator whether the contract is a library
->>>>>>> 3bb6815f
 }
 
 // tmplMethod is a wrapper around an abi.Method that contains a few preprocessed
@@ -73,11 +65,7 @@
 // tmplStruct is a wrapper around an abi.tuple contains a auto-generated
 // struct name.
 type tmplStruct struct {
-<<<<<<< HEAD
-	Name   string       // Auto-generated struct name(We can't obtain the raw struct name through abi)
-=======
 	Name   string       // Auto-generated struct name(before solidity v0.5.11) or raw name.
->>>>>>> 3bb6815f
 	Fields []*tmplField // Struct fields definition depends on the binding language.
 }
 
@@ -130,7 +118,6 @@
 {{end}}
 
 {{range $contract := .Contracts}}
-	{{$structs := $contract.Structs}}
 	// {{.Type}}ABI is the input ABI used to generate the binding from.
 	const {{.Type}}ABI = "{{.InputABI}}"
 
@@ -305,14 +292,6 @@
 	func (_{{$contract.Type}} *{{$contract.Type}}TransactorRaw) Transact(opts *bind.TransactOpts, method string, params ...interface{}) (*types.Transaction, error) {
 		return _{{$contract.Type}}.Contract.contract.Transact(opts, method, params...)
 	}
-
-	{{range .Structs}}
-		// {{.Name}} is an auto generated low-level Go binding around an user-defined struct.
-		type {{.Name}} struct {
-		{{range $field := .Fields}}
-		{{$field.Name}} {{$field.Type}}{{end}}
-		}
-	{{end}}
 
 	{{range .Calls}}
 		// {{.Normalized.Name}} is a free data retrieval call binding the contract method 0x{{printf "%x" .Original.ID}}.
@@ -502,15 +481,9 @@
 			}), nil
 		}
 
-<<<<<<< HEAD
-		// Parse{{.Normalized.Name}} is a log parse operation binding the contract event 0x{{printf "%x" .Original.Id}}.
-		//
-		// Solidity: {{.Original.String}}
-=======
 		// Parse{{.Normalized.Name}} is a log parse operation binding the contract event 0x{{printf "%x" .Original.ID}}.
 		//
 		// Solidity: {{formatevent .Original $structs}}
->>>>>>> 3bb6815f
 		func (_{{$contract.Type}} *{{$contract.Type}}Filterer) Parse{{.Normalized.Name}}(log types.Log) (*{{$contract.Type}}{{.Normalized.Name}}, error) {
 			event := new({{$contract.Type}}{{.Normalized.Name}})
 			if err := _{{$contract.Type}}.contract.UnpackLog(event, "{{.Original.Name}}", log); err != nil {
@@ -531,19 +504,11 @@
 
 package {{.Package}};
 
-<<<<<<< HEAD
 import org.ethereum.autonity.*;
-=======
-import org.ethereum.geth.*;
->>>>>>> 3bb6815f
 import java.util.*;
 
 {{$structs := .Structs}}
 {{range $contract := .Contracts}}
-<<<<<<< HEAD
-{{$structs := $contract.Structs}}
-=======
->>>>>>> 3bb6815f
 {{if not .Library}}public {{end}}class {{.Type}} {
 	// ABI is the input ABI used to generate the binding from.
 	public final static String ABI = "{{.InputABI}}";
@@ -563,11 +528,7 @@
 
 	// deploy deploys a new Ethereum contract, binding an instance of {{.Type}} to it.
 	public static {{.Type}} deploy(TransactOpts auth, EthereumClient client{{range .Constructor.Inputs}}, {{bindtype .Type $structs}} {{.Name}}{{end}}) throws Exception {
-<<<<<<< HEAD
 		Interfaces args = Autonity.newInterfaces({{(len .Constructor.Inputs)}});
-=======
-		Interfaces args = Geth.newInterfaces({{(len .Constructor.Inputs)}});
->>>>>>> 3bb6815f
 		String bytecode = BYTECODE;
 		{{if .Libraries}}
 
@@ -575,19 +536,11 @@
 		{{range $pattern, $name := .Libraries}}
 		{{capitalise $name}} {{decapitalise $name}}Inst = {{capitalise $name}}.deploy(auth, client);
 		bytecode = bytecode.replace("__${{$pattern}}$__", {{decapitalise $name}}Inst.Address.getHex().substring(2));
-<<<<<<< HEAD
 		{{end}}
 		{{end}}
 		{{range $index, $element := .Constructor.Inputs}}Interface arg{{$index}} = Autonity.newInterface();arg{{$index}}.set{{namedtype (bindtype .Type $structs) .Type}}({{.Name}});args.set({{$index}},arg{{$index}});
 		{{end}}
 		return new {{.Type}}(Autonity.deployContract(auth, ABI, Autonity.decodeFromHex(bytecode), client, args));
-=======
-		{{end}}
-		{{end}}
-		{{range $index, $element := .Constructor.Inputs}}Interface arg{{$index}} = Geth.newInterface();arg{{$index}}.set{{namedtype (bindtype .Type $structs) .Type}}({{.Name}});args.set({{$index}},arg{{$index}});
-		{{end}}
-		return new {{.Type}}(Geth.deployContract(auth, ABI, Geth.decodeFromHex(bytecode), client, args));
->>>>>>> 3bb6815f
 	}
 
 	// Internal constructor used by contract deployment.
@@ -609,11 +562,7 @@
 
 	// Creates a new instance of {{.Type}}, bound to a specific deployed contract.
 	public {{.Type}}(Address address, EthereumClient client) throws Exception {
-<<<<<<< HEAD
 		this(Autonity.bindContract(address, ABI, client));
-=======
-		this(Geth.bindContract(address, ABI, client));
->>>>>>> 3bb6815f
 	}
 
 	{{range .Calls}}
@@ -625,8 +574,7 @@
 	}
 	{{end}}
 
-<<<<<<< HEAD
-	// {{.Normalized.Name}} is a free data retrieval call binding the contract method 0x{{printf "%x" .Original.Id}}.
+	// {{.Normalized.Name}} is a free data retrieval call binding the contract method 0x{{printf "%x" .Original.ID}}.
 	//
 	// Solidity: {{.Original.String}}
 	public {{if gt (len .Normalized.Outputs) 1}}{{capitalise .Normalized.Name}}Results{{else}}{{range .Normalized.Outputs}}{{bindtype .Type $structs}}{{end}}{{end}} {{.Normalized.Name}}(CallOpts opts{{range .Normalized.Inputs}}, {{bindtype .Type $structs}} {{.Name}}{{end}}) throws Exception {
@@ -640,22 +588,6 @@
 
 		if (opts == null) {
 			opts = Autonity.newCallOpts();
-=======
-	// {{.Normalized.Name}} is a free data retrieval call binding the contract method 0x{{printf "%x" .Original.ID}}.
-	//
-	// Solidity: {{.Original.String}}
-	public {{if gt (len .Normalized.Outputs) 1}}{{capitalise .Normalized.Name}}Results{{else}}{{range .Normalized.Outputs}}{{bindtype .Type $structs}}{{end}}{{end}} {{.Normalized.Name}}(CallOpts opts{{range .Normalized.Inputs}}, {{bindtype .Type $structs}} {{.Name}}{{end}}) throws Exception {
-		Interfaces args = Geth.newInterfaces({{(len .Normalized.Inputs)}});
-		{{range $index, $item := .Normalized.Inputs}}Interface arg{{$index}} = Geth.newInterface();arg{{$index}}.set{{namedtype (bindtype .Type $structs) .Type}}({{.Name}});args.set({{$index}},arg{{$index}});
-		{{end}}
-
-		Interfaces results = Geth.newInterfaces({{(len .Normalized.Outputs)}});
-		{{range $index, $item := .Normalized.Outputs}}Interface result{{$index}} = Geth.newInterface(); result{{$index}}.setDefault{{namedtype (bindtype .Type $structs) .Type}}(); results.set({{$index}}, result{{$index}});
-		{{end}}
-
-		if (opts == null) {
-			opts = Geth.newCallOpts();
->>>>>>> 3bb6815f
 		}
 		this.Contract.call(opts, results, "{{.Original.Name}}", args);
 		{{if gt (len .Normalized.Outputs) 1}}
@@ -669,21 +601,12 @@
 	{{end}}
 
 	{{range .Transacts}}
-<<<<<<< HEAD
-	// {{.Normalized.Name}} is a paid mutator transaction binding the contract method 0x{{printf "%x" .Original.Id}}.
+	// {{.Normalized.Name}} is a paid mutator transaction binding the contract method 0x{{printf "%x" .Original.ID}}.
 	//
 	// Solidity: {{.Original.String}}
 	public Transaction {{.Normalized.Name}}(TransactOpts opts{{range .Normalized.Inputs}}, {{bindtype .Type $structs}} {{.Name}}{{end}}) throws Exception {
 		Interfaces args = Autonity.newInterfaces({{(len .Normalized.Inputs)}});
 		{{range $index, $item := .Normalized.Inputs}}Interface arg{{$index}} = Autonity.newInterface();arg{{$index}}.set{{namedtype (bindtype .Type $structs) .Type}}({{.Name}});args.set({{$index}},arg{{$index}});
-=======
-	// {{.Normalized.Name}} is a paid mutator transaction binding the contract method 0x{{printf "%x" .Original.ID}}.
-	//
-	// Solidity: {{.Original.String}}
-	public Transaction {{.Normalized.Name}}(TransactOpts opts{{range .Normalized.Inputs}}, {{bindtype .Type $structs}} {{.Name}}{{end}}) throws Exception {
-		Interfaces args = Geth.newInterfaces({{(len .Normalized.Inputs)}});
-		{{range $index, $item := .Normalized.Inputs}}Interface arg{{$index}} = Geth.newInterface();arg{{$index}}.set{{namedtype (bindtype .Type $structs) .Type}}({{.Name}});args.set({{$index}},arg{{$index}});
->>>>>>> 3bb6815f
 		{{end}}
 		return this.Contract.transact(opts, "{{.Original.Name}}"	, args);
 	}
