// Copyright 2015 The go-ethereum Authors
// This file is part of the go-ethereum library.
//
// The go-ethereum library is free software: you can redistribute it and/or modify
// it under the terms of the GNU Lesser General Public License as published by
// the Free Software Foundation, either version 3 of the License, or
// (at your option) any later version.
//
// The go-ethereum library is distributed in the hope that it will be useful,
// but WITHOUT ANY WARRANTY; without even the implied warranty of
// MERCHANTABILITY or FITNESS FOR A PARTICULAR PURPOSE. See the
// GNU Lesser General Public License for more details.
//
// You should have received a copy of the GNU Lesser General Public License
// along with the go-ethereum library. If not, see <http://www.gnu.org/licenses/>.

package backends

import (
	"context"
	"errors"
	"fmt"
	"math/big"
	"sync"
	"time"

	"github.com/clearmatics/autonity"
	"github.com/clearmatics/autonity/accounts/abi/bind"
	"github.com/clearmatics/autonity/common"
	"github.com/clearmatics/autonity/common/math"
	"github.com/clearmatics/autonity/consensus/ethash"
	"github.com/clearmatics/autonity/core"
	"github.com/clearmatics/autonity/core/bloombits"
	"github.com/clearmatics/autonity/core/rawdb"
	"github.com/clearmatics/autonity/core/state"
	"github.com/clearmatics/autonity/core/types"
	"github.com/clearmatics/autonity/core/vm"
	"github.com/clearmatics/autonity/eth/filters"
	"github.com/clearmatics/autonity/ethdb"
	"github.com/clearmatics/autonity/event"
	"github.com/clearmatics/autonity/params"
	"github.com/clearmatics/autonity/rpc"
)

// This nil assignment ensures compile time that SimulatedBackend implements bind.ContractBackend.
var _ bind.ContractBackend = (*SimulatedBackend)(nil)

<<<<<<< HEAD
var errBlockNumberUnsupported = errors.New("simulatedBackend cannot access blocks other than the latest block")
var errGasEstimationFailed = errors.New("gas required exceeds allowance or always failing transaction")
=======
var (
	errBlockNumberUnsupported = errors.New("simulatedBackend cannot access blocks other than the latest block")
	errGasEstimationFailed    = errors.New("gas required exceeds allowance or always failing transaction")
)
>>>>>>> 864d6822

// SimulatedBackend implements bind.ContractBackend, simulating a blockchain in
// the background. Its main purpose is to allow easily testing contract bindings.
type SimulatedBackend struct {
	database   ethdb.Database   // In memory database to store our testing data
	blockchain *core.BlockChain // Ethereum blockchain to handle the consensus

	mu           sync.Mutex
	pendingBlock *types.Block   // Currently pending block that will be imported on request
	pendingState *state.StateDB // Currently pending state that will be the active on on request

	events *filters.EventSystem // Event system for filtering log events live

	config *params.ChainConfig
}

// NewSimulatedBackendWithDatabase creates a new binding backend based on the given database
// and uses a simulated blockchain for testing purposes.
func NewSimulatedBackendWithDatabase(database ethdb.Database, alloc core.GenesisAlloc, gasLimit uint64) *SimulatedBackend {
	genesis := core.Genesis{Config: params.AllEthashProtocolChanges, GasLimit: gasLimit, Alloc: alloc}
	genesis.MustCommit(database)
	blockchain, _ := core.NewBlockChain(database, nil, genesis.Config, ethash.NewFaker(), vm.Config{}, nil)

	backend := &SimulatedBackend{
		database:   database,
		blockchain: blockchain,
		config:     genesis.Config,
		events:     filters.NewEventSystem(new(event.TypeMux), &filterBackend{database, blockchain}, false),
	}
	backend.rollback()
	return backend
}

// NewSimulatedBackend creates a new binding backend using a simulated blockchain
// for testing purposes.
func NewSimulatedBackend(alloc core.GenesisAlloc, gasLimit uint64) *SimulatedBackend {
	return NewSimulatedBackendWithDatabase(rawdb.NewMemoryDatabase(), alloc, gasLimit)
}

// Commit imports all the pending transactions as a single block and starts a
// fresh new state.
func (b *SimulatedBackend) Commit() {
	b.mu.Lock()
	defer b.mu.Unlock()

	if _, err := b.blockchain.InsertChain([]*types.Block{b.pendingBlock}); err != nil {
		panic(err) // This cannot happen unless the simulator is wrong, fail in that case
	}
	b.rollback()
}

// Rollback aborts all pending transactions, reverting to the last committed state.
func (b *SimulatedBackend) Rollback() {
	b.mu.Lock()
	defer b.mu.Unlock()

	b.rollback()
}

func (b *SimulatedBackend) rollback() {
	blocks, _ := core.GenerateChain(b.config, b.blockchain.CurrentBlock(), ethash.NewFaker(), b.database, 1, func(int, *core.BlockGen) {})
	statedb, _ := b.blockchain.State()

	b.pendingBlock = blocks[0]
	b.pendingState, _ = state.New(b.pendingBlock.Root(), statedb.Database())
}

// CodeAt returns the code associated with a certain account in the blockchain.
func (b *SimulatedBackend) CodeAt(ctx context.Context, contract common.Address, blockNumber *big.Int) ([]byte, error) {
	b.mu.Lock()
	defer b.mu.Unlock()

	if blockNumber != nil && blockNumber.Cmp(b.blockchain.CurrentBlock().Number()) != 0 {
		return nil, errBlockNumberUnsupported
	}
	statedb, _ := b.blockchain.State()
	return statedb.GetCode(contract), nil
}

// BalanceAt returns the wei balance of a certain account in the blockchain.
func (b *SimulatedBackend) BalanceAt(ctx context.Context, contract common.Address, blockNumber *big.Int) (*big.Int, error) {
	b.mu.Lock()
	defer b.mu.Unlock()

	if blockNumber != nil && blockNumber.Cmp(b.blockchain.CurrentBlock().Number()) != 0 {
		return nil, errBlockNumberUnsupported
	}
	statedb, _ := b.blockchain.State()
	return statedb.GetBalance(contract), nil
}

// NonceAt returns the nonce of a certain account in the blockchain.
func (b *SimulatedBackend) NonceAt(ctx context.Context, contract common.Address, blockNumber *big.Int) (uint64, error) {
	b.mu.Lock()
	defer b.mu.Unlock()

	if blockNumber != nil && blockNumber.Cmp(b.blockchain.CurrentBlock().Number()) != 0 {
		return 0, errBlockNumberUnsupported
	}
	statedb, _ := b.blockchain.State()
	return statedb.GetNonce(contract), nil
}

// StorageAt returns the value of key in the storage of an account in the blockchain.
func (b *SimulatedBackend) StorageAt(ctx context.Context, contract common.Address, key common.Hash, blockNumber *big.Int) ([]byte, error) {
	b.mu.Lock()
	defer b.mu.Unlock()

	if blockNumber != nil && blockNumber.Cmp(b.blockchain.CurrentBlock().Number()) != 0 {
		return nil, errBlockNumberUnsupported
	}
	statedb, _ := b.blockchain.State()
	val := statedb.GetState(contract, key)
	return val[:], nil
}

// TransactionReceipt returns the receipt of a transaction.
func (b *SimulatedBackend) TransactionReceipt(ctx context.Context, txHash common.Hash) (*types.Receipt, error) {
	receipt, _, _, _ := rawdb.ReadReceipt(b.database, txHash, b.config)
	return receipt, nil
}

// TransactionByHash checks the pool of pending transactions in addition to the
// blockchain. The isPending return value indicates whether the transaction has been
// mined yet. Note that the transaction may not be part of the canonical chain even if
// it's not pending.
func (b *SimulatedBackend) TransactionByHash(ctx context.Context, txHash common.Hash) (*types.Transaction, bool, error) {
	b.mu.Lock()
	defer b.mu.Unlock()

	tx := b.pendingBlock.Transaction(txHash)
	if tx != nil {
		return tx, true, nil
	}
	tx, _, _, _ = rawdb.ReadTransaction(b.database, txHash)
	if tx != nil {
		return tx, false, nil
	}
	return nil, false, ethereum.NotFound
}

// PendingCodeAt returns the code associated with an account in the pending state.
func (b *SimulatedBackend) PendingCodeAt(ctx context.Context, contract common.Address) ([]byte, error) {
	b.mu.Lock()
	defer b.mu.Unlock()

	return b.pendingState.GetCode(contract), nil
}

// CallContract executes a contract call.
func (b *SimulatedBackend) CallContract(ctx context.Context, call ethereum.CallMsg, blockNumber *big.Int) ([]byte, error) {
	b.mu.Lock()
	defer b.mu.Unlock()

	if blockNumber != nil && blockNumber.Cmp(b.blockchain.CurrentBlock().Number()) != 0 {
		return nil, errBlockNumberUnsupported
	}
	state, err := b.blockchain.State()
	if err != nil {
		return nil, err
	}
	rval, _, _, err := b.callContract(ctx, call, b.blockchain.CurrentBlock(), state)
	return rval, err
}

// PendingCallContract executes a contract call on the pending state.
func (b *SimulatedBackend) PendingCallContract(ctx context.Context, call ethereum.CallMsg) ([]byte, error) {
	b.mu.Lock()
	defer b.mu.Unlock()
	defer b.pendingState.RevertToSnapshot(b.pendingState.Snapshot())

	rval, _, _, err := b.callContract(ctx, call, b.pendingBlock, b.pendingState)
	return rval, err
}

// PendingNonceAt implements PendingStateReader.PendingNonceAt, retrieving
// the nonce currently pending for the account.
func (b *SimulatedBackend) PendingNonceAt(ctx context.Context, account common.Address) (uint64, error) {
	b.mu.Lock()
	defer b.mu.Unlock()

	return b.pendingState.GetOrNewStateObject(account).Nonce(), nil
}

// SuggestGasPrice implements ContractTransactor.SuggestGasPrice. Since the simulated
// chain doesn't have miners, we just return a gas price of 1 for any call.
func (b *SimulatedBackend) SuggestGasPrice(ctx context.Context) (*big.Int, error) {
	return big.NewInt(1), nil
}

// EstimateGas executes the requested code against the currently pending block/state and
// returns the used amount of gas.
func (b *SimulatedBackend) EstimateGas(ctx context.Context, call ethereum.CallMsg) (uint64, error) {
	b.mu.Lock()
	defer b.mu.Unlock()

	// Determine the lowest and highest possible gas limits to binary search in between
	var (
		lo  uint64 = params.TxGas - 1
		hi  uint64
		cap uint64
	)
	if call.Gas >= params.TxGas {
		hi = call.Gas
	} else {
		hi = b.pendingBlock.GasLimit()
	}
	cap = hi

	// Create a helper to check if a gas allowance results in an executable transaction
	executable := func(gas uint64) bool {
		call.Gas = gas

		snapshot := b.pendingState.Snapshot()
		_, _, failed, err := b.callContract(ctx, call, b.pendingBlock, b.pendingState)
		b.pendingState.RevertToSnapshot(snapshot)

		if err != nil || failed {
			return false
		}
		return true
	}
	// Execute the binary search and hone in on an executable gas limit
	for lo+1 < hi {
		mid := (hi + lo) / 2
		if !executable(mid) {
			lo = mid
		} else {
			hi = mid
		}
	}
	// Reject the transaction as invalid if it still fails at the highest allowance
	if hi == cap {
		if !executable(hi) {
			return 0, errGasEstimationFailed
		}
	}
	return hi, nil
}

// callContract implements common code between normal and pending contract calls.
// state is modified during execution, make sure to copy it if necessary.
func (b *SimulatedBackend) callContract(ctx context.Context, call ethereum.CallMsg, block *types.Block, statedb *state.StateDB) ([]byte, uint64, bool, error) {
	// Ensure message is initialized properly.
	if call.GasPrice == nil {
		call.GasPrice = big.NewInt(1)
	}
	if call.Gas == 0 {
		call.Gas = 50000000
	}
	if call.Value == nil {
		call.Value = new(big.Int)
	}
	// Set infinite balance to the fake caller account.
	from := statedb.GetOrNewStateObject(call.From)
	from.SetBalance(math.MaxBig256)
	// Execute the call.
	msg := callmsg{call}

	evmContext := core.NewEVMContext(msg, block.Header(), b.blockchain, nil)
	// Create a new environment which holds all relevant information
	// about the transaction and calling mechanisms.
	vmenv := vm.NewEVM(evmContext, statedb, b.config, vm.Config{})
	gaspool := new(core.GasPool).AddGas(math.MaxUint64)

	return core.NewStateTransition(vmenv, msg, gaspool, b.blockchain.GetAutonityContract()).TransitionDb()
}

// SendTransaction updates the pending block to include the given transaction.
// It panics if the transaction is invalid.
func (b *SimulatedBackend) SendTransaction(ctx context.Context, tx *types.Transaction) error {
	b.mu.Lock()
	defer b.mu.Unlock()

	sender, err := types.Sender(types.NewEIP155Signer(b.config.ChainID), tx)
	if err != nil {
		panic(fmt.Errorf("invalid transaction: %v", err))
	}
	nonce := b.pendingState.GetNonce(sender)
	if tx.Nonce() != nonce {
		panic(fmt.Errorf("invalid transaction nonce: got %d, want %d", tx.Nonce(), nonce))
	}

	blocks, _ := core.GenerateChain(b.config, b.blockchain.CurrentBlock(), ethash.NewFaker(), b.database, 1, func(number int, block *core.BlockGen) {
		for _, tx := range b.pendingBlock.Transactions() {
			block.AddTxWithChain(b.blockchain, tx)
		}
		block.AddTxWithChain(b.blockchain, tx)
	})
	statedb, _ := b.blockchain.State()

	b.pendingBlock = blocks[0]
	b.pendingState, _ = state.New(b.pendingBlock.Root(), statedb.Database())
	return nil
}

// FilterLogs executes a log filter operation, blocking during execution and
// returning all the results in one batch.
//
// TODO(karalabe): Deprecate when the subscription one can return past data too.
func (b *SimulatedBackend) FilterLogs(ctx context.Context, query ethereum.FilterQuery) ([]types.Log, error) {
	var filter *filters.Filter
	if query.BlockHash != nil {
		// Block filter requested, construct a single-shot filter
		filter = filters.NewBlockFilter(&filterBackend{b.database, b.blockchain}, *query.BlockHash, query.Addresses, query.Topics)
	} else {
		// Initialize unset filter boundaried to run from genesis to chain head
		from := int64(0)
		if query.FromBlock != nil {
			from = query.FromBlock.Int64()
		}
		to := int64(-1)
		if query.ToBlock != nil {
			to = query.ToBlock.Int64()
		}
		// Construct the range filter
		filter = filters.NewRangeFilter(&filterBackend{b.database, b.blockchain}, from, to, query.Addresses, query.Topics)
	}
	// Run the filter and return all the logs
	logs, err := filter.Logs(ctx)
	if err != nil {
		return nil, err
	}
	res := make([]types.Log, len(logs))
	for i, log := range logs {
		res[i] = *log
	}
	return res, nil
}

// SubscribeFilterLogs creates a background log filtering operation, returning a
// subscription immediately, which can be used to stream the found events.
func (b *SimulatedBackend) SubscribeFilterLogs(ctx context.Context, query ethereum.FilterQuery, ch chan<- types.Log) (ethereum.Subscription, error) {
	// Subscribe to contract events
	sink := make(chan []*types.Log)

	sub, err := b.events.SubscribeLogs(query, sink)
	if err != nil {
		return nil, err
	}
	// Since we're getting logs in batches, we need to flatten them into a plain stream
	return event.NewSubscription(func(quit <-chan struct{}) error {
		defer sub.Unsubscribe()
		for {
			select {
			case logs := <-sink:
				for _, log := range logs {
					select {
					case ch <- *log:
					case err := <-sub.Err():
						return err
					case <-quit:
						return nil
					}
				}
			case err := <-sub.Err():
				return err
			case <-quit:
				return nil
			}
		}
	}), nil
}

// AdjustTime adds a time shift to the simulated clock.
func (b *SimulatedBackend) AdjustTime(adjustment time.Duration) error {
	b.mu.Lock()
	defer b.mu.Unlock()
	blocks, _ := core.GenerateChain(b.config, b.blockchain.CurrentBlock(), ethash.NewFaker(), b.database, 1, func(number int, block *core.BlockGen) {
		for _, tx := range b.pendingBlock.Transactions() {
			block.AddTx(tx)
		}
		block.OffsetTime(int64(adjustment.Seconds()))
	})
	statedb, _ := b.blockchain.State()

	b.pendingBlock = blocks[0]
	b.pendingState, _ = state.New(b.pendingBlock.Root(), statedb.Database())

	return nil
}

// Blockchain returns the underlying blockchain.
func (b *SimulatedBackend) Blockchain() *core.BlockChain {
	return b.blockchain
}

// callmsg implements core.Message to allow passing it as a transaction simulator.
type callmsg struct {
	ethereum.CallMsg
}

func (m callmsg) From() common.Address { return m.CallMsg.From }
func (m callmsg) Nonce() uint64        { return 0 }
func (m callmsg) CheckNonce() bool     { return false }
func (m callmsg) To() *common.Address  { return m.CallMsg.To }
func (m callmsg) GasPrice() *big.Int   { return m.CallMsg.GasPrice }
func (m callmsg) Gas() uint64          { return m.CallMsg.Gas }
func (m callmsg) Value() *big.Int      { return m.CallMsg.Value }
func (m callmsg) Data() []byte         { return m.CallMsg.Data }

// filterBackend implements filters.Backend to support filtering for logs without
// taking bloom-bits acceleration structures into account.
type filterBackend struct {
	db ethdb.Database
	bc *core.BlockChain
}

func (fb *filterBackend) ChainDb() ethdb.Database  { return fb.db }
func (fb *filterBackend) EventMux() *event.TypeMux { panic("not supported") }

func (fb *filterBackend) HeaderByNumber(ctx context.Context, block rpc.BlockNumber) (*types.Header, error) {
	if block == rpc.LatestBlockNumber {
		return fb.bc.CurrentHeader(), nil
	}
	return fb.bc.GetHeaderByNumber(uint64(block.Int64())), nil
}

func (fb *filterBackend) HeaderByHash(ctx context.Context, hash common.Hash) (*types.Header, error) {
	return fb.bc.GetHeaderByHash(hash), nil
}

func (fb *filterBackend) GetReceipts(ctx context.Context, hash common.Hash) (types.Receipts, error) {
	number := rawdb.ReadHeaderNumber(fb.db, hash)
	if number == nil {
		return nil, nil
	}
	return rawdb.ReadReceipts(fb.db, hash, *number, fb.bc.Config()), nil
}

func (fb *filterBackend) GetLogs(ctx context.Context, hash common.Hash) ([][]*types.Log, error) {
	number := rawdb.ReadHeaderNumber(fb.db, hash)
	if number == nil {
		return nil, nil
	}
	receipts := rawdb.ReadReceipts(fb.db, hash, *number, fb.bc.Config())
	if receipts == nil {
		return nil, nil
	}
	logs := make([][]*types.Log, len(receipts))
	for i, receipt := range receipts {
		logs[i] = receipt.Logs
	}
	return logs, nil
}

func (fb *filterBackend) SubscribeNewTxsEvent(ch chan<- core.NewTxsEvent) event.Subscription {
	return event.NewSubscription(func(quit <-chan struct{}) error {
		<-quit
		return nil
	})
}
func (fb *filterBackend) SubscribeChainEvent(ch chan<- core.ChainEvent) event.Subscription {
	return fb.bc.SubscribeChainEvent(ch)
}
func (fb *filterBackend) SubscribeRemovedLogsEvent(ch chan<- core.RemovedLogsEvent) event.Subscription {
	return fb.bc.SubscribeRemovedLogsEvent(ch)
}
func (fb *filterBackend) SubscribeLogsEvent(ch chan<- []*types.Log) event.Subscription {
	return fb.bc.SubscribeLogsEvent(ch)
}

func (fb *filterBackend) BloomStatus() (uint64, uint64) { return 4096, 0 }
func (fb *filterBackend) ServiceFilter(ctx context.Context, ms *bloombits.MatcherSession) {
	panic("not supported")
}<|MERGE_RESOLUTION|>--- conflicted
+++ resolved
@@ -45,15 +45,10 @@
 // This nil assignment ensures compile time that SimulatedBackend implements bind.ContractBackend.
 var _ bind.ContractBackend = (*SimulatedBackend)(nil)
 
-<<<<<<< HEAD
-var errBlockNumberUnsupported = errors.New("simulatedBackend cannot access blocks other than the latest block")
-var errGasEstimationFailed = errors.New("gas required exceeds allowance or always failing transaction")
-=======
 var (
 	errBlockNumberUnsupported = errors.New("simulatedBackend cannot access blocks other than the latest block")
 	errGasEstimationFailed    = errors.New("gas required exceeds allowance or always failing transaction")
 )
->>>>>>> 864d6822
 
 // SimulatedBackend implements bind.ContractBackend, simulating a blockchain in
 // the background. Its main purpose is to allow easily testing contract bindings.
