// Copyright 2016 The go-ethereum Authors
// This file is part of the go-ethereum library.
//
// The go-ethereum library is free software: you can redistribute it and/or modify
// it under the terms of the GNU Lesser General Public License as published by
// the Free Software Foundation, either version 3 of the License, or
// (at your option) any later version.
//
// The go-ethereum library is distributed in the hope that it will be useful,
// but WITHOUT ANY WARRANTY; without even the implied warranty of
// MERCHANTABILITY or FITNESS FOR A PARTICULAR PURPOSE. See the
// GNU Lesser General Public License for more details.
//
// You should have received a copy of the GNU Lesser General Public License
// along with the go-ethereum library. If not, see <http://www.gnu.org/licenses/>.

// Package bind generates Ethereum contract Go bindings.
//
// Detailed usage document and tutorial available on the go-ethereum Wiki page:
// https://github.com/clearmatics/autonity/wiki/Native-DApps:-Go-bindings-to-Ethereum-contracts
package bind

import (
	"bytes"
	"errors"
	"fmt"
	"go/format"
	"regexp"
	"strings"
	"text/template"
	"unicode"

<<<<<<< HEAD
	"github.com/clearmatics/autonity/accounts/abi"
	"github.com/clearmatics/autonity/log"
=======
	"github.com/ethereum/go-ethereum/accounts/abi"
	"github.com/ethereum/go-ethereum/log"
>>>>>>> 3bb6815f
)

// Lang is a target programming language selector to generate bindings for.
type Lang int

const (
	LangGo Lang = iota
	LangJava
	LangObjC
)

const (
	AddressType   = "Address"
	BigIntType    = "BigInt"
	BooleanType   = "boolean"
	ByteType      = "[]byte"
	FixedByteType = "byte[]"
	StringType    = "String"
)

// Bind generates a Go wrapper around a contract ABI. This wrapper isn't meant
// to be used as is in client code, but rather as an intermediate struct which
// enforces compile time type safety and naming convention opposed to having to
// manually maintain hard coded strings that break on runtime.
<<<<<<< HEAD
func Bind(types []string, abis []string, bytecodes []string, fsigs []map[string]string, pkg string, lang Lang, libs map[string]string) (string, error) {
	// Process each individual contract requested binding
	contracts := make(map[string]*tmplContract)

	// Map used to flag each encountered library as such
	isLib := make(map[string]struct{})

=======
func Bind(types []string, abis []string, bytecodes []string, fsigs []map[string]string, pkg string, lang Lang, libs map[string]string, aliases map[string]string) (string, error) {
	var (
		// contracts is the map of each individual contract requested binding
		contracts = make(map[string]*tmplContract)

		// structs is the map of all reclared structs shared by passed contracts.
		structs = make(map[string]*tmplStruct)

		// isLib is the map used to flag each encountered library as such
		isLib = make(map[string]struct{})
	)
>>>>>>> 3bb6815f
	for i := 0; i < len(types); i++ {
		// Parse the actual ABI to generate the binding for
		evmABI, err := abi.JSON(strings.NewReader(abis[i]))
		if err != nil {
			return "", err
		}
		// Strip any whitespace from the JSON ABI
		strippedABI := strings.Map(func(r rune) rune {
			if unicode.IsSpace(r) {
				return -1
			}
			return r
		}, abis[i])

		// Extract the call and transact methods; events, struct definitions; and sort them alphabetically
		var (
			calls     = make(map[string]*tmplMethod)
			transacts = make(map[string]*tmplMethod)
			events    = make(map[string]*tmplEvent)
<<<<<<< HEAD
			structs   = make(map[string]*tmplStruct)
=======

			// identifiers are used to detect duplicated identifier of function
			// and event. For all calls, transacts and events, abigen will generate
			// corresponding bindings. However we have to ensure there is no
			// identifier coliision in the bindings of these categories.
			callIdentifiers     = make(map[string]bool)
			transactIdentifiers = make(map[string]bool)
			eventIdentifiers    = make(map[string]bool)
>>>>>>> 3bb6815f
		)
		for _, original := range evmABI.Methods {
			// Normalize the method for capital cases and non-anonymous inputs/outputs
			normalized := original
			normalizedName := methodNormalizer[lang](alias(aliases, original.Name))
			// Ensure there is no duplicated identifier
			var identifiers = callIdentifiers
			if !original.Const {
				identifiers = transactIdentifiers
			}
			if identifiers[normalizedName] {
				return "", fmt.Errorf("duplicated identifier \"%s\"(normalized \"%s\"), use --alias for renaming", original.Name, normalizedName)
			}
			identifiers[normalizedName] = true
			normalized.Name = normalizedName
			normalized.Inputs = make([]abi.Argument, len(original.Inputs))
			copy(normalized.Inputs, original.Inputs)
			for j, input := range normalized.Inputs {
				if input.Name == "" {
					normalized.Inputs[j].Name = fmt.Sprintf("arg%d", j)
				}
<<<<<<< HEAD
				if _, exist := structs[input.Type.String()]; input.Type.T == abi.TupleTy && !exist {
=======
				if hasStruct(input.Type) {
>>>>>>> 3bb6815f
					bindStructType[lang](input.Type, structs)
				}
			}
			normalized.Outputs = make([]abi.Argument, len(original.Outputs))
			copy(normalized.Outputs, original.Outputs)
			for j, output := range normalized.Outputs {
				if output.Name != "" {
					normalized.Outputs[j].Name = capitalise(output.Name)
				}
<<<<<<< HEAD
				if _, exist := structs[output.Type.String()]; output.Type.T == abi.TupleTy && !exist {
=======
				if hasStruct(output.Type) {
>>>>>>> 3bb6815f
					bindStructType[lang](output.Type, structs)
				}
			}
			// Append the methods to the call or transact lists
			if original.Const {
				calls[original.Name] = &tmplMethod{Original: original, Normalized: normalized, Structured: structured(original.Outputs)}
			} else {
				transacts[original.Name] = &tmplMethod{Original: original, Normalized: normalized, Structured: structured(original.Outputs)}
			}
		}
		for _, original := range evmABI.Events {
			// Skip anonymous events as they don't support explicit filtering
			if original.Anonymous {
				continue
			}
			// Normalize the event for capital cases and non-anonymous outputs
			normalized := original

			// Ensure there is no duplicated identifier
			normalizedName := methodNormalizer[lang](alias(aliases, original.Name))
			if eventIdentifiers[normalizedName] {
				return "", fmt.Errorf("duplicated identifier \"%s\"(normalized \"%s\"), use --alias for renaming", original.Name, normalizedName)
			}
			eventIdentifiers[normalizedName] = true
			normalized.Name = normalizedName

			normalized.Inputs = make([]abi.Argument, len(original.Inputs))
			copy(normalized.Inputs, original.Inputs)
			for j, input := range normalized.Inputs {
<<<<<<< HEAD
				// Indexed fields are input, non-indexed ones are outputs
				if input.Indexed {
					if input.Name == "" {
						normalized.Inputs[j].Name = fmt.Sprintf("arg%d", j)
					}
					if _, exist := structs[input.Type.String()]; input.Type.T == abi.TupleTy && !exist {
						bindStructType[lang](input.Type, structs)
					}
=======
				if input.Name == "" {
					normalized.Inputs[j].Name = fmt.Sprintf("arg%d", j)
				}
				if hasStruct(input.Type) {
					bindStructType[lang](input.Type, structs)
>>>>>>> 3bb6815f
				}
			}
			// Append the event to the accumulator list
			events[original.Name] = &tmplEvent{Original: original, Normalized: normalized}
		}

		// There is no easy way to pass arbitrary java objects to the Go side.
		if len(structs) > 0 && lang == LangJava {
			return "", errors.New("java binding for tuple arguments is not supported yet")
		}

		contracts[types[i]] = &tmplContract{
			Type:        capitalise(types[i]),
			InputABI:    strings.Replace(strippedABI, "\"", "\\\"", -1),
			InputBin:    strings.TrimPrefix(strings.TrimSpace(bytecodes[i]), "0x"),
			Constructor: evmABI.Constructor,
			Calls:       calls,
			Transacts:   transacts,
			Events:      events,
			Libraries:   make(map[string]string),
<<<<<<< HEAD
			Structs:     structs,
=======
>>>>>>> 3bb6815f
		}
		// Function 4-byte signatures are stored in the same sequence
		// as types, if available.
		if len(fsigs) > i {
			contracts[types[i]].FuncSigs = fsigs[i]
<<<<<<< HEAD
=======
		}
		// Parse library references.
		for pattern, name := range libs {
			matched, err := regexp.Match("__\\$"+pattern+"\\$__", []byte(contracts[types[i]].InputBin))
			if err != nil {
				log.Error("Could not search for pattern", "pattern", pattern, "contract", contracts[types[i]], "err", err)
			}
			if matched {
				contracts[types[i]].Libraries[pattern] = name
				// keep track that this type is a library
				if _, ok := isLib[name]; !ok {
					isLib[name] = struct{}{}
				}
			}
>>>>>>> 3bb6815f
		}
		// Parse library references.
		for pattern, name := range libs {
			matched, err := regexp.Match("__\\$"+pattern+"\\$__", []byte(contracts[types[i]].InputBin))
			if err != nil {
				log.Error("Could not search for pattern", "pattern", pattern, "contract", contracts[types[i]], "err", err)
			}
			if matched {
				contracts[types[i]].Libraries[pattern] = name
				// keep track that this type is a library
				if _, ok := isLib[name]; !ok {
					isLib[name] = struct{}{}
				}
			}
		}
	}
	// Check if that type has already been identified as a library
	for i := 0; i < len(types); i++ {
		_, ok := isLib[types[i]]
		contracts[types[i]].Library = ok
	}
	// Check if that type has already been identified as a library
	for i := 0; i < len(types); i++ {
		_, ok := isLib[types[i]]
		contracts[types[i]].Library = ok
	}
	// Generate the contract template data content and render it
	data := &tmplData{
		Package:   pkg,
		Contracts: contracts,
		Libraries: libs,
<<<<<<< HEAD
=======
		Structs:   structs,
>>>>>>> 3bb6815f
	}
	buffer := new(bytes.Buffer)

	funcs := map[string]interface{}{
		"bindtype":      bindType[lang],
		"bindtopictype": bindTopicType[lang],
		"namedtype":     namedType[lang],
		"formatmethod":  formatMethod,
		"formatevent":   formatEvent,
		"capitalise":    capitalise,
		"decapitalise":  decapitalise,
	}
	tmpl := template.Must(template.New("").Funcs(funcs).Parse(tmplSource[lang]))
	if err := tmpl.Execute(buffer, data); err != nil {
		return "", err
	}
	// For Go bindings pass the code through gofmt to clean it up
	if lang == LangGo {
		code, err := format.Source(buffer.Bytes())
		if err != nil {
			return "", fmt.Errorf("%v\n%s", err, buffer)
		}
		return string(code), nil
	}
	// For all others just return as is for now
	return buffer.String(), nil
}

// bindType is a set of type binders that convert Solidity types to some supported
// programming language types.
var bindType = map[Lang]func(kind abi.Type, structs map[string]*tmplStruct) string{
	LangGo:   bindTypeGo,
	LangJava: bindTypeJava,
}

// bindBasicTypeGo converts basic solidity types(except array, slice and tuple) to Go one.
func bindBasicTypeGo(kind abi.Type) string {
	switch kind.T {
	case abi.AddressTy:
		return "common.Address"
	case abi.IntTy, abi.UintTy:
		parts := regexp.MustCompile(`(u)?int([0-9]*)`).FindStringSubmatch(kind.String())
		switch parts[2] {
		case "8", "16", "32", "64":
			return fmt.Sprintf("%sint%s", parts[1], parts[2])
		}
		return "*big.Int"
	case abi.FixedBytesTy:
		return fmt.Sprintf("[%d]byte", kind.Size)
	case abi.BytesTy:
<<<<<<< HEAD
		return ByteType
=======
		return "[]byte"
>>>>>>> 3bb6815f
	case abi.FunctionTy:
		return "[24]byte"
	default:
		// string, bool types
		return kind.String()
	}
}

// bindTypeGo converts solidity types to Go ones. Since there is no clear mapping
// from all Solidity types to Go ones (e.g. uint17), those that cannot be exactly
// mapped will use an upscaled type (e.g. BigDecimal).
func bindTypeGo(kind abi.Type, structs map[string]*tmplStruct) string {
	switch kind.T {
	case abi.TupleTy:
<<<<<<< HEAD
		return structs[kind.String()].Name
=======
		return structs[kind.TupleRawName+kind.String()].Name
>>>>>>> 3bb6815f
	case abi.ArrayTy:
		return fmt.Sprintf("[%d]", kind.Size) + bindTypeGo(*kind.Elem, structs)
	case abi.SliceTy:
		return "[]" + bindTypeGo(*kind.Elem, structs)
	default:
		return bindBasicTypeGo(kind)
	}
}

// bindBasicTypeJava converts basic solidity types(except array, slice and tuple) to Java one.
func bindBasicTypeJava(kind abi.Type) string {
	switch kind.T {
	case abi.AddressTy:
<<<<<<< HEAD
		return AddressType
=======
		return "Address"
>>>>>>> 3bb6815f
	case abi.IntTy, abi.UintTy:
		// Note that uint and int (without digits) are also matched,
		// these are size 256, and will translate to BigInt (the default).
		parts := regexp.MustCompile(`(u)?int([0-9]*)`).FindStringSubmatch(kind.String())
		if len(parts) != 3 {
			return kind.String()
		}
		// All unsigned integers should be translated to BigInt since gomobile doesn't
		// support them.
		if parts[1] == "u" {
<<<<<<< HEAD
			return BigIntType
=======
			return "BigInt"
>>>>>>> 3bb6815f
		}

		namedSize := map[string]string{
			"8":  "byte",
			"16": "short",
			"32": "int",
			"64": "long",
		}[parts[2]]

		// default to BigInt
		if namedSize == "" {
			namedSize = BigIntType
		}
		return namedSize
	case abi.FixedBytesTy, abi.BytesTy:
<<<<<<< HEAD
		return FixedByteType
	case abi.BoolTy:
		return BooleanType
	case abi.StringTy:
		return StringType
=======
		return "byte[]"
	case abi.BoolTy:
		return "boolean"
	case abi.StringTy:
		return "String"
>>>>>>> 3bb6815f
	case abi.FunctionTy:
		return "byte[24]"
	default:
		return kind.String()
	}
}

// pluralizeJavaType explicitly converts multidimensional types to predefined
// type in go side.
func pluralizeJavaType(typ string) string {
	switch typ {
<<<<<<< HEAD
	case BooleanType:
		return "Bools"
	case StringType:
		return "Strings"
	case AddressType:
		return "Addresses"
	case FixedByteType:
		return "Binaries"
	case BigIntType:
=======
	case "boolean":
		return "Bools"
	case "String":
		return "Strings"
	case "Address":
		return "Addresses"
	case "byte[]":
		return "Binaries"
	case "BigInt":
>>>>>>> 3bb6815f
		return "BigInts"
	}
	return typ + "[]"
}

// bindTypeJava converts a Solidity type to a Java one. Since there is no clear mapping
// from all Solidity types to Java ones (e.g. uint17), those that cannot be exactly
// mapped will use an upscaled type (e.g. BigDecimal).
func bindTypeJava(kind abi.Type, structs map[string]*tmplStruct) string {
	switch kind.T {
	case abi.TupleTy:
<<<<<<< HEAD
		return structs[kind.String()].Name
=======
		return structs[kind.TupleRawName+kind.String()].Name
>>>>>>> 3bb6815f
	case abi.ArrayTy, abi.SliceTy:
		return pluralizeJavaType(bindTypeJava(*kind.Elem, structs))
	default:
		return bindBasicTypeJava(kind)
	}
}

// bindTopicType is a set of type binders that convert Solidity types to some
// supported programming language topic types.
var bindTopicType = map[Lang]func(kind abi.Type, structs map[string]*tmplStruct) string{
	LangGo:   bindTopicTypeGo,
	LangJava: bindTopicTypeJava,
}

// bindTopicTypeGo converts a Solidity topic type to a Go one. It is almost the same
// funcionality as for simple types, but dynamic types get converted to hashes.
func bindTopicTypeGo(kind abi.Type, structs map[string]*tmplStruct) string {
	bound := bindTypeGo(kind, structs)
<<<<<<< HEAD
	if bound == "string" || bound == ByteType {
=======

	// todo(rjl493456442) according solidity documentation, indexed event
	// parameters that are not value types i.e. arrays and structs are not
	// stored directly but instead a keccak256-hash of an encoding is stored.
	//
	// We only convert stringS and bytes to hash, still need to deal with
	// array(both fixed-size and dynamic-size) and struct.
	if bound == "string" || bound == "[]byte" {
>>>>>>> 3bb6815f
		bound = "common.Hash"
	}
	return bound
}

// bindTopicTypeJava converts a Solidity topic type to a Java one. It is almost the same
// funcionality as for simple types, but dynamic types get converted to hashes.
func bindTopicTypeJava(kind abi.Type, structs map[string]*tmplStruct) string {
	bound := bindTypeJava(kind, structs)
<<<<<<< HEAD
	if bound == StringType || bound == FixedByteType {
=======

	// todo(rjl493456442) according solidity documentation, indexed event
	// parameters that are not value types i.e. arrays and structs are not
	// stored directly but instead a keccak256-hash of an encoding is stored.
	//
	// We only convert stringS and bytes to hash, still need to deal with
	// array(both fixed-size and dynamic-size) and struct.
	if bound == "String" || bound == "byte[]" {
>>>>>>> 3bb6815f
		bound = "Hash"
	}
	return bound
}

// bindStructType is a set of type binders that convert Solidity tuple types to some supported
// programming language struct definition.
var bindStructType = map[Lang]func(kind abi.Type, structs map[string]*tmplStruct) string{
	LangGo:   bindStructTypeGo,
	LangJava: bindStructTypeJava,
}

// bindStructTypeGo converts a Solidity tuple type to a Go one and records the mapping
// in the given map.
// Notably, this function will resolve and record nested struct recursively.
func bindStructTypeGo(kind abi.Type, structs map[string]*tmplStruct) string {
	switch kind.T {
	case abi.TupleTy:
<<<<<<< HEAD
		if s, exist := structs[kind.String()]; exist {
=======
		// We compose raw struct name and canonical parameter expression
		// together here. The reason is before solidity v0.5.11, kind.TupleRawName
		// is empty, so we use canonical parameter expression to distinguish
		// different struct definition. From the consideration of backward
		// compatibility, we concat these two together so that if kind.TupleRawName
		// is not empty, it can have unique id.
		id := kind.TupleRawName + kind.String()
		if s, exist := structs[id]; exist {
>>>>>>> 3bb6815f
			return s.Name
		}
		var fields []*tmplField
		for i, elem := range kind.TupleElems {
			field := bindStructTypeGo(*elem, structs)
			fields = append(fields, &tmplField{Type: field, Name: capitalise(kind.TupleRawNames[i]), SolKind: *elem})
		}
<<<<<<< HEAD
		name := fmt.Sprintf("Struct%d", len(structs))
		structs[kind.String()] = &tmplStruct{
=======
		name := kind.TupleRawName
		if name == "" {
			name = fmt.Sprintf("Struct%d", len(structs))
		}
		structs[id] = &tmplStruct{
>>>>>>> 3bb6815f
			Name:   name,
			Fields: fields,
		}
		return name
	case abi.ArrayTy:
		return fmt.Sprintf("[%d]", kind.Size) + bindStructTypeGo(*kind.Elem, structs)
	case abi.SliceTy:
		return "[]" + bindStructTypeGo(*kind.Elem, structs)
	default:
		return bindBasicTypeGo(kind)
	}
}

// bindStructTypeJava converts a Solidity tuple type to a Java one and records the mapping
// in the given map.
// Notably, this function will resolve and record nested struct recursively.
func bindStructTypeJava(kind abi.Type, structs map[string]*tmplStruct) string {
	switch kind.T {
	case abi.TupleTy:
<<<<<<< HEAD
		if s, exist := structs[kind.String()]; exist {
=======
		// We compose raw struct name and canonical parameter expression
		// together here. The reason is before solidity v0.5.11, kind.TupleRawName
		// is empty, so we use canonical parameter expression to distinguish
		// different struct definition. From the consideration of backward
		// compatibility, we concat these two together so that if kind.TupleRawName
		// is not empty, it can have unique id.
		id := kind.TupleRawName + kind.String()
		if s, exist := structs[id]; exist {
>>>>>>> 3bb6815f
			return s.Name
		}
		var fields []*tmplField
		for i, elem := range kind.TupleElems {
			field := bindStructTypeJava(*elem, structs)
			fields = append(fields, &tmplField{Type: field, Name: decapitalise(kind.TupleRawNames[i]), SolKind: *elem})
		}
<<<<<<< HEAD
		name := fmt.Sprintf("Class%d", len(structs))
		structs[kind.String()] = &tmplStruct{
=======
		name := kind.TupleRawName
		if name == "" {
			name = fmt.Sprintf("Class%d", len(structs))
		}
		structs[id] = &tmplStruct{
>>>>>>> 3bb6815f
			Name:   name,
			Fields: fields,
		}
		return name
	case abi.ArrayTy, abi.SliceTy:
		return pluralizeJavaType(bindStructTypeJava(*kind.Elem, structs))
	default:
		return bindBasicTypeJava(kind)
	}
}

// namedType is a set of functions that transform language specific types to
// named versions that my be used inside method names.
var namedType = map[Lang]func(string, abi.Type) string{
	LangGo:   func(string, abi.Type) string { panic("this shouldn't be needed") },
	LangJava: namedTypeJava,
}

// namedTypeJava converts some primitive data types to named variants that can
// be used as parts of method names.
func namedTypeJava(javaKind string, solKind abi.Type) string {
	switch javaKind {
	case FixedByteType:
		return "Binary"
<<<<<<< HEAD
	case BooleanType:
=======
	case "boolean":
>>>>>>> 3bb6815f
		return "Bool"
	default:
		parts := regexp.MustCompile(`(u)?int([0-9]*)(\[[0-9]*\])?`).FindStringSubmatch(solKind.String())
		if len(parts) != 4 {
			return javaKind
		}
		switch parts[2] {
		case "8", "16", "32", "64":
			if parts[3] == "" {
				return capitalise(fmt.Sprintf("%sint%s", parts[1], parts[2]))
			}
			return capitalise(fmt.Sprintf("%sint%ss", parts[1], parts[2]))

		default:
			return javaKind
		}
	}
}

// alias returns an alias of the given string based on the aliasing rules
// or returns itself if no rule is matched.
func alias(aliases map[string]string, n string) string {
	if alias, exist := aliases[n]; exist {
		return alias
	}
	return n
}

// methodNormalizer is a name transformer that modifies Solidity method names to
// conform to target language naming concentions.
var methodNormalizer = map[Lang]func(string) string{
	LangGo:   abi.ToCamelCase,
	LangJava: decapitalise,
}

// capitalise makes a camel-case string which starts with an upper case character.
func capitalise(input string) string {
	return abi.ToCamelCase(input)
}

// decapitalise makes a camel-case string which starts with a lower case character.
func decapitalise(input string) string {
	if len(input) == 0 {
		return input
	}

	goForm := abi.ToCamelCase(input)
	return strings.ToLower(goForm[:1]) + goForm[1:]
}

// structured checks whether a list of ABI data types has enough information to
// operate through a proper Go struct or if flat returns are needed.
func structured(args abi.Arguments) bool {
	if len(args) < 2 {
		return false
	}
	exists := make(map[string]bool)
	for _, out := range args {
		// If the name is anonymous, we can't organize into a struct
		if out.Name == "" {
			return false
		}
		// If the field name is empty when normalized or collides (var, Var, _var, _Var),
		// we can't organize into a struct
		field := capitalise(out.Name)
		if field == "" || exists[field] {
			return false
		}
		exists[field] = true
	}
	return true
}

<<<<<<< HEAD
=======
// hasStruct returns an indicator whether the given type is struct, struct slice
// or struct array.
func hasStruct(t abi.Type) bool {
	switch t.T {
	case abi.SliceTy:
		return hasStruct(*t.Elem)
	case abi.ArrayTy:
		return hasStruct(*t.Elem)
	case abi.TupleTy:
		return true
	default:
		return false
	}
}

>>>>>>> 3bb6815f
// resolveArgName converts a raw argument representation into a user friendly format.
func resolveArgName(arg abi.Argument, structs map[string]*tmplStruct) string {
	var (
		prefix   string
		embedded string
		typ      = &arg.Type
	)
loop:
	for {
		switch typ.T {
		case abi.SliceTy:
			prefix += "[]"
		case abi.ArrayTy:
			prefix += fmt.Sprintf("[%d]", typ.Size)
		default:
<<<<<<< HEAD
			embedded = typ.String()
=======
			embedded = typ.TupleRawName + typ.String()
>>>>>>> 3bb6815f
			break loop
		}
		typ = typ.Elem
	}
	if s, exist := structs[embedded]; exist {
		return prefix + s.Name
<<<<<<< HEAD
	}
	return arg.Type.String()
=======
	} else {
		return arg.Type.String()
	}
>>>>>>> 3bb6815f
}

// formatMethod transforms raw method representation into a user friendly one.
func formatMethod(method abi.Method, structs map[string]*tmplStruct) string {
	inputs := make([]string, len(method.Inputs))
	for i, input := range method.Inputs {
		inputs[i] = fmt.Sprintf("%v %v", resolveArgName(input, structs), input.Name)
	}
	outputs := make([]string, len(method.Outputs))
	for i, output := range method.Outputs {
		outputs[i] = resolveArgName(output, structs)
		if len(output.Name) > 0 {
			outputs[i] += fmt.Sprintf(" %v", output.Name)
		}
	}
	constant := ""
	if method.Const {
		constant = "constant "
	}
<<<<<<< HEAD
	return fmt.Sprintf("function %v(%v) %sreturns(%v)", method.Name, strings.Join(inputs, ", "), constant, strings.Join(outputs, ", "))
=======
	return fmt.Sprintf("function %v(%v) %sreturns(%v)", method.RawName, strings.Join(inputs, ", "), constant, strings.Join(outputs, ", "))
>>>>>>> 3bb6815f
}

// formatEvent transforms raw event representation into a user friendly one.
func formatEvent(event abi.Event, structs map[string]*tmplStruct) string {
	inputs := make([]string, len(event.Inputs))
	for i, input := range event.Inputs {
		if input.Indexed {
			inputs[i] = fmt.Sprintf("%v indexed %v", resolveArgName(input, structs), input.Name)
		} else {
			inputs[i] = fmt.Sprintf("%v %v", resolveArgName(input, structs), input.Name)
		}
	}
<<<<<<< HEAD
	return fmt.Sprintf("event %v(%v)", event.Name, strings.Join(inputs, ", "))
=======
	return fmt.Sprintf("event %v(%v)", event.RawName, strings.Join(inputs, ", "))
>>>>>>> 3bb6815f
}<|MERGE_RESOLUTION|>--- conflicted
+++ resolved
@@ -30,13 +30,8 @@
 	"text/template"
 	"unicode"
 
-<<<<<<< HEAD
 	"github.com/clearmatics/autonity/accounts/abi"
 	"github.com/clearmatics/autonity/log"
-=======
-	"github.com/ethereum/go-ethereum/accounts/abi"
-	"github.com/ethereum/go-ethereum/log"
->>>>>>> 3bb6815f
 )
 
 // Lang is a target programming language selector to generate bindings for.
@@ -48,28 +43,10 @@
 	LangObjC
 )
 
-const (
-	AddressType   = "Address"
-	BigIntType    = "BigInt"
-	BooleanType   = "boolean"
-	ByteType      = "[]byte"
-	FixedByteType = "byte[]"
-	StringType    = "String"
-)
-
 // Bind generates a Go wrapper around a contract ABI. This wrapper isn't meant
 // to be used as is in client code, but rather as an intermediate struct which
 // enforces compile time type safety and naming convention opposed to having to
 // manually maintain hard coded strings that break on runtime.
-<<<<<<< HEAD
-func Bind(types []string, abis []string, bytecodes []string, fsigs []map[string]string, pkg string, lang Lang, libs map[string]string) (string, error) {
-	// Process each individual contract requested binding
-	contracts := make(map[string]*tmplContract)
-
-	// Map used to flag each encountered library as such
-	isLib := make(map[string]struct{})
-
-=======
 func Bind(types []string, abis []string, bytecodes []string, fsigs []map[string]string, pkg string, lang Lang, libs map[string]string, aliases map[string]string) (string, error) {
 	var (
 		// contracts is the map of each individual contract requested binding
@@ -81,7 +58,6 @@
 		// isLib is the map used to flag each encountered library as such
 		isLib = make(map[string]struct{})
 	)
->>>>>>> 3bb6815f
 	for i := 0; i < len(types); i++ {
 		// Parse the actual ABI to generate the binding for
 		evmABI, err := abi.JSON(strings.NewReader(abis[i]))
@@ -101,9 +77,6 @@
 			calls     = make(map[string]*tmplMethod)
 			transacts = make(map[string]*tmplMethod)
 			events    = make(map[string]*tmplEvent)
-<<<<<<< HEAD
-			structs   = make(map[string]*tmplStruct)
-=======
 
 			// identifiers are used to detect duplicated identifier of function
 			// and event. For all calls, transacts and events, abigen will generate
@@ -112,7 +85,6 @@
 			callIdentifiers     = make(map[string]bool)
 			transactIdentifiers = make(map[string]bool)
 			eventIdentifiers    = make(map[string]bool)
->>>>>>> 3bb6815f
 		)
 		for _, original := range evmABI.Methods {
 			// Normalize the method for capital cases and non-anonymous inputs/outputs
@@ -134,11 +106,7 @@
 				if input.Name == "" {
 					normalized.Inputs[j].Name = fmt.Sprintf("arg%d", j)
 				}
-<<<<<<< HEAD
-				if _, exist := structs[input.Type.String()]; input.Type.T == abi.TupleTy && !exist {
-=======
 				if hasStruct(input.Type) {
->>>>>>> 3bb6815f
 					bindStructType[lang](input.Type, structs)
 				}
 			}
@@ -148,11 +116,7 @@
 				if output.Name != "" {
 					normalized.Outputs[j].Name = capitalise(output.Name)
 				}
-<<<<<<< HEAD
-				if _, exist := structs[output.Type.String()]; output.Type.T == abi.TupleTy && !exist {
-=======
 				if hasStruct(output.Type) {
->>>>>>> 3bb6815f
 					bindStructType[lang](output.Type, structs)
 				}
 			}
@@ -182,22 +146,11 @@
 			normalized.Inputs = make([]abi.Argument, len(original.Inputs))
 			copy(normalized.Inputs, original.Inputs)
 			for j, input := range normalized.Inputs {
-<<<<<<< HEAD
-				// Indexed fields are input, non-indexed ones are outputs
-				if input.Indexed {
-					if input.Name == "" {
-						normalized.Inputs[j].Name = fmt.Sprintf("arg%d", j)
-					}
-					if _, exist := structs[input.Type.String()]; input.Type.T == abi.TupleTy && !exist {
-						bindStructType[lang](input.Type, structs)
-					}
-=======
 				if input.Name == "" {
 					normalized.Inputs[j].Name = fmt.Sprintf("arg%d", j)
 				}
 				if hasStruct(input.Type) {
 					bindStructType[lang](input.Type, structs)
->>>>>>> 3bb6815f
 				}
 			}
 			// Append the event to the accumulator list
@@ -218,17 +171,11 @@
 			Transacts:   transacts,
 			Events:      events,
 			Libraries:   make(map[string]string),
-<<<<<<< HEAD
-			Structs:     structs,
-=======
->>>>>>> 3bb6815f
 		}
 		// Function 4-byte signatures are stored in the same sequence
 		// as types, if available.
 		if len(fsigs) > i {
 			contracts[types[i]].FuncSigs = fsigs[i]
-<<<<<<< HEAD
-=======
 		}
 		// Parse library references.
 		for pattern, name := range libs {
@@ -243,27 +190,7 @@
 					isLib[name] = struct{}{}
 				}
 			}
->>>>>>> 3bb6815f
-		}
-		// Parse library references.
-		for pattern, name := range libs {
-			matched, err := regexp.Match("__\\$"+pattern+"\\$__", []byte(contracts[types[i]].InputBin))
-			if err != nil {
-				log.Error("Could not search for pattern", "pattern", pattern, "contract", contracts[types[i]], "err", err)
-			}
-			if matched {
-				contracts[types[i]].Libraries[pattern] = name
-				// keep track that this type is a library
-				if _, ok := isLib[name]; !ok {
-					isLib[name] = struct{}{}
-				}
-			}
-		}
-	}
-	// Check if that type has already been identified as a library
-	for i := 0; i < len(types); i++ {
-		_, ok := isLib[types[i]]
-		contracts[types[i]].Library = ok
+		}
 	}
 	// Check if that type has already been identified as a library
 	for i := 0; i < len(types); i++ {
@@ -275,10 +202,7 @@
 		Package:   pkg,
 		Contracts: contracts,
 		Libraries: libs,
-<<<<<<< HEAD
-=======
 		Structs:   structs,
->>>>>>> 3bb6815f
 	}
 	buffer := new(bytes.Buffer)
 
@@ -329,11 +253,7 @@
 	case abi.FixedBytesTy:
 		return fmt.Sprintf("[%d]byte", kind.Size)
 	case abi.BytesTy:
-<<<<<<< HEAD
-		return ByteType
-=======
 		return "[]byte"
->>>>>>> 3bb6815f
 	case abi.FunctionTy:
 		return "[24]byte"
 	default:
@@ -348,11 +268,7 @@
 func bindTypeGo(kind abi.Type, structs map[string]*tmplStruct) string {
 	switch kind.T {
 	case abi.TupleTy:
-<<<<<<< HEAD
-		return structs[kind.String()].Name
-=======
 		return structs[kind.TupleRawName+kind.String()].Name
->>>>>>> 3bb6815f
 	case abi.ArrayTy:
 		return fmt.Sprintf("[%d]", kind.Size) + bindTypeGo(*kind.Elem, structs)
 	case abi.SliceTy:
@@ -366,11 +282,7 @@
 func bindBasicTypeJava(kind abi.Type) string {
 	switch kind.T {
 	case abi.AddressTy:
-<<<<<<< HEAD
-		return AddressType
-=======
 		return "Address"
->>>>>>> 3bb6815f
 	case abi.IntTy, abi.UintTy:
 		// Note that uint and int (without digits) are also matched,
 		// these are size 256, and will translate to BigInt (the default).
@@ -381,11 +293,7 @@
 		// All unsigned integers should be translated to BigInt since gomobile doesn't
 		// support them.
 		if parts[1] == "u" {
-<<<<<<< HEAD
-			return BigIntType
-=======
 			return "BigInt"
->>>>>>> 3bb6815f
 		}
 
 		namedSize := map[string]string{
@@ -397,23 +305,15 @@
 
 		// default to BigInt
 		if namedSize == "" {
-			namedSize = BigIntType
+			namedSize = "BigInt"
 		}
 		return namedSize
 	case abi.FixedBytesTy, abi.BytesTy:
-<<<<<<< HEAD
-		return FixedByteType
-	case abi.BoolTy:
-		return BooleanType
-	case abi.StringTy:
-		return StringType
-=======
 		return "byte[]"
 	case abi.BoolTy:
 		return "boolean"
 	case abi.StringTy:
 		return "String"
->>>>>>> 3bb6815f
 	case abi.FunctionTy:
 		return "byte[24]"
 	default:
@@ -425,17 +325,6 @@
 // type in go side.
 func pluralizeJavaType(typ string) string {
 	switch typ {
-<<<<<<< HEAD
-	case BooleanType:
-		return "Bools"
-	case StringType:
-		return "Strings"
-	case AddressType:
-		return "Addresses"
-	case FixedByteType:
-		return "Binaries"
-	case BigIntType:
-=======
 	case "boolean":
 		return "Bools"
 	case "String":
@@ -445,7 +334,6 @@
 	case "byte[]":
 		return "Binaries"
 	case "BigInt":
->>>>>>> 3bb6815f
 		return "BigInts"
 	}
 	return typ + "[]"
@@ -457,11 +345,7 @@
 func bindTypeJava(kind abi.Type, structs map[string]*tmplStruct) string {
 	switch kind.T {
 	case abi.TupleTy:
-<<<<<<< HEAD
-		return structs[kind.String()].Name
-=======
 		return structs[kind.TupleRawName+kind.String()].Name
->>>>>>> 3bb6815f
 	case abi.ArrayTy, abi.SliceTy:
 		return pluralizeJavaType(bindTypeJava(*kind.Elem, structs))
 	default:
@@ -480,9 +364,6 @@
 // funcionality as for simple types, but dynamic types get converted to hashes.
 func bindTopicTypeGo(kind abi.Type, structs map[string]*tmplStruct) string {
 	bound := bindTypeGo(kind, structs)
-<<<<<<< HEAD
-	if bound == "string" || bound == ByteType {
-=======
 
 	// todo(rjl493456442) according solidity documentation, indexed event
 	// parameters that are not value types i.e. arrays and structs are not
@@ -491,7 +372,6 @@
 	// We only convert stringS and bytes to hash, still need to deal with
 	// array(both fixed-size and dynamic-size) and struct.
 	if bound == "string" || bound == "[]byte" {
->>>>>>> 3bb6815f
 		bound = "common.Hash"
 	}
 	return bound
@@ -501,9 +381,6 @@
 // funcionality as for simple types, but dynamic types get converted to hashes.
 func bindTopicTypeJava(kind abi.Type, structs map[string]*tmplStruct) string {
 	bound := bindTypeJava(kind, structs)
-<<<<<<< HEAD
-	if bound == StringType || bound == FixedByteType {
-=======
 
 	// todo(rjl493456442) according solidity documentation, indexed event
 	// parameters that are not value types i.e. arrays and structs are not
@@ -512,7 +389,6 @@
 	// We only convert stringS and bytes to hash, still need to deal with
 	// array(both fixed-size and dynamic-size) and struct.
 	if bound == "String" || bound == "byte[]" {
->>>>>>> 3bb6815f
 		bound = "Hash"
 	}
 	return bound
@@ -531,9 +407,6 @@
 func bindStructTypeGo(kind abi.Type, structs map[string]*tmplStruct) string {
 	switch kind.T {
 	case abi.TupleTy:
-<<<<<<< HEAD
-		if s, exist := structs[kind.String()]; exist {
-=======
 		// We compose raw struct name and canonical parameter expression
 		// together here. The reason is before solidity v0.5.11, kind.TupleRawName
 		// is empty, so we use canonical parameter expression to distinguish
@@ -542,7 +415,6 @@
 		// is not empty, it can have unique id.
 		id := kind.TupleRawName + kind.String()
 		if s, exist := structs[id]; exist {
->>>>>>> 3bb6815f
 			return s.Name
 		}
 		var fields []*tmplField
@@ -550,16 +422,11 @@
 			field := bindStructTypeGo(*elem, structs)
 			fields = append(fields, &tmplField{Type: field, Name: capitalise(kind.TupleRawNames[i]), SolKind: *elem})
 		}
-<<<<<<< HEAD
-		name := fmt.Sprintf("Struct%d", len(structs))
-		structs[kind.String()] = &tmplStruct{
-=======
 		name := kind.TupleRawName
 		if name == "" {
 			name = fmt.Sprintf("Struct%d", len(structs))
 		}
 		structs[id] = &tmplStruct{
->>>>>>> 3bb6815f
 			Name:   name,
 			Fields: fields,
 		}
@@ -579,9 +446,6 @@
 func bindStructTypeJava(kind abi.Type, structs map[string]*tmplStruct) string {
 	switch kind.T {
 	case abi.TupleTy:
-<<<<<<< HEAD
-		if s, exist := structs[kind.String()]; exist {
-=======
 		// We compose raw struct name and canonical parameter expression
 		// together here. The reason is before solidity v0.5.11, kind.TupleRawName
 		// is empty, so we use canonical parameter expression to distinguish
@@ -590,7 +454,6 @@
 		// is not empty, it can have unique id.
 		id := kind.TupleRawName + kind.String()
 		if s, exist := structs[id]; exist {
->>>>>>> 3bb6815f
 			return s.Name
 		}
 		var fields []*tmplField
@@ -598,16 +461,11 @@
 			field := bindStructTypeJava(*elem, structs)
 			fields = append(fields, &tmplField{Type: field, Name: decapitalise(kind.TupleRawNames[i]), SolKind: *elem})
 		}
-<<<<<<< HEAD
-		name := fmt.Sprintf("Class%d", len(structs))
-		structs[kind.String()] = &tmplStruct{
-=======
 		name := kind.TupleRawName
 		if name == "" {
 			name = fmt.Sprintf("Class%d", len(structs))
 		}
 		structs[id] = &tmplStruct{
->>>>>>> 3bb6815f
 			Name:   name,
 			Fields: fields,
 		}
@@ -630,13 +488,9 @@
 // be used as parts of method names.
 func namedTypeJava(javaKind string, solKind abi.Type) string {
 	switch javaKind {
-	case FixedByteType:
+	case "byte[]":
 		return "Binary"
-<<<<<<< HEAD
-	case BooleanType:
-=======
 	case "boolean":
->>>>>>> 3bb6815f
 		return "Bool"
 	default:
 		parts := regexp.MustCompile(`(u)?int([0-9]*)(\[[0-9]*\])?`).FindStringSubmatch(solKind.String())
@@ -710,8 +564,6 @@
 	return true
 }
 
-<<<<<<< HEAD
-=======
 // hasStruct returns an indicator whether the given type is struct, struct slice
 // or struct array.
 func hasStruct(t abi.Type) bool {
@@ -727,7 +579,6 @@
 	}
 }
 
->>>>>>> 3bb6815f
 // resolveArgName converts a raw argument representation into a user friendly format.
 func resolveArgName(arg abi.Argument, structs map[string]*tmplStruct) string {
 	var (
@@ -743,25 +594,16 @@
 		case abi.ArrayTy:
 			prefix += fmt.Sprintf("[%d]", typ.Size)
 		default:
-<<<<<<< HEAD
-			embedded = typ.String()
-=======
 			embedded = typ.TupleRawName + typ.String()
->>>>>>> 3bb6815f
 			break loop
 		}
 		typ = typ.Elem
 	}
 	if s, exist := structs[embedded]; exist {
 		return prefix + s.Name
-<<<<<<< HEAD
-	}
-	return arg.Type.String()
-=======
 	} else {
 		return arg.Type.String()
 	}
->>>>>>> 3bb6815f
 }
 
 // formatMethod transforms raw method representation into a user friendly one.
@@ -781,11 +623,7 @@
 	if method.Const {
 		constant = "constant "
 	}
-<<<<<<< HEAD
-	return fmt.Sprintf("function %v(%v) %sreturns(%v)", method.Name, strings.Join(inputs, ", "), constant, strings.Join(outputs, ", "))
-=======
 	return fmt.Sprintf("function %v(%v) %sreturns(%v)", method.RawName, strings.Join(inputs, ", "), constant, strings.Join(outputs, ", "))
->>>>>>> 3bb6815f
 }
 
 // formatEvent transforms raw event representation into a user friendly one.
@@ -798,9 +636,5 @@
 			inputs[i] = fmt.Sprintf("%v %v", resolveArgName(input, structs), input.Name)
 		}
 	}
-<<<<<<< HEAD
-	return fmt.Sprintf("event %v(%v)", event.Name, strings.Join(inputs, ", "))
-=======
 	return fmt.Sprintf("event %v(%v)", event.RawName, strings.Join(inputs, ", "))
->>>>>>> 3bb6815f
 }