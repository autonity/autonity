// Copyright 2015 The go-ethereum Authors
// This file is part of the go-ethereum library.
//
// The go-ethereum library is free software: you can redistribute it and/or modify
// it under the terms of the GNU Lesser General Public License as published by
// the Free Software Foundation, either version 3 of the License, or
// (at your option) any later version.
//
// The go-ethereum library is distributed in the hope that it will be useful,
// but WITHOUT ANY WARRANTY; without even the implied warranty of
// MERCHANTABILITY or FITNESS FOR A PARTICULAR PURPOSE. See the
// GNU Lesser General Public License for more details.
//
// You should have received a copy of the GNU Lesser General Public License
// along with the go-ethereum library. If not, see <http://www.gnu.org/licenses/>.

package abi

import (
	"encoding/json"
	"fmt"
	"reflect"
	"strings"
)

// Argument holds the name of the argument and the corresponding type.
// Types are used when packing and testing arguments.
type Argument struct {
	Name    string
	Type    Type
	Indexed bool // indexed is only used by events
}

type Arguments []Argument

type ArgumentMarshaling struct {
	Name       string
	Type       string
	Components []ArgumentMarshaling
	Indexed    bool
}

// UnmarshalJSON implements json.Unmarshaler interface
func (argument *Argument) UnmarshalJSON(data []byte) error {
	var arg ArgumentMarshaling
	err := json.Unmarshal(data, &arg)
	if err != nil {
		return fmt.Errorf("argument json err: %v", err)
	}

	argument.Type, err = NewType(arg.Type, arg.Components)
	if err != nil {
		return err
	}
	argument.Name = arg.Name
	argument.Indexed = arg.Indexed

	return nil
}

// LengthNonIndexed returns the number of arguments when not counting 'indexed' ones. Only events
// can ever have 'indexed' arguments, it should always be false on arguments for method input/output
func (arguments Arguments) LengthNonIndexed() int {
	out := 0
	for _, arg := range arguments {
		if !arg.Indexed {
			out++
		}
	}
	return out
}

// NonIndexed returns the arguments with indexed arguments filtered out
func (arguments Arguments) NonIndexed() Arguments {
	var ret []Argument
	for _, arg := range arguments {
		if !arg.Indexed {
			ret = append(ret, arg)
		}
	}
	return ret
}

// isTuple returns true for non-atomic constructs, like (uint,uint) or uint[]
func (arguments Arguments) isTuple() bool {
	return len(arguments) > 1
}

// Unpack performs the operation hexdata -> Go format
func (arguments Arguments) Unpack(v interface{}, data []byte) error {
	// make sure the passed value is arguments pointer
	if reflect.Ptr != reflect.ValueOf(v).Kind() {
		return fmt.Errorf("abi: Unpack(non-pointer %T)", v)
	}
	marshalledValues, err := arguments.UnpackValues(data)
	if err != nil {
		return err
	}
	if arguments.isTuple() {
		return arguments.unpackTuple(v, marshalledValues)
	}
	return arguments.unpackAtomic(v, marshalledValues[0])
}

// UnpackIntoMap performs the operation hexdata -> mapping of argument name to argument value
func (arguments Arguments) UnpackIntoMap(v map[string]interface{}, data []byte) error {
	marshalledValues, err := arguments.UnpackValues(data)
	if err != nil {
		return err
	}

	return arguments.unpackIntoMap(v, marshalledValues)
}

// unpack sets the unmarshalled value to go format.
// Note the dst here must be settable.
func unpack(t *Type, dst interface{}, src interface{}) error {
	var (
		dstVal = reflect.ValueOf(dst).Elem()
		srcVal = reflect.ValueOf(src)
	)
	tuple, typ := false, t
	for {
		if typ.T == SliceTy || typ.T == ArrayTy {
			typ = typ.Elem
			continue
		}
		tuple = typ.T == TupleTy
		break
	}
	if !tuple {
		return set(dstVal, srcVal)
	}

	// Dereferences interface or pointer wrapper
	dstVal = indirectInterfaceOrPtr(dstVal)

	switch t.T {
	case TupleTy:
		if dstVal.Kind() != reflect.Struct {
			return fmt.Errorf("abi: invalid dst value for unpack, want struct, got %s", dstVal.Kind())
		}
		fieldmap, err := mapArgNamesToStructFields(t.TupleRawNames, dstVal)
		if err != nil {
			return err
		}
		for i, elem := range t.TupleElems {
			fname := fieldmap[t.TupleRawNames[i]]
			field := dstVal.FieldByName(fname)
			if !field.IsValid() {
				return fmt.Errorf("abi: field %s can't found in the given value", t.TupleRawNames[i])
			}
			if err := unpack(elem, field.Addr().Interface(), srcVal.Field(i).Interface()); err != nil {
				return err
			}
		}
		return nil
	case SliceTy:
		if dstVal.Kind() != reflect.Slice {
			return fmt.Errorf("abi: invalid dst value for unpack, want slice, got %s", dstVal.Kind())
		}
		slice := reflect.MakeSlice(dstVal.Type(), srcVal.Len(), srcVal.Len())
		for i := 0; i < slice.Len(); i++ {
			if err := unpack(t.Elem, slice.Index(i).Addr().Interface(), srcVal.Index(i).Interface()); err != nil {
				return err
			}
		}
		dstVal.Set(slice)
	case ArrayTy:
		if dstVal.Kind() != reflect.Array {
			return fmt.Errorf("abi: invalid dst value for unpack, want array, got %s", dstVal.Kind())
		}
		array := reflect.New(dstVal.Type()).Elem()
		for i := 0; i < array.Len(); i++ {
			if err := unpack(t.Elem, array.Index(i).Addr().Interface(), srcVal.Index(i).Interface()); err != nil {
				return err
			}
		}
		dstVal.Set(array)
	}
	return nil
}

// unpackIntoMap unpacks marshalledValues into the provided map[string]interface{}
func (arguments Arguments) unpackIntoMap(v map[string]interface{}, marshalledValues []interface{}) error {
	// Make sure map is not nil
	if v == nil {
		return fmt.Errorf("abi: cannot unpack into a nil map")
	}

	for i, arg := range arguments.NonIndexed() {
		v[arg.Name] = marshalledValues[i]
	}
	return nil
}

// unpackAtomic unpacks ( hexdata -> go ) a single value
func (arguments Arguments) unpackAtomic(v interface{}, marshalledValues interface{}) error {
	if arguments.LengthNonIndexed() == 0 {
		return nil
	}
	argument := arguments.NonIndexed()[0]
	elem := reflect.ValueOf(v).Elem()

	if elem.Kind() == reflect.Struct && argument.Type.T != TupleTy {
		fieldmap, err := mapArgNamesToStructFields([]string{argument.Name}, elem)
		if err != nil {
			return err
		}
		field := elem.FieldByName(fieldmap[argument.Name])
		if !field.IsValid() {
			return fmt.Errorf("abi: field %s can't be found in the given value", argument.Name)
		}
		return unpack(&argument.Type, field.Addr().Interface(), marshalledValues)
	}
	return unpack(&argument.Type, elem.Addr().Interface(), marshalledValues)
}

// unpackTuple unpacks ( hexdata -> go ) a batch of values.
func (arguments Arguments) unpackTuple(v interface{}, marshalledValues []interface{}) error {
	var (
		value = reflect.ValueOf(v).Elem()
		typ   = value.Type()
		kind  = value.Kind()
	)
	if err := requireUnpackKind(value, typ, kind, arguments); err != nil {
		return err
	}

	// If the interface is a struct, get of abi->struct_field mapping
	var abi2struct map[string]string
	if kind == reflect.Struct {
		var (
			argNames []string
			err      error
		)
		for _, arg := range arguments.NonIndexed() {
			argNames = append(argNames, arg.Name)
		}
		abi2struct, err = mapArgNamesToStructFields(argNames, value)
		if err != nil {
			return err
		}
	}
	for i, arg := range arguments.NonIndexed() {
		switch kind {
		case reflect.Struct:
			field := value.FieldByName(abi2struct[arg.Name])
			if !field.IsValid() {
				return fmt.Errorf("abi: field %s can't be found in the given value", arg.Name)
			}
			if err := unpack(&arg.Type, field.Addr().Interface(), marshalledValues[i]); err != nil {
				return err
			}
		case reflect.Slice, reflect.Array:
			if value.Len() < i {
				return fmt.Errorf("abi: insufficient number of arguments for unpack, want %d, got %d", len(arguments), value.Len())
			}
			v := value.Index(i)
			if err := requireAssignable(v, reflect.ValueOf(marshalledValues[i])); err != nil {
				return err
			}
			if err := unpack(&arg.Type, v.Addr().Interface(), marshalledValues[i]); err != nil {
				return err
			}
		default:
			return fmt.Errorf("abi:[2] cannot unmarshal tuple in to %v", typ)
		}
	}
	return nil

}

// UnpackValues can be used to unpack ABI-encoded hexdata according to the ABI-specification,
// without supplying a struct to unpack into. Instead, this method returns a list containing the
// values. An atomic argument will be a list with one element.
func (arguments Arguments) UnpackValues(data []byte) ([]interface{}, error) {
	retval := make([]interface{}, 0, arguments.LengthNonIndexed())
	virtualArgs := 0
	for index, arg := range arguments.NonIndexed() {
<<<<<<< HEAD
		marshalledValue, err := toGoType((index+virtualArgs)*32, arg.Type, data, false)
		if arg.Type.T == ArrayTy {
=======
		marshalledValue, err := toGoType((index+virtualArgs)*32, arg.Type, data)
		if arg.Type.T == ArrayTy && !isDynamicType(arg.Type) {
>>>>>>> b7b2f60f
			// If we have a static array, like [3]uint256, these are coded as
			// just like uint256,uint256,uint256.
			// This means that we need to add two 'virtual' arguments when
			// we count the index from now on.
			//
			// Array values nested multiple levels deep are also encoded inline:
			// [2][3]uint256: uint256,uint256,uint256,uint256,uint256,uint256
			//
			// Calculate the full array size to get the correct offset for the next argument.
			// Decrement it by 1, as the normal index increment is still applied.
			virtualArgs += getTypeSize(arg.Type)/32 - 1
		} else if arg.Type.T == TupleTy && !isDynamicType(arg.Type) {
			// If we have a static tuple, like (uint256, bool, uint256), these are
			// coded as just like uint256,bool,uint256
			virtualArgs += getTypeSize(arg.Type)/32 - 1
		}
		if err != nil {
			return nil, err
		}
		retval = append(retval, marshalledValue)
	}
	return retval, nil
}

// PackValues performs the operation Go format -> Hexdata
// It is the semantic opposite of UnpackValues
func (arguments Arguments) PackValues(args []interface{}) ([]byte, error) {
	return arguments.Pack(args...)
}

// Pack performs the operation Go format -> Hexdata
func (arguments Arguments) Pack(args ...interface{}) ([]byte, error) {
	// Make sure arguments match up and pack them
	abiArgs := arguments
	if len(args) != len(abiArgs) {
		return nil, fmt.Errorf("argument count mismatch: %d for %d", len(args), len(abiArgs))
	}
	// variable input is the output appended at the end of packed
	// output. This is used for strings and bytes types input.
	var variableInput []byte

	// input offset is the bytes offset for packed output
	inputOffset := 0
	for _, abiArg := range abiArgs {
		inputOffset += getTypeSize(abiArg.Type)
	}
	var ret []byte
	for i, a := range args {
		input := abiArgs[i]
		// pack the input
		packed, err := input.Type.pack(reflect.ValueOf(a))
		if err != nil {
			return nil, err
		}
		// check for dynamic types
		if isDynamicType(input.Type) {
			// set the offset
			ret = append(ret, packNum(reflect.ValueOf(inputOffset))...)
			// calculate next offset
			inputOffset += len(packed)
			// append to variable input
			variableInput = append(variableInput, packed...)
		} else {
			// append the packed value to the input
			ret = append(ret, packed...)
		}
	}
	// append the variable input at the end of the packed input
	ret = append(ret, variableInput...)

	return ret, nil
}

// ToCamelCase converts an under-score string to a camel-case string
func ToCamelCase(input string) string {
	parts := strings.Split(input, "_")
	for i, s := range parts {
		if len(s) > 0 {
			parts[i] = strings.ToUpper(s[:1]) + s[1:]
		}
	}
	return strings.Join(parts, "")
}<|MERGE_RESOLUTION|>--- conflicted
+++ resolved
@@ -278,13 +278,8 @@
 	retval := make([]interface{}, 0, arguments.LengthNonIndexed())
 	virtualArgs := 0
 	for index, arg := range arguments.NonIndexed() {
-<<<<<<< HEAD
 		marshalledValue, err := toGoType((index+virtualArgs)*32, arg.Type, data, false)
-		if arg.Type.T == ArrayTy {
-=======
-		marshalledValue, err := toGoType((index+virtualArgs)*32, arg.Type, data)
 		if arg.Type.T == ArrayTy && !isDynamicType(arg.Type) {
->>>>>>> b7b2f60f
 			// If we have a static array, like [3]uint256, these are coded as
 			// just like uint256,uint256,uint256.
 			// This means that we need to add two 'virtual' arguments when
