// Copyright 2016 The go-ethereum Authors
// This file is part of the go-ethereum library.
//
// The go-ethereum library is free software: you can redistribute it and/or modify
// it under the terms of the GNU Lesser General Public License as published by
// the Free Software Foundation, either version 3 of the License, or
// (at your option) any later version.
//
// The go-ethereum library is distributed in the hope that it will be useful,
// but WITHOUT ANY WARRANTY; without even the implied warranty of
// MERCHANTABILITY or FITNESS FOR A PARTICULAR PURPOSE. See the
// GNU Lesser General Public License for more details.
//
// You should have received a copy of the GNU Lesser General Public License
// along with the go-ethereum library. If not, see <http://www.gnu.org/licenses/>.

package abi

import (
	"math/big"
	"reflect"
	"testing"

	"github.com/clearmatics/autonity/common"
	"github.com/davecgh/go-spew/spew"
)

// typeWithoutStringer is a alias for the Type type which simply doesn't implement
// the stringer interface to allow printing type details in the tests below.
type typeWithoutStringer Type

// Tests that all allowed types get recognized by the type parser.
func TestTypeRegexp(t *testing.T) {
	tests := []struct {
		blob       string
		components []ArgumentMarshaling
		kind       Type
	}{
		{"bool", nil, Type{Kind: reflect.Bool, T: BoolTy, Type: reflect.TypeOf(bool(false)), stringKind: "bool"}},
		{"bool[]", nil, Type{Kind: reflect.Slice, T: SliceTy, Type: reflect.TypeOf([]bool(nil)), Elem: &Type{Kind: reflect.Bool, T: BoolTy, Type: reflect.TypeOf(bool(false)), stringKind: "bool"}, stringKind: "bool[]"}},
		{"bool[2]", nil, Type{Size: 2, Kind: reflect.Array, T: ArrayTy, Type: reflect.TypeOf([2]bool{}), Elem: &Type{Kind: reflect.Bool, T: BoolTy, Type: reflect.TypeOf(bool(false)), stringKind: "bool"}, stringKind: "bool[2]"}},
		{"bool[2][]", nil, Type{Kind: reflect.Slice, T: SliceTy, Type: reflect.TypeOf([][2]bool{}), Elem: &Type{Kind: reflect.Array, T: ArrayTy, Size: 2, Type: reflect.TypeOf([2]bool{}), Elem: &Type{Kind: reflect.Bool, T: BoolTy, Type: reflect.TypeOf(bool(false)), stringKind: "bool"}, stringKind: "bool[2]"}, stringKind: "bool[2][]"}},
		{"bool[][]", nil, Type{Kind: reflect.Slice, T: SliceTy, Type: reflect.TypeOf([][]bool{}), Elem: &Type{Kind: reflect.Slice, T: SliceTy, Type: reflect.TypeOf([]bool{}), Elem: &Type{Kind: reflect.Bool, T: BoolTy, Type: reflect.TypeOf(bool(false)), stringKind: "bool"}, stringKind: "bool[]"}, stringKind: "bool[][]"}},
		{"bool[][2]", nil, Type{Kind: reflect.Array, T: ArrayTy, Size: 2, Type: reflect.TypeOf([2][]bool{}), Elem: &Type{Kind: reflect.Slice, T: SliceTy, Type: reflect.TypeOf([]bool{}), Elem: &Type{Kind: reflect.Bool, T: BoolTy, Type: reflect.TypeOf(bool(false)), stringKind: "bool"}, stringKind: "bool[]"}, stringKind: "bool[][2]"}},
		{"bool[2][2]", nil, Type{Kind: reflect.Array, T: ArrayTy, Size: 2, Type: reflect.TypeOf([2][2]bool{}), Elem: &Type{Kind: reflect.Array, T: ArrayTy, Size: 2, Type: reflect.TypeOf([2]bool{}), Elem: &Type{Kind: reflect.Bool, T: BoolTy, Type: reflect.TypeOf(bool(false)), stringKind: "bool"}, stringKind: "bool[2]"}, stringKind: "bool[2][2]"}},
		{"bool[2][][2]", nil, Type{Kind: reflect.Array, T: ArrayTy, Size: 2, Type: reflect.TypeOf([2][][2]bool{}), Elem: &Type{Kind: reflect.Slice, T: SliceTy, Type: reflect.TypeOf([][2]bool{}), Elem: &Type{Kind: reflect.Array, T: ArrayTy, Size: 2, Type: reflect.TypeOf([2]bool{}), Elem: &Type{Kind: reflect.Bool, T: BoolTy, Type: reflect.TypeOf(bool(false)), stringKind: "bool"}, stringKind: "bool[2]"}, stringKind: "bool[2][]"}, stringKind: "bool[2][][2]"}},
		{"bool[2][2][2]", nil, Type{Kind: reflect.Array, T: ArrayTy, Size: 2, Type: reflect.TypeOf([2][2][2]bool{}), Elem: &Type{Kind: reflect.Array, T: ArrayTy, Size: 2, Type: reflect.TypeOf([2][2]bool{}), Elem: &Type{Kind: reflect.Array, T: ArrayTy, Size: 2, Type: reflect.TypeOf([2]bool{}), Elem: &Type{Kind: reflect.Bool, T: BoolTy, Type: reflect.TypeOf(bool(false)), stringKind: "bool"}, stringKind: "bool[2]"}, stringKind: "bool[2][2]"}, stringKind: "bool[2][2][2]"}},
		{"bool[][][]", nil, Type{T: SliceTy, Kind: reflect.Slice, Type: reflect.TypeOf([][][]bool{}), Elem: &Type{T: SliceTy, Kind: reflect.Slice, Type: reflect.TypeOf([][]bool{}), Elem: &Type{T: SliceTy, Kind: reflect.Slice, Type: reflect.TypeOf([]bool{}), Elem: &Type{Kind: reflect.Bool, T: BoolTy, Type: reflect.TypeOf(bool(false)), stringKind: "bool"}, stringKind: "bool[]"}, stringKind: "bool[][]"}, stringKind: "bool[][][]"}},
		{"bool[][2][]", nil, Type{T: SliceTy, Kind: reflect.Slice, Type: reflect.TypeOf([][2][]bool{}), Elem: &Type{Kind: reflect.Array, T: ArrayTy, Size: 2, Type: reflect.TypeOf([2][]bool{}), Elem: &Type{T: SliceTy, Kind: reflect.Slice, Type: reflect.TypeOf([]bool{}), Elem: &Type{Kind: reflect.Bool, T: BoolTy, Type: reflect.TypeOf(bool(false)), stringKind: "bool"}, stringKind: "bool[]"}, stringKind: "bool[][2]"}, stringKind: "bool[][2][]"}},
		{"int8", nil, Type{Kind: reflect.Int8, Type: int8T, Size: 8, T: IntTy, stringKind: "int8"}},
		{"int16", nil, Type{Kind: reflect.Int16, Type: int16T, Size: 16, T: IntTy, stringKind: "int16"}},
		{"int32", nil, Type{Kind: reflect.Int32, Type: int32T, Size: 32, T: IntTy, stringKind: "int32"}},
		{"int64", nil, Type{Kind: reflect.Int64, Type: int64T, Size: 64, T: IntTy, stringKind: "int64"}},
		{"int256", nil, Type{Kind: reflect.Ptr, Type: bigT, Size: 256, T: IntTy, stringKind: "int256"}},
		{"int8[]", nil, Type{Kind: reflect.Slice, T: SliceTy, Type: reflect.TypeOf([]int8{}), Elem: &Type{Kind: reflect.Int8, Type: int8T, Size: 8, T: IntTy, stringKind: "int8"}, stringKind: "int8[]"}},
		{"int8[2]", nil, Type{Kind: reflect.Array, T: ArrayTy, Size: 2, Type: reflect.TypeOf([2]int8{}), Elem: &Type{Kind: reflect.Int8, Type: int8T, Size: 8, T: IntTy, stringKind: "int8"}, stringKind: "int8[2]"}},
		{"int16[]", nil, Type{Kind: reflect.Slice, T: SliceTy, Type: reflect.TypeOf([]int16{}), Elem: &Type{Kind: reflect.Int16, Type: int16T, Size: 16, T: IntTy, stringKind: "int16"}, stringKind: "int16[]"}},
		{"int16[2]", nil, Type{Size: 2, Kind: reflect.Array, T: ArrayTy, Type: reflect.TypeOf([2]int16{}), Elem: &Type{Kind: reflect.Int16, Type: int16T, Size: 16, T: IntTy, stringKind: "int16"}, stringKind: "int16[2]"}},
		{"int32[]", nil, Type{Kind: reflect.Slice, T: SliceTy, Type: reflect.TypeOf([]int32{}), Elem: &Type{Kind: reflect.Int32, Type: int32T, Size: 32, T: IntTy, stringKind: "int32"}, stringKind: "int32[]"}},
		{"int32[2]", nil, Type{Kind: reflect.Array, T: ArrayTy, Size: 2, Type: reflect.TypeOf([2]int32{}), Elem: &Type{Kind: reflect.Int32, Type: int32T, Size: 32, T: IntTy, stringKind: "int32"}, stringKind: "int32[2]"}},
		{"int64[]", nil, Type{Kind: reflect.Slice, T: SliceTy, Type: reflect.TypeOf([]int64{}), Elem: &Type{Kind: reflect.Int64, Type: int64T, Size: 64, T: IntTy, stringKind: "int64"}, stringKind: "int64[]"}},
		{"int64[2]", nil, Type{Kind: reflect.Array, T: ArrayTy, Size: 2, Type: reflect.TypeOf([2]int64{}), Elem: &Type{Kind: reflect.Int64, Type: int64T, Size: 64, T: IntTy, stringKind: "int64"}, stringKind: "int64[2]"}},
		{"int256[]", nil, Type{Kind: reflect.Slice, T: SliceTy, Type: reflect.TypeOf([]*big.Int{}), Elem: &Type{Kind: reflect.Ptr, Type: bigT, Size: 256, T: IntTy, stringKind: "int256"}, stringKind: "int256[]"}},
		{"int256[2]", nil, Type{Kind: reflect.Array, T: ArrayTy, Size: 2, Type: reflect.TypeOf([2]*big.Int{}), Elem: &Type{Kind: reflect.Ptr, Type: bigT, Size: 256, T: IntTy, stringKind: "int256"}, stringKind: "int256[2]"}},
		{"uint8", nil, Type{Kind: reflect.Uint8, Type: uint8T, Size: 8, T: UintTy, stringKind: "uint8"}},
		{"uint16", nil, Type{Kind: reflect.Uint16, Type: uint16T, Size: 16, T: UintTy, stringKind: "uint16"}},
		{"uint32", nil, Type{Kind: reflect.Uint32, Type: uint32T, Size: 32, T: UintTy, stringKind: "uint32"}},
		{"uint64", nil, Type{Kind: reflect.Uint64, Type: uint64T, Size: 64, T: UintTy, stringKind: "uint64"}},
		{"uint256", nil, Type{Kind: reflect.Ptr, Type: bigT, Size: 256, T: UintTy, stringKind: "uint256"}},
		{"uint8[]", nil, Type{Kind: reflect.Slice, T: SliceTy, Type: reflect.TypeOf([]uint8{}), Elem: &Type{Kind: reflect.Uint8, Type: uint8T, Size: 8, T: UintTy, stringKind: "uint8"}, stringKind: "uint8[]"}},
		{"uint8[2]", nil, Type{Kind: reflect.Array, T: ArrayTy, Size: 2, Type: reflect.TypeOf([2]uint8{}), Elem: &Type{Kind: reflect.Uint8, Type: uint8T, Size: 8, T: UintTy, stringKind: "uint8"}, stringKind: "uint8[2]"}},
		{"uint16[]", nil, Type{T: SliceTy, Kind: reflect.Slice, Type: reflect.TypeOf([]uint16{}), Elem: &Type{Kind: reflect.Uint16, Type: uint16T, Size: 16, T: UintTy, stringKind: "uint16"}, stringKind: "uint16[]"}},
		{"uint16[2]", nil, Type{Kind: reflect.Array, T: ArrayTy, Size: 2, Type: reflect.TypeOf([2]uint16{}), Elem: &Type{Kind: reflect.Uint16, Type: uint16T, Size: 16, T: UintTy, stringKind: "uint16"}, stringKind: "uint16[2]"}},
		{"uint32[]", nil, Type{T: SliceTy, Kind: reflect.Slice, Type: reflect.TypeOf([]uint32{}), Elem: &Type{Kind: reflect.Uint32, Type: uint32T, Size: 32, T: UintTy, stringKind: "uint32"}, stringKind: "uint32[]"}},
		{"uint32[2]", nil, Type{Kind: reflect.Array, T: ArrayTy, Size: 2, Type: reflect.TypeOf([2]uint32{}), Elem: &Type{Kind: reflect.Uint32, Type: uint32T, Size: 32, T: UintTy, stringKind: "uint32"}, stringKind: "uint32[2]"}},
		{"uint64[]", nil, Type{T: SliceTy, Kind: reflect.Slice, Type: reflect.TypeOf([]uint64{}), Elem: &Type{Kind: reflect.Uint64, Type: uint64T, Size: 64, T: UintTy, stringKind: "uint64"}, stringKind: "uint64[]"}},
		{"uint64[2]", nil, Type{Kind: reflect.Array, T: ArrayTy, Size: 2, Type: reflect.TypeOf([2]uint64{}), Elem: &Type{Kind: reflect.Uint64, Type: uint64T, Size: 64, T: UintTy, stringKind: "uint64"}, stringKind: "uint64[2]"}},
		{"uint256[]", nil, Type{T: SliceTy, Kind: reflect.Slice, Type: reflect.TypeOf([]*big.Int{}), Elem: &Type{Kind: reflect.Ptr, Type: bigT, Size: 256, T: UintTy, stringKind: "uint256"}, stringKind: "uint256[]"}},
		{"uint256[2]", nil, Type{Kind: reflect.Array, T: ArrayTy, Type: reflect.TypeOf([2]*big.Int{}), Size: 2, Elem: &Type{Kind: reflect.Ptr, Type: bigT, Size: 256, T: UintTy, stringKind: "uint256"}, stringKind: "uint256[2]"}},
		{"bytes32", nil, Type{Kind: reflect.Array, T: FixedBytesTy, Size: 32, Type: reflect.TypeOf([32]byte{}), stringKind: "bytes32"}},
		{"bytes[]", nil, Type{T: SliceTy, Kind: reflect.Slice, Type: reflect.TypeOf([][]byte{}), Elem: &Type{Kind: reflect.Slice, Type: reflect.TypeOf([]byte{}), T: BytesTy, stringKind: "bytes"}, stringKind: "bytes[]"}},
		{"bytes[2]", nil, Type{Kind: reflect.Array, T: ArrayTy, Size: 2, Type: reflect.TypeOf([2][]byte{}), Elem: &Type{T: BytesTy, Type: reflect.TypeOf([]byte{}), Kind: reflect.Slice, stringKind: "bytes"}, stringKind: "bytes[2]"}},
		{"bytes32[]", nil, Type{T: SliceTy, Kind: reflect.Slice, Type: reflect.TypeOf([][32]byte{}), Elem: &Type{Kind: reflect.Array, Type: reflect.TypeOf([32]byte{}), T: FixedBytesTy, Size: 32, stringKind: "bytes32"}, stringKind: "bytes32[]"}},
		{"bytes32[2]", nil, Type{Kind: reflect.Array, T: ArrayTy, Size: 2, Type: reflect.TypeOf([2][32]byte{}), Elem: &Type{Kind: reflect.Array, T: FixedBytesTy, Size: 32, Type: reflect.TypeOf([32]byte{}), stringKind: "bytes32"}, stringKind: "bytes32[2]"}},
		{"string", nil, Type{Kind: reflect.String, T: StringTy, Type: reflect.TypeOf(""), stringKind: "string"}},
		{"string[]", nil, Type{T: SliceTy, Kind: reflect.Slice, Type: reflect.TypeOf([]string{}), Elem: &Type{Kind: reflect.String, Type: reflect.TypeOf(""), T: StringTy, stringKind: "string"}, stringKind: "string[]"}},
		{"string[2]", nil, Type{Kind: reflect.Array, T: ArrayTy, Size: 2, Type: reflect.TypeOf([2]string{}), Elem: &Type{Kind: reflect.String, T: StringTy, Type: reflect.TypeOf(""), stringKind: "string"}, stringKind: "string[2]"}},
		{"address", nil, Type{Kind: reflect.Array, Type: addressT, Size: 20, T: AddressTy, stringKind: "address"}},
		{"address[]", nil, Type{T: SliceTy, Kind: reflect.Slice, Type: reflect.TypeOf([]common.Address{}), Elem: &Type{Kind: reflect.Array, Type: addressT, Size: 20, T: AddressTy, stringKind: "address"}, stringKind: "address[]"}},
		{"address[2]", nil, Type{Kind: reflect.Array, T: ArrayTy, Size: 2, Type: reflect.TypeOf([2]common.Address{}), Elem: &Type{Kind: reflect.Array, Type: addressT, Size: 20, T: AddressTy, stringKind: "address"}, stringKind: "address[2]"}},
		// TODO when fixed types are implemented properly
		// {"fixed", nil, Type{}},
		// {"fixed128x128", nil, Type{}},
		// {"fixed[]", nil, Type{}},
		// {"fixed[2]", nil, Type{}},
		// {"fixed128x128[]", nil, Type{}},
		// {"fixed128x128[2]", nil, Type{}},
		{"tuple", []ArgumentMarshaling{{Name: "a", Type: "int64"}}, Type{Kind: reflect.Struct, T: TupleTy, Type: reflect.TypeOf(struct {
			A int64 `json:"a"`
		}{}), stringKind: "(int64)",
			TupleElems: []*Type{{Kind: reflect.Int64, T: IntTy, Type: reflect.TypeOf(int64(0)), Size: 64, stringKind: "int64"}}, TupleRawNames: []string{"a"}}},
		{"tuple with long name", []ArgumentMarshaling{{Name: "aTypicalParamName", Type: "int64"}}, Type{Kind: reflect.Struct, T: TupleTy, Type: reflect.TypeOf(struct {
			ATypicalParamName int64 `json:"aTypicalParamName"`
		}{}), stringKind: "(int64)",
			TupleElems: []*Type{{Kind: reflect.Int64, T: IntTy, Type: reflect.TypeOf(int64(0)), Size: 64, stringKind: "int64"}}, TupleRawNames: []string{"aTypicalParamName"}}},
	}

	for _, tt := range tests {
<<<<<<< HEAD
		typ, err := NewType(tt.blob, tt.components)
=======
		typ, err := NewType(tt.blob, "", tt.components)
>>>>>>> 3bb6815f
		if err != nil {
			t.Errorf("type %q: failed to parse type string: %v", tt.blob, err)
		}
		if !reflect.DeepEqual(typ, tt.kind) {
			t.Errorf("type %q: parsed type mismatch:\nGOT %s\nWANT %s ", tt.blob, spew.Sdump(typeWithoutStringer(typ)), spew.Sdump(typeWithoutStringer(tt.kind)))
		}
	}
}

func TestTypeCheck(t *testing.T) {
	for i, test := range []struct {
		typ        string
		components []ArgumentMarshaling
		input      interface{}
		err        string
	}{
		{"uint", nil, big.NewInt(1), "unsupported arg type: uint"},
		{"int", nil, big.NewInt(1), "unsupported arg type: int"},
		{"uint256", nil, big.NewInt(1), ""},
		{"uint256[][3][]", nil, [][3][]*big.Int{{{}}}, ""},
		{"uint256[][][3]", nil, [3][][]*big.Int{{{}}}, ""},
		{"uint256[3][][]", nil, [][][3]*big.Int{{{}}}, ""},
		{"uint256[3][3][3]", nil, [3][3][3]*big.Int{{{}}}, ""},
		{"uint8[][]", nil, [][]uint8{}, ""},
		{"int256", nil, big.NewInt(1), ""},
		{"uint8", nil, uint8(1), ""},
		{"uint16", nil, uint16(1), ""},
		{"uint32", nil, uint32(1), ""},
		{"uint64", nil, uint64(1), ""},
		{"int8", nil, int8(1), ""},
		{"int16", nil, int16(1), ""},
		{"int32", nil, int32(1), ""},
		{"int64", nil, int64(1), ""},
		{"uint24", nil, big.NewInt(1), ""},
		{"uint40", nil, big.NewInt(1), ""},
		{"uint48", nil, big.NewInt(1), ""},
		{"uint56", nil, big.NewInt(1), ""},
		{"uint72", nil, big.NewInt(1), ""},
		{"uint80", nil, big.NewInt(1), ""},
		{"uint88", nil, big.NewInt(1), ""},
		{"uint96", nil, big.NewInt(1), ""},
		{"uint104", nil, big.NewInt(1), ""},
		{"uint112", nil, big.NewInt(1), ""},
		{"uint120", nil, big.NewInt(1), ""},
		{"uint128", nil, big.NewInt(1), ""},
		{"uint136", nil, big.NewInt(1), ""},
		{"uint144", nil, big.NewInt(1), ""},
		{"uint152", nil, big.NewInt(1), ""},
		{"uint160", nil, big.NewInt(1), ""},
		{"uint168", nil, big.NewInt(1), ""},
		{"uint176", nil, big.NewInt(1), ""},
		{"uint184", nil, big.NewInt(1), ""},
		{"uint192", nil, big.NewInt(1), ""},
		{"uint200", nil, big.NewInt(1), ""},
		{"uint208", nil, big.NewInt(1), ""},
		{"uint216", nil, big.NewInt(1), ""},
		{"uint224", nil, big.NewInt(1), ""},
		{"uint232", nil, big.NewInt(1), ""},
		{"uint240", nil, big.NewInt(1), ""},
		{"uint248", nil, big.NewInt(1), ""},
		{"int24", nil, big.NewInt(1), ""},
		{"int40", nil, big.NewInt(1), ""},
		{"int48", nil, big.NewInt(1), ""},
		{"int56", nil, big.NewInt(1), ""},
		{"int72", nil, big.NewInt(1), ""},
		{"int80", nil, big.NewInt(1), ""},
		{"int88", nil, big.NewInt(1), ""},
		{"int96", nil, big.NewInt(1), ""},
		{"int104", nil, big.NewInt(1), ""},
		{"int112", nil, big.NewInt(1), ""},
		{"int120", nil, big.NewInt(1), ""},
		{"int128", nil, big.NewInt(1), ""},
		{"int136", nil, big.NewInt(1), ""},
		{"int144", nil, big.NewInt(1), ""},
		{"int152", nil, big.NewInt(1), ""},
		{"int160", nil, big.NewInt(1), ""},
		{"int168", nil, big.NewInt(1), ""},
		{"int176", nil, big.NewInt(1), ""},
		{"int184", nil, big.NewInt(1), ""},
		{"int192", nil, big.NewInt(1), ""},
		{"int200", nil, big.NewInt(1), ""},
		{"int208", nil, big.NewInt(1), ""},
		{"int216", nil, big.NewInt(1), ""},
		{"int224", nil, big.NewInt(1), ""},
		{"int232", nil, big.NewInt(1), ""},
		{"int240", nil, big.NewInt(1), ""},
		{"int248", nil, big.NewInt(1), ""},
		{"uint30", nil, uint8(1), "abi: cannot use uint8 as type ptr as argument"},
		{"uint8", nil, uint16(1), "abi: cannot use uint16 as type uint8 as argument"},
		{"uint8", nil, uint32(1), "abi: cannot use uint32 as type uint8 as argument"},
		{"uint8", nil, uint64(1), "abi: cannot use uint64 as type uint8 as argument"},
		{"uint8", nil, int8(1), "abi: cannot use int8 as type uint8 as argument"},
		{"uint8", nil, int16(1), "abi: cannot use int16 as type uint8 as argument"},
		{"uint8", nil, int32(1), "abi: cannot use int32 as type uint8 as argument"},
		{"uint8", nil, int64(1), "abi: cannot use int64 as type uint8 as argument"},
		{"uint16", nil, uint16(1), ""},
		{"uint16", nil, uint8(1), "abi: cannot use uint8 as type uint16 as argument"},
		{"uint16[]", nil, []uint16{1, 2, 3}, ""},
		{"uint16[]", nil, [3]uint16{1, 2, 3}, ""},
		{"uint16[]", nil, []uint32{1, 2, 3}, "abi: cannot use []uint32 as type [0]uint16 as argument"},
		{"uint16[3]", nil, [3]uint32{1, 2, 3}, "abi: cannot use [3]uint32 as type [3]uint16 as argument"},
		{"uint16[3]", nil, [4]uint16{1, 2, 3}, "abi: cannot use [4]uint16 as type [3]uint16 as argument"},
		{"uint16[3]", nil, []uint16{1, 2, 3}, ""},
		{"uint16[3]", nil, []uint16{1, 2, 3, 4}, "abi: cannot use [4]uint16 as type [3]uint16 as argument"},
		{"address[]", nil, []common.Address{{1}}, ""},
		{"address[1]", nil, []common.Address{{1}}, ""},
		{"address[1]", nil, [1]common.Address{{1}}, ""},
		{"address[2]", nil, [1]common.Address{{1}}, "abi: cannot use [1]array as type [2]array as argument"},
		{"bytes32", nil, [32]byte{}, ""},
		{"bytes31", nil, [31]byte{}, ""},
		{"bytes30", nil, [30]byte{}, ""},
		{"bytes29", nil, [29]byte{}, ""},
		{"bytes28", nil, [28]byte{}, ""},
		{"bytes27", nil, [27]byte{}, ""},
		{"bytes26", nil, [26]byte{}, ""},
		{"bytes25", nil, [25]byte{}, ""},
		{"bytes24", nil, [24]byte{}, ""},
		{"bytes23", nil, [23]byte{}, ""},
		{"bytes22", nil, [22]byte{}, ""},
		{"bytes21", nil, [21]byte{}, ""},
		{"bytes20", nil, [20]byte{}, ""},
		{"bytes19", nil, [19]byte{}, ""},
		{"bytes18", nil, [18]byte{}, ""},
		{"bytes17", nil, [17]byte{}, ""},
		{"bytes16", nil, [16]byte{}, ""},
		{"bytes15", nil, [15]byte{}, ""},
		{"bytes14", nil, [14]byte{}, ""},
		{"bytes13", nil, [13]byte{}, ""},
		{"bytes12", nil, [12]byte{}, ""},
		{"bytes11", nil, [11]byte{}, ""},
		{"bytes10", nil, [10]byte{}, ""},
		{"bytes9", nil, [9]byte{}, ""},
		{"bytes8", nil, [8]byte{}, ""},
		{"bytes7", nil, [7]byte{}, ""},
		{"bytes6", nil, [6]byte{}, ""},
		{"bytes5", nil, [5]byte{}, ""},
		{"bytes4", nil, [4]byte{}, ""},
		{"bytes3", nil, [3]byte{}, ""},
		{"bytes2", nil, [2]byte{}, ""},
		{"bytes1", nil, [1]byte{}, ""},
		{"bytes32", nil, [33]byte{}, "abi: cannot use [33]uint8 as type [32]uint8 as argument"},
		{"bytes32", nil, common.Hash{1}, ""},
		{"bytes31", nil, common.Hash{1}, "abi: cannot use common.Hash as type [31]uint8 as argument"},
		{"bytes31", nil, [32]byte{}, "abi: cannot use [32]uint8 as type [31]uint8 as argument"},
		{"bytes", nil, []byte{0, 1}, ""},
		{"bytes", nil, [2]byte{0, 1}, "abi: cannot use array as type slice as argument"},
		{"bytes", nil, common.Hash{1}, "abi: cannot use array as type slice as argument"},
		{"string", nil, "hello world", ""},
		{"string", nil, string(""), ""},
		{"string", nil, []byte{}, "abi: cannot use slice as type string as argument"},
		{"bytes32[]", nil, [][32]byte{{}}, ""},
		{"function", nil, [24]byte{}, ""},
		{"bytes20", nil, common.Address{}, ""},
		{"address", nil, [20]byte{}, ""},
		{"address", nil, common.Address{}, ""},
		{"bytes32[]]", nil, "", "invalid arg type in abi"},
		{"invalidType", nil, "", "unsupported arg type: invalidType"},
		{"invalidSlice[]", nil, "", "unsupported arg type: invalidSlice"},
		// simple tuple
		{"tuple", []ArgumentMarshaling{{Name: "a", Type: "uint256"}, {Name: "b", Type: "uint256"}}, struct {
			A *big.Int
			B *big.Int
		}{}, ""},
		// tuple slice
		{"tuple[]", []ArgumentMarshaling{{Name: "a", Type: "uint256"}, {Name: "b", Type: "uint256"}}, []struct {
			A *big.Int
			B *big.Int
		}{}, ""},
		// tuple array
		{"tuple[2]", []ArgumentMarshaling{{Name: "a", Type: "uint256"}, {Name: "b", Type: "uint256"}}, []struct {
			A *big.Int
			B *big.Int
		}{{big.NewInt(0), big.NewInt(0)}, {big.NewInt(0), big.NewInt(0)}}, ""},
	} {
<<<<<<< HEAD
		typ, err := NewType(test.typ, test.components)
=======
		typ, err := NewType(test.typ, "", test.components)
>>>>>>> 3bb6815f
		if err != nil && len(test.err) == 0 {
			t.Fatal("unexpected parse error:", err)
		} else if err != nil && len(test.err) != 0 {
			if err.Error() != test.err {
				t.Errorf("%d failed. Expected err: '%v' got err: '%v'", i, test.err, err)
			}
			continue
		}

		err = typeCheck(typ, reflect.ValueOf(test.input))
		if err != nil && len(test.err) == 0 {
			t.Errorf("%d failed. Expected no err but got: %v", i, err)
			continue
		}
		if err == nil && len(test.err) != 0 {
			t.Errorf("%d failed. Expected err: %v but got none", i, test.err)
			continue
		}

		if err != nil && len(test.err) != 0 && err.Error() != test.err {
			t.Errorf("%d failed. Expected err: '%v' got err: '%v'", i, test.err, err)
		}
	}
}<|MERGE_RESOLUTION|>--- conflicted
+++ resolved
@@ -106,11 +106,7 @@
 	}
 
 	for _, tt := range tests {
-<<<<<<< HEAD
-		typ, err := NewType(tt.blob, tt.components)
-=======
 		typ, err := NewType(tt.blob, "", tt.components)
->>>>>>> 3bb6815f
 		if err != nil {
 			t.Errorf("type %q: failed to parse type string: %v", tt.blob, err)
 		}
@@ -285,11 +281,7 @@
 			B *big.Int
 		}{{big.NewInt(0), big.NewInt(0)}, {big.NewInt(0), big.NewInt(0)}}, ""},
 	} {
-<<<<<<< HEAD
-		typ, err := NewType(test.typ, test.components)
-=======
 		typ, err := NewType(test.typ, "", test.components)
->>>>>>> 3bb6815f
 		if err != nil && len(test.err) == 0 {
 			t.Fatal("unexpected parse error:", err)
 		} else if err != nil && len(test.err) != 0 {
