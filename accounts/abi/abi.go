--- conflicted
+++ resolved
@@ -23,11 +23,7 @@
 	"fmt"
 	"io"
 
-<<<<<<< HEAD
 	"github.com/clearmatics/autonity/common"
-=======
-	"github.com/ethereum/go-ethereum/common"
->>>>>>> cbc4ac26
 )
 
 // The ABI holds information about a contract's context and available
@@ -92,17 +88,10 @@
 			return fmt.Errorf("abi: improperly formatted output: %s - Bytes: [%+v]", string(data), data)
 		}
 		return method.Outputs.Unpack(v, data)
-<<<<<<< HEAD
 	}
 	if event, ok := abi.Events[name]; ok {
 		return event.Inputs.Unpack(v, data)
 	}
-=======
-	}
-	if event, ok := abi.Events[name]; ok {
-		return event.Inputs.Unpack(v, data)
-	}
->>>>>>> cbc4ac26
 	return fmt.Errorf("abi: could not locate named method or event")
 }
 
@@ -169,22 +158,6 @@
 				name = fmt.Sprintf("%s%d", field.Name, idx)
 				_, ok = abi.Methods[name]
 			}
-<<<<<<< HEAD
-		// empty defaults to function according to the abi spec
-		case "function", "":
-			name := field.Name
-			_, ok := abi.Methods[name]
-			for idx := 0; ok; idx++ {
-				name = fmt.Sprintf("%s%d", field.Name, idx)
-				_, ok = abi.Methods[name]
-			}
-			abi.Methods[name] = Method{
-				Name:    name,
-				RawName: field.Name,
-				Const:   field.Constant,
-				Inputs:  field.Inputs,
-				Outputs: field.Outputs,
-=======
 			abi.Methods[name] = Method{
 				Name:            name,
 				RawName:         field.Name,
@@ -244,7 +217,6 @@
 				// Legacy fields, keep them for backward compatibility
 				Constant: field.Constant,
 				Payable:  field.Payable,
->>>>>>> cbc4ac26
 			}
 		case "event":
 			name := field.Name
@@ -287,8 +259,6 @@
 		}
 	}
 	return nil, fmt.Errorf("no event with id: %#x", topic.Hex())
-<<<<<<< HEAD
-=======
 }
 
 // HasFallback returns an indicator whether a fallback function is included.
@@ -299,5 +269,4 @@
 // HasReceive returns an indicator whether a receive function is included.
 func (abi *ABI) HasReceive() bool {
 	return abi.Receive.IsReceive
->>>>>>> cbc4ac26
 }