--- conflicted
+++ resolved
@@ -23,12 +23,8 @@
 	"fmt"
 	"io"
 
-<<<<<<< HEAD
 	"github.com/clearmatics/autonity/common"
-=======
-	"github.com/ethereum/go-ethereum/common"
-	"github.com/ethereum/go-ethereum/crypto"
->>>>>>> 0f77f34b
+	"github.com/clearmatics/autonity/crypto"
 )
 
 // The ABI holds information about a contract's context and available
