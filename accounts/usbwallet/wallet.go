--- conflicted
+++ resolved
@@ -25,20 +25,12 @@
 	"sync"
 	"time"
 
-<<<<<<< HEAD
 	ethereum "github.com/clearmatics/autonity"
 	"github.com/clearmatics/autonity/accounts"
 	"github.com/clearmatics/autonity/common"
 	"github.com/clearmatics/autonity/core/types"
+	"github.com/clearmatics/autonity/crypto"
 	"github.com/clearmatics/autonity/log"
-=======
-	ethereum "github.com/ethereum/go-ethereum"
-	"github.com/ethereum/go-ethereum/accounts"
-	"github.com/ethereum/go-ethereum/common"
-	"github.com/ethereum/go-ethereum/core/types"
-	"github.com/ethereum/go-ethereum/crypto"
-	"github.com/ethereum/go-ethereum/log"
->>>>>>> 3bb6815f
 	"github.com/karalabe/usb"
 )
 
@@ -522,21 +514,13 @@
 
 // signHash implements accounts.Wallet, however signing arbitrary data is not
 // supported for hardware wallets, so this method will always return an error.
-<<<<<<< HEAD
-func (w *wallet) signHash() ([]byte, error) {
-=======
 func (w *wallet) signHash(account accounts.Account, hash []byte) ([]byte, error) {
->>>>>>> 3bb6815f
 	return nil, accounts.ErrNotSupported
 }
 
 // SignData signs keccak256(data). The mimetype parameter describes the type of data being signed
 func (w *wallet) SignData(account accounts.Account, mimeType string, data []byte) ([]byte, error) {
-<<<<<<< HEAD
-	return w.signHash()
-=======
 	return w.signHash(account, crypto.Keccak256(data))
->>>>>>> 3bb6815f
 }
 
 // SignDataWithPassphrase implements accounts.Wallet, attempting to sign the given
@@ -547,11 +531,7 @@
 }
 
 func (w *wallet) SignText(account accounts.Account, text []byte) ([]byte, error) {
-<<<<<<< HEAD
-	return w.signHash()
-=======
 	return w.signHash(account, accounts.TextHash(text))
->>>>>>> 3bb6815f
 }
 
 // SignTx implements accounts.Wallet. It sends the transaction over to the Ledger
