--- conflicted
+++ resolved
@@ -106,11 +106,7 @@
 ./build/bin/autonity --piccadilly
 ```
 
-<<<<<<< HEAD
 For full docs on how to run the client and connect to a public Autonity network see [Networks](https://docs.autonity.org/networks/) and [Run Autonity](https://docs.autonity.org/node-operators/run-aut/).
-=======
-For full docs on how to run the client and connect to a public Autonity network see [Networks](https://docs.autonity.org/networks/) and [Running a node](https://docs.autonity.org/node-operators/).
->>>>>>> 0b307b0e
 
 ## Connect to a node using Autonity Utility Tool `aut`
 
@@ -118,11 +114,7 @@
 
 For source code, installation, and usage see the [aut repository](https://github.com/autonity/aut).
 
-<<<<<<< HEAD
 See the docs how to [Setup the Autonity Utility Tool (aut)](https://docs.autonity.org/account-holders/setup-aut/) for how to make calls and submit transactions.
-=======
-See the docs how to [Setup `aut` CLI](https://docs.autonity.org/account-holders/setup-autcli/) for how to make calls and submit transactions.
->>>>>>> 0b307b0e
 
 ## Networks
 
