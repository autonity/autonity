--- conflicted
+++ resolved
@@ -17,17 +17,12 @@
 package trie
 
 import (
-	"fmt"
-
-<<<<<<< HEAD
-	"github.com/clearmatics/autonity/common"
-	"github.com/clearmatics/autonity/log"
-=======
-	"github.com/ethereum/go-ethereum/common"
-	"github.com/ethereum/go-ethereum/core/types"
-	"github.com/ethereum/go-ethereum/log"
-	"github.com/ethereum/go-ethereum/rlp"
->>>>>>> aaca58a7
+    "fmt"
+
+    "github.com/ethereum/go-ethereum/common"
+    "github.com/ethereum/go-ethereum/core/types"
+    "github.com/ethereum/go-ethereum/log"
+    "github.com/ethereum/go-ethereum/rlp"
 )
 
 // SecureTrie wraps a trie with key hashing. In a secure trie, all
@@ -83,28 +78,28 @@
 // The value bytes must not be modified by the caller.
 // If a node was not found in the database, a MissingNodeError is returned.
 func (t *SecureTrie) TryGet(key []byte) ([]byte, error) {
-	return t.trie.TryGet(t.hashKey(key))
+    return t.trie.TryGet(t.hashKey(key))
 }
 
 // TryGetNode attempts to retrieve a trie node by compact-encoded path. It is not
 // possible to use keybyte-encoding as the path might contain odd nibbles.
 func (t *SecureTrie) TryGetNode(path []byte) ([]byte, int, error) {
-	return t.trie.TryGetNode(path)
+    return t.trie.TryGetNode(path)
 }
 
 // TryUpdate account will abstract the write of an account to the
 // secure trie.
 func (t *SecureTrie) TryUpdateAccount(key []byte, acc *types.StateAccount) error {
-	hk := t.hashKey(key)
-	data, err := rlp.EncodeToBytes(acc)
-	if err != nil {
-		return err
-	}
-	if err := t.trie.TryUpdate(hk, data); err != nil {
-		return err
-	}
-	t.getSecKeyCache()[string(hk)] = common.CopyBytes(key)
-	return nil
+    hk := t.hashKey(key)
+    data, err := rlp.EncodeToBytes(acc)
+    if err != nil {
+        return err
+    }
+    if err := t.trie.TryUpdate(hk, data); err != nil {
+        return err
+    }
+    t.getSecKeyCache()[string(hk)] = common.CopyBytes(key)
+    return nil
 }
 
 // Update associates key with value in the trie. Subsequent calls to
@@ -114,8 +109,8 @@
 // The value bytes must not be modified by the caller while they are
 // stored in the trie.
 func (t *SecureTrie) Update(key, value []byte) {
-	if err := t.TryUpdate(key, value); err != nil {
-		log.Error(fmt.Sprintf("Unhandled trie error: %v", err))
+    if err := t.TryUpdate(key, value); err != nil {
+        log.Error(fmt.Sprintf("Unhandled trie error: %v", err))
 	}
 }
 
@@ -167,17 +162,17 @@
 // Committing flushes nodes from memory. Subsequent Get calls will load nodes
 // from the database.
 func (t *SecureTrie) Commit(onleaf LeafCallback) (common.Hash, int, error) {
-	// Write all the pre-images to the actual disk database
-	if len(t.getSecKeyCache()) > 0 {
-		if t.trie.db.preimages != nil { // Ugly direct check but avoids the below write lock
-			t.trie.db.lock.Lock()
-			for hk, key := range t.secKeyCache {
-				t.trie.db.insertPreimage(common.BytesToHash([]byte(hk)), key)
-			}
-			t.trie.db.lock.Unlock()
-		}
-		t.secKeyCache = make(map[string][]byte)
-	}
+    // Write all the pre-images to the actual disk database
+    if len(t.getSecKeyCache()) > 0 {
+        if t.trie.db.preimages != nil { // Ugly direct check but avoids the below write lock
+            t.trie.db.lock.Lock()
+            for hk, key := range t.secKeyCache {
+                t.trie.db.insertPreimage(common.BytesToHash([]byte(hk)), key)
+            }
+            t.trie.db.lock.Unlock()
+        }
+        t.secKeyCache = make(map[string][]byte)
+    }
 	// Commit the trie to its intermediate node database
 	return t.trie.Commit(onleaf)
 }
