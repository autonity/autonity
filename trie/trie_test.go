// Copyright 2014 The go-ethereum Authors
// This file is part of the go-ethereum library.
//
// The go-ethereum library is free software: you can redistribute it and/or modify
// it under the terms of the GNU Lesser General Public License as published by
// the Free Software Foundation, either version 3 of the License, or
// (at your option) any later version.
//
// The go-ethereum library is distributed in the hope that it will be useful,
// but WITHOUT ANY WARRANTY; without even the implied warranty of
// MERCHANTABILITY or FITNESS FOR A PARTICULAR PURPOSE. See the
// GNU Lesser General Public License for more details.
//
// You should have received a copy of the GNU Lesser General Public License
// along with the go-ethereum library. If not, see <http://www.gnu.org/licenses/>.

package trie

import (
	"bytes"
	"encoding/binary"
	"errors"
	"fmt"
	"hash"
	"io/ioutil"
	"math/big"
	"math/rand"
	"os"
	"reflect"
	"testing"
	"testing/quick"

	"github.com/clearmatics/autonity/common"
	"github.com/clearmatics/autonity/crypto"
	"github.com/clearmatics/autonity/ethdb"
	"github.com/clearmatics/autonity/ethdb/leveldb"
	"github.com/clearmatics/autonity/ethdb/memorydb"
	"github.com/clearmatics/autonity/rlp"
	"github.com/davecgh/go-spew/spew"
<<<<<<< HEAD
=======
	"github.com/ethereum/go-ethereum/common"
	"github.com/ethereum/go-ethereum/core/types"
	"github.com/ethereum/go-ethereum/crypto"
	"github.com/ethereum/go-ethereum/ethdb"
	"github.com/ethereum/go-ethereum/ethdb/leveldb"
	"github.com/ethereum/go-ethereum/ethdb/memorydb"
	"github.com/ethereum/go-ethereum/rlp"
>>>>>>> aaca58a7
	"golang.org/x/crypto/sha3"
)

func init() {
	spew.Config.Indent = "    "
	spew.Config.DisableMethods = false
}

// Used for testing
func newEmpty() *Trie {
	trie, _ := New(common.Hash{}, NewDatabase(memorydb.New()))
	return trie
}

func TestEmptyTrie(t *testing.T) {
	var trie Trie
	res := trie.Hash()
	exp := emptyRoot
	if res != exp {
		t.Errorf("expected %x got %x", exp, res)
	}
}

func TestNull(t *testing.T) {
	var trie Trie
	key := make([]byte, 32)
	value := []byte("test")
	trie.Update(key, value)
	if !bytes.Equal(trie.Get(key), value) {
		t.Fatal("wrong value")
	}
}

func TestMissingRoot(t *testing.T) {
	trie, err := New(common.HexToHash("0beec7b5ea3f0fdbc95d0dd47f3c5bc275da8a33"), NewDatabase(memorydb.New()))
	if trie != nil {
		t.Error("New returned non-nil trie for invalid root")
	}
	if _, ok := err.(*MissingNodeError); !ok {
		t.Errorf("New returned wrong error: %v", err)
	}
}

func TestMissingNodeDisk(t *testing.T)    { testMissingNode(t, false) }
func TestMissingNodeMemonly(t *testing.T) { testMissingNode(t, true) }

func testMissingNode(t *testing.T, memonly bool) {
	diskdb := memorydb.New()
	triedb := NewDatabase(diskdb)

	trie, _ := New(common.Hash{}, triedb)
	updateString(trie, "120000", "qwerqwerqwerqwerqwerqwerqwerqwer")
	updateString(trie, "123456", "asdfasdfasdfasdfasdfasdfasdfasdf")
	root, _, _ := trie.Commit(nil)
	if !memonly {
		triedb.Commit(root, true, nil)
	}

	trie, _ = New(root, triedb)
	_, err := trie.TryGet([]byte("120000"))
	if err != nil {
		t.Errorf("Unexpected error: %v", err)
	}
	trie, _ = New(root, triedb)
	_, err = trie.TryGet([]byte("120099"))
	if err != nil {
		t.Errorf("Unexpected error: %v", err)
	}
	trie, _ = New(root, triedb)
	_, err = trie.TryGet([]byte("123456"))
	if err != nil {
		t.Errorf("Unexpected error: %v", err)
	}
	trie, _ = New(root, triedb)
	err = trie.TryUpdate([]byte("120099"), []byte("zxcvzxcvzxcvzxcvzxcvzxcvzxcvzxcv"))
	if err != nil {
		t.Errorf("Unexpected error: %v", err)
	}
	trie, _ = New(root, triedb)
	err = trie.TryDelete([]byte("123456"))
	if err != nil {
		t.Errorf("Unexpected error: %v", err)
	}

	hash := common.HexToHash("0xe1d943cc8f061a0c0b98162830b970395ac9315654824bf21b73b891365262f9")
	if memonly {
		delete(triedb.dirties, hash)
	} else {
		diskdb.Delete(hash[:])
	}

	trie, _ = New(root, triedb)
	_, err = trie.TryGet([]byte("120000"))
	if _, ok := err.(*MissingNodeError); !ok {
		t.Errorf("Wrong error: %v", err)
	}
	trie, _ = New(root, triedb)
	_, err = trie.TryGet([]byte("120099"))
	if _, ok := err.(*MissingNodeError); !ok {
		t.Errorf("Wrong error: %v", err)
	}
	trie, _ = New(root, triedb)
	_, err = trie.TryGet([]byte("123456"))
	if err != nil {
		t.Errorf("Unexpected error: %v", err)
	}
	trie, _ = New(root, triedb)
	err = trie.TryUpdate([]byte("120099"), []byte("zxcv"))
	if _, ok := err.(*MissingNodeError); !ok {
		t.Errorf("Wrong error: %v", err)
	}
	trie, _ = New(root, triedb)
	err = trie.TryDelete([]byte("123456"))
	if _, ok := err.(*MissingNodeError); !ok {
		t.Errorf("Wrong error: %v", err)
	}
}

func TestInsert(t *testing.T) {
	trie := newEmpty()

	updateString(trie, "doe", "reindeer")
	updateString(trie, "dog", "puppy")
	updateString(trie, "dogglesworth", "cat")

	exp := common.HexToHash("8aad789dff2f538bca5d8ea56e8abe10f4c7ba3a5dea95fea4cd6e7c3a1168d3")
	root := trie.Hash()
	if root != exp {
		t.Errorf("case 1: exp %x got %x", exp, root)
	}

	trie = newEmpty()
	updateString(trie, "A", "aaaaaaaaaaaaaaaaaaaaaaaaaaaaaaaaaaaaaaaaaaaaaaaaaa")

	exp = common.HexToHash("d23786fb4a010da3ce639d66d5e904a11dbc02746d1ce25029e53290cabf28ab")
	root, _, err := trie.Commit(nil)
	if err != nil {
		t.Fatalf("commit error: %v", err)
	}
	if root != exp {
		t.Errorf("case 2: exp %x got %x", exp, root)
	}
}

func TestGet(t *testing.T) {
	trie := newEmpty()
	updateString(trie, "doe", "reindeer")
	updateString(trie, "dog", "puppy")
	updateString(trie, "dogglesworth", "cat")

	for i := 0; i < 2; i++ {
		res := getString(trie, "dog")
		if !bytes.Equal(res, []byte("puppy")) {
			t.Errorf("expected puppy got %x", res)
		}

		unknown := getString(trie, "unknown")
		if unknown != nil {
			t.Errorf("expected nil got %x", unknown)
		}

		if i == 1 {
			return
		}
		trie.Commit(nil)
	}
}

func TestDelete(t *testing.T) {
	trie := newEmpty()
	vals := []struct{ k, v string }{
		{"do", "verb"},
		{"ether", "wookiedoo"},
		{"horse", "stallion"},
		{"shaman", "horse"},
		{"doge", "coin"},
		{"ether", ""},
		{"dog", "puppy"},
		{"shaman", ""},
	}
	for _, val := range vals {
		if val.v != "" {
			updateString(trie, val.k, val.v)
		} else {
			deleteString(trie, val.k)
		}
	}

	hash := trie.Hash()
	exp := common.HexToHash("5991bb8c6514148a29db676a14ac506cd2cd5775ace63c30a4fe457715e9ac84")
	if hash != exp {
		t.Errorf("expected %x got %x", exp, hash)
	}
}

func TestEmptyValues(t *testing.T) {
	trie := newEmpty()

	vals := []struct{ k, v string }{
		{"do", "verb"},
		{"ether", "wookiedoo"},
		{"horse", "stallion"},
		{"shaman", "horse"},
		{"doge", "coin"},
		{"ether", ""},
		{"dog", "puppy"},
		{"shaman", ""},
	}
	for _, val := range vals {
		updateString(trie, val.k, val.v)
	}

	hash := trie.Hash()
	exp := common.HexToHash("5991bb8c6514148a29db676a14ac506cd2cd5775ace63c30a4fe457715e9ac84")
	if hash != exp {
		t.Errorf("expected %x got %x", exp, hash)
	}
}

func TestReplication(t *testing.T) {
	trie := newEmpty()
	vals := []struct{ k, v string }{
		{"do", "verb"},
		{"ether", "wookiedoo"},
		{"horse", "stallion"},
		{"shaman", "horse"},
		{"doge", "coin"},
		{"dog", "puppy"},
		{"somethingveryoddindeedthis is", "myothernodedata"},
	}
	for _, val := range vals {
		updateString(trie, val.k, val.v)
	}
	exp, _, err := trie.Commit(nil)
	if err != nil {
		t.Fatalf("commit error: %v", err)
	}

	// create a new trie on top of the database and check that lookups work.
	trie2, err := New(exp, trie.db)
	if err != nil {
		t.Fatalf("can't recreate trie at %x: %v", exp, err)
	}
	for _, kv := range vals {
		if string(getString(trie2, kv.k)) != kv.v {
			t.Errorf("trie2 doesn't have %q => %q", kv.k, kv.v)
		}
	}
	hash, _, err := trie2.Commit(nil)
	if err != nil {
		t.Fatalf("commit error: %v", err)
	}
	if hash != exp {
		t.Errorf("root failure. expected %x got %x", exp, hash)
	}

	// perform some insertions on the new trie.
	vals2 := []struct{ k, v string }{
		{"do", "verb"},
		{"ether", "wookiedoo"},
		{"horse", "stallion"},
		// {"shaman", "horse"},
		// {"doge", "coin"},
		// {"ether", ""},
		// {"dog", "puppy"},
		// {"somethingveryoddindeedthis is", "myothernodedata"},
		// {"shaman", ""},
	}
	for _, val := range vals2 {
		updateString(trie2, val.k, val.v)
	}
	if hash := trie2.Hash(); hash != exp {
		t.Errorf("root failure. expected %x got %x", exp, hash)
	}
}

func TestLargeValue(t *testing.T) {
	trie := newEmpty()
	trie.Update([]byte("key1"), []byte{99, 99, 99, 99})
	trie.Update([]byte("key2"), bytes.Repeat([]byte{1}, 32))
	trie.Hash()
}

// TestRandomCases tests som cases that were found via random fuzzing
func TestRandomCases(t *testing.T) {
	var rt = []randTestStep{
		{op: 6, key: common.Hex2Bytes(""), value: common.Hex2Bytes("")},                                                                                                 // step 0
		{op: 6, key: common.Hex2Bytes(""), value: common.Hex2Bytes("")},                                                                                                 // step 1
		{op: 0, key: common.Hex2Bytes("d51b182b95d677e5f1c82508c0228de96b73092d78ce78b2230cd948674f66fd1483bd"), value: common.Hex2Bytes("0000000000000002")},           // step 2
		{op: 2, key: common.Hex2Bytes("c2a38512b83107d665c65235b0250002882ac2022eb00711552354832c5f1d030d0e408e"), value: common.Hex2Bytes("")},                         // step 3
		{op: 3, key: common.Hex2Bytes(""), value: common.Hex2Bytes("")},                                                                                                 // step 4
		{op: 3, key: common.Hex2Bytes(""), value: common.Hex2Bytes("")},                                                                                                 // step 5
		{op: 6, key: common.Hex2Bytes(""), value: common.Hex2Bytes("")},                                                                                                 // step 6
		{op: 3, key: common.Hex2Bytes(""), value: common.Hex2Bytes("")},                                                                                                 // step 7
		{op: 0, key: common.Hex2Bytes("c2a38512b83107d665c65235b0250002882ac2022eb00711552354832c5f1d030d0e408e"), value: common.Hex2Bytes("0000000000000008")},         // step 8
		{op: 0, key: common.Hex2Bytes("d51b182b95d677e5f1c82508c0228de96b73092d78ce78b2230cd948674f66fd1483bd"), value: common.Hex2Bytes("0000000000000009")},           // step 9
		{op: 2, key: common.Hex2Bytes("fd"), value: common.Hex2Bytes("")},                                                                                               // step 10
		{op: 6, key: common.Hex2Bytes(""), value: common.Hex2Bytes("")},                                                                                                 // step 11
		{op: 6, key: common.Hex2Bytes(""), value: common.Hex2Bytes("")},                                                                                                 // step 12
		{op: 0, key: common.Hex2Bytes("fd"), value: common.Hex2Bytes("000000000000000d")},                                                                               // step 13
		{op: 6, key: common.Hex2Bytes(""), value: common.Hex2Bytes("")},                                                                                                 // step 14
		{op: 1, key: common.Hex2Bytes("c2a38512b83107d665c65235b0250002882ac2022eb00711552354832c5f1d030d0e408e"), value: common.Hex2Bytes("")},                         // step 15
		{op: 3, key: common.Hex2Bytes(""), value: common.Hex2Bytes("")},                                                                                                 // step 16
		{op: 0, key: common.Hex2Bytes("c2a38512b83107d665c65235b0250002882ac2022eb00711552354832c5f1d030d0e408e"), value: common.Hex2Bytes("0000000000000011")},         // step 17
		{op: 5, key: common.Hex2Bytes(""), value: common.Hex2Bytes("")},                                                                                                 // step 18
		{op: 3, key: common.Hex2Bytes(""), value: common.Hex2Bytes("")},                                                                                                 // step 19
		{op: 0, key: common.Hex2Bytes("d51b182b95d677e5f1c82508c0228de96b73092d78ce78b2230cd948674f66fd1483bd"), value: common.Hex2Bytes("0000000000000014")},           // step 20
		{op: 0, key: common.Hex2Bytes("d51b182b95d677e5f1c82508c0228de96b73092d78ce78b2230cd948674f66fd1483bd"), value: common.Hex2Bytes("0000000000000015")},           // step 21
		{op: 0, key: common.Hex2Bytes("c2a38512b83107d665c65235b0250002882ac2022eb00711552354832c5f1d030d0e408e"), value: common.Hex2Bytes("0000000000000016")},         // step 22
		{op: 5, key: common.Hex2Bytes(""), value: common.Hex2Bytes("")},                                                                                                 // step 23
		{op: 1, key: common.Hex2Bytes("980c393656413a15c8da01978ed9f89feb80b502f58f2d640e3a2f5f7a99a7018f1b573befd92053ac6f78fca4a87268"), value: common.Hex2Bytes("")}, // step 24
		{op: 1, key: common.Hex2Bytes("fd"), value: common.Hex2Bytes("")},                                                                                               // step 25
	}
	runRandTest(rt)

}

// randTest performs random trie operations.
// Instances of this test are created by Generate.
type randTest []randTestStep

type randTestStep struct {
	op    int
	key   []byte // for opUpdate, opDelete, opGet
	value []byte // for opUpdate
	err   error  // for debugging
}

const (
	opUpdate = iota
	opDelete
	opGet
	opCommit
	opHash
	opReset
	opItercheckhash
	opMax // boundary value, not an actual op
)

func (randTest) Generate(r *rand.Rand, size int) reflect.Value {
	var allKeys [][]byte
	genKey := func() []byte {
		if len(allKeys) < 2 || r.Intn(100) < 10 {
			// new key
			key := make([]byte, r.Intn(50))
			r.Read(key)
			allKeys = append(allKeys, key)
			return key
		}
		// use existing key
		return allKeys[r.Intn(len(allKeys))]
	}

	var steps randTest
	for i := 0; i < size; i++ {
		step := randTestStep{op: r.Intn(opMax)}
		switch step.op {
		case opUpdate:
			step.key = genKey()
			step.value = make([]byte, 8)
			binary.BigEndian.PutUint64(step.value, uint64(i))
		case opGet, opDelete:
			step.key = genKey()
		}
		steps = append(steps, step)
	}
	return reflect.ValueOf(steps)
}

func runRandTest(rt randTest) bool {
	triedb := NewDatabase(memorydb.New())

	tr, _ := New(common.Hash{}, triedb)
	values := make(map[string]string) // tracks content of the trie

	for i, step := range rt {
		fmt.Printf("{op: %d, key: common.Hex2Bytes(\"%x\"), value: common.Hex2Bytes(\"%x\")}, // step %d\n",
			step.op, step.key, step.value, i)
		switch step.op {
		case opUpdate:
			tr.Update(step.key, step.value)
			values[string(step.key)] = string(step.value)
		case opDelete:
			tr.Delete(step.key)
			delete(values, string(step.key))
		case opGet:
			v := tr.Get(step.key)
			want := values[string(step.key)]
			if string(v) != want {
				rt[i].err = fmt.Errorf("mismatch for key 0x%x, got 0x%x want 0x%x", step.key, v, want)
			}
		case opCommit:
			_, _, rt[i].err = tr.Commit(nil)
		case opHash:
			tr.Hash()
		case opReset:
			hash, _, err := tr.Commit(nil)
			if err != nil {
				rt[i].err = err
				return false
			}
			newtr, err := New(hash, triedb)
			if err != nil {
				rt[i].err = err
				return false
			}
			tr = newtr
		case opItercheckhash:
			checktr, _ := New(common.Hash{}, triedb)
			it := NewIterator(tr.NodeIterator(nil))
			for it.Next() {
				checktr.Update(it.Key, it.Value)
			}
			if tr.Hash() != checktr.Hash() {
				rt[i].err = fmt.Errorf("hash mismatch in opItercheckhash")
			}
		}
		// Abort the test on error.
		if rt[i].err != nil {
			return false
		}
	}
	return true
}

func TestRandom(t *testing.T) {
	if err := quick.Check(runRandTest, nil); err != nil {
		if cerr, ok := err.(*quick.CheckError); ok {
			t.Fatalf("random test iteration %d failed: %s", cerr.Count, spew.Sdump(cerr.In))
		}
		t.Fatal(err)
	}
}

func BenchmarkGet(b *testing.B)      { benchGet(b, false) }
func BenchmarkGetDB(b *testing.B)    { benchGet(b, true) }
func BenchmarkUpdateBE(b *testing.B) { benchUpdate(b, binary.BigEndian) }
func BenchmarkUpdateLE(b *testing.B) { benchUpdate(b, binary.LittleEndian) }

const benchElemCount = 20000

func benchGet(b *testing.B, commit bool) {
	trie := new(Trie)
	if commit {
		_, tmpdb := tempDB()
		trie, _ = New(common.Hash{}, tmpdb)
	}
	k := make([]byte, 32)
	for i := 0; i < benchElemCount; i++ {
		binary.LittleEndian.PutUint64(k, uint64(i))
		trie.Update(k, k)
	}
	binary.LittleEndian.PutUint64(k, benchElemCount/2)
	if commit {
		trie.Commit(nil)
	}

	b.ResetTimer()
	for i := 0; i < b.N; i++ {
		trie.Get(k)
	}
	b.StopTimer()

	if commit {
		ldb := trie.db.diskdb.(*leveldb.Database)
		ldb.Close()
		os.RemoveAll(ldb.Path())
	}
}

func benchUpdate(b *testing.B, e binary.ByteOrder) *Trie {
	trie := newEmpty()
	k := make([]byte, 32)
	b.ReportAllocs()
	for i := 0; i < b.N; i++ {
		e.PutUint64(k, uint64(i))
		trie.Update(k, k)
	}
	return trie
}

// Benchmarks the trie hashing. Since the trie caches the result of any operation,
// we cannot use b.N as the number of hashing rouns, since all rounds apart from
// the first one will be NOOP. As such, we'll use b.N as the number of account to
// insert into the trie before measuring the hashing.
// BenchmarkHash-6   	  288680	      4561 ns/op	     682 B/op	       9 allocs/op
// BenchmarkHash-6   	  275095	      4800 ns/op	     685 B/op	       9 allocs/op
// pure hasher:
// BenchmarkHash-6   	  319362	      4230 ns/op	     675 B/op	       9 allocs/op
// BenchmarkHash-6   	  257460	      4674 ns/op	     689 B/op	       9 allocs/op
// With hashing in-between and pure hasher:
// BenchmarkHash-6   	  225417	      7150 ns/op	     982 B/op	      12 allocs/op
// BenchmarkHash-6   	  220378	      6197 ns/op	     983 B/op	      12 allocs/op
// same with old hasher
// BenchmarkHash-6   	  229758	      6437 ns/op	     981 B/op	      12 allocs/op
// BenchmarkHash-6   	  212610	      7137 ns/op	     986 B/op	      12 allocs/op
func BenchmarkHash(b *testing.B) {
	// Create a realistic account trie to hash. We're first adding and hashing N
	// entries, then adding N more.
	addresses, accounts := makeAccounts(2 * b.N)
	// Insert the accounts into the trie and hash it
	trie := newEmpty()
	i := 0
	for ; i < len(addresses)/2; i++ {
		trie.Update(crypto.Keccak256(addresses[i][:]), accounts[i])
	}
	trie.Hash()
	for ; i < len(addresses); i++ {
		trie.Update(crypto.Keccak256(addresses[i][:]), accounts[i])
	}
	b.ResetTimer()
	b.ReportAllocs()
	//trie.hashRoot(nil, nil)
	trie.Hash()
}

// Benchmarks the trie Commit following a Hash. Since the trie caches the result of any operation,
// we cannot use b.N as the number of hashing rouns, since all rounds apart from
// the first one will be NOOP. As such, we'll use b.N as the number of account to
// insert into the trie before measuring the hashing.
func BenchmarkCommitAfterHash(b *testing.B) {
	b.Run("no-onleaf", func(b *testing.B) {
		benchmarkCommitAfterHash(b, nil)
	})
	var a types.StateAccount
	onleaf := func(paths [][]byte, hexpath []byte, leaf []byte, parent common.Hash) error {
		rlp.DecodeBytes(leaf, &a)
		return nil
	}
	b.Run("with-onleaf", func(b *testing.B) {
		benchmarkCommitAfterHash(b, onleaf)
	})
}

func benchmarkCommitAfterHash(b *testing.B, onleaf LeafCallback) {
	// Make the random benchmark deterministic
	addresses, accounts := makeAccounts(b.N)
	trie := newEmpty()
	for i := 0; i < len(addresses); i++ {
		trie.Update(crypto.Keccak256(addresses[i][:]), accounts[i])
	}
	// Insert the accounts into the trie and hash it
	trie.Hash()
	b.ResetTimer()
	b.ReportAllocs()
	trie.Commit(onleaf)
}

func TestTinyTrie(t *testing.T) {
	// Create a realistic account trie to hash
	_, accounts := makeAccounts(5)
	trie := newEmpty()
	trie.Update(common.Hex2Bytes("0000000000000000000000000000000000000000000000000000000000001337"), accounts[3])
	if exp, root := common.HexToHash("8c6a85a4d9fda98feff88450299e574e5378e32391f75a055d470ac0653f1005"), trie.Hash(); exp != root {
		t.Errorf("1: got %x, exp %x", root, exp)
	}
	trie.Update(common.Hex2Bytes("0000000000000000000000000000000000000000000000000000000000001338"), accounts[4])
	if exp, root := common.HexToHash("ec63b967e98a5720e7f720482151963982890d82c9093c0d486b7eb8883a66b1"), trie.Hash(); exp != root {
		t.Errorf("2: got %x, exp %x", root, exp)
	}
	trie.Update(common.Hex2Bytes("0000000000000000000000000000000000000000000000000000000000001339"), accounts[4])
	if exp, root := common.HexToHash("0608c1d1dc3905fa22204c7a0e43644831c3b6d3def0f274be623a948197e64a"), trie.Hash(); exp != root {
		t.Errorf("3: got %x, exp %x", root, exp)
	}
	checktr, _ := New(common.Hash{}, trie.db)
	it := NewIterator(trie.NodeIterator(nil))
	for it.Next() {
		checktr.Update(it.Key, it.Value)
	}
	if troot, itroot := trie.Hash(), checktr.Hash(); troot != itroot {
		t.Fatalf("hash mismatch in opItercheckhash, trie: %x, check: %x", troot, itroot)
	}
}

func TestCommitAfterHash(t *testing.T) {
	// Create a realistic account trie to hash
	addresses, accounts := makeAccounts(1000)
	trie := newEmpty()
	for i := 0; i < len(addresses); i++ {
		trie.Update(crypto.Keccak256(addresses[i][:]), accounts[i])
	}
	// Insert the accounts into the trie and hash it
	trie.Hash()
	trie.Commit(nil)
	root := trie.Hash()
	exp := common.HexToHash("72f9d3f3fe1e1dd7b8936442e7642aef76371472d94319900790053c493f3fe6")
	if exp != root {
		t.Errorf("got %x, exp %x", root, exp)
	}
	root, _, _ = trie.Commit(nil)
	if exp != root {
		t.Errorf("got %x, exp %x", root, exp)
	}
}

func makeAccounts(size int) (addresses [][20]byte, accounts [][]byte) {
	// Make the random benchmark deterministic
	random := rand.New(rand.NewSource(0))
	// Create a realistic account trie to hash
	addresses = make([][20]byte, size)
	for i := 0; i < len(addresses); i++ {
		data := make([]byte, 20)
		random.Read(data)
		copy(addresses[i][:], data)
	}
	accounts = make([][]byte, len(addresses))
	for i := 0; i < len(accounts); i++ {
		var (
			nonce = uint64(random.Int63())
			root  = emptyRoot
			code  = crypto.Keccak256(nil)
		)
		// The big.Rand function is not deterministic with regards to 64 vs 32 bit systems,
		// and will consume different amount of data from the rand source.
		//balance = new(big.Int).Rand(random, new(big.Int).Exp(common.Big2, common.Big256, nil))
		// Therefore, we instead just read via byte buffer
		numBytes := random.Uint32() % 33 // [0, 32] bytes
		balanceBytes := make([]byte, numBytes)
		random.Read(balanceBytes)
		balance := new(big.Int).SetBytes(balanceBytes)
		data, _ := rlp.EncodeToBytes(&types.StateAccount{Nonce: nonce, Balance: balance, Root: root, CodeHash: code})
		accounts[i] = data
	}
	return addresses, accounts
}

// spongeDb is a dummy db backend which accumulates writes in a sponge
type spongeDb struct {
	sponge  hash.Hash
	id      string
	journal []string
}

func (s *spongeDb) Has(key []byte) (bool, error)             { panic("implement me") }
func (s *spongeDb) Get(key []byte) ([]byte, error)           { return nil, errors.New("no such elem") }
func (s *spongeDb) Delete(key []byte) error                  { panic("implement me") }
func (s *spongeDb) NewBatch() ethdb.Batch                    { return &spongeBatch{s} }
func (s *spongeDb) Stat(property string) (string, error)     { panic("implement me") }
func (s *spongeDb) Compact(start []byte, limit []byte) error { panic("implement me") }
func (s *spongeDb) Close() error                             { return nil }
func (s *spongeDb) Put(key []byte, value []byte) error {
	valbrief := value
	if len(valbrief) > 8 {
		valbrief = valbrief[:8]
	}
	s.journal = append(s.journal, fmt.Sprintf("%v: PUT([%x...], [%d bytes] %x...)\n", s.id, key[:8], len(value), valbrief))
	s.sponge.Write(key)
	s.sponge.Write(value)
	return nil
}
func (s *spongeDb) NewIterator(prefix []byte, start []byte) ethdb.Iterator { panic("implement me") }

// spongeBatch is a dummy batch which immediately writes to the underlying spongedb
type spongeBatch struct {
	db *spongeDb
}

func (b *spongeBatch) Put(key, value []byte) error {
	b.db.Put(key, value)
	return nil
}
func (b *spongeBatch) Delete(key []byte) error             { panic("implement me") }
func (b *spongeBatch) ValueSize() int                      { return 100 }
func (b *spongeBatch) Write() error                        { return nil }
func (b *spongeBatch) Reset()                              {}
func (b *spongeBatch) Replay(w ethdb.KeyValueWriter) error { return nil }

// TestCommitSequence tests that the trie.Commit operation writes the elements of the trie
// in the expected order, and calls the callbacks in the expected order.
// The test data was based on the 'master' code, and is basically random. It can be used
// to check whether changes to the trie modifies the write order or data in any way.
func TestCommitSequence(t *testing.T) {
	for i, tc := range []struct {
		count              int
		expWriteSeqHash    []byte
		expCallbackSeqHash []byte
	}{
		{20, common.FromHex("873c78df73d60e59d4a2bcf3716e8bfe14554549fea2fc147cb54129382a8066"),
			common.FromHex("ff00f91ac05df53b82d7f178d77ada54fd0dca64526f537034a5dbe41b17df2a")},
		{200, common.FromHex("ba03d891bb15408c940eea5ee3d54d419595102648d02774a0268d892add9c8e"),
			common.FromHex("f3cd509064c8d319bbdd1c68f511850a902ad275e6ed5bea11547e23d492a926")},
		{2000, common.FromHex("f7a184f20df01c94f09537401d11e68d97ad0c00115233107f51b9c287ce60c7"),
			common.FromHex("ff795ea898ba1e4cfed4a33b4cf5535a347a02cf931f88d88719faf810f9a1c9")},
	} {
		addresses, accounts := makeAccounts(tc.count)
		// This spongeDb is used to check the sequence of disk-db-writes
		s := &spongeDb{sponge: sha3.NewLegacyKeccak256()}
		db := NewDatabase(s)
		trie, _ := New(common.Hash{}, db)
		// Another sponge is used to check the callback-sequence
		callbackSponge := sha3.NewLegacyKeccak256()
		// Fill the trie with elements
		for i := 0; i < tc.count; i++ {
			trie.Update(crypto.Keccak256(addresses[i][:]), accounts[i])
		}
		// Flush trie -> database
		root, _, _ := trie.Commit(nil)
		// Flush memdb -> disk (sponge)
		db.Commit(root, false, func(c common.Hash) {
			// And spongify the callback-order
			callbackSponge.Write(c[:])
		})
		if got, exp := s.sponge.Sum(nil), tc.expWriteSeqHash; !bytes.Equal(got, exp) {
			t.Errorf("test %d, disk write sequence wrong:\ngot %x exp %x\n", i, got, exp)
		}
		if got, exp := callbackSponge.Sum(nil), tc.expCallbackSeqHash; !bytes.Equal(got, exp) {
			t.Errorf("test %d, call back sequence wrong:\ngot: %x exp %x\n", i, got, exp)
		}
	}
}

// TestCommitSequenceRandomBlobs is identical to TestCommitSequence
// but uses random blobs instead of 'accounts'
func TestCommitSequenceRandomBlobs(t *testing.T) {
	for i, tc := range []struct {
		count              int
		expWriteSeqHash    []byte
		expCallbackSeqHash []byte
	}{
		{20, common.FromHex("8e4a01548551d139fa9e833ebc4e66fc1ba40a4b9b7259d80db32cff7b64ebbc"),
			common.FromHex("450238d73bc36dc6cc6f926987e5428535e64be403877c4560e238a52749ba24")},
		{200, common.FromHex("6869b4e7b95f3097a19ddb30ff735f922b915314047e041614df06958fc50554"),
			common.FromHex("0ace0b03d6cb8c0b82f6289ef5b1a1838306b455a62dafc63cada8e2924f2550")},
		{2000, common.FromHex("444200e6f4e2df49f77752f629a96ccf7445d4698c164f962bbd85a0526ef424"),
			common.FromHex("117d30dafaa62a1eed498c3dfd70982b377ba2b46dd3e725ed6120c80829e518")},
	} {
		prng := rand.New(rand.NewSource(int64(i)))
		// This spongeDb is used to check the sequence of disk-db-writes
		s := &spongeDb{sponge: sha3.NewLegacyKeccak256()}
		db := NewDatabase(s)
		trie, _ := New(common.Hash{}, db)
		// Another sponge is used to check the callback-sequence
		callbackSponge := sha3.NewLegacyKeccak256()
		// Fill the trie with elements
		for i := 0; i < tc.count; i++ {
			key := make([]byte, 32)
			var val []byte
			// 50% short elements, 50% large elements
			if prng.Intn(2) == 0 {
				val = make([]byte, 1+prng.Intn(32))
			} else {
				val = make([]byte, 1+prng.Intn(4096))
			}
			prng.Read(key)
			prng.Read(val)
			trie.Update(key, val)
		}
		// Flush trie -> database
		root, _, _ := trie.Commit(nil)
		// Flush memdb -> disk (sponge)
		db.Commit(root, false, func(c common.Hash) {
			// And spongify the callback-order
			callbackSponge.Write(c[:])
		})
		if got, exp := s.sponge.Sum(nil), tc.expWriteSeqHash; !bytes.Equal(got, exp) {
			t.Fatalf("test %d, disk write sequence wrong:\ngot %x exp %x\n", i, got, exp)
		}
		if got, exp := callbackSponge.Sum(nil), tc.expCallbackSeqHash; !bytes.Equal(got, exp) {
			t.Fatalf("test %d, call back sequence wrong:\ngot: %x exp %x\n", i, got, exp)
		}
	}
}

func TestCommitSequenceStackTrie(t *testing.T) {
	for count := 1; count < 200; count++ {
		prng := rand.New(rand.NewSource(int64(count)))
		// This spongeDb is used to check the sequence of disk-db-writes
		s := &spongeDb{sponge: sha3.NewLegacyKeccak256(), id: "a"}
		db := NewDatabase(s)
		trie, _ := New(common.Hash{}, db)
		// Another sponge is used for the stacktrie commits
		stackTrieSponge := &spongeDb{sponge: sha3.NewLegacyKeccak256(), id: "b"}
		stTrie := NewStackTrie(stackTrieSponge)
		// Fill the trie with elements
		for i := 1; i < count; i++ {
			// For the stack trie, we need to do inserts in proper order
			key := make([]byte, 32)
			binary.BigEndian.PutUint64(key, uint64(i))
			var val []byte
			// 50% short elements, 50% large elements
			if prng.Intn(2) == 0 {
				val = make([]byte, 1+prng.Intn(32))
			} else {
				val = make([]byte, 1+prng.Intn(1024))
			}
			prng.Read(val)
			trie.TryUpdate(key, val)
			stTrie.TryUpdate(key, val)
		}
		// Flush trie -> database
		root, _, _ := trie.Commit(nil)
		// Flush memdb -> disk (sponge)
		db.Commit(root, false, nil)
		// And flush stacktrie -> disk
		stRoot, err := stTrie.Commit()
		if err != nil {
			t.Fatalf("Failed to commit stack trie %v", err)
		}
		if stRoot != root {
			t.Fatalf("root wrong, got %x exp %x", stRoot, root)
		}
		if got, exp := stackTrieSponge.sponge.Sum(nil), s.sponge.Sum(nil); !bytes.Equal(got, exp) {
			// Show the journal
			t.Logf("Expected:")
			for i, v := range s.journal {
				t.Logf("op %d: %v", i, v)
			}
			t.Logf("Stacktrie:")
			for i, v := range stackTrieSponge.journal {
				t.Logf("op %d: %v", i, v)
			}
			t.Fatalf("test %d, disk write sequence wrong:\ngot %x exp %x\n", count, got, exp)
		}
	}
}

// TestCommitSequenceSmallRoot tests that a trie which is essentially only a
// small (<32 byte) shortnode with an included value is properly committed to a
// database.
// This case might not matter, since in practice, all keys are 32 bytes, which means
// that even a small trie which contains a leaf will have an extension making it
// not fit into 32 bytes, rlp-encoded. However, it's still the correct thing to do.
func TestCommitSequenceSmallRoot(t *testing.T) {
	s := &spongeDb{sponge: sha3.NewLegacyKeccak256(), id: "a"}
	db := NewDatabase(s)
	trie, _ := New(common.Hash{}, db)
	// Another sponge is used for the stacktrie commits
	stackTrieSponge := &spongeDb{sponge: sha3.NewLegacyKeccak256(), id: "b"}
	stTrie := NewStackTrie(stackTrieSponge)
	// Add a single small-element to the trie(s)
	key := make([]byte, 5)
	key[0] = 1
	trie.TryUpdate(key, []byte{0x1})
	stTrie.TryUpdate(key, []byte{0x1})
	// Flush trie -> database
	root, _, _ := trie.Commit(nil)
	// Flush memdb -> disk (sponge)
	db.Commit(root, false, nil)
	// And flush stacktrie -> disk
	stRoot, err := stTrie.Commit()
	if err != nil {
		t.Fatalf("Failed to commit stack trie %v", err)
	}
	if stRoot != root {
		t.Fatalf("root wrong, got %x exp %x", stRoot, root)
	}
	fmt.Printf("root: %x\n", stRoot)
	if got, exp := stackTrieSponge.sponge.Sum(nil), s.sponge.Sum(nil); !bytes.Equal(got, exp) {
		t.Fatalf("test, disk write sequence wrong:\ngot %x exp %x\n", got, exp)
	}
}

// BenchmarkCommitAfterHashFixedSize benchmarks the Commit (after Hash) of a fixed number of updates to a trie.
// This benchmark is meant to capture the difference on efficiency of small versus large changes. Typically,
// storage tries are small (a couple of entries), whereas the full post-block account trie update is large (a couple
// of thousand entries)
func BenchmarkHashFixedSize(b *testing.B) {
	b.Run("10", func(b *testing.B) {
		b.StopTimer()
		acc, add := makeAccounts(20)
		for i := 0; i < b.N; i++ {
			benchmarkHashFixedSize(b, acc, add)
		}
	})
	b.Run("100", func(b *testing.B) {
		b.StopTimer()
		acc, add := makeAccounts(100)
		for i := 0; i < b.N; i++ {
			benchmarkHashFixedSize(b, acc, add)
		}
	})

	b.Run("1K", func(b *testing.B) {
		b.StopTimer()
		acc, add := makeAccounts(1000)
		for i := 0; i < b.N; i++ {
			benchmarkHashFixedSize(b, acc, add)
		}
	})
	b.Run("10K", func(b *testing.B) {
		b.StopTimer()
		acc, add := makeAccounts(10000)
		for i := 0; i < b.N; i++ {
			benchmarkHashFixedSize(b, acc, add)
		}
	})
	b.Run("100K", func(b *testing.B) {
		b.StopTimer()
		acc, add := makeAccounts(100000)
		for i := 0; i < b.N; i++ {
			benchmarkHashFixedSize(b, acc, add)
		}
	})
}

func benchmarkHashFixedSize(b *testing.B, addresses [][20]byte, accounts [][]byte) {
	b.ReportAllocs()
	trie := newEmpty()
	for i := 0; i < len(addresses); i++ {
		trie.Update(crypto.Keccak256(addresses[i][:]), accounts[i])
	}
	// Insert the accounts into the trie and hash it
	b.StartTimer()
	trie.Hash()
	b.StopTimer()
}

func BenchmarkCommitAfterHashFixedSize(b *testing.B) {
	b.Run("10", func(b *testing.B) {
		b.StopTimer()
		acc, add := makeAccounts(20)
		for i := 0; i < b.N; i++ {
			benchmarkCommitAfterHashFixedSize(b, acc, add)
		}
	})
	b.Run("100", func(b *testing.B) {
		b.StopTimer()
		acc, add := makeAccounts(100)
		for i := 0; i < b.N; i++ {
			benchmarkCommitAfterHashFixedSize(b, acc, add)
		}
	})

	b.Run("1K", func(b *testing.B) {
		b.StopTimer()
		acc, add := makeAccounts(1000)
		for i := 0; i < b.N; i++ {
			benchmarkCommitAfterHashFixedSize(b, acc, add)
		}
	})
	b.Run("10K", func(b *testing.B) {
		b.StopTimer()
		acc, add := makeAccounts(10000)
		for i := 0; i < b.N; i++ {
			benchmarkCommitAfterHashFixedSize(b, acc, add)
		}
	})
	b.Run("100K", func(b *testing.B) {
		b.StopTimer()
		acc, add := makeAccounts(100000)
		for i := 0; i < b.N; i++ {
			benchmarkCommitAfterHashFixedSize(b, acc, add)
		}
	})
}

func benchmarkCommitAfterHashFixedSize(b *testing.B, addresses [][20]byte, accounts [][]byte) {
	b.ReportAllocs()
	trie := newEmpty()
	for i := 0; i < len(addresses); i++ {
		trie.Update(crypto.Keccak256(addresses[i][:]), accounts[i])
	}
	// Insert the accounts into the trie and hash it
	trie.Hash()
	b.StartTimer()
	trie.Commit(nil)
	b.StopTimer()
}

func BenchmarkDerefRootFixedSize(b *testing.B) {
	b.Run("10", func(b *testing.B) {
		b.StopTimer()
		acc, add := makeAccounts(20)
		for i := 0; i < b.N; i++ {
			benchmarkDerefRootFixedSize(b, acc, add)
		}
	})
	b.Run("100", func(b *testing.B) {
		b.StopTimer()
		acc, add := makeAccounts(100)
		for i := 0; i < b.N; i++ {
			benchmarkDerefRootFixedSize(b, acc, add)
		}
	})

	b.Run("1K", func(b *testing.B) {
		b.StopTimer()
		acc, add := makeAccounts(1000)
		for i := 0; i < b.N; i++ {
			benchmarkDerefRootFixedSize(b, acc, add)
		}
	})
	b.Run("10K", func(b *testing.B) {
		b.StopTimer()
		acc, add := makeAccounts(10000)
		for i := 0; i < b.N; i++ {
			benchmarkDerefRootFixedSize(b, acc, add)
		}
	})
	b.Run("100K", func(b *testing.B) {
		b.StopTimer()
		acc, add := makeAccounts(100000)
		for i := 0; i < b.N; i++ {
			benchmarkDerefRootFixedSize(b, acc, add)
		}
	})
}

func benchmarkDerefRootFixedSize(b *testing.B, addresses [][20]byte, accounts [][]byte) {
	b.ReportAllocs()
	trie := newEmpty()
	for i := 0; i < len(addresses); i++ {
		trie.Update(crypto.Keccak256(addresses[i][:]), accounts[i])
	}
	h := trie.Hash()
	trie.Commit(nil)
	b.StartTimer()
	trie.db.Dereference(h)
	b.StopTimer()
}

func tempDB() (string, *Database) {
	dir, err := ioutil.TempDir("", "trie-bench")
	if err != nil {
		panic(fmt.Sprintf("can't create temporary directory: %v", err))
	}
	diskdb, err := leveldb.New(dir, 256, 0, "", false)
	if err != nil {
		panic(fmt.Sprintf("can't create temporary database: %v", err))
	}
	return dir, NewDatabase(diskdb)
}

func getString(trie *Trie, k string) []byte {
	return trie.Get([]byte(k))
}

func updateString(trie *Trie, k, v string) {
	trie.Update([]byte(k), []byte(v))
}

func deleteString(trie *Trie, k string) {
	trie.Delete([]byte(k))
}

func TestDecodeNode(t *testing.T) {
	t.Parallel()
	var (
		hash  = make([]byte, 20)
		elems = make([]byte, 20)
	)
	for i := 0; i < 5000000; i++ {
		rand.Read(hash)
		rand.Read(elems)
		decodeNode(hash, elems)
	}
}<|MERGE_RESOLUTION|>--- conflicted
+++ resolved
@@ -21,33 +21,24 @@
 	"encoding/binary"
 	"errors"
 	"fmt"
-	"hash"
-	"io/ioutil"
-	"math/big"
-	"math/rand"
-	"os"
-	"reflect"
-	"testing"
-	"testing/quick"
-
-	"github.com/clearmatics/autonity/common"
-	"github.com/clearmatics/autonity/crypto"
-	"github.com/clearmatics/autonity/ethdb"
-	"github.com/clearmatics/autonity/ethdb/leveldb"
-	"github.com/clearmatics/autonity/ethdb/memorydb"
-	"github.com/clearmatics/autonity/rlp"
-	"github.com/davecgh/go-spew/spew"
-<<<<<<< HEAD
-=======
-	"github.com/ethereum/go-ethereum/common"
-	"github.com/ethereum/go-ethereum/core/types"
-	"github.com/ethereum/go-ethereum/crypto"
-	"github.com/ethereum/go-ethereum/ethdb"
-	"github.com/ethereum/go-ethereum/ethdb/leveldb"
-	"github.com/ethereum/go-ethereum/ethdb/memorydb"
-	"github.com/ethereum/go-ethereum/rlp"
->>>>>>> aaca58a7
-	"golang.org/x/crypto/sha3"
+    "hash"
+    "io/ioutil"
+    "math/big"
+    "math/rand"
+    "os"
+    "reflect"
+    "testing"
+    "testing/quick"
+
+    "github.com/davecgh/go-spew/spew"
+    "github.com/ethereum/go-ethereum/common"
+    "github.com/ethereum/go-ethereum/core/types"
+    "github.com/ethereum/go-ethereum/crypto"
+    "github.com/ethereum/go-ethereum/ethdb"
+    "github.com/ethereum/go-ethereum/ethdb/leveldb"
+    "github.com/ethereum/go-ethereum/ethdb/memorydb"
+    "github.com/ethereum/go-ethereum/rlp"
+    "golang.org/x/crypto/sha3"
 )
 
 func init() {
@@ -99,8 +90,8 @@
 
 	trie, _ := New(common.Hash{}, triedb)
 	updateString(trie, "120000", "qwerqwerqwerqwerqwerqwerqwerqwer")
-	updateString(trie, "123456", "asdfasdfasdfasdfasdfasdfasdfasdf")
-	root, _, _ := trie.Commit(nil)
+    updateString(trie, "123456", "asdfasdfasdfasdfasdfasdfasdfasdf")
+    root, _, _ := trie.Commit(nil)
 	if !memonly {
 		triedb.Commit(root, true, nil)
 	}
@@ -182,7 +173,7 @@
 	updateString(trie, "A", "aaaaaaaaaaaaaaaaaaaaaaaaaaaaaaaaaaaaaaaaaaaaaaaaaa")
 
 	exp = common.HexToHash("d23786fb4a010da3ce639d66d5e904a11dbc02746d1ce25029e53290cabf28ab")
-	root, _, err := trie.Commit(nil)
+    root, _, err := trie.Commit(nil)
 	if err != nil {
 		t.Fatalf("commit error: %v", err)
 	}
@@ -280,7 +271,7 @@
 	for _, val := range vals {
 		updateString(trie, val.k, val.v)
 	}
-	exp, _, err := trie.Commit(nil)
+    exp, _, err := trie.Commit(nil)
 	if err != nil {
 		t.Fatalf("commit error: %v", err)
 	}
@@ -295,7 +286,7 @@
 			t.Errorf("trie2 doesn't have %q => %q", kv.k, kv.v)
 		}
 	}
-	hash, _, err := trie2.Commit(nil)
+    hash, _, err := trie2.Commit(nil)
 	if err != nil {
 		t.Fatalf("commit error: %v", err)
 	}
@@ -332,17 +323,17 @@
 
 // TestRandomCases tests som cases that were found via random fuzzing
 func TestRandomCases(t *testing.T) {
-	var rt = []randTestStep{
-		{op: 6, key: common.Hex2Bytes(""), value: common.Hex2Bytes("")},                                                                                                 // step 0
-		{op: 6, key: common.Hex2Bytes(""), value: common.Hex2Bytes("")},                                                                                                 // step 1
-		{op: 0, key: common.Hex2Bytes("d51b182b95d677e5f1c82508c0228de96b73092d78ce78b2230cd948674f66fd1483bd"), value: common.Hex2Bytes("0000000000000002")},           // step 2
-		{op: 2, key: common.Hex2Bytes("c2a38512b83107d665c65235b0250002882ac2022eb00711552354832c5f1d030d0e408e"), value: common.Hex2Bytes("")},                         // step 3
-		{op: 3, key: common.Hex2Bytes(""), value: common.Hex2Bytes("")},                                                                                                 // step 4
-		{op: 3, key: common.Hex2Bytes(""), value: common.Hex2Bytes("")},                                                                                                 // step 5
-		{op: 6, key: common.Hex2Bytes(""), value: common.Hex2Bytes("")},                                                                                                 // step 6
-		{op: 3, key: common.Hex2Bytes(""), value: common.Hex2Bytes("")},                                                                                                 // step 7
-		{op: 0, key: common.Hex2Bytes("c2a38512b83107d665c65235b0250002882ac2022eb00711552354832c5f1d030d0e408e"), value: common.Hex2Bytes("0000000000000008")},         // step 8
-		{op: 0, key: common.Hex2Bytes("d51b182b95d677e5f1c82508c0228de96b73092d78ce78b2230cd948674f66fd1483bd"), value: common.Hex2Bytes("0000000000000009")},           // step 9
+    var rt = []randTestStep{
+        {op: 6, key: common.Hex2Bytes(""), value: common.Hex2Bytes("")},                                                                                                 // step 0
+        {op: 6, key: common.Hex2Bytes(""), value: common.Hex2Bytes("")},                                                                                                 // step 1
+        {op: 0, key: common.Hex2Bytes("d51b182b95d677e5f1c82508c0228de96b73092d78ce78b2230cd948674f66fd1483bd"), value: common.Hex2Bytes("0000000000000002")},           // step 2
+        {op: 2, key: common.Hex2Bytes("c2a38512b83107d665c65235b0250002882ac2022eb00711552354832c5f1d030d0e408e"), value: common.Hex2Bytes("")},                         // step 3
+        {op: 3, key: common.Hex2Bytes(""), value: common.Hex2Bytes("")},                                                                                                 // step 4
+        {op: 3, key: common.Hex2Bytes(""), value: common.Hex2Bytes("")},                                                                                                 // step 5
+        {op: 6, key: common.Hex2Bytes(""), value: common.Hex2Bytes("")},                                                                                                 // step 6
+        {op: 3, key: common.Hex2Bytes(""), value: common.Hex2Bytes("")},                                                                                                 // step 7
+        {op: 0, key: common.Hex2Bytes("c2a38512b83107d665c65235b0250002882ac2022eb00711552354832c5f1d030d0e408e"), value: common.Hex2Bytes("0000000000000008")},         // step 8
+        {op: 0, key: common.Hex2Bytes("d51b182b95d677e5f1c82508c0228de96b73092d78ce78b2230cd948674f66fd1483bd"), value: common.Hex2Bytes("0000000000000009")},           // step 9
 		{op: 2, key: common.Hex2Bytes("fd"), value: common.Hex2Bytes("")},                                                                                               // step 10
 		{op: 6, key: common.Hex2Bytes(""), value: common.Hex2Bytes("")},                                                                                                 // step 11
 		{op: 6, key: common.Hex2Bytes(""), value: common.Hex2Bytes("")},                                                                                                 // step 12
@@ -439,11 +430,11 @@
 				rt[i].err = fmt.Errorf("mismatch for key 0x%x, got 0x%x want 0x%x", step.key, v, want)
 			}
 		case opCommit:
-			_, _, rt[i].err = tr.Commit(nil)
+            _, _, rt[i].err = tr.Commit(nil)
 		case opHash:
 			tr.Hash()
 		case opReset:
-			hash, _, err := tr.Commit(nil)
+            hash, _, err := tr.Commit(nil)
 			if err != nil {
 				rt[i].err = err
 				return false
@@ -568,17 +559,17 @@
 // the first one will be NOOP. As such, we'll use b.N as the number of account to
 // insert into the trie before measuring the hashing.
 func BenchmarkCommitAfterHash(b *testing.B) {
-	b.Run("no-onleaf", func(b *testing.B) {
-		benchmarkCommitAfterHash(b, nil)
-	})
-	var a types.StateAccount
-	onleaf := func(paths [][]byte, hexpath []byte, leaf []byte, parent common.Hash) error {
-		rlp.DecodeBytes(leaf, &a)
-		return nil
-	}
-	b.Run("with-onleaf", func(b *testing.B) {
-		benchmarkCommitAfterHash(b, onleaf)
-	})
+    b.Run("no-onleaf", func(b *testing.B) {
+        benchmarkCommitAfterHash(b, nil)
+    })
+    var a types.StateAccount
+    onleaf := func(paths [][]byte, hexpath []byte, leaf []byte, parent common.Hash) error {
+        rlp.DecodeBytes(leaf, &a)
+        return nil
+    }
+    b.Run("with-onleaf", func(b *testing.B) {
+        benchmarkCommitAfterHash(b, onleaf)
+    })
 }
 
 func benchmarkCommitAfterHash(b *testing.B, onleaf LeafCallback) {
@@ -596,29 +587,29 @@
 }
 
 func TestTinyTrie(t *testing.T) {
-	// Create a realistic account trie to hash
-	_, accounts := makeAccounts(5)
-	trie := newEmpty()
-	trie.Update(common.Hex2Bytes("0000000000000000000000000000000000000000000000000000000000001337"), accounts[3])
-	if exp, root := common.HexToHash("8c6a85a4d9fda98feff88450299e574e5378e32391f75a055d470ac0653f1005"), trie.Hash(); exp != root {
-		t.Errorf("1: got %x, exp %x", root, exp)
-	}
-	trie.Update(common.Hex2Bytes("0000000000000000000000000000000000000000000000000000000000001338"), accounts[4])
-	if exp, root := common.HexToHash("ec63b967e98a5720e7f720482151963982890d82c9093c0d486b7eb8883a66b1"), trie.Hash(); exp != root {
-		t.Errorf("2: got %x, exp %x", root, exp)
-	}
-	trie.Update(common.Hex2Bytes("0000000000000000000000000000000000000000000000000000000000001339"), accounts[4])
-	if exp, root := common.HexToHash("0608c1d1dc3905fa22204c7a0e43644831c3b6d3def0f274be623a948197e64a"), trie.Hash(); exp != root {
-		t.Errorf("3: got %x, exp %x", root, exp)
-	}
-	checktr, _ := New(common.Hash{}, trie.db)
-	it := NewIterator(trie.NodeIterator(nil))
-	for it.Next() {
-		checktr.Update(it.Key, it.Value)
-	}
-	if troot, itroot := trie.Hash(), checktr.Hash(); troot != itroot {
-		t.Fatalf("hash mismatch in opItercheckhash, trie: %x, check: %x", troot, itroot)
-	}
+    // Create a realistic account trie to hash
+    _, accounts := makeAccounts(5)
+    trie := newEmpty()
+    trie.Update(common.Hex2Bytes("0000000000000000000000000000000000000000000000000000000000001337"), accounts[3])
+    if exp, root := common.HexToHash("8c6a85a4d9fda98feff88450299e574e5378e32391f75a055d470ac0653f1005"), trie.Hash(); exp != root {
+        t.Errorf("1: got %x, exp %x", root, exp)
+    }
+    trie.Update(common.Hex2Bytes("0000000000000000000000000000000000000000000000000000000000001338"), accounts[4])
+    if exp, root := common.HexToHash("ec63b967e98a5720e7f720482151963982890d82c9093c0d486b7eb8883a66b1"), trie.Hash(); exp != root {
+        t.Errorf("2: got %x, exp %x", root, exp)
+    }
+    trie.Update(common.Hex2Bytes("0000000000000000000000000000000000000000000000000000000000001339"), accounts[4])
+    if exp, root := common.HexToHash("0608c1d1dc3905fa22204c7a0e43644831c3b6d3def0f274be623a948197e64a"), trie.Hash(); exp != root {
+        t.Errorf("3: got %x, exp %x", root, exp)
+    }
+    checktr, _ := New(common.Hash{}, trie.db)
+    it := NewIterator(trie.NodeIterator(nil))
+    for it.Next() {
+        checktr.Update(it.Key, it.Value)
+    }
+    if troot, itroot := trie.Hash(), checktr.Hash(); troot != itroot {
+        t.Fatalf("hash mismatch in opItercheckhash, trie: %x, check: %x", troot, itroot)
+    }
 }
 
 func TestCommitAfterHash(t *testing.T) {
@@ -631,12 +622,12 @@
 	// Insert the accounts into the trie and hash it
 	trie.Hash()
 	trie.Commit(nil)
-	root := trie.Hash()
-	exp := common.HexToHash("72f9d3f3fe1e1dd7b8936442e7642aef76371472d94319900790053c493f3fe6")
+    root := trie.Hash()
+    exp := common.HexToHash("72f9d3f3fe1e1dd7b8936442e7642aef76371472d94319900790053c493f3fe6")
 	if exp != root {
 		t.Errorf("got %x, exp %x", root, exp)
 	}
-	root, _, _ = trie.Commit(nil)
+    root, _, _ = trie.Commit(nil)
 	if exp != root {
 		t.Errorf("got %x, exp %x", root, exp)
 	}
@@ -648,28 +639,28 @@
 	// Create a realistic account trie to hash
 	addresses = make([][20]byte, size)
 	for i := 0; i < len(addresses); i++ {
-		data := make([]byte, 20)
-		random.Read(data)
-		copy(addresses[i][:], data)
-	}
+        data := make([]byte, 20)
+        random.Read(data)
+        copy(addresses[i][:], data)
+    }
 	accounts = make([][]byte, len(addresses))
 	for i := 0; i < len(accounts); i++ {
-		var (
-			nonce = uint64(random.Int63())
-			root  = emptyRoot
-			code  = crypto.Keccak256(nil)
-		)
-		// The big.Rand function is not deterministic with regards to 64 vs 32 bit systems,
-		// and will consume different amount of data from the rand source.
-		//balance = new(big.Int).Rand(random, new(big.Int).Exp(common.Big2, common.Big256, nil))
-		// Therefore, we instead just read via byte buffer
-		numBytes := random.Uint32() % 33 // [0, 32] bytes
-		balanceBytes := make([]byte, numBytes)
-		random.Read(balanceBytes)
-		balance := new(big.Int).SetBytes(balanceBytes)
-		data, _ := rlp.EncodeToBytes(&types.StateAccount{Nonce: nonce, Balance: balance, Root: root, CodeHash: code})
-		accounts[i] = data
-	}
+        var (
+            nonce = uint64(random.Int63())
+            root  = emptyRoot
+            code  = crypto.Keccak256(nil)
+        )
+        // The big.Rand function is not deterministic with regards to 64 vs 32 bit systems,
+        // and will consume different amount of data from the rand source.
+        //balance = new(big.Int).Rand(random, new(big.Int).Exp(common.Big2, common.Big256, nil))
+        // Therefore, we instead just read via byte buffer
+        numBytes := random.Uint32() % 33 // [0, 32] bytes
+        balanceBytes := make([]byte, numBytes)
+        random.Read(balanceBytes)
+        balance := new(big.Int).SetBytes(balanceBytes)
+        data, _ := rlp.EncodeToBytes(&types.StateAccount{Nonce: nonce, Balance: balance, Root: root, CodeHash: code})
+        accounts[i] = data
+    }
 	return addresses, accounts
 }
 
@@ -724,13 +715,13 @@
 		expWriteSeqHash    []byte
 		expCallbackSeqHash []byte
 	}{
-		{20, common.FromHex("873c78df73d60e59d4a2bcf3716e8bfe14554549fea2fc147cb54129382a8066"),
-			common.FromHex("ff00f91ac05df53b82d7f178d77ada54fd0dca64526f537034a5dbe41b17df2a")},
-		{200, common.FromHex("ba03d891bb15408c940eea5ee3d54d419595102648d02774a0268d892add9c8e"),
-			common.FromHex("f3cd509064c8d319bbdd1c68f511850a902ad275e6ed5bea11547e23d492a926")},
-		{2000, common.FromHex("f7a184f20df01c94f09537401d11e68d97ad0c00115233107f51b9c287ce60c7"),
-			common.FromHex("ff795ea898ba1e4cfed4a33b4cf5535a347a02cf931f88d88719faf810f9a1c9")},
-	} {
+        {20, common.FromHex("873c78df73d60e59d4a2bcf3716e8bfe14554549fea2fc147cb54129382a8066"),
+            common.FromHex("ff00f91ac05df53b82d7f178d77ada54fd0dca64526f537034a5dbe41b17df2a")},
+        {200, common.FromHex("ba03d891bb15408c940eea5ee3d54d419595102648d02774a0268d892add9c8e"),
+            common.FromHex("f3cd509064c8d319bbdd1c68f511850a902ad275e6ed5bea11547e23d492a926")},
+        {2000, common.FromHex("f7a184f20df01c94f09537401d11e68d97ad0c00115233107f51b9c287ce60c7"),
+            common.FromHex("ff795ea898ba1e4cfed4a33b4cf5535a347a02cf931f88d88719faf810f9a1c9")},
+    } {
 		addresses, accounts := makeAccounts(tc.count)
 		// This spongeDb is used to check the sequence of disk-db-writes
 		s := &spongeDb{sponge: sha3.NewLegacyKeccak256()}
@@ -743,17 +734,17 @@
 			trie.Update(crypto.Keccak256(addresses[i][:]), accounts[i])
 		}
 		// Flush trie -> database
-		root, _, _ := trie.Commit(nil)
+        root, _, _ := trie.Commit(nil)
 		// Flush memdb -> disk (sponge)
 		db.Commit(root, false, func(c common.Hash) {
 			// And spongify the callback-order
 			callbackSponge.Write(c[:])
 		})
 		if got, exp := s.sponge.Sum(nil), tc.expWriteSeqHash; !bytes.Equal(got, exp) {
-			t.Errorf("test %d, disk write sequence wrong:\ngot %x exp %x\n", i, got, exp)
+            t.Errorf("test %d, disk write sequence wrong:\ngot %x exp %x\n", i, got, exp)
 		}
 		if got, exp := callbackSponge.Sum(nil), tc.expCallbackSeqHash; !bytes.Equal(got, exp) {
-			t.Errorf("test %d, call back sequence wrong:\ngot: %x exp %x\n", i, got, exp)
+            t.Errorf("test %d, call back sequence wrong:\ngot: %x exp %x\n", i, got, exp)
 		}
 	}
 }
@@ -795,7 +786,7 @@
 			trie.Update(key, val)
 		}
 		// Flush trie -> database
-		root, _, _ := trie.Commit(nil)
+        root, _, _ := trie.Commit(nil)
 		// Flush memdb -> disk (sponge)
 		db.Commit(root, false, func(c common.Hash) {
 			// And spongify the callback-order
@@ -823,21 +814,21 @@
 		// Fill the trie with elements
 		for i := 1; i < count; i++ {
 			// For the stack trie, we need to do inserts in proper order
-			key := make([]byte, 32)
-			binary.BigEndian.PutUint64(key, uint64(i))
-			var val []byte
-			// 50% short elements, 50% large elements
-			if prng.Intn(2) == 0 {
-				val = make([]byte, 1+prng.Intn(32))
-			} else {
-				val = make([]byte, 1+prng.Intn(1024))
-			}
-			prng.Read(val)
-			trie.TryUpdate(key, val)
-			stTrie.TryUpdate(key, val)
-		}
+            key := make([]byte, 32)
+            binary.BigEndian.PutUint64(key, uint64(i))
+            var val []byte
+            // 50% short elements, 50% large elements
+            if prng.Intn(2) == 0 {
+                val = make([]byte, 1+prng.Intn(32))
+            } else {
+                val = make([]byte, 1+prng.Intn(1024))
+            }
+            prng.Read(val)
+            trie.TryUpdate(key, val)
+            stTrie.TryUpdate(key, val)
+        }
 		// Flush trie -> database
-		root, _, _ := trie.Commit(nil)
+        root, _, _ := trie.Commit(nil)
 		// Flush memdb -> disk (sponge)
 		db.Commit(root, false, nil)
 		// And flush stacktrie -> disk
@@ -853,14 +844,14 @@
 			t.Logf("Expected:")
 			for i, v := range s.journal {
 				t.Logf("op %d: %v", i, v)
-			}
-			t.Logf("Stacktrie:")
-			for i, v := range stackTrieSponge.journal {
-				t.Logf("op %d: %v", i, v)
-			}
-			t.Fatalf("test %d, disk write sequence wrong:\ngot %x exp %x\n", count, got, exp)
-		}
-	}
+            }
+            t.Logf("Stacktrie:")
+            for i, v := range stackTrieSponge.journal {
+                t.Logf("op %d: %v", i, v)
+            }
+            t.Fatalf("test %d, disk write sequence wrong:\ngot %x exp %x\n", count, got, exp)
+        }
+    }
 }
 
 // TestCommitSequenceSmallRoot tests that a trie which is essentially only a
@@ -870,33 +861,33 @@
 // that even a small trie which contains a leaf will have an extension making it
 // not fit into 32 bytes, rlp-encoded. However, it's still the correct thing to do.
 func TestCommitSequenceSmallRoot(t *testing.T) {
-	s := &spongeDb{sponge: sha3.NewLegacyKeccak256(), id: "a"}
-	db := NewDatabase(s)
-	trie, _ := New(common.Hash{}, db)
-	// Another sponge is used for the stacktrie commits
-	stackTrieSponge := &spongeDb{sponge: sha3.NewLegacyKeccak256(), id: "b"}
-	stTrie := NewStackTrie(stackTrieSponge)
-	// Add a single small-element to the trie(s)
-	key := make([]byte, 5)
-	key[0] = 1
-	trie.TryUpdate(key, []byte{0x1})
-	stTrie.TryUpdate(key, []byte{0x1})
-	// Flush trie -> database
-	root, _, _ := trie.Commit(nil)
-	// Flush memdb -> disk (sponge)
-	db.Commit(root, false, nil)
-	// And flush stacktrie -> disk
-	stRoot, err := stTrie.Commit()
-	if err != nil {
-		t.Fatalf("Failed to commit stack trie %v", err)
-	}
-	if stRoot != root {
-		t.Fatalf("root wrong, got %x exp %x", stRoot, root)
-	}
-	fmt.Printf("root: %x\n", stRoot)
-	if got, exp := stackTrieSponge.sponge.Sum(nil), s.sponge.Sum(nil); !bytes.Equal(got, exp) {
-		t.Fatalf("test, disk write sequence wrong:\ngot %x exp %x\n", got, exp)
-	}
+    s := &spongeDb{sponge: sha3.NewLegacyKeccak256(), id: "a"}
+    db := NewDatabase(s)
+    trie, _ := New(common.Hash{}, db)
+    // Another sponge is used for the stacktrie commits
+    stackTrieSponge := &spongeDb{sponge: sha3.NewLegacyKeccak256(), id: "b"}
+    stTrie := NewStackTrie(stackTrieSponge)
+    // Add a single small-element to the trie(s)
+    key := make([]byte, 5)
+    key[0] = 1
+    trie.TryUpdate(key, []byte{0x1})
+    stTrie.TryUpdate(key, []byte{0x1})
+    // Flush trie -> database
+    root, _, _ := trie.Commit(nil)
+    // Flush memdb -> disk (sponge)
+    db.Commit(root, false, nil)
+    // And flush stacktrie -> disk
+    stRoot, err := stTrie.Commit()
+    if err != nil {
+        t.Fatalf("Failed to commit stack trie %v", err)
+    }
+    if stRoot != root {
+        t.Fatalf("root wrong, got %x exp %x", stRoot, root)
+    }
+    fmt.Printf("root: %x\n", stRoot)
+    if got, exp := stackTrieSponge.sponge.Sum(nil), s.sponge.Sum(nil); !bytes.Equal(got, exp) {
+        t.Fatalf("test, disk write sequence wrong:\ngot %x exp %x\n", got, exp)
+    }
 }
 
 // BenchmarkCommitAfterHashFixedSize benchmarks the Commit (after Hash) of a fixed number of updates to a trie.
@@ -904,10 +895,10 @@
 // storage tries are small (a couple of entries), whereas the full post-block account trie update is large (a couple
 // of thousand entries)
 func BenchmarkHashFixedSize(b *testing.B) {
-	b.Run("10", func(b *testing.B) {
-		b.StopTimer()
-		acc, add := makeAccounts(20)
-		for i := 0; i < b.N; i++ {
+    b.Run("10", func(b *testing.B) {
+        b.StopTimer()
+        acc, add := makeAccounts(20)
+        for i := 0; i < b.N; i++ {
 			benchmarkHashFixedSize(b, acc, add)
 		}
 	})
@@ -1063,7 +1054,7 @@
 	if err != nil {
 		panic(fmt.Sprintf("can't create temporary directory: %v", err))
 	}
-	diskdb, err := leveldb.New(dir, 256, 0, "", false)
+    diskdb, err := leveldb.New(dir, 256, 0, "", false)
 	if err != nil {
 		panic(fmt.Sprintf("can't create temporary database: %v", err))
 	}
