// Copyright 2014 The go-ethereum Authors
// This file is part of the go-ethereum library.
//
// The go-ethereum library is free software: you can redistribute it and/or modify
// it under the terms of the GNU Lesser General Public License as published by
// the Free Software Foundation, either version 3 of the License, or
// (at your option) any later version.
//
// The go-ethereum library is distributed in the hope that it will be useful,
// but WITHOUT ANY WARRANTY; without even the implied warranty of
// MERCHANTABILITY or FITNESS FOR A PARTICULAR PURPOSE. See the
// GNU Lesser General Public License for more details.
//
// You should have received a copy of the GNU Lesser General Public License
// along with the go-ethereum library. If not, see <http://www.gnu.org/licenses/>.

package trie

import (
	"bytes"
	"container/heap"
	"errors"

<<<<<<< HEAD
	"github.com/clearmatics/autonity/common"
	"github.com/clearmatics/autonity/rlp"
=======
	"github.com/ethereum/go-ethereum/common"
	"github.com/ethereum/go-ethereum/ethdb"
	"github.com/ethereum/go-ethereum/rlp"
>>>>>>> aaca58a7
)

// Iterator is a key-value trie iterator that traverses a Trie.
type Iterator struct {
	nodeIt NodeIterator

	Key   []byte // Current data key on which the iterator is positioned on
	Value []byte // Current data value on which the iterator is positioned on
	Err   error
}

// NewIterator creates a new key-value iterator from a node iterator.
// Note that the value returned by the iterator is raw. If the content is encoded
// (e.g. storage value is RLP-encoded), it's caller's duty to decode it.
func NewIterator(it NodeIterator) *Iterator {
	return &Iterator{
		nodeIt: it,
	}
}

// Next moves the iterator forward one key-value entry.
func (it *Iterator) Next() bool {
	for it.nodeIt.Next(true) {
		if it.nodeIt.Leaf() {
			it.Key = it.nodeIt.LeafKey()
			it.Value = it.nodeIt.LeafBlob()
			return true
		}
	}
	it.Key = nil
	it.Value = nil
	it.Err = it.nodeIt.Error()
	return false
}

// Prove generates the Merkle proof for the leaf node the iterator is currently
// positioned on.
func (it *Iterator) Prove() [][]byte {
	return it.nodeIt.LeafProof()
}

// NodeIterator is an iterator to traverse the trie pre-order.
type NodeIterator interface {
	// Next moves the iterator to the next node. If the parameter is false, any child
	// nodes will be skipped.
	Next(bool) bool

	// Error returns the error status of the iterator.
	Error() error

	// Hash returns the hash of the current node.
	Hash() common.Hash

	// Parent returns the hash of the parent of the current node. The hash may be the one
	// grandparent if the immediate parent is an internal node with no hash.
	Parent() common.Hash

	// Path returns the hex-encoded path to the current node.
	// Callers must not retain references to the return value after calling Next.
	// For leaf nodes, the last element of the path is the 'terminator symbol' 0x10.
	Path() []byte

	// Leaf returns true iff the current node is a leaf node.
	Leaf() bool

	// LeafKey returns the key of the leaf. The method panics if the iterator is not
	// positioned at a leaf. Callers must not retain references to the value after
	// calling Next.
	LeafKey() []byte

	// LeafBlob returns the content of the leaf. The method panics if the iterator
	// is not positioned at a leaf. Callers must not retain references to the value
	// after calling Next.
	LeafBlob() []byte

	// LeafProof returns the Merkle proof of the leaf. The method panics if the
	// iterator is not positioned at a leaf. Callers must not retain references
	// to the value after calling Next.
	LeafProof() [][]byte

	// AddResolver sets an intermediate database to use for looking up trie nodes
	// before reaching into the real persistent layer.
	//
	// This is not required for normal operation, rather is an optimization for
	// cases where trie nodes can be recovered from some external mechanism without
	// reading from disk. In those cases, this resolver allows short circuiting
	// accesses and returning them from memory.
	//
	// Before adding a similar mechanism to any other place in Geth, consider
	// making trie.Database an interface and wrapping at that level. It's a huge
	// refactor, but it could be worth it if another occurrence arises.
	AddResolver(ethdb.KeyValueReader)
}

// nodeIteratorState represents the iteration state at one particular node of the
// trie, which can be resumed at a later invocation.
type nodeIteratorState struct {
	hash    common.Hash // Hash of the node being iterated (nil if not standalone)
	node    node        // Trie node being iterated
	parent  common.Hash // Hash of the first full ancestor node (nil if current is the root)
	index   int         // Child to be processed next
	pathlen int         // Length of the path to this node
}

type nodeIterator struct {
	trie  *Trie                // Trie being iterated
	stack []*nodeIteratorState // Hierarchy of trie nodes persisting the iteration state
	path  []byte               // Path to the current node
	err   error                // Failure set in case of an internal error in the iterator

	resolver ethdb.KeyValueReader // Optional intermediate resolver above the disk layer
}

// errIteratorEnd is stored in nodeIterator.err when iteration is done.
var errIteratorEnd = errors.New("end of iteration")

// seekError is stored in nodeIterator.err if the initial seek has failed.
type seekError struct {
	key []byte
	err error
}

func (e seekError) Error() string {
	return "seek error: " + e.err.Error()
}

func newNodeIterator(trie *Trie, start []byte) NodeIterator {
	if trie.Hash() == emptyState {
		return new(nodeIterator)
	}
	it := &nodeIterator{trie: trie}
	it.err = it.seek(start)
	return it
}

func (it *nodeIterator) AddResolver(resolver ethdb.KeyValueReader) {
	it.resolver = resolver
}

func (it *nodeIterator) Hash() common.Hash {
	if len(it.stack) == 0 {
		return common.Hash{}
	}
	return it.stack[len(it.stack)-1].hash
}

func (it *nodeIterator) Parent() common.Hash {
	if len(it.stack) == 0 {
		return common.Hash{}
	}
	return it.stack[len(it.stack)-1].parent
}

func (it *nodeIterator) Leaf() bool {
	return hasTerm(it.path)
}

func (it *nodeIterator) LeafKey() []byte {
	if len(it.stack) > 0 {
		if _, ok := it.stack[len(it.stack)-1].node.(valueNode); ok {
			return hexToKeybytes(it.path)
		}
	}
	panic("not at leaf")
}

func (it *nodeIterator) LeafBlob() []byte {
	if len(it.stack) > 0 {
		if node, ok := it.stack[len(it.stack)-1].node.(valueNode); ok {
			return node
		}
	}
	panic("not at leaf")
}

func (it *nodeIterator) LeafProof() [][]byte {
	if len(it.stack) > 0 {
		if _, ok := it.stack[len(it.stack)-1].node.(valueNode); ok {
			hasher := newHasher(false)
			defer returnHasherToPool(hasher)
			proofs := make([][]byte, 0, len(it.stack))

			for i, item := range it.stack[:len(it.stack)-1] {
				// Gather nodes that end up as hash nodes (or the root)
				node, hashed := hasher.proofHash(item.node)
				if _, ok := hashed.(hashNode); ok || i == 0 {
					enc, _ := rlp.EncodeToBytes(node)
					proofs = append(proofs, enc)
				}
			}
			return proofs
		}
	}
	panic("not at leaf")
}

func (it *nodeIterator) Path() []byte {
	return it.path
}

func (it *nodeIterator) Error() error {
	if it.err == errIteratorEnd {
		return nil
	}
	if seek, ok := it.err.(seekError); ok {
		return seek.err
	}
	return it.err
}

// Next moves the iterator to the next node, returning whether there are any
// further nodes. In case of an internal error this method returns false and
// sets the Error field to the encountered failure. If `descend` is false,
// skips iterating over any subnodes of the current node.
func (it *nodeIterator) Next(descend bool) bool {
	if it.err == errIteratorEnd {
		return false
	}
	if seek, ok := it.err.(seekError); ok {
		if it.err = it.seek(seek.key); it.err != nil {
			return false
		}
	}
	// Otherwise step forward with the iterator and report any errors.
	state, parentIndex, path, err := it.peek(descend)
	it.err = err
	if it.err != nil {
		return false
	}
	it.push(state, parentIndex, path)
	return true
}

func (it *nodeIterator) seek(prefix []byte) error {
	// The path we're looking for is the hex encoded key without terminator.
	key := keybytesToHex(prefix)
	key = key[:len(key)-1]
	// Move forward until we're just before the closest match to key.
	for {
		state, parentIndex, path, err := it.peekSeek(key)
		if err == errIteratorEnd {
			return errIteratorEnd
		} else if err != nil {
			return seekError{prefix, err}
		} else if bytes.Compare(path, key) >= 0 {
			return nil
		}
		it.push(state, parentIndex, path)
	}
}

// init initializes the iterator.
func (it *nodeIterator) init() (*nodeIteratorState, error) {
	root := it.trie.Hash()
	state := &nodeIteratorState{node: it.trie.root, index: -1}
	if root != emptyRoot {
		state.hash = root
	}
	return state, state.resolve(it, nil)
}

// peek creates the next state of the iterator.
func (it *nodeIterator) peek(descend bool) (*nodeIteratorState, *int, []byte, error) {
	// Initialize the iterator if we've just started.
	if len(it.stack) == 0 {
		state, err := it.init()
		return state, nil, nil, err
	}
	if !descend {
		// If we're skipping children, pop the current node first
		it.pop()
	}

	// Continue iteration to the next child
	for len(it.stack) > 0 {
		parent := it.stack[len(it.stack)-1]
		ancestor := parent.hash
		if (ancestor == common.Hash{}) {
			ancestor = parent.parent
		}
		state, path, ok := it.nextChild(parent, ancestor)
		if ok {
			if err := state.resolve(it, path); err != nil {
				return parent, &parent.index, path, err
			}
			return state, &parent.index, path, nil
		}
		// No more child nodes, move back up.
		it.pop()
	}
	return nil, nil, nil, errIteratorEnd
}

// peekSeek is like peek, but it also tries to skip resolving hashes by skipping
// over the siblings that do not lead towards the desired seek position.
func (it *nodeIterator) peekSeek(seekKey []byte) (*nodeIteratorState, *int, []byte, error) {
	// Initialize the iterator if we've just started.
	if len(it.stack) == 0 {
		state, err := it.init()
		return state, nil, nil, err
	}
	if !bytes.HasPrefix(seekKey, it.path) {
		// If we're skipping children, pop the current node first
		it.pop()
	}

	// Continue iteration to the next child
	for len(it.stack) > 0 {
		parent := it.stack[len(it.stack)-1]
		ancestor := parent.hash
		if (ancestor == common.Hash{}) {
			ancestor = parent.parent
		}
		state, path, ok := it.nextChildAt(parent, ancestor, seekKey)
		if ok {
			if err := state.resolve(it, path); err != nil {
				return parent, &parent.index, path, err
			}
			return state, &parent.index, path, nil
		}
		// No more child nodes, move back up.
		it.pop()
	}
	return nil, nil, nil, errIteratorEnd
}

func (it *nodeIterator) resolveHash(hash hashNode, path []byte) (node, error) {
	if it.resolver != nil {
		if blob, err := it.resolver.Get(hash); err == nil && len(blob) > 0 {
			if resolved, err := decodeNode(hash, blob); err == nil {
				return resolved, nil
			}
		}
	}
	resolved, err := it.trie.resolveHash(hash, path)
	return resolved, err
}

func (st *nodeIteratorState) resolve(it *nodeIterator, path []byte) error {
	if hash, ok := st.node.(hashNode); ok {
		resolved, err := it.resolveHash(hash, path)
		if err != nil {
			return err
		}
		st.node = resolved
		st.hash = common.BytesToHash(hash)
	}
	return nil
}

func findChild(n *fullNode, index int, path []byte, ancestor common.Hash) (node, *nodeIteratorState, []byte, int) {
	var (
		child     node
		state     *nodeIteratorState
		childPath []byte
	)
	for ; index < len(n.Children); index++ {
		if n.Children[index] != nil {
			child = n.Children[index]
			hash, _ := child.cache()
			state = &nodeIteratorState{
				hash:    common.BytesToHash(hash),
				node:    child,
				parent:  ancestor,
				index:   -1,
				pathlen: len(path),
			}
			childPath = append(childPath, path...)
			childPath = append(childPath, byte(index))
			return child, state, childPath, index
		}
	}
	return nil, nil, nil, 0
}

func (it *nodeIterator) nextChild(parent *nodeIteratorState, ancestor common.Hash) (*nodeIteratorState, []byte, bool) {
	switch node := parent.node.(type) {
	case *fullNode:
		//Full node, move to the first non-nil child.
		if child, state, path, index := findChild(node, parent.index+1, it.path, ancestor); child != nil {
			parent.index = index - 1
			return state, path, true
		}
	case *shortNode:
		// Short node, return the pointer singleton child
		if parent.index < 0 {
			hash, _ := node.Val.cache()
			state := &nodeIteratorState{
				hash:    common.BytesToHash(hash),
				node:    node.Val,
				parent:  ancestor,
				index:   -1,
				pathlen: len(it.path),
			}
			path := append(it.path, node.Key...)
			return state, path, true
		}
	}
	return parent, it.path, false
}

// nextChildAt is similar to nextChild, except that it targets a child as close to the
// target key as possible, thus skipping siblings.
func (it *nodeIterator) nextChildAt(parent *nodeIteratorState, ancestor common.Hash, key []byte) (*nodeIteratorState, []byte, bool) {
	switch n := parent.node.(type) {
	case *fullNode:
		// Full node, move to the first non-nil child before the desired key position
		child, state, path, index := findChild(n, parent.index+1, it.path, ancestor)
		if child == nil {
			// No more children in this fullnode
			return parent, it.path, false
		}
		// If the child we found is already past the seek position, just return it.
		if bytes.Compare(path, key) >= 0 {
			parent.index = index - 1
			return state, path, true
		}
		// The child is before the seek position. Try advancing
		for {
			nextChild, nextState, nextPath, nextIndex := findChild(n, index+1, it.path, ancestor)
			// If we run out of children, or skipped past the target, return the
			// previous one
			if nextChild == nil || bytes.Compare(nextPath, key) >= 0 {
				parent.index = index - 1
				return state, path, true
			}
			// We found a better child closer to the target
			state, path, index = nextState, nextPath, nextIndex
		}
	case *shortNode:
		// Short node, return the pointer singleton child
		if parent.index < 0 {
			hash, _ := n.Val.cache()
			state := &nodeIteratorState{
				hash:    common.BytesToHash(hash),
				node:    n.Val,
				parent:  ancestor,
				index:   -1,
				pathlen: len(it.path),
			}
			path := append(it.path, n.Key...)
			return state, path, true
		}
	}
	return parent, it.path, false
}

func (it *nodeIterator) push(state *nodeIteratorState, parentIndex *int, path []byte) {
	it.path = path
	it.stack = append(it.stack, state)
	if parentIndex != nil {
		*parentIndex++
	}
}

func (it *nodeIterator) pop() {
	parent := it.stack[len(it.stack)-1]
	it.path = it.path[:parent.pathlen]
	it.stack = it.stack[:len(it.stack)-1]
}

func compareNodes(a, b NodeIterator) int {
	if cmp := bytes.Compare(a.Path(), b.Path()); cmp != 0 {
		return cmp
	}
	if a.Leaf() && !b.Leaf() {
		return -1
	} else if b.Leaf() && !a.Leaf() {
		return 1
	}
	if cmp := bytes.Compare(a.Hash().Bytes(), b.Hash().Bytes()); cmp != 0 {
		return cmp
	}
	if a.Leaf() && b.Leaf() {
		return bytes.Compare(a.LeafBlob(), b.LeafBlob())
	}
	return 0
}

type differenceIterator struct {
	a, b  NodeIterator // Nodes returned are those in b - a.
	eof   bool         // Indicates a has run out of elements
	count int          // Number of nodes scanned on either trie
}

// NewDifferenceIterator constructs a NodeIterator that iterates over elements in b that
// are not in a. Returns the iterator, and a pointer to an integer recording the number
// of nodes seen.
func NewDifferenceIterator(a, b NodeIterator) (NodeIterator, *int) {
	a.Next(true)
	it := &differenceIterator{
		a: a,
		b: b,
	}
	return it, &it.count
}

func (it *differenceIterator) Hash() common.Hash {
	return it.b.Hash()
}

func (it *differenceIterator) Parent() common.Hash {
	return it.b.Parent()
}

func (it *differenceIterator) Leaf() bool {
	return it.b.Leaf()
}

func (it *differenceIterator) LeafKey() []byte {
	return it.b.LeafKey()
}

func (it *differenceIterator) LeafBlob() []byte {
	return it.b.LeafBlob()
}

func (it *differenceIterator) LeafProof() [][]byte {
	return it.b.LeafProof()
}

func (it *differenceIterator) Path() []byte {
	return it.b.Path()
}

func (it *differenceIterator) AddResolver(resolver ethdb.KeyValueReader) {
	panic("not implemented")
}

func (it *differenceIterator) Next(bool) bool {
	// Invariants:
	// - We always advance at least one element in b.
	// - At the start of this function, a's path is lexically greater than b's.
	if !it.b.Next(true) {
		return false
	}
	it.count++

	if it.eof {
		// a has reached eof, so we just return all elements from b
		return true
	}

	for {
		switch compareNodes(it.a, it.b) {
		case -1:
			// b jumped past a; advance a
			if !it.a.Next(true) {
				it.eof = true
				return true
			}
			it.count++
		case 1:
			// b is before a
			return true
		case 0:
			// a and b are identical; skip this whole subtree if the nodes have hashes
			hasHash := it.a.Hash() == common.Hash{}
			if !it.b.Next(hasHash) {
				return false
			}
			it.count++
			if !it.a.Next(hasHash) {
				it.eof = true
				return true
			}
			it.count++
		}
	}
}

func (it *differenceIterator) Error() error {
	if err := it.a.Error(); err != nil {
		return err
	}
	return it.b.Error()
}

type nodeIteratorHeap []NodeIterator

func (h nodeIteratorHeap) Len() int            { return len(h) }
func (h nodeIteratorHeap) Less(i, j int) bool  { return compareNodes(h[i], h[j]) < 0 }
func (h nodeIteratorHeap) Swap(i, j int)       { h[i], h[j] = h[j], h[i] }
func (h *nodeIteratorHeap) Push(x interface{}) { *h = append(*h, x.(NodeIterator)) }
func (h *nodeIteratorHeap) Pop() interface{} {
	n := len(*h)
	x := (*h)[n-1]
	*h = (*h)[0 : n-1]
	return x
}

type unionIterator struct {
	items *nodeIteratorHeap // Nodes returned are the union of the ones in these iterators
	count int               // Number of nodes scanned across all tries
}

// NewUnionIterator constructs a NodeIterator that iterates over elements in the union
// of the provided NodeIterators. Returns the iterator, and a pointer to an integer
// recording the number of nodes visited.
func NewUnionIterator(iters []NodeIterator) (NodeIterator, *int) {
	h := make(nodeIteratorHeap, len(iters))
	copy(h, iters)
	heap.Init(&h)

	ui := &unionIterator{items: &h}
	return ui, &ui.count
}

func (it *unionIterator) Hash() common.Hash {
	return (*it.items)[0].Hash()
}

func (it *unionIterator) Parent() common.Hash {
	return (*it.items)[0].Parent()
}

func (it *unionIterator) Leaf() bool {
	return (*it.items)[0].Leaf()
}

func (it *unionIterator) LeafKey() []byte {
	return (*it.items)[0].LeafKey()
}

func (it *unionIterator) LeafBlob() []byte {
	return (*it.items)[0].LeafBlob()
}

func (it *unionIterator) LeafProof() [][]byte {
	return (*it.items)[0].LeafProof()
}

func (it *unionIterator) Path() []byte {
	return (*it.items)[0].Path()
}

func (it *unionIterator) AddResolver(resolver ethdb.KeyValueReader) {
	panic("not implemented")
}

// Next returns the next node in the union of tries being iterated over.
//
// It does this by maintaining a heap of iterators, sorted by the iteration
// order of their next elements, with one entry for each source trie. Each
// time Next() is called, it takes the least element from the heap to return,
// advancing any other iterators that also point to that same element. These
// iterators are called with descend=false, since we know that any nodes under
// these nodes will also be duplicates, found in the currently selected iterator.
// Whenever an iterator is advanced, it is pushed back into the heap if it still
// has elements remaining.
//
// In the case that descend=false - eg, we're asked to ignore all subnodes of the
// current node - we also advance any iterators in the heap that have the current
// path as a prefix.
func (it *unionIterator) Next(descend bool) bool {
	if len(*it.items) == 0 {
		return false
	}

	// Get the next key from the union
	least := heap.Pop(it.items).(NodeIterator)

	// Skip over other nodes as long as they're identical, or, if we're not descending, as
	// long as they have the same prefix as the current node.
	for len(*it.items) > 0 && ((!descend && bytes.HasPrefix((*it.items)[0].Path(), least.Path())) || compareNodes(least, (*it.items)[0]) == 0) {
		skipped := heap.Pop(it.items).(NodeIterator)
		// Skip the whole subtree if the nodes have hashes; otherwise just skip this node
		if skipped.Next(skipped.Hash() == common.Hash{}) {
			it.count++
			// If there are more elements, push the iterator back on the heap
			heap.Push(it.items, skipped)
		}
	}
	if least.Next(descend) {
		it.count++
		heap.Push(it.items, least)
	}
	return len(*it.items) > 0
}

func (it *unionIterator) Error() error {
	for i := 0; i < len(*it.items); i++ {
		if err := (*it.items)[i].Error(); err != nil {
			return err
		}
	}
	return nil
}<|MERGE_RESOLUTION|>--- conflicted
+++ resolved
@@ -17,18 +17,13 @@
 package trie
 
 import (
-	"bytes"
-	"container/heap"
-	"errors"
-
-<<<<<<< HEAD
-	"github.com/clearmatics/autonity/common"
-	"github.com/clearmatics/autonity/rlp"
-=======
-	"github.com/ethereum/go-ethereum/common"
-	"github.com/ethereum/go-ethereum/ethdb"
-	"github.com/ethereum/go-ethereum/rlp"
->>>>>>> aaca58a7
+    "bytes"
+    "container/heap"
+    "errors"
+
+    "github.com/ethereum/go-ethereum/common"
+    "github.com/ethereum/go-ethereum/ethdb"
+    "github.com/ethereum/go-ethereum/rlp"
 )
 
 // Iterator is a key-value trie iterator that traverses a Trie.
@@ -99,28 +94,28 @@
 	// calling Next.
 	LeafKey() []byte
 
-	// LeafBlob returns the content of the leaf. The method panics if the iterator
-	// is not positioned at a leaf. Callers must not retain references to the value
-	// after calling Next.
-	LeafBlob() []byte
-
-	// LeafProof returns the Merkle proof of the leaf. The method panics if the
-	// iterator is not positioned at a leaf. Callers must not retain references
-	// to the value after calling Next.
-	LeafProof() [][]byte
-
-	// AddResolver sets an intermediate database to use for looking up trie nodes
-	// before reaching into the real persistent layer.
-	//
-	// This is not required for normal operation, rather is an optimization for
-	// cases where trie nodes can be recovered from some external mechanism without
-	// reading from disk. In those cases, this resolver allows short circuiting
-	// accesses and returning them from memory.
-	//
-	// Before adding a similar mechanism to any other place in Geth, consider
-	// making trie.Database an interface and wrapping at that level. It's a huge
-	// refactor, but it could be worth it if another occurrence arises.
-	AddResolver(ethdb.KeyValueReader)
+    // LeafBlob returns the content of the leaf. The method panics if the iterator
+    // is not positioned at a leaf. Callers must not retain references to the value
+    // after calling Next.
+    LeafBlob() []byte
+
+    // LeafProof returns the Merkle proof of the leaf. The method panics if the
+    // iterator is not positioned at a leaf. Callers must not retain references
+    // to the value after calling Next.
+    LeafProof() [][]byte
+
+    // AddResolver sets an intermediate database to use for looking up trie nodes
+    // before reaching into the real persistent layer.
+    //
+    // This is not required for normal operation, rather is an optimization for
+    // cases where trie nodes can be recovered from some external mechanism without
+    // reading from disk. In those cases, this resolver allows short circuiting
+    // accesses and returning them from memory.
+    //
+    // Before adding a similar mechanism to any other place in Geth, consider
+    // making trie.Database an interface and wrapping at that level. It's a huge
+    // refactor, but it could be worth it if another occurrence arises.
+    AddResolver(ethdb.KeyValueReader)
 }
 
 // nodeIteratorState represents the iteration state at one particular node of the
@@ -134,12 +129,12 @@
 }
 
 type nodeIterator struct {
-	trie  *Trie                // Trie being iterated
-	stack []*nodeIteratorState // Hierarchy of trie nodes persisting the iteration state
-	path  []byte               // Path to the current node
-	err   error                // Failure set in case of an internal error in the iterator
-
-	resolver ethdb.KeyValueReader // Optional intermediate resolver above the disk layer
+    trie  *Trie                // Trie being iterated
+    stack []*nodeIteratorState // Hierarchy of trie nodes persisting the iteration state
+    path  []byte               // Path to the current node
+    err   error                // Failure set in case of an internal error in the iterator
+
+    resolver ethdb.KeyValueReader // Optional intermediate resolver above the disk layer
 }
 
 // errIteratorEnd is stored in nodeIterator.err when iteration is done.
@@ -156,27 +151,27 @@
 }
 
 func newNodeIterator(trie *Trie, start []byte) NodeIterator {
-	if trie.Hash() == emptyState {
-		return new(nodeIterator)
-	}
-	it := &nodeIterator{trie: trie}
-	it.err = it.seek(start)
-	return it
+    if trie.Hash() == emptyState {
+        return new(nodeIterator)
+    }
+    it := &nodeIterator{trie: trie}
+    it.err = it.seek(start)
+    return it
 }
 
 func (it *nodeIterator) AddResolver(resolver ethdb.KeyValueReader) {
-	it.resolver = resolver
+    it.resolver = resolver
 }
 
 func (it *nodeIterator) Hash() common.Hash {
-	if len(it.stack) == 0 {
-		return common.Hash{}
-	}
-	return it.stack[len(it.stack)-1].hash
+    if len(it.stack) == 0 {
+        return common.Hash{}
+    }
+    return it.stack[len(it.stack)-1].hash
 }
 
 func (it *nodeIterator) Parent() common.Hash {
-	if len(it.stack) == 0 {
+    if len(it.stack) == 0 {
 		return common.Hash{}
 	}
 	return it.stack[len(it.stack)-1].parent
@@ -198,7 +193,7 @@
 func (it *nodeIterator) LeafBlob() []byte {
 	if len(it.stack) > 0 {
 		if node, ok := it.stack[len(it.stack)-1].node.(valueNode); ok {
-			return node
+            return node
 		}
 	}
 	panic("not at leaf")
@@ -268,208 +263,208 @@
 	key = key[:len(key)-1]
 	// Move forward until we're just before the closest match to key.
 	for {
-		state, parentIndex, path, err := it.peekSeek(key)
+        state, parentIndex, path, err := it.peekSeek(key)
 		if err == errIteratorEnd {
-			return errIteratorEnd
-		} else if err != nil {
-			return seekError{prefix, err}
-		} else if bytes.Compare(path, key) >= 0 {
-			return nil
-		}
-		it.push(state, parentIndex, path)
-	}
+            return errIteratorEnd
+        } else if err != nil {
+            return seekError{prefix, err}
+        } else if bytes.Compare(path, key) >= 0 {
+            return nil
+        }
+        it.push(state, parentIndex, path)
+    }
 }
 
 // init initializes the iterator.
 func (it *nodeIterator) init() (*nodeIteratorState, error) {
-	root := it.trie.Hash()
-	state := &nodeIteratorState{node: it.trie.root, index: -1}
-	if root != emptyRoot {
-		state.hash = root
-	}
-	return state, state.resolve(it, nil)
+    root := it.trie.Hash()
+    state := &nodeIteratorState{node: it.trie.root, index: -1}
+    if root != emptyRoot {
+        state.hash = root
+    }
+    return state, state.resolve(it, nil)
 }
 
 // peek creates the next state of the iterator.
 func (it *nodeIterator) peek(descend bool) (*nodeIteratorState, *int, []byte, error) {
-	// Initialize the iterator if we've just started.
-	if len(it.stack) == 0 {
-		state, err := it.init()
-		return state, nil, nil, err
-	}
-	if !descend {
-		// If we're skipping children, pop the current node first
-		it.pop()
-	}
-
-	// Continue iteration to the next child
-	for len(it.stack) > 0 {
-		parent := it.stack[len(it.stack)-1]
-		ancestor := parent.hash
-		if (ancestor == common.Hash{}) {
-			ancestor = parent.parent
-		}
-		state, path, ok := it.nextChild(parent, ancestor)
-		if ok {
-			if err := state.resolve(it, path); err != nil {
-				return parent, &parent.index, path, err
-			}
-			return state, &parent.index, path, nil
-		}
-		// No more child nodes, move back up.
-		it.pop()
-	}
-	return nil, nil, nil, errIteratorEnd
+    // Initialize the iterator if we've just started.
+    if len(it.stack) == 0 {
+        state, err := it.init()
+        return state, nil, nil, err
+    }
+    if !descend {
+        // If we're skipping children, pop the current node first
+        it.pop()
+    }
+
+    // Continue iteration to the next child
+    for len(it.stack) > 0 {
+        parent := it.stack[len(it.stack)-1]
+        ancestor := parent.hash
+        if (ancestor == common.Hash{}) {
+            ancestor = parent.parent
+        }
+        state, path, ok := it.nextChild(parent, ancestor)
+        if ok {
+            if err := state.resolve(it, path); err != nil {
+                return parent, &parent.index, path, err
+            }
+            return state, &parent.index, path, nil
+        }
+        // No more child nodes, move back up.
+        it.pop()
+    }
+    return nil, nil, nil, errIteratorEnd
 }
 
 // peekSeek is like peek, but it also tries to skip resolving hashes by skipping
 // over the siblings that do not lead towards the desired seek position.
 func (it *nodeIterator) peekSeek(seekKey []byte) (*nodeIteratorState, *int, []byte, error) {
-	// Initialize the iterator if we've just started.
-	if len(it.stack) == 0 {
-		state, err := it.init()
-		return state, nil, nil, err
-	}
-	if !bytes.HasPrefix(seekKey, it.path) {
-		// If we're skipping children, pop the current node first
-		it.pop()
-	}
-
-	// Continue iteration to the next child
-	for len(it.stack) > 0 {
-		parent := it.stack[len(it.stack)-1]
-		ancestor := parent.hash
-		if (ancestor == common.Hash{}) {
-			ancestor = parent.parent
-		}
-		state, path, ok := it.nextChildAt(parent, ancestor, seekKey)
-		if ok {
-			if err := state.resolve(it, path); err != nil {
-				return parent, &parent.index, path, err
-			}
-			return state, &parent.index, path, nil
-		}
-		// No more child nodes, move back up.
-		it.pop()
-	}
-	return nil, nil, nil, errIteratorEnd
+    // Initialize the iterator if we've just started.
+    if len(it.stack) == 0 {
+        state, err := it.init()
+        return state, nil, nil, err
+    }
+    if !bytes.HasPrefix(seekKey, it.path) {
+        // If we're skipping children, pop the current node first
+        it.pop()
+    }
+
+    // Continue iteration to the next child
+    for len(it.stack) > 0 {
+        parent := it.stack[len(it.stack)-1]
+        ancestor := parent.hash
+        if (ancestor == common.Hash{}) {
+            ancestor = parent.parent
+        }
+        state, path, ok := it.nextChildAt(parent, ancestor, seekKey)
+        if ok {
+            if err := state.resolve(it, path); err != nil {
+                return parent, &parent.index, path, err
+            }
+            return state, &parent.index, path, nil
+        }
+        // No more child nodes, move back up.
+        it.pop()
+    }
+    return nil, nil, nil, errIteratorEnd
 }
 
 func (it *nodeIterator) resolveHash(hash hashNode, path []byte) (node, error) {
-	if it.resolver != nil {
-		if blob, err := it.resolver.Get(hash); err == nil && len(blob) > 0 {
-			if resolved, err := decodeNode(hash, blob); err == nil {
-				return resolved, nil
-			}
-		}
-	}
-	resolved, err := it.trie.resolveHash(hash, path)
-	return resolved, err
+    if it.resolver != nil {
+        if blob, err := it.resolver.Get(hash); err == nil && len(blob) > 0 {
+            if resolved, err := decodeNode(hash, blob); err == nil {
+                return resolved, nil
+            }
+        }
+    }
+    resolved, err := it.trie.resolveHash(hash, path)
+    return resolved, err
 }
 
 func (st *nodeIteratorState) resolve(it *nodeIterator, path []byte) error {
-	if hash, ok := st.node.(hashNode); ok {
-		resolved, err := it.resolveHash(hash, path)
-		if err != nil {
-			return err
-		}
-		st.node = resolved
-		st.hash = common.BytesToHash(hash)
-	}
-	return nil
+    if hash, ok := st.node.(hashNode); ok {
+        resolved, err := it.resolveHash(hash, path)
+        if err != nil {
+            return err
+        }
+        st.node = resolved
+        st.hash = common.BytesToHash(hash)
+    }
+    return nil
 }
 
 func findChild(n *fullNode, index int, path []byte, ancestor common.Hash) (node, *nodeIteratorState, []byte, int) {
-	var (
-		child     node
-		state     *nodeIteratorState
-		childPath []byte
-	)
-	for ; index < len(n.Children); index++ {
-		if n.Children[index] != nil {
-			child = n.Children[index]
-			hash, _ := child.cache()
-			state = &nodeIteratorState{
-				hash:    common.BytesToHash(hash),
-				node:    child,
-				parent:  ancestor,
-				index:   -1,
-				pathlen: len(path),
-			}
-			childPath = append(childPath, path...)
-			childPath = append(childPath, byte(index))
-			return child, state, childPath, index
-		}
-	}
-	return nil, nil, nil, 0
+    var (
+        child     node
+        state     *nodeIteratorState
+        childPath []byte
+    )
+    for ; index < len(n.Children); index++ {
+        if n.Children[index] != nil {
+            child = n.Children[index]
+            hash, _ := child.cache()
+            state = &nodeIteratorState{
+                hash:    common.BytesToHash(hash),
+                node:    child,
+                parent:  ancestor,
+                index:   -1,
+                pathlen: len(path),
+            }
+            childPath = append(childPath, path...)
+            childPath = append(childPath, byte(index))
+            return child, state, childPath, index
+        }
+    }
+    return nil, nil, nil, 0
 }
 
 func (it *nodeIterator) nextChild(parent *nodeIteratorState, ancestor common.Hash) (*nodeIteratorState, []byte, bool) {
-	switch node := parent.node.(type) {
-	case *fullNode:
-		//Full node, move to the first non-nil child.
-		if child, state, path, index := findChild(node, parent.index+1, it.path, ancestor); child != nil {
-			parent.index = index - 1
-			return state, path, true
-		}
-	case *shortNode:
-		// Short node, return the pointer singleton child
-		if parent.index < 0 {
-			hash, _ := node.Val.cache()
-			state := &nodeIteratorState{
-				hash:    common.BytesToHash(hash),
-				node:    node.Val,
-				parent:  ancestor,
-				index:   -1,
-				pathlen: len(it.path),
-			}
-			path := append(it.path, node.Key...)
-			return state, path, true
-		}
-	}
-	return parent, it.path, false
+    switch node := parent.node.(type) {
+    case *fullNode:
+        //Full node, move to the first non-nil child.
+        if child, state, path, index := findChild(node, parent.index+1, it.path, ancestor); child != nil {
+            parent.index = index - 1
+            return state, path, true
+        }
+    case *shortNode:
+        // Short node, return the pointer singleton child
+        if parent.index < 0 {
+            hash, _ := node.Val.cache()
+            state := &nodeIteratorState{
+                hash:    common.BytesToHash(hash),
+                node:    node.Val,
+                parent:  ancestor,
+                index:   -1,
+                pathlen: len(it.path),
+            }
+            path := append(it.path, node.Key...)
+            return state, path, true
+        }
+    }
+    return parent, it.path, false
 }
 
 // nextChildAt is similar to nextChild, except that it targets a child as close to the
 // target key as possible, thus skipping siblings.
 func (it *nodeIterator) nextChildAt(parent *nodeIteratorState, ancestor common.Hash, key []byte) (*nodeIteratorState, []byte, bool) {
-	switch n := parent.node.(type) {
-	case *fullNode:
-		// Full node, move to the first non-nil child before the desired key position
-		child, state, path, index := findChild(n, parent.index+1, it.path, ancestor)
-		if child == nil {
-			// No more children in this fullnode
-			return parent, it.path, false
-		}
-		// If the child we found is already past the seek position, just return it.
-		if bytes.Compare(path, key) >= 0 {
-			parent.index = index - 1
-			return state, path, true
-		}
-		// The child is before the seek position. Try advancing
-		for {
-			nextChild, nextState, nextPath, nextIndex := findChild(n, index+1, it.path, ancestor)
-			// If we run out of children, or skipped past the target, return the
-			// previous one
-			if nextChild == nil || bytes.Compare(nextPath, key) >= 0 {
-				parent.index = index - 1
-				return state, path, true
-			}
-			// We found a better child closer to the target
-			state, path, index = nextState, nextPath, nextIndex
-		}
-	case *shortNode:
-		// Short node, return the pointer singleton child
-		if parent.index < 0 {
-			hash, _ := n.Val.cache()
-			state := &nodeIteratorState{
-				hash:    common.BytesToHash(hash),
-				node:    n.Val,
-				parent:  ancestor,
-				index:   -1,
-				pathlen: len(it.path),
-			}
-			path := append(it.path, n.Key...)
+    switch n := parent.node.(type) {
+    case *fullNode:
+        // Full node, move to the first non-nil child before the desired key position
+        child, state, path, index := findChild(n, parent.index+1, it.path, ancestor)
+        if child == nil {
+            // No more children in this fullnode
+            return parent, it.path, false
+        }
+        // If the child we found is already past the seek position, just return it.
+        if bytes.Compare(path, key) >= 0 {
+            parent.index = index - 1
+            return state, path, true
+        }
+        // The child is before the seek position. Try advancing
+        for {
+            nextChild, nextState, nextPath, nextIndex := findChild(n, index+1, it.path, ancestor)
+            // If we run out of children, or skipped past the target, return the
+            // previous one
+            if nextChild == nil || bytes.Compare(nextPath, key) >= 0 {
+                parent.index = index - 1
+                return state, path, true
+            }
+            // We found a better child closer to the target
+            state, path, index = nextState, nextPath, nextIndex
+        }
+    case *shortNode:
+        // Short node, return the pointer singleton child
+        if parent.index < 0 {
+            hash, _ := n.Val.cache()
+            state := &nodeIteratorState{
+                hash:    common.BytesToHash(hash),
+                node:    n.Val,
+                parent:  ancestor,
+                index:   -1,
+                pathlen: len(it.path),
+            }
+            path := append(it.path, n.Key...)
 			return state, path, true
 		}
 	}
@@ -547,25 +542,25 @@
 }
 
 func (it *differenceIterator) LeafProof() [][]byte {
-	return it.b.LeafProof()
+    return it.b.LeafProof()
 }
 
 func (it *differenceIterator) Path() []byte {
-	return it.b.Path()
+    return it.b.Path()
 }
 
 func (it *differenceIterator) AddResolver(resolver ethdb.KeyValueReader) {
-	panic("not implemented")
+    panic("not implemented")
 }
 
 func (it *differenceIterator) Next(bool) bool {
-	// Invariants:
-	// - We always advance at least one element in b.
-	// - At the start of this function, a's path is lexically greater than b's.
-	if !it.b.Next(true) {
-		return false
-	}
-	it.count++
+    // Invariants:
+    // - We always advance at least one element in b.
+    // - At the start of this function, a's path is lexically greater than b's.
+    if !it.b.Next(true) {
+        return false
+    }
+    it.count++
 
 	if it.eof {
 		// a has reached eof, so we just return all elements from b
@@ -658,15 +653,15 @@
 }
 
 func (it *unionIterator) LeafProof() [][]byte {
-	return (*it.items)[0].LeafProof()
+    return (*it.items)[0].LeafProof()
 }
 
 func (it *unionIterator) Path() []byte {
-	return (*it.items)[0].Path()
+    return (*it.items)[0].Path()
 }
 
 func (it *unionIterator) AddResolver(resolver ethdb.KeyValueReader) {
-	panic("not implemented")
+    panic("not implemented")
 }
 
 // Next returns the next node in the union of tries being iterated over.
