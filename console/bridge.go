--- conflicted
+++ resolved
@@ -23,17 +23,10 @@
 	"strings"
 	"time"
 
-<<<<<<< HEAD
 	"github.com/clearmatics/autonity/accounts/scwallet"
 	"github.com/clearmatics/autonity/accounts/usbwallet"
 	"github.com/clearmatics/autonity/log"
 	"github.com/clearmatics/autonity/rpc"
-=======
-	"github.com/ethereum/go-ethereum/accounts/scwallet"
-	"github.com/ethereum/go-ethereum/accounts/usbwallet"
-	"github.com/ethereum/go-ethereum/log"
-	"github.com/ethereum/go-ethereum/rpc"
->>>>>>> 3bb6815f
 	"github.com/robertkrimen/otto"
 )
 
@@ -187,11 +180,7 @@
 func (b *bridge) readPassphraseAndReopenWallet(call otto.FunctionCall) (otto.Value, error) {
 	var passwd otto.Value
 	wallet := call.Argument(0)
-<<<<<<< HEAD
-	if input, err := b.prompter.PromptPassword("Please enter your passphrase: "); err != nil {
-=======
 	if input, err := b.prompter.PromptPassword("Please enter your password: "); err != nil {
->>>>>>> 3bb6815f
 		throwJSException(err.Error())
 	} else {
 		passwd, _ = otto.ToValue(input)
