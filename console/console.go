--- conflicted
+++ resolved
@@ -28,17 +28,10 @@
 	"strings"
 	"syscall"
 
-<<<<<<< HEAD
 	"github.com/clearmatics/autonity/internal/jsre"
 	"github.com/clearmatics/autonity/internal/web3ext"
 	"github.com/clearmatics/autonity/rpc"
-=======
 	"github.com/dop251/goja"
-	"github.com/ethereum/go-ethereum/internal/jsre"
-	"github.com/ethereum/go-ethereum/internal/jsre/deps"
-	"github.com/ethereum/go-ethereum/internal/web3ext"
-	"github.com/ethereum/go-ethereum/rpc"
->>>>>>> cbc4ac26
 	"github.com/mattn/go-colorable"
 	"github.com/peterh/liner"
 )
@@ -143,13 +136,6 @@
 		}
 	}
 
-<<<<<<< HEAD
-	// Load all the internal utility JavaScript libraries
-	if err := c.jsre.Compile("bignumber.js", jsre.BignumberJs); err != nil {
-		return fmt.Errorf("bignumber.js: %v", err)
-	}
-	if err := c.jsre.Compile("web3.js", jsre.Web3Js); err != nil {
-=======
 	// Configure the input prompter for history and tab completion.
 	if c.prompter != nil {
 		if content, err := ioutil.ReadFile(c.histPath); err != nil {
@@ -160,7 +146,22 @@
 		}
 		c.prompter.SetWordCompleter(c.AutoCompleteInput)
 	}
+	// Bind autontiy contract with JS object.
+	c.contractBinding()
 	return nil
+}
+
+// contractBinding binds JS object with the client's autonity contract in the console context.
+func (c *Console) contractBinding() {
+	if _, err := c.jsre.Run(`
+		if (typeof(tendermint) != 'undefined') {
+			var autonity_contract_abi = JSON.parse(tendermint.getContractABI());
+			var autonity_contract_addr = tendermint.getContractAddress();
+			var autonity = eth.contract(autonity_contract_abi).at(autonity_contract_addr);
+		}
+	`); err != nil {
+		fmt.Fprintln(c.printer, "contract binding failed: ", err)
+	}
 }
 
 func (c *Console) initConsoleObject() {
@@ -179,7 +180,6 @@
 		return fmt.Errorf("bignumber.js: %v", err)
 	}
 	if err := c.jsre.Compile("web3.js", web3JS); err != nil {
->>>>>>> cbc4ac26
 		return fmt.Errorf("web3.js: %v", err)
 	}
 	if _, err := c.jsre.Run("var Web3 = require('web3');"); err != nil {
@@ -248,11 +248,6 @@
 	if personal == nil || c.prompter == nil {
 		return
 	}
-<<<<<<< HEAD
-	// Bind autontiy contract with JS object.
-	c.contractBinding()
-	return nil
-=======
 	jeth := vm.NewObject()
 	vm.Set("jeth", jeth)
 	jeth.Set("openWallet", personal.Get("openWallet"))
@@ -263,20 +258,6 @@
 	personal.Set("unlockAccount", jsre.MakeCallback(vm, bridge.UnlockAccount))
 	personal.Set("newAccount", jsre.MakeCallback(vm, bridge.NewAccount))
 	personal.Set("sign", jsre.MakeCallback(vm, bridge.Sign))
->>>>>>> cbc4ac26
-}
-
-// contractBinding binds JS object with the client's autonity contract in the console context.
-func (c *Console) contractBinding() {
-	if _, err := c.jsre.Run(`
-		if (typeof(tendermint) != 'undefined') {
-			var autonity_contract_abi = JSON.parse(tendermint.getContractABI());
-			var autonity_contract_addr = tendermint.getContractAddress();
-			var autonity = eth.contract(autonity_contract_abi).at(autonity_contract_addr);
-		}
-	`); err != nil {
-		fmt.Fprintln(c.printer, "contract binding failed: ", err)
-	}
 }
 
 func (c *Console) clearHistory() {
@@ -291,15 +272,9 @@
 
 // consoleOutput is an override for the console.log and console.error methods to
 // stream the output into the configured output stream instead of stdout.
-<<<<<<< HEAD
-func (c *Console) consoleOutput(call otto.FunctionCall) otto.Value {
-	var output []string
-	for _, argument := range call.ArgumentList {
-=======
 func (c *Console) consoleOutput(call goja.FunctionCall) goja.Value {
 	var output []string
 	for _, argument := range call.Arguments {
->>>>>>> cbc4ac26
 		output = append(output, fmt.Sprintf("%v", argument))
 	}
 	fmt.Fprintln(c.printer, strings.Join(output, " "))
@@ -336,11 +311,7 @@
 // Welcome show summary of current Autonity instance and some metadata about the
 // console's available modules.
 func (c *Console) Welcome() {
-<<<<<<< HEAD
 	message := "Welcome to the Autonity JavaScript console!\n\n"
-=======
-	message := "Welcome to the Geth JavaScript console!\n\n"
->>>>>>> cbc4ac26
 
 	// Print some generic Geth metadata
 	if res, err := c.jsre.Run(`
