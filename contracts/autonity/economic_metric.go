--- conflicted
+++ resolved
@@ -52,17 +52,10 @@
 	// gauge tracks the reward/transactionfee of a specific block.
 	BlockRewardBlockMetricID = "contract/block/%v/reward"
 
-<<<<<<< HEAD
 	RoleUnknown                   = "unknown"
 	RoleValidator                 = "validator"
 	RoleStakeHolder               = "stakeholder"
 	RoleParticipant               = "participant"
-=======
-	RoleUnknown     = "unknown"
-	RoleValidator   = "validator"
-	RoleStakeHolder = "stakeholder"
-	RoleParticipant = "participant"
->>>>>>> 3b18024d
 	/*
 		counter metrics which counts reward distribution for per block, cannot hold these counters from block0 to
 		infinite block number in memory, so we apply a height/time window to keep the counters in reasonable range, for
