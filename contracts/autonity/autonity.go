package autonity

import (
	"errors"
	"github.com/clearmatics/autonity/accounts/abi"
	"github.com/clearmatics/autonity/common"
	"github.com/clearmatics/autonity/consensus"
	"github.com/clearmatics/autonity/core/state"
	"github.com/clearmatics/autonity/core/types"
	"github.com/clearmatics/autonity/core/vm"
	"github.com/clearmatics/autonity/log"
	"github.com/clearmatics/autonity/params"
	"math/big"
	"reflect"
	"sort"
	"strings"
	"sync"
)

func NewAutonityContract(
	bc Blockchainer,
	canTransfer func(db vm.StateDB, addr common.Address, amount *big.Int) bool,
	transfer func(db vm.StateDB, sender, recipient common.Address, amount *big.Int),
	GetHashFn func(ref *types.Header, chain ChainContext) func(n uint64) common.Hash,
) *Contract {
	return &Contract{
		bc:          bc,
		canTransfer: canTransfer,
		transfer:    transfer,
		GetHashFn:   GetHashFn,
		//SavedValidatorsRetriever: SavedValidatorsRetriever,

	}
}

type ChainContext interface {
	// Engine retrieves the chain's consensus engine.
	Engine() consensus.Engine

	// GetHeader returns the hash corresponding to their hash.
	GetHeader(common.Hash, uint64) *types.Header
}
type Blockchainer interface {
	ChainContext
	GetVMConfig() *vm.Config
	Config() *params.ChainConfig

	UpdateEnodeWhitelist(newWhitelist *types.Nodes)
	ReadEnodeWhitelist(openNetwork bool) *types.Nodes
}

type Contract struct {
	address                  common.Address
	bc                       Blockchainer
	SavedValidatorsRetriever func(i uint64) ([]common.Address, error)

	canTransfer func(db vm.StateDB, addr common.Address, amount *big.Int) bool
	transfer    func(db vm.StateDB, sender, recipient common.Address, amount *big.Int)
	GetHashFn   func(ref *types.Header, chain ChainContext) func(n uint64) common.Hash
	sync.RWMutex
}

var Sl = vm.NewStructLogger(&vm.LogConfig{
	Debug: true,
})

//// Instantiates a new EVM object which is required when creating or calling a deployed contract
func (ac *Contract) getEVM(header *types.Header, origin common.Address, statedb *state.StateDB) *vm.EVM {

	coinbase, _ := types.Ecrecover(header)
	evmContext := vm.Context{
		CanTransfer: ac.canTransfer,
		Transfer:    ac.transfer,
		GetHash:     ac.GetHashFn(header, ac.bc),
		Origin:      origin,
		Coinbase:    coinbase,
		BlockNumber: header.Number,
		Time:        new(big.Int).SetUint64(header.Time),
		GasLimit:    header.GasLimit,
		Difficulty:  header.Difficulty,
		GasPrice:    new(big.Int).SetUint64(0x0),
	}
	vmConfig := *ac.bc.GetVMConfig()
	evm := vm.NewEVM(evmContext, statedb, ac.bc.Config(), vmConfig)
	return evm
}

// deployContract deploys the contract contained within the genesis field bytecode
func (ac *Contract) DeployAutonityContract(chain consensus.ChainReader, header *types.Header, statedb *state.StateDB) (common.Address, error) {
	// Convert the contract bytecode from hex into bytes
	contractBytecode := common.Hex2Bytes(chain.Config().AutonityContractConfig.Bytecode)
	evm := ac.getEVM(header, chain.Config().AutonityContractConfig.Deployer, statedb)
	sender := vm.AccountRef(chain.Config().AutonityContractConfig.Deployer)

	//todo do we need it?
	//validators, err = ac.SavedValidatorsRetriever(1)
	//sort.Sort(validators)

	//We need to append to data the constructor's parameters
	//That should always be genesis validators
	contractABI, err := abi.JSON(strings.NewReader(chain.Config().AutonityContractConfig.ABI))
	if err != nil {
		log.Error("abi.JSON returns err", "err", err)
		return common.Address{}, err
	}

	ln := len(chain.Config().AutonityContractConfig.GetValidatorUsers())
	validators := make(common.Addresses, 0, ln)
	enodes := make([]string, 0, ln)
	accTypes := make([]*big.Int, 0, ln)
	participantStake := make([]*big.Int, 0, ln)
	for _, v := range chain.Config().AutonityContractConfig.Users {
		validators = append(validators, v.Address)
		enodes = append(enodes, v.Enode)
		accTypes = append(accTypes, big.NewInt(int64(v.Type.GetID())))
		participantStake = append(participantStake, big.NewInt(int64(v.Stake)))
	}

	constructorParams, err := contractABI.Pack("",
		validators,
		enodes,
		accTypes,
		participantStake,
		chain.Config().AutonityContractConfig.Operator,
		new(big.Int).SetUint64(chain.Config().AutonityContractConfig.MinGasPrice))
	if err != nil {
		log.Error("contractABI.Pack returns err", "err", err)
		return common.Address{}, err
	}

	data := append(contractBytecode, constructorParams...)
	gas := uint64(0xFFFFFFFF)
	value := new(big.Int).SetUint64(0x00)

	// Deploy the Soma validator governance contract
	_, contractAddress, _, vmerr := evm.Create(sender, data, gas, value)
	if vmerr != nil {
		log.Error("evm.Create returns err", "err", vmerr)
		return contractAddress, vmerr
	}
	ac.Lock()
	ac.address = contractAddress
	ac.Unlock()
	log.Error("Deployed Autonity Contract", "Address", contractAddress.String())

	return contractAddress, nil
}

func (ac *Contract) ContractGetValidators(chain consensus.ChainReader, header *types.Header, statedb *state.StateDB) ([]common.Address, error) {
	if header.Number.Cmp(big.NewInt(1)) == 0 {
		return ac.SavedValidatorsRetriever(1)
	}
	sender := vm.AccountRef(chain.Config().AutonityContractConfig.Deployer)
	gas := uint64(0xFFFFFFFF)
	evm := ac.getEVM(header, chain.Config().AutonityContractConfig.Deployer, statedb)
	contractABI, err := abi.JSON(strings.NewReader(chain.Config().AutonityContractConfig.ABI))
	if err != nil {
		return nil, err
	}

	input, err := contractABI.Pack("getValidators")
	if err != nil {
		return nil, err
	}

	value := new(big.Int).SetUint64(0x00)
	//A standard call is issued - we leave the possibility to modify the state
	ret, _, vmerr := evm.Call(sender, ac.Address(), input, gas, value)
	if vmerr != nil {
		return nil, vmerr
	}

	var addresses []common.Address
	if err := contractABI.Unpack(&addresses, "getValidators", ret); err != nil { // can't work with aliased types
		log.Error("Could not unpack getValidators returned value", "err", err)
		return nil, err
	}

	sortableAddresses := common.Addresses(addresses)
	sort.Sort(sortableAddresses)
	return sortableAddresses, nil
}

var ErrAutonityContract = errors.New("could not call Autonity contract")

func (ac *Contract) UpdateEnodesWhitelist(state *state.StateDB, block *types.Block) error {
	newWhitelist, err := ac.GetWhitelist(block, state)
	if err != nil {
		log.Error("could not call contract", "err", err)
		return ErrAutonityContract
	}

	ac.bc.UpdateEnodeWhitelist(newWhitelist)
	return nil
}

func (ac *Contract) GetWhitelist(block *types.Block, db *state.StateDB) (*types.Nodes, error) {
	var (
		newWhitelist *types.Nodes
		err          error
	)

	if block.Number().Uint64() == 1 {
		// use genesis block whitelist
		newWhitelist = ac.bc.ReadEnodeWhitelist(false)
	} else {
		// call retrieveWhitelist contract function
		newWhitelist, err = ac.callGetWhitelist(db, block.Header())
	}

	return newWhitelist, err
}

//blockchain

func (ac *Contract) callGetWhitelist(state *state.StateDB, header *types.Header) (*types.Nodes, error) {
	// Needs to be refactored somehow
	deployer := ac.bc.Config().AutonityContractConfig.Deployer
	var contractABI = ac.bc.Config().AutonityContractConfig.ABI

	sender := vm.AccountRef(deployer)
	gas := uint64(0xFFFFFFFF)
	evm := ac.getEVM(header, deployer, state)

	ABI, err := abi.JSON(strings.NewReader(contractABI))
	if err != nil {
		return nil, err
	}

	input, err := ABI.Pack("getWhitelist")
	if err != nil {
		return nil, err
	}

	ret, _, vmerr := evm.StaticCall(sender, ac.Address(), input, gas)
	if vmerr != nil {
		log.Error("Error Autonity Contract getWhitelist()")
		return nil, vmerr
	}

	var returnedEnodes []string
	if err := ABI.Unpack(&returnedEnodes, "getWhitelist", ret); err != nil { // can't work with aliased types
		log.Error("Could not unpack getWhitelist returned value")
		return nil, err
	}

	return types.NewNodes(returnedEnodes, false), nil
}

func (ac *Contract) GetMinimumGasPrice(block *types.Block, db *state.StateDB) (uint64, error) {
	if block.Number().Uint64() <= 1 {
		return ac.bc.Config().AutonityContractConfig.MinGasPrice, nil
	}

	return ac.callGetMinimumGasPrice(db, block.Header())
}

func (ac *Contract) SetMinimumGasPrice(block *types.Block, db *state.StateDB, price *big.Int) error {
	if block.Number().Uint64() <= 1 {
		return nil
	}

	return ac.callSetMinimumGasPrice(db, block.Header(), price)
}

func (ac *Contract) callGetMinimumGasPrice(state *state.StateDB, header *types.Header) (uint64, error) {
	// Needs to be refactored somehow
	deployer := ac.bc.Config().AutonityContractConfig.Deployer
	var contractABI = ac.bc.Config().AutonityContractConfig.ABI

	sender := vm.AccountRef(deployer)
	gas := uint64(0xFFFFFFFF)
	evm := ac.getEVM(header, deployer, state)

	ABI, err := abi.JSON(strings.NewReader(contractABI))
	if err != nil {
		return 0, err
	}

	input, err := ABI.Pack("getMinimumGasPrice")
	if err != nil {
		return 0, err
	}

	value := new(big.Int).SetUint64(0x00)
	ret, _, vmerr := evm.Call(sender, ac.Address(), input, gas, value)
	if vmerr != nil {
		log.Error("Error Autonity Contract getMinimumGasPrice()")
		return 0, vmerr
	}

	minGasPrice := new(big.Int)
	if err := ABI.Unpack(&minGasPrice, "getMinimumGasPrice", ret); err != nil { // can't work with aliased types
		log.Error("Could not unpack minGasPrice returned value", "err", err, "header.num", header.Number.Uint64())
		return 0, err
	}

	return minGasPrice.Uint64(), nil
}

func (ac *Contract) callSetMinimumGasPrice(state *state.StateDB, header *types.Header, price *big.Int) error {
	// Needs to be refactored somehow
	deployer := ac.bc.Config().AutonityContractConfig.Deployer
	var contractABI = ac.bc.Config().AutonityContractConfig.ABI

	sender := vm.AccountRef(deployer)
	gas := uint64(0xFFFFFFFF)
	evm := ac.getEVM(header, deployer, state)

	ABI, err := abi.JSON(strings.NewReader(contractABI))
	if err != nil {
		return err
	}

	input, err := ABI.Pack("setMinimumGasPrice")
	if err != nil {
		return err
	}

	_, _, vmerr := evm.Call(sender, ac.Address(), input, gas, price)
	if vmerr != nil {
		log.Error("Error Autonity Contract getMinimumGasPrice()")
		return vmerr
	}
	return nil
}

<<<<<<< HEAD
func (ac *Contract) PerformRedistribution(header *types.Header, db *state.StateDB, gasUsed *big.Int) error {
	if header.Number.Uint64() <= 1 {
		return nil
	}
	return ac.callPerformRedistribution(db, header, gasUsed)
}

func (ac *Contract) callPerformRedistribution(state *state.StateDB, header *types.Header, blockGas *big.Int) error {
	// Needs to be refactored somehow
	deployer := ac.bc.Config().AutonityContractConfig.Deployer
	var contractABI = ac.bc.Config().AutonityContractConfig.ABI

	sender := vm.AccountRef(deployer)
	gas := uint64(0xFFFFFFFF)
	evm := ac.getEVM(header, deployer, state)

	ABI, err := abi.JSON(strings.NewReader(contractABI))
	if err != nil {
		return err
	}

	input, err := ABI.Pack("performRedistribution", blockGas)
	if err != nil {
		log.Error("Error Autonity Contract callPerformRedistribution()", "err", err)
		return err
	}

	value := new(big.Int).SetUint64(0x00)

	_, _, vmerr := evm.Call(sender, ac.Address, input, gas, value)
	if vmerr != nil {
		log.Error("Error Autonity Contract callPerformRedistribution()", "err", err)
		return vmerr
	}
	return nil
}

func (ac *Contract) AppplyPerformRedistribution(transactions types.Transactions, receipts types.Receipts, header *types.Header, statedb *state.StateDB) error {
	log.Error("AppplyPerformRedistribution", "header", header.Number.Uint64())
	if header.Number.Cmp(big.NewInt(1)) < 1 {
		return nil
	}
	blockGas := new(big.Int)
	for i, tx := range transactions {
		blockGas.Add(blockGas, new(big.Int).Mul(tx.GasPrice(), new(big.Int).SetUint64(receipts[i].GasUsed)))
	}
	log.Error("execution start AppplyPerformRedistribution", "balance", statedb.GetBalance(ac.Address), "block", header.Number.Uint64(), "gas", blockGas.Uint64())
	if blockGas.Cmp(new(big.Int)) == 0 {
		log.Error("execution start AppplyPerformRedistribution with 0 gas", "balance", statedb.GetBalance(ac.Address), "block", header.Number.Uint64())
		return nil
	}
	return ac.PerformRedistribution(header, statedb, blockGas)
=======
func (ac *Contract) Address() common.Address {
	if reflect.DeepEqual(ac.address, common.Address{}) {
		addr,err:=ac.bc.Config().AutonityContractConfig.GetContractAddress()
		if err!=nil {
			log.Error("Cant get contract address", "err", err)
		}
		return addr
	}
	return ac.address
>>>>>>> cf3a16cc
}<|MERGE_RESOLUTION|>--- conflicted
+++ resolved
@@ -325,7 +325,6 @@
 	return nil
 }
 
-<<<<<<< HEAD
 func (ac *Contract) PerformRedistribution(header *types.Header, db *state.StateDB, gasUsed *big.Int) error {
 	if header.Number.Uint64() <= 1 {
 		return nil
@@ -378,7 +377,8 @@
 		return nil
 	}
 	return ac.PerformRedistribution(header, statedb, blockGas)
-=======
+}
+
 func (ac *Contract) Address() common.Address {
 	if reflect.DeepEqual(ac.address, common.Address{}) {
 		addr,err:=ac.bc.Config().AutonityContractConfig.GetContractAddress()
@@ -388,5 +388,4 @@
 		return addr
 	}
 	return ac.address
->>>>>>> cf3a16cc
 }