package autonity

import (
	"errors"
	"math/big"
	"reflect"
	"sort"
	"strings"
	"sync"

	"github.com/clearmatics/autonity/accounts/abi"
	"github.com/clearmatics/autonity/common"
	"github.com/clearmatics/autonity/consensus"
	"github.com/clearmatics/autonity/core/state"
	"github.com/clearmatics/autonity/core/types"
	"github.com/clearmatics/autonity/core/vm"
	"github.com/clearmatics/autonity/log"
	"github.com/clearmatics/autonity/params"
)

var ErrAutonityContract = errors.New("could not call Autonity contract")
var ErrWrongParameter = errors.New("wrong parameter")

const ABISPEC = "ABISPEC"

func NewAutonityContract(
	bc Blockchainer,
	canTransfer func(db vm.StateDB, addr common.Address, amount *big.Int) bool,
	transfer func(db vm.StateDB, sender, recipient common.Address, amount *big.Int),
	GetHashFn func(ref *types.Header, chain ChainContext) func(n uint64) common.Hash,
) *Contract {
	return &Contract{
		bc:          bc,
		canTransfer: canTransfer,
		transfer:    transfer,
		GetHashFn:   GetHashFn,
	}
}

type ChainContext interface {
	// Engine retrieves the chain's consensus engine.
	Engine() consensus.Engine

	// GetHeader returns the hash corresponding to their hash.
	GetHeader(common.Hash, uint64) *types.Header
}

type Blockchainer interface {
	ChainContext
	GetVMConfig() *vm.Config
	Config() *params.ChainConfig

	UpdateEnodeWhitelist(newWhitelist *types.Nodes)
	ReadEnodeWhitelist(openNetwork bool) *types.Nodes

	PutKeyValue(key []byte, value []byte) error
	GetKeyValue(key []byte) ([]byte, error)
}

type Contract struct {
	address                 common.Address
	contractABI             *abi.ABI
	bc                      Blockchainer
	SavedCommitteeRetriever func(i uint64) (types.Committee, error)
	metrics                 EconomicMetrics

	canTransfer func(db vm.StateDB, addr common.Address, amount *big.Int) bool
	transfer    func(db vm.StateDB, sender, recipient common.Address, amount *big.Int)
	GetHashFn   func(ref *types.Header, chain ChainContext) func(n uint64) common.Hash
	sync.RWMutex
}

// measure metrics of user's meta data by regarding of network economic.
func (ac *Contract) MeasureMetricsOfNetworkEconomic(header *types.Header, stateDB *state.StateDB) {
	if header == nil || stateDB == nil || header.Number.Uint64() < 1 {
		return
	}

	// prepare abi and evm context
	deployer := ac.bc.Config().AutonityContractConfig.Deployer
	sender := vm.AccountRef(deployer)
	gas := uint64(0xFFFFFFFF)
	evm := ac.getEVM(header, deployer, stateDB)

	ABI, err := ac.abi()
	if err != nil {
		return
	}

	// pack the function which dump the data from contract.
	input, err := ABI.Pack("dumpEconomicsMetricData")
	if err != nil {
		log.Warn("Cannot pack the method: ", err.Error())
		return
	}

	// call evm.
	value := new(big.Int).SetUint64(0x00)
	ret, _, vmerr := evm.Call(sender, ac.Address(), input, gas, value)
	log.Debug("bytes return from contract: ", ret)
	if vmerr != nil {
		log.Warn("Error Autonity Contract dumpNetworkEconomics")
		return
	}

	// marshal the data from bytes arrays into specified structure.
	v := EconomicMetaData{make([]common.Address, 32), make([]uint8, 32), make([]*big.Int, 32),
		make([]*big.Int, 32), new(big.Int), new(big.Int)}

	if err := ABI.Unpack(&v, "dumpEconomicsMetricData", ret); err != nil { // can't work with aliased types
		log.Warn("Could not unpack dumpNetworkEconomicsData returned value", "err", err, "header.num",
			header.Number.Uint64())
		return
	}

	ac.metrics.SubmitEconomicMetrics(&v, stateDB, header.Number.Uint64(), ac.bc.Config().AutonityContractConfig.Operator)
}

<<<<<<< HEAD
func (ac *Contract) ContractGetValidators(chain consensus.ChainReader, header *types.Header, statedb *state.StateDB) ([]common.Address, error) {
	if header.Number.Cmp(big.NewInt(1)) == 0 && ac.SavedValidatorsRetriever != nil {
		return ac.SavedValidatorsRetriever(1)
=======
//// Instantiates a new EVM object which is required when creating or calling a deployed contract
func (ac *Contract) getEVM(header *types.Header, origin common.Address, statedb *state.StateDB) *vm.EVM {
	coinbase, _ := types.Ecrecover(header)
	evmContext := vm.Context{
		CanTransfer: ac.canTransfer,
		Transfer:    ac.transfer,
		GetHash:     ac.GetHashFn(header, ac.bc),
		Origin:      origin,
		Coinbase:    coinbase,
		BlockNumber: header.Number,
		Time:        new(big.Int).SetUint64(header.Time),
		GasLimit:    header.GasLimit,
		Difficulty:  header.Difficulty,
		GasPrice:    new(big.Int).SetUint64(0x0),
	}
	vmConfig := *ac.bc.GetVMConfig()
	evm := vm.NewEVM(evmContext, statedb, ac.bc.Config(), vmConfig)
	return evm
}

// deployContract deploys the contract contained within the genesis field bytecode
func (ac *Contract) DeployAutonityContract(chain consensus.ChainReader, header *types.Header, statedb *state.StateDB) (common.Address, error) {
	// Convert the contract bytecode from hex into bytes
	contractBytecode := common.Hex2Bytes(chain.Config().AutonityContractConfig.Bytecode)
	evm := ac.getEVM(header, chain.Config().AutonityContractConfig.Deployer, statedb)
	sender := vm.AccountRef(chain.Config().AutonityContractConfig.Deployer)

	contractABI, err := ac.abi()
	if err != nil {
		log.Error("abi.JSON returns err", "err", err)
		return common.Address{}, err
	}

	ln := len(chain.Config().AutonityContractConfig.Users)
	users := make(common.Addresses, 0, ln)
	enodes := make([]string, 0, ln)
	accTypes := make([]*big.Int, 0, ln)
	participantStake := make([]*big.Int, 0, ln)
	for _, v := range chain.Config().AutonityContractConfig.Users {
		users = append(users, v.Address)
		enodes = append(enodes, v.Enode)
		accTypes = append(accTypes, big.NewInt(int64(v.Type.GetID())))
		participantStake = append(participantStake, big.NewInt(int64(v.Stake)))
	}

	//"" means contructor
	constructorParams, err := contractABI.Pack("",
		users,
		enodes,
		accTypes,
		participantStake,
		chain.Config().AutonityContractConfig.Operator,
		new(big.Int).SetUint64(chain.Config().AutonityContractConfig.MinGasPrice))
	if err != nil {
		log.Error("contractABI.Pack returns err", "err", err)
		return common.Address{}, err
	}

	//We need to append to data the constructor's parameters
	data := append(contractBytecode, constructorParams...)
	gas := uint64(0xFFFFFFFF)
	value := new(big.Int).SetUint64(0x00)

	// Deploy the Autonity contract
	_, contractAddress, _, vmerr := evm.Create(sender, data, gas, value)
	if vmerr != nil {
		log.Error("evm.Create returns err", "err", vmerr)
		return contractAddress, vmerr
	}
	ac.Lock()
	ac.address = contractAddress
	ac.Unlock()
	log.Info("Deployed Autonity Contract", "Address", contractAddress.String())

	return contractAddress, nil
}

func (ac *Contract) ContractGetCommittee(chain consensus.ChainReader, header *types.Header, statedb *state.StateDB) (types.Committee, error) {
	if header.Number.Cmp(big.NewInt(1)) == 0 && ac.SavedCommitteeRetriever != nil {
		return ac.SavedCommitteeRetriever(1)
>>>>>>> e7e872fc
	}

	var addresses []common.Address
	err := ac.AutonityContractCall(statedb, header, "getValidators", &addresses)

	if err != nil {
		return nil, err
	}

	sortableAddresses := common.Addresses(addresses)
	sort.Sort(sortableAddresses)

	var committee types.Committee
	for _, val := range sortableAddresses {
		committee = append(committee, types.CommitteeMember{Address: val, VotingPower: new(big.Int).SetUint64(1)})
	}
	return committee, nil
}

func (ac *Contract) UpdateEnodesWhitelist(state *state.StateDB, block *types.Block) error {
	newWhitelist, err := ac.GetWhitelist(block, state)
	if err != nil {
		log.Error("Could not call contract", "err", err)
		return ErrAutonityContract
	}

	ac.bc.UpdateEnodeWhitelist(newWhitelist)
	return nil
}

func (ac *Contract) GetWhitelist(block *types.Block, db *state.StateDB) (*types.Nodes, error) {
	var (
		newWhitelist *types.Nodes
		err          error
	)

	if block.Number().Uint64() == 1 {
		// use genesis block whitelist
		newWhitelist = ac.bc.ReadEnodeWhitelist(false)
	} else {
		// call retrieveWhitelist contract function
		newWhitelist, err = ac.callGetWhitelist(db, block.Header())
	}

	return newWhitelist, err
}

func (ac *Contract) GetMinimumGasPrice(block *types.Block, db *state.StateDB) (uint64, error) {
	if block.Number().Uint64() <= 1 {
		return ac.bc.Config().AutonityContractConfig.MinGasPrice, nil
	}

	return ac.callGetMinimumGasPrice(db, block.Header())
}

func (ac *Contract) SetMinimumGasPrice(block *types.Block, db *state.StateDB, price *big.Int) error {
	if block.Number().Uint64() <= 1 {
		return nil
	}

	return ac.callSetMinimumGasPrice(db, block.Header(), price)
}

func (ac *Contract) ApplyFinalize(transactions types.Transactions, receipts types.Receipts, header *types.Header, statedb *state.StateDB) error {
	if header.Number.Cmp(big.NewInt(1)) < 1 {
		return nil
	}
	blockGas := new(big.Int)
	for i, tx := range transactions {
		blockGas.Add(blockGas, new(big.Int).Mul(tx.GasPrice(), new(big.Int).SetUint64(receipts[i].GasUsed)))
	}
	log.Info("ApplyFinalize", "balance", statedb.GetBalance(ac.Address()), "block", header.Number.Uint64(), "gas", blockGas.Uint64())

	if header.Number.Uint64() <= 1 {
		return nil
	}

	upgradeContract, err := ac.callFinalize(statedb, header, blockGas)
	if err != nil {
		return err
	}

	if upgradeContract {
		// warning prints for failure rather than returning error to stuck engine.
		// in any failure, the state will be rollback to snapshot.
		err = ac.performContractUpgrade(statedb, header)
		if err != nil {
			log.Warn("Autonity Contract Upgrade Failed")
		}
	}

	return nil
}

func (ac *Contract) performContractUpgrade(statedb *state.StateDB, header *types.Header) error {
	log.Info("Initiating Autonity Contract upgrade", "header", header.Number.Uint64())

	// dump contract stateBefore first.
	stateBefore, errState := ac.callRetrieveState(statedb, header)
	if errState != nil {
		return errState
	}

	// get contract binary and abi set by system operator before.
	bytecode, newAbi, errContract := ac.callRetrieveContract(statedb, header)
	if errContract != nil {
		return errContract
	}

	// take snapshot in case of roll back to former view.
	snapshot := statedb.Snapshot()

	//Create account will delete previous the AC stateobject and carry over the balance
	statedb.CreateAccount(ac.Address())

	if err := ac.UpdateAutonityContract(header, statedb, bytecode, newAbi, stateBefore); err != nil {
		statedb.RevertToSnapshot(snapshot)
		return err
	}

	// save new abi in persistent, once node reset, it load from persistent level db.
	if err := ac.bc.PutKeyValue([]byte(ABISPEC), []byte(newAbi)); err != nil {
		statedb.RevertToSnapshot(snapshot)
		return err
	}

	// upgrade ac.ContractStateStore too right after the contract upgrade successfully.
	if err := ac.upgradeAbiCache(newAbi); err != nil {
		statedb.RevertToSnapshot(snapshot)
		return err
	}
	log.Info("Autonity Contract upgrade success 🙌")
	return nil
}

func (ac *Contract) Address() common.Address {
	if reflect.DeepEqual(ac.address, common.Address{}) {
		addr, err := ac.bc.Config().AutonityContractConfig.GetContractAddress()
		if err != nil {
			log.Error("Cant get contract address", "err", err)
		}
		return addr
	}
	return ac.address
}

func (ac *Contract) abi() (*abi.ABI, error) {
	ac.Lock()
	defer ac.Unlock()
	if ac.contractABI != nil {
		return ac.contractABI, nil
	}
	var JSONString = ac.bc.Config().AutonityContractConfig.ABI

	bytes, err := ac.bc.GetKeyValue([]byte(ABISPEC))
	if err == nil || bytes != nil {
		JSONString = string(bytes)
	}

	ABI, err := abi.JSON(strings.NewReader(JSONString))
	if err != nil {
		return nil, err
	}
	ac.contractABI = &ABI
	return ac.contractABI, nil
}

func (ac *Contract) upgradeAbiCache(newAbi string) error {
	ac.Lock()
	defer ac.Unlock()
	newABI, err := abi.JSON(strings.NewReader(newAbi))
	if err != nil {
		return err
	}

	ac.contractABI = &newABI
	return nil
}<|MERGE_RESOLUTION|>--- conflicted
+++ resolved
@@ -116,11 +116,7 @@
 	ac.metrics.SubmitEconomicMetrics(&v, stateDB, header.Number.Uint64(), ac.bc.Config().AutonityContractConfig.Operator)
 }
 
-<<<<<<< HEAD
-func (ac *Contract) ContractGetValidators(chain consensus.ChainReader, header *types.Header, statedb *state.StateDB) ([]common.Address, error) {
-	if header.Number.Cmp(big.NewInt(1)) == 0 && ac.SavedValidatorsRetriever != nil {
-		return ac.SavedValidatorsRetriever(1)
-=======
+/*
 //// Instantiates a new EVM object which is required when creating or calling a deployed contract
 func (ac *Contract) getEVM(header *types.Header, origin common.Address, statedb *state.StateDB) *vm.EVM {
 	coinbase, _ := types.Ecrecover(header)
@@ -196,12 +192,11 @@
 	log.Info("Deployed Autonity Contract", "Address", contractAddress.String())
 
 	return contractAddress, nil
-}
+}*/
 
 func (ac *Contract) ContractGetCommittee(chain consensus.ChainReader, header *types.Header, statedb *state.StateDB) (types.Committee, error) {
 	if header.Number.Cmp(big.NewInt(1)) == 0 && ac.SavedCommitteeRetriever != nil {
 		return ac.SavedCommitteeRetriever(1)
->>>>>>> e7e872fc
 	}
 
 	var addresses []common.Address
