--- conflicted
+++ resolved
@@ -193,29 +193,7 @@
 	log.Info("Deployed Autonity Contract", "Address", contractAddress.String())
 
 	return contractAddress, nil
-<<<<<<< HEAD
-}
-
-func (ac *Contract) ContractGetValidators(chain consensus.ChainReader, header *types.Header, statedb *state.StateDB) ([]common.Address, error) {
-	if header.Number.Cmp(big.NewInt(1)) == 0 && ac.SavedValidatorsRetriever != nil {
-		return ac.SavedValidatorsRetriever(1)
-	}
-
-	sender := vm.AccountRef(chain.Config().AutonityContractConfig.Deployer)
-	gas := uint64(0xFFFFFFFF)
-	evm := ac.getEVM(header, chain.Config().AutonityContractConfig.Deployer, statedb)
-	contractABI, err := ac.abi()
-	if err != nil {
-		return nil, err
-	}
-
-	input, err := contractABI.Pack("getValidators")
-	if err != nil {
-		return nil, err
-	}
-=======
 }*/
->>>>>>> 4196fb73
 
 func (ac *Contract) ContractGetCommittee(chain consensus.ChainReader, header *types.Header, statedb *state.StateDB) (types.Committee, error) {
 	if header.Number.Cmp(big.NewInt(1)) == 0 && ac.SavedCommitteeRetriever != nil {
