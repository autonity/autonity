// Copyright 2015 The go-ethereum Authors
// This file is part of the go-ethereum library.
//
// The go-ethereum library is free software: you can redistribute it and/or modify
// it under the terms of the GNU Lesser General Public License as published by
// the Free Software Foundation, either version 3 of the License, or
// (at your option) any later version.
//
// The go-ethereum library is distributed in the hope that it will be useful,
// but WITHOUT ANY WARRANTY; without even the implied warranty of
// MERCHANTABILITY or FITNESS FOR A PARTICULAR PURPOSE. See the
// GNU Lesser General Public License for more details.
//
// You should have received a copy of the GNU Lesser General Public License
// along with the go-ethereum library. If not, see <http://www.gnu.org/licenses/>.

package tests

import (
	"encoding/hex"
	"encoding/json"
	"fmt"
	"github.com/clearmatics/autonity/core/state/snapshot"
	"math/big"
	"strconv"
	"strings"

<<<<<<< HEAD
	"github.com/clearmatics/autonity/common"
	"github.com/clearmatics/autonity/common/hexutil"
	"github.com/clearmatics/autonity/common/math"
	"github.com/clearmatics/autonity/core"
	"github.com/clearmatics/autonity/core/rawdb"
	"github.com/clearmatics/autonity/core/state"
	"github.com/clearmatics/autonity/core/types"
	"github.com/clearmatics/autonity/core/vm"
	"github.com/clearmatics/autonity/crypto"
	"github.com/clearmatics/autonity/ethdb"
	"github.com/clearmatics/autonity/params"
	"github.com/clearmatics/autonity/rlp"
=======
	"github.com/ethereum/go-ethereum/common"
	"github.com/ethereum/go-ethereum/common/hexutil"
	"github.com/ethereum/go-ethereum/common/math"
	"github.com/ethereum/go-ethereum/core"
	"github.com/ethereum/go-ethereum/core/rawdb"
	"github.com/ethereum/go-ethereum/core/state"
	"github.com/ethereum/go-ethereum/core/state/snapshot"
	"github.com/ethereum/go-ethereum/core/types"
	"github.com/ethereum/go-ethereum/core/vm"
	"github.com/ethereum/go-ethereum/crypto"
	"github.com/ethereum/go-ethereum/ethdb"
	"github.com/ethereum/go-ethereum/params"
	"github.com/ethereum/go-ethereum/rlp"
>>>>>>> aaca58a7
	"golang.org/x/crypto/sha3"
)

// StateTest checks transaction processing without block context.
// See https://github.com/ethereum/EIPs/issues/176 for the test format specification.
type StateTest struct {
	json stJSON
}

// StateSubtest selects a specific configuration of a General State Test.
type StateSubtest struct {
	Fork  string
	Index int
}

func (t *StateTest) UnmarshalJSON(in []byte) error {
	return json.Unmarshal(in, &t.json)
}

type stJSON struct {
	Env  stEnv                    `json:"env"`
	Pre  core.GenesisAlloc        `json:"pre"`
	Tx   stTransaction            `json:"transaction"`
	Out  hexutil.Bytes            `json:"out"`
	Post map[string][]stPostState `json:"post"`
}

type stPostState struct {
	Root            common.UnprefixedHash `json:"hash"`
	Logs            common.UnprefixedHash `json:"logs"`
	TxBytes         hexutil.Bytes         `json:"txbytes"`
	ExpectException string                `json:"expectException"`
	Indexes         struct {
		Data  int `json:"data"`
		Gas   int `json:"gas"`
		Value int `json:"value"`
	}
}

//go:generate gencodec -type stEnv -field-override stEnvMarshaling -out gen_stenv.go

type stEnv struct {
	Coinbase   common.Address `json:"currentCoinbase"   gencodec:"required"`
	Difficulty *big.Int       `json:"currentDifficulty" gencodec:"optional"`
	Random     *big.Int       `json:"currentRandom"     gencodec:"optional"`
	GasLimit   uint64         `json:"currentGasLimit"   gencodec:"required"`
	Number     uint64         `json:"currentNumber"     gencodec:"required"`
	Timestamp  uint64         `json:"currentTimestamp"  gencodec:"required"`
	BaseFee    *big.Int       `json:"currentBaseFee"    gencodec:"optional"`
}

type stEnvMarshaling struct {
	Coinbase   common.UnprefixedAddress
	Difficulty *math.HexOrDecimal256
	Random     *math.HexOrDecimal256
	GasLimit   math.HexOrDecimal64
	Number     math.HexOrDecimal64
	Timestamp  math.HexOrDecimal64
	BaseFee    *math.HexOrDecimal256
}

//go:generate gencodec -type stTransaction -field-override stTransactionMarshaling -out gen_sttransaction.go

type stTransaction struct {
	GasPrice             *big.Int            `json:"gasPrice"`
	MaxFeePerGas         *big.Int            `json:"maxFeePerGas"`
	MaxPriorityFeePerGas *big.Int            `json:"maxPriorityFeePerGas"`
	Nonce                uint64              `json:"nonce"`
	To                   string              `json:"to"`
	Data                 []string            `json:"data"`
	AccessLists          []*types.AccessList `json:"accessLists,omitempty"`
	GasLimit             []uint64            `json:"gasLimit"`
	Value                []string            `json:"value"`
	PrivateKey           []byte              `json:"secretKey"`
}

type stTransactionMarshaling struct {
	GasPrice             *math.HexOrDecimal256
	MaxFeePerGas         *math.HexOrDecimal256
	MaxPriorityFeePerGas *math.HexOrDecimal256
	Nonce                math.HexOrDecimal64
	GasLimit             []math.HexOrDecimal64
	PrivateKey           hexutil.Bytes
}

// GetChainConfig takes a fork definition and returns a chain config.
// The fork definition can be
// - a plain forkname, e.g. `Byzantium`,
// - a fork basename, and a list of EIPs to enable; e.g. `Byzantium+1884+1283`.
func GetChainConfig(forkString string) (baseConfig *params.ChainConfig, eips []int, err error) {
	var (
		splitForks            = strings.Split(forkString, "+")
		ok                    bool
		baseName, eipsStrings = splitForks[0], splitForks[1:]
	)
	if baseConfig, ok = Forks[baseName]; !ok {
		return nil, nil, UnsupportedForkError{baseName}
	}
	for _, eip := range eipsStrings {
		if eipNum, err := strconv.Atoi(eip); err != nil {
			return nil, nil, fmt.Errorf("syntax error, invalid eip number %v", eipNum)
		} else {
			if !vm.ValidEip(eipNum) {
				return nil, nil, fmt.Errorf("syntax error, invalid eip number %v", eipNum)
			}
			eips = append(eips, eipNum)
		}
	}
	return baseConfig, eips, nil
}

// Subtests returns all valid subtests of the test.
func (t *StateTest) Subtests() []StateSubtest {
	var sub []StateSubtest
	for fork, pss := range t.json.Post {
		for i := range pss {
			sub = append(sub, StateSubtest{fork, i})
		}
	}
	return sub
}

// Run executes a specific subtest and verifies the post-state and logs
func (t *StateTest) Run(subtest StateSubtest, vmconfig vm.Config, snapshotter bool) (*snapshot.Tree, *state.StateDB, error) {
	snaps, statedb, root, err := t.RunNoVerify(subtest, vmconfig, snapshotter)
	if err != nil {
		return snaps, statedb, err
	}
	post := t.json.Post[subtest.Fork][subtest.Index]
	// N.B: We need to do this in a two-step process, because the first Commit takes care
	// of suicides, and we need to touch the coinbase _after_ it has potentially suicided.
	if root != common.Hash(post.Root) {
		return snaps, statedb, fmt.Errorf("post state root mismatch: got %x, want %x", root, post.Root)
	}
	if logs := rlpHash(statedb.Logs()); logs != common.Hash(post.Logs) {
		return snaps, statedb, fmt.Errorf("post state logs hash mismatch: got %x, want %x", logs, post.Logs)
	}
	return snaps, statedb, nil
}

// RunNoVerify runs a specific subtest and returns the statedb and post-state root
func (t *StateTest) RunNoVerify(subtest StateSubtest, vmconfig vm.Config, snapshotter bool) (*snapshot.Tree, *state.StateDB, common.Hash, error) {
	config, eips, err := GetChainConfig(subtest.Fork)
	if err != nil {
		return nil, nil, common.Hash{}, UnsupportedForkError{subtest.Fork}
	}
	vmconfig.ExtraEips = eips
	block, err := t.genesis(config).ToBlock(nil)
	if err != nil {
		return nil, nil, common.Hash{}, err
	}
	snaps, statedb := MakePreState(rawdb.NewMemoryDatabase(), t.json.Pre, snapshotter)

	var baseFee *big.Int
	if config.IsLondon(new(big.Int)) {
		baseFee = t.json.Env.BaseFee
		if baseFee == nil {
			// Retesteth uses `0x10` for genesis baseFee. Therefore, it defaults to
			// parent - 2 : 0xa as the basefee for 'this' context.
			baseFee = big.NewInt(0x0a)
		}
	}
	post := t.json.Post[subtest.Fork][subtest.Index]
	msg, err := t.json.Tx.toMessage(post, baseFee)
	if err != nil {
		return nil, nil, common.Hash{}, err
	}

	// Try to recover tx with current signer
	if len(post.TxBytes) != 0 {
		var ttx types.Transaction
		err := ttx.UnmarshalBinary(post.TxBytes)
		if err != nil {
			return nil, nil, common.Hash{}, err
		}

		if _, err := types.Sender(types.LatestSigner(config), &ttx); err != nil {
			return nil, nil, common.Hash{}, err
		}
	}

	// Prepare the EVM.
	txContext := core.NewEVMTxContext(msg)
	context := core.NewEVMBlockContext(block.Header(), nil, &t.json.Env.Coinbase)
	context.GetHash = vmTestBlockHash
	context.BaseFee = baseFee
	if t.json.Env.Random != nil {
		rnd := common.BigToHash(t.json.Env.Random)
		context.Random = &rnd
		context.Difficulty = big.NewInt(0)
	}
	evm := vm.NewEVM(context, txContext, statedb, config, vmconfig)
	// Execute the message.
	snapshot := statedb.Snapshot()
	gaspool := new(core.GasPool)
	gaspool.AddGas(block.GasLimit())
	if _, err := core.ApplyMessage(evm, msg, gaspool); err != nil {
		statedb.RevertToSnapshot(snapshot)
	}

	// Commit block
	statedb.Commit(config.IsEIP158(block.Number()))
	// Add 0-value mining reward. This only makes a difference in the cases
	// where
	// - the coinbase suicided, or
	// - there are only 'bad' transactions, which aren't executed. In those cases,
	//   the coinbase gets no txfee, so isn't created, and thus needs to be touched
	statedb.AddBalance(block.Coinbase(), new(big.Int))
	// And _now_ get the state root
	root := statedb.IntermediateRoot(config.IsEIP158(block.Number()))
	return snaps, statedb, root, nil
}

func (t *StateTest) gasLimit(subtest StateSubtest) uint64 {
	return t.json.Tx.GasLimit[t.json.Post[subtest.Fork][subtest.Index].Indexes.Gas]
}

func MakePreState(db ethdb.Database, accounts core.GenesisAlloc, snapshotter bool) (*snapshot.Tree, *state.StateDB) {
	sdb := state.NewDatabase(db)
	statedb, _ := state.New(common.Hash{}, sdb, nil)
	for addr, a := range accounts {
		statedb.SetCode(addr, a.Code)
		statedb.SetNonce(addr, a.Nonce)
		statedb.SetBalance(addr, a.Balance)
		for k, v := range a.Storage {
			statedb.SetState(addr, k, v)
		}
	}
	// Commit and re-open to start with a clean state.
	root, _ := statedb.Commit(false)

	var snaps *snapshot.Tree
	if snapshotter {
		snaps, _ = snapshot.New(db, sdb.TrieDB(), 1, root, false, true, false)
	}
	statedb, _ = state.New(root, sdb, snaps)
	return snaps, statedb
}

func (t *StateTest) genesis(config *params.ChainConfig) *core.Genesis {
	genesis := &core.Genesis{
		Config:     config,
		Coinbase:   t.json.Env.Coinbase,
		Difficulty: t.json.Env.Difficulty,
		GasLimit:   t.json.Env.GasLimit,
		Number:     t.json.Env.Number,
		Timestamp:  t.json.Env.Timestamp,
		Alloc:      t.json.Pre,
	}
	if t.json.Env.Random != nil {
		// Post-Merge
		genesis.Mixhash = common.BigToHash(t.json.Env.Random)
		genesis.Difficulty = big.NewInt(0)
	}
	return genesis
}

func (tx *stTransaction) toMessage(ps stPostState, baseFee *big.Int) (core.Message, error) {
	// Derive sender from private key if present.
	var from common.Address
	if len(tx.PrivateKey) > 0 {
		key, err := crypto.ToECDSA(tx.PrivateKey)
		if err != nil {
			return nil, fmt.Errorf("invalid private key: %v", err)
		}
		from = crypto.PubkeyToAddress(key.PublicKey)
	}
	// Parse recipient if present.
	var to *common.Address
	if tx.To != "" {
		to = new(common.Address)
		if err := to.UnmarshalText([]byte(tx.To)); err != nil {
			return nil, fmt.Errorf("invalid to address: %v", err)
		}
	}

	// Get values specific to this post state.
	if ps.Indexes.Data > len(tx.Data) {
		return nil, fmt.Errorf("tx data index %d out of bounds", ps.Indexes.Data)
	}
	if ps.Indexes.Value > len(tx.Value) {
		return nil, fmt.Errorf("tx value index %d out of bounds", ps.Indexes.Value)
	}
	if ps.Indexes.Gas > len(tx.GasLimit) {
		return nil, fmt.Errorf("tx gas limit index %d out of bounds", ps.Indexes.Gas)
	}
	dataHex := tx.Data[ps.Indexes.Data]
	valueHex := tx.Value[ps.Indexes.Value]
	gasLimit := tx.GasLimit[ps.Indexes.Gas]
	// Value, Data hex encoding is messy: https://github.com/ethereum/tests/issues/203
	value := new(big.Int)
	if valueHex != "0x" {
		v, ok := math.ParseBig256(valueHex)
		if !ok {
			return nil, fmt.Errorf("invalid tx value %q", valueHex)
		}
		value = v
	}
	data, err := hex.DecodeString(strings.TrimPrefix(dataHex, "0x"))
	if err != nil {
		return nil, fmt.Errorf("invalid tx data %q", dataHex)
	}
	var accessList types.AccessList
	if tx.AccessLists != nil && tx.AccessLists[ps.Indexes.Data] != nil {
		accessList = *tx.AccessLists[ps.Indexes.Data]
	}
	// If baseFee provided, set gasPrice to effectiveGasPrice.
	gasPrice := tx.GasPrice
	if baseFee != nil {
		if tx.MaxFeePerGas == nil {
			tx.MaxFeePerGas = gasPrice
		}
		if tx.MaxFeePerGas == nil {
			tx.MaxFeePerGas = new(big.Int)
		}
		if tx.MaxPriorityFeePerGas == nil {
			tx.MaxPriorityFeePerGas = tx.MaxFeePerGas
		}
		gasPrice = math.BigMin(new(big.Int).Add(tx.MaxPriorityFeePerGas, baseFee),
			tx.MaxFeePerGas)
	}
	if gasPrice == nil {
		return nil, fmt.Errorf("no gas price provided")
	}

	msg := types.NewMessage(from, to, tx.Nonce, value, gasLimit, gasPrice,
		tx.MaxFeePerGas, tx.MaxPriorityFeePerGas, data, accessList, false)
	return msg, nil
}

func rlpHash(x interface{}) (h common.Hash) {
	hw := sha3.NewLegacyKeccak256()
	rlp.Encode(hw, x)
	hw.Sum(h[:0])
	return h
}

func vmTestBlockHash(n uint64) common.Hash {
	return common.BytesToHash(crypto.Keccak256([]byte(big.NewInt(int64(n)).String())))
}<|MERGE_RESOLUTION|>--- conflicted
+++ resolved
@@ -17,43 +17,27 @@
 package tests
 
 import (
-	"encoding/hex"
-	"encoding/json"
-	"fmt"
-	"github.com/clearmatics/autonity/core/state/snapshot"
-	"math/big"
-	"strconv"
-	"strings"
-
-<<<<<<< HEAD
-	"github.com/clearmatics/autonity/common"
-	"github.com/clearmatics/autonity/common/hexutil"
-	"github.com/clearmatics/autonity/common/math"
-	"github.com/clearmatics/autonity/core"
-	"github.com/clearmatics/autonity/core/rawdb"
-	"github.com/clearmatics/autonity/core/state"
-	"github.com/clearmatics/autonity/core/types"
-	"github.com/clearmatics/autonity/core/vm"
-	"github.com/clearmatics/autonity/crypto"
-	"github.com/clearmatics/autonity/ethdb"
-	"github.com/clearmatics/autonity/params"
-	"github.com/clearmatics/autonity/rlp"
-=======
-	"github.com/ethereum/go-ethereum/common"
-	"github.com/ethereum/go-ethereum/common/hexutil"
-	"github.com/ethereum/go-ethereum/common/math"
-	"github.com/ethereum/go-ethereum/core"
-	"github.com/ethereum/go-ethereum/core/rawdb"
-	"github.com/ethereum/go-ethereum/core/state"
-	"github.com/ethereum/go-ethereum/core/state/snapshot"
-	"github.com/ethereum/go-ethereum/core/types"
-	"github.com/ethereum/go-ethereum/core/vm"
-	"github.com/ethereum/go-ethereum/crypto"
-	"github.com/ethereum/go-ethereum/ethdb"
-	"github.com/ethereum/go-ethereum/params"
-	"github.com/ethereum/go-ethereum/rlp"
->>>>>>> aaca58a7
-	"golang.org/x/crypto/sha3"
+    "encoding/hex"
+    "encoding/json"
+    "fmt"
+    "math/big"
+    "strconv"
+    "strings"
+
+    "github.com/ethereum/go-ethereum/common"
+    "github.com/ethereum/go-ethereum/common/hexutil"
+    "github.com/ethereum/go-ethereum/common/math"
+    "github.com/ethereum/go-ethereum/core"
+    "github.com/ethereum/go-ethereum/core/rawdb"
+    "github.com/ethereum/go-ethereum/core/state"
+    "github.com/ethereum/go-ethereum/core/state/snapshot"
+    "github.com/ethereum/go-ethereum/core/types"
+    "github.com/ethereum/go-ethereum/core/vm"
+    "github.com/ethereum/go-ethereum/crypto"
+    "github.com/ethereum/go-ethereum/ethdb"
+    "github.com/ethereum/go-ethereum/params"
+    "github.com/ethereum/go-ethereum/rlp"
+    "golang.org/x/crypto/sha3"
 )
 
 // StateTest checks transaction processing without block context.
@@ -81,61 +65,61 @@
 }
 
 type stPostState struct {
-	Root            common.UnprefixedHash `json:"hash"`
-	Logs            common.UnprefixedHash `json:"logs"`
-	TxBytes         hexutil.Bytes         `json:"txbytes"`
-	ExpectException string                `json:"expectException"`
-	Indexes         struct {
-		Data  int `json:"data"`
-		Gas   int `json:"gas"`
-		Value int `json:"value"`
-	}
+    Root            common.UnprefixedHash `json:"hash"`
+    Logs            common.UnprefixedHash `json:"logs"`
+    TxBytes         hexutil.Bytes         `json:"txbytes"`
+    ExpectException string                `json:"expectException"`
+    Indexes         struct {
+        Data  int `json:"data"`
+        Gas   int `json:"gas"`
+        Value int `json:"value"`
+    }
 }
 
 //go:generate gencodec -type stEnv -field-override stEnvMarshaling -out gen_stenv.go
 
 type stEnv struct {
-	Coinbase   common.Address `json:"currentCoinbase"   gencodec:"required"`
-	Difficulty *big.Int       `json:"currentDifficulty" gencodec:"optional"`
-	Random     *big.Int       `json:"currentRandom"     gencodec:"optional"`
-	GasLimit   uint64         `json:"currentGasLimit"   gencodec:"required"`
-	Number     uint64         `json:"currentNumber"     gencodec:"required"`
-	Timestamp  uint64         `json:"currentTimestamp"  gencodec:"required"`
-	BaseFee    *big.Int       `json:"currentBaseFee"    gencodec:"optional"`
+    Coinbase   common.Address `json:"currentCoinbase"   gencodec:"required"`
+    Difficulty *big.Int       `json:"currentDifficulty" gencodec:"optional"`
+    Random     *big.Int       `json:"currentRandom"     gencodec:"optional"`
+    GasLimit   uint64         `json:"currentGasLimit"   gencodec:"required"`
+    Number     uint64         `json:"currentNumber"     gencodec:"required"`
+    Timestamp  uint64         `json:"currentTimestamp"  gencodec:"required"`
+    BaseFee    *big.Int       `json:"currentBaseFee"    gencodec:"optional"`
 }
 
 type stEnvMarshaling struct {
 	Coinbase   common.UnprefixedAddress
-	Difficulty *math.HexOrDecimal256
-	Random     *math.HexOrDecimal256
-	GasLimit   math.HexOrDecimal64
+    Difficulty *math.HexOrDecimal256
+    Random     *math.HexOrDecimal256
+    GasLimit   math.HexOrDecimal64
 	Number     math.HexOrDecimal64
-	Timestamp  math.HexOrDecimal64
-	BaseFee    *math.HexOrDecimal256
+    Timestamp  math.HexOrDecimal64
+    BaseFee    *math.HexOrDecimal256
 }
 
 //go:generate gencodec -type stTransaction -field-override stTransactionMarshaling -out gen_sttransaction.go
 
 type stTransaction struct {
-	GasPrice             *big.Int            `json:"gasPrice"`
-	MaxFeePerGas         *big.Int            `json:"maxFeePerGas"`
-	MaxPriorityFeePerGas *big.Int            `json:"maxPriorityFeePerGas"`
-	Nonce                uint64              `json:"nonce"`
-	To                   string              `json:"to"`
-	Data                 []string            `json:"data"`
-	AccessLists          []*types.AccessList `json:"accessLists,omitempty"`
-	GasLimit             []uint64            `json:"gasLimit"`
-	Value                []string            `json:"value"`
-	PrivateKey           []byte              `json:"secretKey"`
+    GasPrice             *big.Int            `json:"gasPrice"`
+    MaxFeePerGas         *big.Int            `json:"maxFeePerGas"`
+    MaxPriorityFeePerGas *big.Int            `json:"maxPriorityFeePerGas"`
+    Nonce                uint64              `json:"nonce"`
+    To                   string              `json:"to"`
+    Data                 []string            `json:"data"`
+    AccessLists          []*types.AccessList `json:"accessLists,omitempty"`
+    GasLimit             []uint64            `json:"gasLimit"`
+    Value                []string            `json:"value"`
+    PrivateKey           []byte              `json:"secretKey"`
 }
 
 type stTransactionMarshaling struct {
-	GasPrice             *math.HexOrDecimal256
-	MaxFeePerGas         *math.HexOrDecimal256
-	MaxPriorityFeePerGas *math.HexOrDecimal256
-	Nonce                math.HexOrDecimal64
-	GasLimit             []math.HexOrDecimal64
-	PrivateKey           hexutil.Bytes
+    GasPrice             *math.HexOrDecimal256
+    MaxFeePerGas         *math.HexOrDecimal256
+    MaxPriorityFeePerGas *math.HexOrDecimal256
+    Nonce                math.HexOrDecimal64
+    GasLimit             []math.HexOrDecimal64
+    PrivateKey           hexutil.Bytes
 }
 
 // GetChainConfig takes a fork definition and returns a chain config.
@@ -195,68 +179,65 @@
 
 // RunNoVerify runs a specific subtest and returns the statedb and post-state root
 func (t *StateTest) RunNoVerify(subtest StateSubtest, vmconfig vm.Config, snapshotter bool) (*snapshot.Tree, *state.StateDB, common.Hash, error) {
-	config, eips, err := GetChainConfig(subtest.Fork)
-	if err != nil {
-		return nil, nil, common.Hash{}, UnsupportedForkError{subtest.Fork}
-	}
-	vmconfig.ExtraEips = eips
-	block, err := t.genesis(config).ToBlock(nil)
-	if err != nil {
-		return nil, nil, common.Hash{}, err
-	}
-	snaps, statedb := MakePreState(rawdb.NewMemoryDatabase(), t.json.Pre, snapshotter)
-
-	var baseFee *big.Int
-	if config.IsLondon(new(big.Int)) {
-		baseFee = t.json.Env.BaseFee
-		if baseFee == nil {
-			// Retesteth uses `0x10` for genesis baseFee. Therefore, it defaults to
-			// parent - 2 : 0xa as the basefee for 'this' context.
-			baseFee = big.NewInt(0x0a)
-		}
-	}
-	post := t.json.Post[subtest.Fork][subtest.Index]
-	msg, err := t.json.Tx.toMessage(post, baseFee)
-	if err != nil {
-		return nil, nil, common.Hash{}, err
-	}
-
-	// Try to recover tx with current signer
-	if len(post.TxBytes) != 0 {
-		var ttx types.Transaction
-		err := ttx.UnmarshalBinary(post.TxBytes)
-		if err != nil {
-			return nil, nil, common.Hash{}, err
-		}
-
-		if _, err := types.Sender(types.LatestSigner(config), &ttx); err != nil {
-			return nil, nil, common.Hash{}, err
-		}
-	}
-
-	// Prepare the EVM.
-	txContext := core.NewEVMTxContext(msg)
-	context := core.NewEVMBlockContext(block.Header(), nil, &t.json.Env.Coinbase)
-	context.GetHash = vmTestBlockHash
-	context.BaseFee = baseFee
-	if t.json.Env.Random != nil {
-		rnd := common.BigToHash(t.json.Env.Random)
-		context.Random = &rnd
-		context.Difficulty = big.NewInt(0)
-	}
-	evm := vm.NewEVM(context, txContext, statedb, config, vmconfig)
-	// Execute the message.
-	snapshot := statedb.Snapshot()
-	gaspool := new(core.GasPool)
-	gaspool.AddGas(block.GasLimit())
-	if _, err := core.ApplyMessage(evm, msg, gaspool); err != nil {
-		statedb.RevertToSnapshot(snapshot)
-	}
-
-	// Commit block
-	statedb.Commit(config.IsEIP158(block.Number()))
-	// Add 0-value mining reward. This only makes a difference in the cases
-	// where
+    config, eips, err := GetChainConfig(subtest.Fork)
+    if err != nil {
+        return nil, nil, common.Hash{}, UnsupportedForkError{subtest.Fork}
+    }
+    vmconfig.ExtraEips = eips
+    block := t.genesis(config).ToBlock(nil)
+    snaps, statedb := MakePreState(rawdb.NewMemoryDatabase(), t.json.Pre, snapshotter)
+
+    var baseFee *big.Int
+    if config.IsLondon(new(big.Int)) {
+        baseFee = t.json.Env.BaseFee
+        if baseFee == nil {
+            // Retesteth uses `0x10` for genesis baseFee. Therefore, it defaults to
+            // parent - 2 : 0xa as the basefee for 'this' context.
+            baseFee = big.NewInt(0x0a)
+        }
+    }
+    post := t.json.Post[subtest.Fork][subtest.Index]
+    msg, err := t.json.Tx.toMessage(post, baseFee)
+    if err != nil {
+        return nil, nil, common.Hash{}, err
+    }
+
+    // Try to recover tx with current signer
+    if len(post.TxBytes) != 0 {
+        var ttx types.Transaction
+        err := ttx.UnmarshalBinary(post.TxBytes)
+        if err != nil {
+            return nil, nil, common.Hash{}, err
+        }
+
+        if _, err := types.Sender(types.LatestSigner(config), &ttx); err != nil {
+            return nil, nil, common.Hash{}, err
+        }
+    }
+
+    // Prepare the EVM.
+    txContext := core.NewEVMTxContext(msg)
+    context := core.NewEVMBlockContext(block.Header(), nil, &t.json.Env.Coinbase)
+    context.GetHash = vmTestBlockHash
+    context.BaseFee = baseFee
+    if t.json.Env.Random != nil {
+        rnd := common.BigToHash(t.json.Env.Random)
+        context.Random = &rnd
+        context.Difficulty = big.NewInt(0)
+    }
+    evm := vm.NewEVM(context, txContext, statedb, config, vmconfig)
+    // Execute the message.
+    snapshot := statedb.Snapshot()
+    gaspool := new(core.GasPool)
+    gaspool.AddGas(block.GasLimit())
+    if _, err := core.ApplyMessage(evm, msg, gaspool); err != nil {
+        statedb.RevertToSnapshot(snapshot)
+    }
+
+    // Commit block
+    statedb.Commit(config.IsEIP158(block.Number()))
+    // Add 0-value mining reward. This only makes a difference in the cases
+    // where
 	// - the coinbase suicided, or
 	// - there are only 'bad' transactions, which aren't executed. In those cases,
 	//   the coinbase gets no txfee, so isn't created, and thus needs to be touched
@@ -286,41 +267,41 @@
 
 	var snaps *snapshot.Tree
 	if snapshotter {
-		snaps, _ = snapshot.New(db, sdb.TrieDB(), 1, root, false, true, false)
+        snaps, _ = snapshot.New(db, sdb.TrieDB(), 1, root, false, true, false)
 	}
 	statedb, _ = state.New(root, sdb, snaps)
 	return snaps, statedb
 }
 
 func (t *StateTest) genesis(config *params.ChainConfig) *core.Genesis {
-	genesis := &core.Genesis{
-		Config:     config,
-		Coinbase:   t.json.Env.Coinbase,
-		Difficulty: t.json.Env.Difficulty,
-		GasLimit:   t.json.Env.GasLimit,
-		Number:     t.json.Env.Number,
-		Timestamp:  t.json.Env.Timestamp,
-		Alloc:      t.json.Pre,
-	}
-	if t.json.Env.Random != nil {
-		// Post-Merge
-		genesis.Mixhash = common.BigToHash(t.json.Env.Random)
-		genesis.Difficulty = big.NewInt(0)
-	}
-	return genesis
+    genesis := &core.Genesis{
+        Config:     config,
+        Coinbase:   t.json.Env.Coinbase,
+        Difficulty: t.json.Env.Difficulty,
+        GasLimit:   t.json.Env.GasLimit,
+        Number:     t.json.Env.Number,
+        Timestamp:  t.json.Env.Timestamp,
+        Alloc:      t.json.Pre,
+    }
+    if t.json.Env.Random != nil {
+        // Post-Merge
+        genesis.Mixhash = common.BigToHash(t.json.Env.Random)
+        genesis.Difficulty = big.NewInt(0)
+    }
+    return genesis
 }
 
 func (tx *stTransaction) toMessage(ps stPostState, baseFee *big.Int) (core.Message, error) {
-	// Derive sender from private key if present.
-	var from common.Address
-	if len(tx.PrivateKey) > 0 {
-		key, err := crypto.ToECDSA(tx.PrivateKey)
-		if err != nil {
-			return nil, fmt.Errorf("invalid private key: %v", err)
-		}
-		from = crypto.PubkeyToAddress(key.PublicKey)
-	}
-	// Parse recipient if present.
+    // Derive sender from private key if present.
+    var from common.Address
+    if len(tx.PrivateKey) > 0 {
+        key, err := crypto.ToECDSA(tx.PrivateKey)
+        if err != nil {
+            return nil, fmt.Errorf("invalid private key: %v", err)
+        }
+        from = crypto.PubkeyToAddress(key.PublicKey)
+    }
+    // Parse recipient if present.
 	var to *common.Address
 	if tx.To != "" {
 		to = new(common.Address)
@@ -345,51 +326,51 @@
 	// Value, Data hex encoding is messy: https://github.com/ethereum/tests/issues/203
 	value := new(big.Int)
 	if valueHex != "0x" {
-		v, ok := math.ParseBig256(valueHex)
-		if !ok {
-			return nil, fmt.Errorf("invalid tx value %q", valueHex)
-		}
-		value = v
-	}
-	data, err := hex.DecodeString(strings.TrimPrefix(dataHex, "0x"))
-	if err != nil {
-		return nil, fmt.Errorf("invalid tx data %q", dataHex)
-	}
-	var accessList types.AccessList
-	if tx.AccessLists != nil && tx.AccessLists[ps.Indexes.Data] != nil {
-		accessList = *tx.AccessLists[ps.Indexes.Data]
-	}
-	// If baseFee provided, set gasPrice to effectiveGasPrice.
-	gasPrice := tx.GasPrice
-	if baseFee != nil {
-		if tx.MaxFeePerGas == nil {
-			tx.MaxFeePerGas = gasPrice
-		}
-		if tx.MaxFeePerGas == nil {
-			tx.MaxFeePerGas = new(big.Int)
-		}
-		if tx.MaxPriorityFeePerGas == nil {
-			tx.MaxPriorityFeePerGas = tx.MaxFeePerGas
-		}
-		gasPrice = math.BigMin(new(big.Int).Add(tx.MaxPriorityFeePerGas, baseFee),
-			tx.MaxFeePerGas)
-	}
-	if gasPrice == nil {
-		return nil, fmt.Errorf("no gas price provided")
-	}
-
-	msg := types.NewMessage(from, to, tx.Nonce, value, gasLimit, gasPrice,
-		tx.MaxFeePerGas, tx.MaxPriorityFeePerGas, data, accessList, false)
-	return msg, nil
+        v, ok := math.ParseBig256(valueHex)
+        if !ok {
+            return nil, fmt.Errorf("invalid tx value %q", valueHex)
+        }
+        value = v
+    }
+    data, err := hex.DecodeString(strings.TrimPrefix(dataHex, "0x"))
+    if err != nil {
+        return nil, fmt.Errorf("invalid tx data %q", dataHex)
+    }
+    var accessList types.AccessList
+    if tx.AccessLists != nil && tx.AccessLists[ps.Indexes.Data] != nil {
+        accessList = *tx.AccessLists[ps.Indexes.Data]
+    }
+    // If baseFee provided, set gasPrice to effectiveGasPrice.
+    gasPrice := tx.GasPrice
+    if baseFee != nil {
+        if tx.MaxFeePerGas == nil {
+            tx.MaxFeePerGas = gasPrice
+        }
+        if tx.MaxFeePerGas == nil {
+            tx.MaxFeePerGas = new(big.Int)
+        }
+        if tx.MaxPriorityFeePerGas == nil {
+            tx.MaxPriorityFeePerGas = tx.MaxFeePerGas
+        }
+        gasPrice = math.BigMin(new(big.Int).Add(tx.MaxPriorityFeePerGas, baseFee),
+            tx.MaxFeePerGas)
+    }
+    if gasPrice == nil {
+        return nil, fmt.Errorf("no gas price provided")
+    }
+
+    msg := types.NewMessage(from, to, tx.Nonce, value, gasLimit, gasPrice,
+        tx.MaxFeePerGas, tx.MaxPriorityFeePerGas, data, accessList, false)
+    return msg, nil
 }
 
 func rlpHash(x interface{}) (h common.Hash) {
-	hw := sha3.NewLegacyKeccak256()
-	rlp.Encode(hw, x)
-	hw.Sum(h[:0])
-	return h
+    hw := sha3.NewLegacyKeccak256()
+    rlp.Encode(hw, x)
+    hw.Sum(h[:0])
+    return h
 }
 
 func vmTestBlockHash(n uint64) common.Hash {
-	return common.BytesToHash(crypto.Keccak256([]byte(big.NewInt(int64(n)).String())))
+    return common.BytesToHash(crypto.Keccak256([]byte(big.NewInt(int64(n)).String())))
 }