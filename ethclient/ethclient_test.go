// Copyright 2016 The go-ethereum Authors
// This file is part of the go-ethereum library.
//
// The go-ethereum library is free software: you can redistribute it and/or modify
// it under the terms of the GNU Lesser General Public License as published by
// the Free Software Foundation, either version 3 of the License, or
// (at your option) any later version.
//
// The go-ethereum library is distributed in the hope that it will be useful,
// but WITHOUT ANY WARRANTY; without even the implied warranty of
// MERCHANTABILITY or FITNESS FOR A PARTICULAR PURPOSE. See the
// GNU Lesser General Public License for more details.
//
// You should have received a copy of the GNU Lesser General Public License
// along with the go-ethereum library. If not, see <http://www.gnu.org/licenses/>.

package ethclient

import (
    "bytes"
    "context"
    "errors"
    "fmt"
    "math/big"
    "reflect"
    "testing"
    "time"

    "github.com/ethereum/go-ethereum"
    "github.com/ethereum/go-ethereum/common"
    "github.com/ethereum/go-ethereum/consensus/ethash"
    "github.com/ethereum/go-ethereum/core"
    "github.com/ethereum/go-ethereum/core/rawdb"
    "github.com/ethereum/go-ethereum/core/types"
    "github.com/ethereum/go-ethereum/crypto"
    "github.com/ethereum/go-ethereum/eth"
    "github.com/ethereum/go-ethereum/eth/ethconfig"
    "github.com/ethereum/go-ethereum/node"
    "github.com/ethereum/go-ethereum/params"
    "github.com/ethereum/go-ethereum/rpc"
)

// Verify that Client implements the ethereum interfaces.
var (
	_ = ethereum.ChainReader(&Client{})
	_ = ethereum.TransactionReader(&Client{})
	_ = ethereum.ChainStateReader(&Client{})
	_ = ethereum.ChainSyncReader(&Client{})
	_ = ethereum.ContractCaller(&Client{})
	_ = ethereum.GasEstimator(&Client{})
	_ = ethereum.GasPricer(&Client{})
	_ = ethereum.LogFilterer(&Client{})
	_ = ethereum.PendingStateReader(&Client{})
	// _ = ethereum.PendingStateEventer(&Client{})
	_ = ethereum.PendingContractCaller(&Client{})
)

func TestToFilterArg(t *testing.T) {
	blockHashErr := fmt.Errorf("cannot specify both BlockHash and FromBlock/ToBlock")
	addresses := []common.Address{
		common.HexToAddress("0xD36722ADeC3EdCB29c8e7b5a47f352D701393462"),
	}
	blockHash := common.HexToHash(
		"0xeb94bb7d78b73657a9d7a99792413f50c0a45c51fc62bdcb08a53f18e9a2b4eb",
	)

	for _, testCase := range []struct {
		name   string
		input  ethereum.FilterQuery
		output interface{}
		err    error
	}{
		{
			"without BlockHash",
			ethereum.FilterQuery{
				Addresses: addresses,
				FromBlock: big.NewInt(1),
				ToBlock:   big.NewInt(2),
				Topics:    [][]common.Hash{},
			},
			map[string]interface{}{
				"address":   addresses,
				"fromBlock": "0x1",
				"toBlock":   "0x2",
				"topics":    [][]common.Hash{},
			},
			nil,
		},
		{
			"with nil fromBlock and nil toBlock",
			ethereum.FilterQuery{
				Addresses: addresses,
				Topics:    [][]common.Hash{},
			},
			map[string]interface{}{
				"address":   addresses,
				"fromBlock": "0x0",
				"toBlock":   "latest",
				"topics":    [][]common.Hash{},
			},
			nil,
		},
		{
			"with negative fromBlock and negative toBlock",
			ethereum.FilterQuery{
				Addresses: addresses,
				FromBlock: big.NewInt(-1),
				ToBlock:   big.NewInt(-1),
				Topics:    [][]common.Hash{},
			},
			map[string]interface{}{
				"address":   addresses,
				"fromBlock": "pending",
				"toBlock":   "pending",
				"topics":    [][]common.Hash{},
			},
			nil,
		},
		{
			"with blockhash",
			ethereum.FilterQuery{
				Addresses: addresses,
				BlockHash: &blockHash,
				Topics:    [][]common.Hash{},
			},
			map[string]interface{}{
				"address":   addresses,
				"blockHash": blockHash,
				"topics":    [][]common.Hash{},
			},
			nil,
		},
		{
			"with blockhash and from block",
			ethereum.FilterQuery{
				Addresses: addresses,
				BlockHash: &blockHash,
				FromBlock: big.NewInt(1),
				Topics:    [][]common.Hash{},
			},
			nil,
			blockHashErr,
		},
		{
			"with blockhash and to block",
			ethereum.FilterQuery{
				Addresses: addresses,
				BlockHash: &blockHash,
				ToBlock:   big.NewInt(1),
				Topics:    [][]common.Hash{},
			},
			nil,
			blockHashErr,
		},
		{
			"with blockhash and both from / to block",
			ethereum.FilterQuery{
				Addresses: addresses,
				BlockHash: &blockHash,
				FromBlock: big.NewInt(1),
				ToBlock:   big.NewInt(2),
				Topics:    [][]common.Hash{},
			},
			nil,
			blockHashErr,
		},
	} {
		t.Run(testCase.name, func(t *testing.T) {
			output, err := toFilterArg(testCase.input)
			if (testCase.err == nil) != (err == nil) {
				t.Fatalf("expected error %v but got %v", testCase.err, err)
			}
			if testCase.err != nil {
				if testCase.err.Error() != err.Error() {
					t.Fatalf("expected error %v but got %v", testCase.err, err)
				}
			} else if !reflect.DeepEqual(testCase.output, output) {
				t.Fatalf("expected filter arg %v but got %v", testCase.output, output)
            }
        })
    }
}

var (
    testKey, _  = crypto.HexToECDSA("b71c71a67e1177ad4e901695e1b4b9ee17ae16c6668d313eac2f96dbcda3f291")
    testAddr    = crypto.PubkeyToAddress(testKey.PublicKey)
    testBalance = big.NewInt(2e15)
)

var genesis = &core.Genesis{
    Config:    params.AllEthashProtocolChanges,
    Alloc:     core.GenesisAlloc{testAddr: {Balance: testBalance}},
    ExtraData: []byte("test genesis"),
    Timestamp: 9000,
    BaseFee:   big.NewInt(params.InitialBaseFee),
}

var testTx1 = types.MustSignNewTx(testKey, types.LatestSigner(genesis.Config), &types.LegacyTx{
    Nonce:    0,
    Value:    big.NewInt(12),
    GasPrice: big.NewInt(params.InitialBaseFee),
    Gas:      params.TxGas,
    To:       &common.Address{2},
})

var testTx2 = types.MustSignNewTx(testKey, types.LatestSigner(genesis.Config), &types.LegacyTx{
    Nonce:    1,
    Value:    big.NewInt(8),
    GasPrice: big.NewInt(params.InitialBaseFee),
    Gas:      params.TxGas,
    To:       &common.Address{2},
})

func newTestBackend(t *testing.T) (*node.Node, []*types.Block) {
    // Generate test chain.
    blocks := generateTestChain()

    // Create node
    n, err := node.New(&node.Config{})
    if err != nil {
        t.Fatalf("can't create new node: %v", err)
    }
    // Create Ethereum Service
    config := &ethconfig.Config{Genesis: genesis}
    config.Ethash.PowMode = ethash.ModeFake
    ethservice, err := eth.New(n, config)
	if err != nil {
		t.Fatalf("can't create new ethereum service: %v", err)
	}
	// Import the test chain.
	if err := n.Start(); err != nil {
		t.Fatalf("can't start test node: %v", err)
	}
	if _, err := ethservice.BlockChain().InsertChain(blocks[1:]); err != nil {
		t.Fatalf("can't import test blocks: %v", err)
	}
	return n, blocks
}

func generateTestChain() []*types.Block {
    db := rawdb.NewMemoryDatabase()
    generate := func(i int, g *core.BlockGen) {
        g.OffsetTime(5)
        g.SetExtra([]byte("test"))
        if i == 1 {
            // Test transactions are included in block #2.
            g.AddTx(testTx1)
            g.AddTx(testTx2)
        }
    }
	gblock, err := genesis.ToBlock(db)
	if err != nil {
		panic("cant generate genesis block")
	}
    engine := ethash.NewFaker()
    blocks, _ := core.GenerateChain(genesis.Config, gblock, engine, db, 2, generate)
    blocks = append([]*types.Block{gblock}, blocks...)
    return blocks
}

func TestEthClient(t *testing.T) {
<<<<<<< HEAD
    backend, chain := newTestBackend(t)
    client, _ := backend.Attach()
    defer backend.Close()
    defer client.Close()

    tests := map[string]struct {
        test func(t *testing.T)
    }{
        "Header": {
            func(t *testing.T) { testHeader(t, chain, client) },
        },
        "BalanceAt": {
            func(t *testing.T) { testBalanceAt(t, client) },
        },
        "TxInBlockInterrupted": {
            func(t *testing.T) { testTransactionInBlockInterrupted(t, client) },
        },
        "ChainID": {
            func(t *testing.T) { testChainID(t, client) },
        },
        "GetBlock": {
            func(t *testing.T) { testGetBlock(t, client) },
        },
        "StatusFunctions": {
            func(t *testing.T) { testStatusFunctions(t, client) },
        },
        "CallContract": {
            func(t *testing.T) { testCallContract(t, client) },
        },
        "AtFunctions": {
            func(t *testing.T) { testAtFunctions(t, client) },
        },
        "TransactionSender": {
            func(t *testing.T) { testTransactionSender(t, client) },
        },
    }

    t.Parallel()
    for name, tt := range tests {
        t.Run(name, tt.test)
    }
=======
	backend, chain := newTestBackend(t)
	client, _ := backend.Attach()
	defer backend.Close()
	defer client.Close()

	tests := map[string]struct {
		test func(t *testing.T)
	}{
		"Header": {
			func(t *testing.T) { testHeader(t, chain, client) },
		},
		"BalanceAt": {
			func(t *testing.T) { testBalanceAt(t, client) },
		},
		"TxInBlockInterrupted": {
			func(t *testing.T) { testTransactionInBlockInterrupted(t, client) },
		},
		"ChainID": {
			func(t *testing.T) { testChainID(t, client) },
		},
		"GetBlock": {
			func(t *testing.T) { testGetBlock(t, client) },
		},
		"StatusFunctions": {
			func(t *testing.T) { testStatusFunctions(t, client) },
		},
		"CallContract": {
			func(t *testing.T) { testCallContract(t, client) },
		},
		"CallContractAtHash": {
			func(t *testing.T) { testCallContractAtHash(t, client) },
		},
		"AtFunctions": {
			func(t *testing.T) { testAtFunctions(t, client) },
		},
		"TransactionSender": {
			func(t *testing.T) { testTransactionSender(t, client) },
		},
	}

	t.Parallel()
	for name, tt := range tests {
		t.Run(name, tt.test)
	}
>>>>>>> 20356e57
}

func testHeader(t *testing.T, chain []*types.Block, client *rpc.Client) {
    tests := map[string]struct {
        block   *big.Int
        want    *types.Header
        wantErr error
    }{
        "genesis": {
            block: big.NewInt(0),
            want:  chain[0].Header(),
        },
        "first_block": {
			block: big.NewInt(1),
			want:  chain[1].Header(),
		},
		"future_block": {
            block:   big.NewInt(1000000000),
            want:    nil,
            wantErr: ethereum.NotFound,
        },
	}
	for name, tt := range tests {
		t.Run(name, func(t *testing.T) {
			ec := NewClient(client)
			ctx, cancel := context.WithTimeout(context.Background(), 100*time.Millisecond)
			defer cancel()

			got, err := ec.HeaderByNumber(ctx, tt.block)
            if !errors.Is(err, tt.wantErr) {
                t.Fatalf("HeaderByNumber(%v) error = %q, want %q", tt.block, err, tt.wantErr)
            }
            if got != nil && got.Number != nil && got.Number.Sign() == 0 {
                got.Number = big.NewInt(0) // hack to make DeepEqual work
            }
            if !reflect.DeepEqual(got, tt.want) {
                t.Fatalf("HeaderByNumber(%v)\n   = %v\nwant %v", tt.block, got, tt.want)
            }
		})
	}
}

func testBalanceAt(t *testing.T, client *rpc.Client) {
    tests := map[string]struct {
        account common.Address
        block   *big.Int
        want    *big.Int
        wantErr error
    }{
        "valid_account_genesis": {
            account: testAddr,
            block:   big.NewInt(0),
            want:    testBalance,
        },
        "valid_account": {
            account: testAddr,
            block:   big.NewInt(1),
            want:    testBalance,
        },
        "non_existent_account": {
            account: common.Address{1},
            block:   big.NewInt(1),
            want:    big.NewInt(0),
        },
		"future_block": {
			account: testAddr,
			block:   big.NewInt(1000000000),
			want:    big.NewInt(0),
			wantErr: errors.New("header not found"),
		},
	}
	for name, tt := range tests {
		t.Run(name, func(t *testing.T) {
			ec := NewClient(client)
			ctx, cancel := context.WithTimeout(context.Background(), 100*time.Millisecond)
			defer cancel()

			got, err := ec.BalanceAt(ctx, tt.account, tt.block)
			if tt.wantErr != nil && (err == nil || err.Error() != tt.wantErr.Error()) {
				t.Fatalf("BalanceAt(%x, %v) error = %q, want %q", tt.account, tt.block, err, tt.wantErr)
			}
			if got.Cmp(tt.want) != 0 {
				t.Fatalf("BalanceAt(%x, %v) = %v, want %v", tt.account, tt.block, got, tt.want)
			}
		})
	}
}

func testTransactionInBlockInterrupted(t *testing.T, client *rpc.Client) {
    ec := NewClient(client)

    // Get current block by number.
    block, err := ec.BlockByNumber(context.Background(), nil)
    if err != nil {
        t.Fatalf("unexpected error: %v", err)
    }

    // Test tx in block interupted.
    ctx, cancel := context.WithCancel(context.Background())
    cancel()
    tx, err := ec.TransactionInBlock(ctx, block.Hash(), 0)
    if tx != nil {
        t.Fatal("transaction should be nil")
    }
    if err == nil || err == ethereum.NotFound {
        t.Fatal("error should not be nil/notfound")
    }

    // Test tx in block not found.
    if _, err := ec.TransactionInBlock(context.Background(), block.Hash(), 20); err != ethereum.NotFound {
        t.Fatal("error should be ethereum.NotFound")
    }
}

func testChainID(t *testing.T, client *rpc.Client) {
    ec := NewClient(client)
    id, err := ec.ChainID(context.Background())
    if err != nil {
        t.Fatalf("unexpected error: %v", err)
    }
    if id == nil || id.Cmp(params.AllEthashProtocolChanges.ChainID) != 0 {
        t.Fatalf("ChainID returned wrong number: %+v", id)
    }
}

func testGetBlock(t *testing.T, client *rpc.Client) {
    ec := NewClient(client)

    // Get current block number
    blockNumber, err := ec.BlockNumber(context.Background())
    if err != nil {
        t.Fatalf("unexpected error: %v", err)
    }
    if blockNumber != 2 {
        t.Fatalf("BlockNumber returned wrong number: %d", blockNumber)
    }
    // Get current block by number
    block, err := ec.BlockByNumber(context.Background(), new(big.Int).SetUint64(blockNumber))
    if err != nil {
        t.Fatalf("unexpected error: %v", err)
    }
    if block.NumberU64() != blockNumber {
        t.Fatalf("BlockByNumber returned wrong block: want %d got %d", blockNumber, block.NumberU64())
    }
    // Get current block by hash
    blockH, err := ec.BlockByHash(context.Background(), block.Hash())
    if err != nil {
        t.Fatalf("unexpected error: %v", err)
    }
    if block.Hash() != blockH.Hash() {
        t.Fatalf("BlockByHash returned wrong block: want %v got %v", block.Hash().Hex(), blockH.Hash().Hex())
    }
    // Get header by number
    header, err := ec.HeaderByNumber(context.Background(), new(big.Int).SetUint64(blockNumber))
    if err != nil {
        t.Fatalf("unexpected error: %v", err)
    }
    if block.Header().Hash() != header.Hash() {
        t.Fatalf("HeaderByNumber returned wrong header: want %v got %v", block.Header().Hash().Hex(), header.Hash().Hex())
    }
    // Get header by hash
    headerH, err := ec.HeaderByHash(context.Background(), block.Hash())
    if err != nil {
        t.Fatalf("unexpected error: %v", err)
    }
    if block.Header().Hash() != headerH.Hash() {
        t.Fatalf("HeaderByHash returned wrong header: want %v got %v", block.Header().Hash().Hex(), headerH.Hash().Hex())
    }
}

func testStatusFunctions(t *testing.T, client *rpc.Client) {
    ec := NewClient(client)

    // Sync progress
    progress, err := ec.SyncProgress(context.Background())
    if err != nil {
        t.Fatalf("unexpected error: %v", err)
    }
    if progress != nil {
        t.Fatalf("unexpected progress: %v", progress)
    }

    // NetworkID
    networkID, err := ec.NetworkID(context.Background())
    if err != nil {
        t.Fatalf("unexpected error: %v", err)
    }
    if networkID.Cmp(big.NewInt(0)) != 0 {
        t.Fatalf("unexpected networkID: %v", networkID)
    }

    // SuggestGasPrice
    gasPrice, err := ec.SuggestGasPrice(context.Background())
    if err != nil {
        t.Fatalf("unexpected error: %v", err)
    }
    if gasPrice.Cmp(big.NewInt(1000000000)) != 0 {
        t.Fatalf("unexpected gas price: %v", gasPrice)
    }

    // SuggestGasTipCap
    gasTipCap, err := ec.SuggestGasTipCap(context.Background())
    if err != nil {
        t.Fatalf("unexpected error: %v", err)
    }
    if gasTipCap.Cmp(big.NewInt(234375000)) != 0 {
        t.Fatalf("unexpected gas tip cap: %v", gasTipCap)
    }
}

func testCallContractAtHash(t *testing.T, client *rpc.Client) {
	ec := NewClient(client)

	// EstimateGas
	msg := ethereum.CallMsg{
		From:  testAddr,
		To:    &common.Address{},
		Gas:   21000,
		Value: big.NewInt(1),
	}
	gas, err := ec.EstimateGas(context.Background(), msg)
	if err != nil {
		t.Fatalf("unexpected error: %v", err)
	}
	if gas != 21000 {
		t.Fatalf("unexpected gas price: %v", gas)
	}
	block, err := ec.HeaderByNumber(context.Background(), big.NewInt(1))
	if err != nil {
		t.Fatalf("BlockByNumber error: %v", err)
	}
	// CallContract
	if _, err := ec.CallContractAtHash(context.Background(), msg, block.Hash()); err != nil {
		t.Fatalf("unexpected error: %v", err)
	}
}

func testCallContract(t *testing.T, client *rpc.Client) {
    ec := NewClient(client)

    // EstimateGas
    msg := ethereum.CallMsg{
        From:  testAddr,
        To:    &common.Address{},
        Gas:   21000,
        Value: big.NewInt(1),
    }
    gas, err := ec.EstimateGas(context.Background(), msg)
    if err != nil {
        t.Fatalf("unexpected error: %v", err)
    }
    if gas != 21000 {
        t.Fatalf("unexpected gas price: %v", gas)
    }
    // CallContract
    if _, err := ec.CallContract(context.Background(), msg, big.NewInt(1)); err != nil {
        t.Fatalf("unexpected error: %v", err)
    }
    // PendingCallCOntract
    if _, err := ec.PendingCallContract(context.Background(), msg); err != nil {
        t.Fatalf("unexpected error: %v", err)
    }
}

func testAtFunctions(t *testing.T, client *rpc.Client) {
    ec := NewClient(client)

    // send a transaction for some interesting pending status
    sendTransaction(ec)
    time.Sleep(100 * time.Millisecond)

    // Check pending transaction count
    pending, err := ec.PendingTransactionCount(context.Background())
    if err != nil {
        t.Fatalf("unexpected error: %v", err)
    }
    if pending != 1 {
        t.Fatalf("unexpected pending, wanted 1 got: %v", pending)
    }
    // Query balance
    balance, err := ec.BalanceAt(context.Background(), testAddr, nil)
    if err != nil {
        t.Fatalf("unexpected error: %v", err)
    }
    penBalance, err := ec.PendingBalanceAt(context.Background(), testAddr)
    if err != nil {
        t.Fatalf("unexpected error: %v", err)
    }
    if balance.Cmp(penBalance) == 0 {
        t.Fatalf("unexpected balance: %v %v", balance, penBalance)
    }
    // NonceAt
    nonce, err := ec.NonceAt(context.Background(), testAddr, nil)
    if err != nil {
        t.Fatalf("unexpected error: %v", err)
    }
    penNonce, err := ec.PendingNonceAt(context.Background(), testAddr)
    if err != nil {
        t.Fatalf("unexpected error: %v", err)
    }
    if penNonce != nonce+1 {
        t.Fatalf("unexpected nonce: %v %v", nonce, penNonce)
    }
    // StorageAt
    storage, err := ec.StorageAt(context.Background(), testAddr, common.Hash{}, nil)
    if err != nil {
        t.Fatalf("unexpected error: %v", err)
    }
    penStorage, err := ec.PendingStorageAt(context.Background(), testAddr, common.Hash{})
    if err != nil {
        t.Fatalf("unexpected error: %v", err)
    }
    if !bytes.Equal(storage, penStorage) {
        t.Fatalf("unexpected storage: %v %v", storage, penStorage)
    }
    // CodeAt
    code, err := ec.CodeAt(context.Background(), testAddr, nil)
    if err != nil {
        t.Fatalf("unexpected error: %v", err)
    }
    penCode, err := ec.PendingCodeAt(context.Background(), testAddr)
    if err != nil {
        t.Fatalf("unexpected error: %v", err)
    }
    if !bytes.Equal(code, penCode) {
        t.Fatalf("unexpected code: %v %v", code, penCode)
    }
}

func testTransactionSender(t *testing.T, client *rpc.Client) {
    ec := NewClient(client)
    ctx := context.Background()

    // Retrieve testTx1 via RPC.
    block2, err := ec.HeaderByNumber(ctx, big.NewInt(2))
    if err != nil {
        t.Fatal("can't get block 1:", err)
    }
    tx1, err := ec.TransactionInBlock(ctx, block2.Hash(), 0)
    if err != nil {
        t.Fatal("can't get tx:", err)
    }
    if tx1.Hash() != testTx1.Hash() {
        t.Fatalf("wrong tx hash %v, want %v", tx1.Hash(), testTx1.Hash())
    }

    // The sender address is cached in tx1, so no additional RPC should be required in
    // TransactionSender. Ensure the server is not asked by canceling the context here.
    canceledCtx, cancel := context.WithCancel(context.Background())
    cancel()
    sender1, err := ec.TransactionSender(canceledCtx, tx1, block2.Hash(), 0)
    if err != nil {
        t.Fatal(err)
    }
    if sender1 != testAddr {
        t.Fatal("wrong sender:", sender1)
    }

    // Now try to get the sender of testTx2, which was not fetched through RPC.
    // TransactionSender should query the server here.
    sender2, err := ec.TransactionSender(ctx, testTx2, block2.Hash(), 1)
    if err != nil {
        t.Fatal(err)
    }
    if sender2 != testAddr {
        t.Fatal("wrong sender:", sender2)
    }
}

func sendTransaction(ec *Client) error {
    chainID, err := ec.ChainID(context.Background())
    if err != nil {
        return err
    }
    nonce, err := ec.PendingNonceAt(context.Background(), testAddr)
    if err != nil {
        return err
    }

    signer := types.LatestSignerForChainID(chainID)
    tx, err := types.SignNewTx(testKey, signer, &types.LegacyTx{
        Nonce:    nonce,
        To:       &common.Address{2},
        Value:    big.NewInt(1),
        Gas:      22000,
        GasPrice: big.NewInt(params.InitialBaseFee),
    })
    if err != nil {
        return err
    }
    return ec.SendTransaction(context.Background(), tx)
}<|MERGE_RESOLUTION|>--- conflicted
+++ resolved
@@ -17,27 +17,26 @@
 package ethclient
 
 import (
-    "bytes"
-    "context"
-    "errors"
-    "fmt"
-    "math/big"
-    "reflect"
-    "testing"
-    "time"
-
-    "github.com/ethereum/go-ethereum"
-    "github.com/ethereum/go-ethereum/common"
-    "github.com/ethereum/go-ethereum/consensus/ethash"
-    "github.com/ethereum/go-ethereum/core"
-    "github.com/ethereum/go-ethereum/core/rawdb"
-    "github.com/ethereum/go-ethereum/core/types"
-    "github.com/ethereum/go-ethereum/crypto"
-    "github.com/ethereum/go-ethereum/eth"
-    "github.com/ethereum/go-ethereum/eth/ethconfig"
-    "github.com/ethereum/go-ethereum/node"
-    "github.com/ethereum/go-ethereum/params"
-    "github.com/ethereum/go-ethereum/rpc"
+	"bytes"
+	"context"
+	"errors"
+	"fmt"
+	"math/big"
+	"reflect"
+	"testing"
+	"time"
+
+	"github.com/clearmatics/autonity/common"
+	"github.com/clearmatics/autonity/consensus/ethash"
+	"github.com/clearmatics/autonity/core"
+	"github.com/clearmatics/autonity/core/rawdb"
+	"github.com/clearmatics/autonity/core/types"
+	"github.com/clearmatics/autonity/crypto"
+	"github.com/clearmatics/autonity/eth"
+	"github.com/clearmatics/autonity/eth/ethconfig"
+	"github.com/clearmatics/autonity/node"
+	"github.com/clearmatics/autonity/params"
+	"github.com/clearmatics/autonity/rpc"
 )
 
 // Verify that Client implements the ethereum interfaces.
@@ -176,54 +175,54 @@
 				}
 			} else if !reflect.DeepEqual(testCase.output, output) {
 				t.Fatalf("expected filter arg %v but got %v", testCase.output, output)
-            }
-        })
-    }
+			}
+		})
+	}
 }
 
 var (
-    testKey, _  = crypto.HexToECDSA("b71c71a67e1177ad4e901695e1b4b9ee17ae16c6668d313eac2f96dbcda3f291")
-    testAddr    = crypto.PubkeyToAddress(testKey.PublicKey)
-    testBalance = big.NewInt(2e15)
+	testKey, _  = crypto.HexToECDSA("b71c71a67e1177ad4e901695e1b4b9ee17ae16c6668d313eac2f96dbcda3f291")
+	testAddr    = crypto.PubkeyToAddress(testKey.PublicKey)
+	testBalance = big.NewInt(2e15)
 )
 
 var genesis = &core.Genesis{
-    Config:    params.AllEthashProtocolChanges,
-    Alloc:     core.GenesisAlloc{testAddr: {Balance: testBalance}},
-    ExtraData: []byte("test genesis"),
-    Timestamp: 9000,
-    BaseFee:   big.NewInt(params.InitialBaseFee),
+	Config:    params.AllEthashProtocolChanges,
+	Alloc:     core.GenesisAlloc{testAddr: {Balance: testBalance}},
+	ExtraData: []byte("test genesis"),
+	Timestamp: 9000,
+	BaseFee:   big.NewInt(params.InitialBaseFee),
 }
 
 var testTx1 = types.MustSignNewTx(testKey, types.LatestSigner(genesis.Config), &types.LegacyTx{
-    Nonce:    0,
-    Value:    big.NewInt(12),
-    GasPrice: big.NewInt(params.InitialBaseFee),
-    Gas:      params.TxGas,
-    To:       &common.Address{2},
+	Nonce:    0,
+	Value:    big.NewInt(12),
+	GasPrice: big.NewInt(params.InitialBaseFee),
+	Gas:      params.TxGas,
+	To:       &common.Address{2},
 })
 
 var testTx2 = types.MustSignNewTx(testKey, types.LatestSigner(genesis.Config), &types.LegacyTx{
-    Nonce:    1,
-    Value:    big.NewInt(8),
-    GasPrice: big.NewInt(params.InitialBaseFee),
-    Gas:      params.TxGas,
-    To:       &common.Address{2},
+	Nonce:    1,
+	Value:    big.NewInt(8),
+	GasPrice: big.NewInt(params.InitialBaseFee),
+	Gas:      params.TxGas,
+	To:       &common.Address{2},
 })
 
 func newTestBackend(t *testing.T) (*node.Node, []*types.Block) {
-    // Generate test chain.
-    blocks := generateTestChain()
-
-    // Create node
-    n, err := node.New(&node.Config{})
-    if err != nil {
-        t.Fatalf("can't create new node: %v", err)
-    }
-    // Create Ethereum Service
-    config := &ethconfig.Config{Genesis: genesis}
-    config.Ethash.PowMode = ethash.ModeFake
-    ethservice, err := eth.New(n, config)
+	// Generate test chain.
+	blocks := generateTestChain()
+
+	// Create node
+	n, err := node.New(&node.Config{})
+	if err != nil {
+		t.Fatalf("can't create new node: %v", err)
+	}
+	// Create Ethereum Service
+	config := &ethconfig.Config{Genesis: genesis}
+	config.Ethash.PowMode = ethash.ModeFake
+	ethservice, err := eth.New(n, config)
 	if err != nil {
 		t.Fatalf("can't create new ethereum service: %v", err)
 	}
@@ -238,70 +237,27 @@
 }
 
 func generateTestChain() []*types.Block {
-    db := rawdb.NewMemoryDatabase()
-    generate := func(i int, g *core.BlockGen) {
-        g.OffsetTime(5)
-        g.SetExtra([]byte("test"))
-        if i == 1 {
-            // Test transactions are included in block #2.
-            g.AddTx(testTx1)
-            g.AddTx(testTx2)
-        }
-    }
+	db := rawdb.NewMemoryDatabase()
+	generate := func(i int, g *core.BlockGen) {
+		g.OffsetTime(5)
+		g.SetExtra([]byte("test"))
+		if i == 1 {
+			// Test transactions are included in block #2.
+			g.AddTx(testTx1)
+			g.AddTx(testTx2)
+		}
+	}
 	gblock, err := genesis.ToBlock(db)
 	if err != nil {
 		panic("cant generate genesis block")
 	}
-    engine := ethash.NewFaker()
-    blocks, _ := core.GenerateChain(genesis.Config, gblock, engine, db, 2, generate)
-    blocks = append([]*types.Block{gblock}, blocks...)
-    return blocks
+	engine := ethash.NewFaker()
+	blocks, _ := core.GenerateChain(genesis.Config, gblock, engine, db, 2, generate)
+	blocks = append([]*types.Block{gblock}, blocks...)
+	return blocks
 }
 
 func TestEthClient(t *testing.T) {
-<<<<<<< HEAD
-    backend, chain := newTestBackend(t)
-    client, _ := backend.Attach()
-    defer backend.Close()
-    defer client.Close()
-
-    tests := map[string]struct {
-        test func(t *testing.T)
-    }{
-        "Header": {
-            func(t *testing.T) { testHeader(t, chain, client) },
-        },
-        "BalanceAt": {
-            func(t *testing.T) { testBalanceAt(t, client) },
-        },
-        "TxInBlockInterrupted": {
-            func(t *testing.T) { testTransactionInBlockInterrupted(t, client) },
-        },
-        "ChainID": {
-            func(t *testing.T) { testChainID(t, client) },
-        },
-        "GetBlock": {
-            func(t *testing.T) { testGetBlock(t, client) },
-        },
-        "StatusFunctions": {
-            func(t *testing.T) { testStatusFunctions(t, client) },
-        },
-        "CallContract": {
-            func(t *testing.T) { testCallContract(t, client) },
-        },
-        "AtFunctions": {
-            func(t *testing.T) { testAtFunctions(t, client) },
-        },
-        "TransactionSender": {
-            func(t *testing.T) { testTransactionSender(t, client) },
-        },
-    }
-
-    t.Parallel()
-    for name, tt := range tests {
-        t.Run(name, tt.test)
-    }
-=======
 	backend, chain := newTestBackend(t)
 	client, _ := backend.Attach()
 	defer backend.Close()
@@ -346,28 +302,27 @@
 	for name, tt := range tests {
 		t.Run(name, tt.test)
 	}
->>>>>>> 20356e57
 }
 
 func testHeader(t *testing.T, chain []*types.Block, client *rpc.Client) {
-    tests := map[string]struct {
-        block   *big.Int
-        want    *types.Header
-        wantErr error
-    }{
-        "genesis": {
-            block: big.NewInt(0),
-            want:  chain[0].Header(),
-        },
-        "first_block": {
+	tests := map[string]struct {
+		block   *big.Int
+		want    *types.Header
+		wantErr error
+	}{
+		"genesis": {
+			block: big.NewInt(0),
+			want:  chain[0].Header(),
+		},
+		"first_block": {
 			block: big.NewInt(1),
 			want:  chain[1].Header(),
 		},
 		"future_block": {
-            block:   big.NewInt(1000000000),
-            want:    nil,
-            wantErr: ethereum.NotFound,
-        },
+			block:   big.NewInt(1000000000),
+			want:    nil,
+			wantErr: ethereum.NotFound,
+		},
 	}
 	for name, tt := range tests {
 		t.Run(name, func(t *testing.T) {
@@ -376,41 +331,41 @@
 			defer cancel()
 
 			got, err := ec.HeaderByNumber(ctx, tt.block)
-            if !errors.Is(err, tt.wantErr) {
-                t.Fatalf("HeaderByNumber(%v) error = %q, want %q", tt.block, err, tt.wantErr)
-            }
-            if got != nil && got.Number != nil && got.Number.Sign() == 0 {
-                got.Number = big.NewInt(0) // hack to make DeepEqual work
-            }
-            if !reflect.DeepEqual(got, tt.want) {
-                t.Fatalf("HeaderByNumber(%v)\n   = %v\nwant %v", tt.block, got, tt.want)
-            }
+			if !errors.Is(err, tt.wantErr) {
+				t.Fatalf("HeaderByNumber(%v) error = %q, want %q", tt.block, err, tt.wantErr)
+			}
+			if got != nil && got.Number != nil && got.Number.Sign() == 0 {
+				got.Number = big.NewInt(0) // hack to make DeepEqual work
+			}
+			if !reflect.DeepEqual(got, tt.want) {
+				t.Fatalf("HeaderByNumber(%v)\n   = %v\nwant %v", tt.block, got, tt.want)
+			}
 		})
 	}
 }
 
 func testBalanceAt(t *testing.T, client *rpc.Client) {
-    tests := map[string]struct {
-        account common.Address
-        block   *big.Int
-        want    *big.Int
-        wantErr error
-    }{
-        "valid_account_genesis": {
-            account: testAddr,
-            block:   big.NewInt(0),
-            want:    testBalance,
-        },
-        "valid_account": {
-            account: testAddr,
-            block:   big.NewInt(1),
-            want:    testBalance,
-        },
-        "non_existent_account": {
-            account: common.Address{1},
-            block:   big.NewInt(1),
-            want:    big.NewInt(0),
-        },
+	tests := map[string]struct {
+		account common.Address
+		block   *big.Int
+		want    *big.Int
+		wantErr error
+	}{
+		"valid_account_genesis": {
+			account: testAddr,
+			block:   big.NewInt(0),
+			want:    testBalance,
+		},
+		"valid_account": {
+			account: testAddr,
+			block:   big.NewInt(1),
+			want:    testBalance,
+		},
+		"non_existent_account": {
+			account: common.Address{1},
+			block:   big.NewInt(1),
+			want:    big.NewInt(0),
+		},
 		"future_block": {
 			account: testAddr,
 			block:   big.NewInt(1000000000),
@@ -436,125 +391,125 @@
 }
 
 func testTransactionInBlockInterrupted(t *testing.T, client *rpc.Client) {
-    ec := NewClient(client)
-
-    // Get current block by number.
-    block, err := ec.BlockByNumber(context.Background(), nil)
-    if err != nil {
-        t.Fatalf("unexpected error: %v", err)
-    }
-
-    // Test tx in block interupted.
-    ctx, cancel := context.WithCancel(context.Background())
-    cancel()
-    tx, err := ec.TransactionInBlock(ctx, block.Hash(), 0)
-    if tx != nil {
-        t.Fatal("transaction should be nil")
-    }
-    if err == nil || err == ethereum.NotFound {
-        t.Fatal("error should not be nil/notfound")
-    }
-
-    // Test tx in block not found.
-    if _, err := ec.TransactionInBlock(context.Background(), block.Hash(), 20); err != ethereum.NotFound {
-        t.Fatal("error should be ethereum.NotFound")
-    }
+	ec := NewClient(client)
+
+	// Get current block by number.
+	block, err := ec.BlockByNumber(context.Background(), nil)
+	if err != nil {
+		t.Fatalf("unexpected error: %v", err)
+	}
+
+	// Test tx in block interupted.
+	ctx, cancel := context.WithCancel(context.Background())
+	cancel()
+	tx, err := ec.TransactionInBlock(ctx, block.Hash(), 0)
+	if tx != nil {
+		t.Fatal("transaction should be nil")
+	}
+	if err == nil || err == ethereum.NotFound {
+		t.Fatal("error should not be nil/notfound")
+	}
+
+	// Test tx in block not found.
+	if _, err := ec.TransactionInBlock(context.Background(), block.Hash(), 20); err != ethereum.NotFound {
+		t.Fatal("error should be ethereum.NotFound")
+	}
 }
 
 func testChainID(t *testing.T, client *rpc.Client) {
-    ec := NewClient(client)
-    id, err := ec.ChainID(context.Background())
-    if err != nil {
-        t.Fatalf("unexpected error: %v", err)
-    }
-    if id == nil || id.Cmp(params.AllEthashProtocolChanges.ChainID) != 0 {
-        t.Fatalf("ChainID returned wrong number: %+v", id)
-    }
+	ec := NewClient(client)
+	id, err := ec.ChainID(context.Background())
+	if err != nil {
+		t.Fatalf("unexpected error: %v", err)
+	}
+	if id == nil || id.Cmp(params.AllEthashProtocolChanges.ChainID) != 0 {
+		t.Fatalf("ChainID returned wrong number: %+v", id)
+	}
 }
 
 func testGetBlock(t *testing.T, client *rpc.Client) {
-    ec := NewClient(client)
-
-    // Get current block number
-    blockNumber, err := ec.BlockNumber(context.Background())
-    if err != nil {
-        t.Fatalf("unexpected error: %v", err)
-    }
-    if blockNumber != 2 {
-        t.Fatalf("BlockNumber returned wrong number: %d", blockNumber)
-    }
-    // Get current block by number
-    block, err := ec.BlockByNumber(context.Background(), new(big.Int).SetUint64(blockNumber))
-    if err != nil {
-        t.Fatalf("unexpected error: %v", err)
-    }
-    if block.NumberU64() != blockNumber {
-        t.Fatalf("BlockByNumber returned wrong block: want %d got %d", blockNumber, block.NumberU64())
-    }
-    // Get current block by hash
-    blockH, err := ec.BlockByHash(context.Background(), block.Hash())
-    if err != nil {
-        t.Fatalf("unexpected error: %v", err)
-    }
-    if block.Hash() != blockH.Hash() {
-        t.Fatalf("BlockByHash returned wrong block: want %v got %v", block.Hash().Hex(), blockH.Hash().Hex())
-    }
-    // Get header by number
-    header, err := ec.HeaderByNumber(context.Background(), new(big.Int).SetUint64(blockNumber))
-    if err != nil {
-        t.Fatalf("unexpected error: %v", err)
-    }
-    if block.Header().Hash() != header.Hash() {
-        t.Fatalf("HeaderByNumber returned wrong header: want %v got %v", block.Header().Hash().Hex(), header.Hash().Hex())
-    }
-    // Get header by hash
-    headerH, err := ec.HeaderByHash(context.Background(), block.Hash())
-    if err != nil {
-        t.Fatalf("unexpected error: %v", err)
-    }
-    if block.Header().Hash() != headerH.Hash() {
-        t.Fatalf("HeaderByHash returned wrong header: want %v got %v", block.Header().Hash().Hex(), headerH.Hash().Hex())
-    }
+	ec := NewClient(client)
+
+	// Get current block number
+	blockNumber, err := ec.BlockNumber(context.Background())
+	if err != nil {
+		t.Fatalf("unexpected error: %v", err)
+	}
+	if blockNumber != 2 {
+		t.Fatalf("BlockNumber returned wrong number: %d", blockNumber)
+	}
+	// Get current block by number
+	block, err := ec.BlockByNumber(context.Background(), new(big.Int).SetUint64(blockNumber))
+	if err != nil {
+		t.Fatalf("unexpected error: %v", err)
+	}
+	if block.NumberU64() != blockNumber {
+		t.Fatalf("BlockByNumber returned wrong block: want %d got %d", blockNumber, block.NumberU64())
+	}
+	// Get current block by hash
+	blockH, err := ec.BlockByHash(context.Background(), block.Hash())
+	if err != nil {
+		t.Fatalf("unexpected error: %v", err)
+	}
+	if block.Hash() != blockH.Hash() {
+		t.Fatalf("BlockByHash returned wrong block: want %v got %v", block.Hash().Hex(), blockH.Hash().Hex())
+	}
+	// Get header by number
+	header, err := ec.HeaderByNumber(context.Background(), new(big.Int).SetUint64(blockNumber))
+	if err != nil {
+		t.Fatalf("unexpected error: %v", err)
+	}
+	if block.Header().Hash() != header.Hash() {
+		t.Fatalf("HeaderByNumber returned wrong header: want %v got %v", block.Header().Hash().Hex(), header.Hash().Hex())
+	}
+	// Get header by hash
+	headerH, err := ec.HeaderByHash(context.Background(), block.Hash())
+	if err != nil {
+		t.Fatalf("unexpected error: %v", err)
+	}
+	if block.Header().Hash() != headerH.Hash() {
+		t.Fatalf("HeaderByHash returned wrong header: want %v got %v", block.Header().Hash().Hex(), headerH.Hash().Hex())
+	}
 }
 
 func testStatusFunctions(t *testing.T, client *rpc.Client) {
-    ec := NewClient(client)
-
-    // Sync progress
-    progress, err := ec.SyncProgress(context.Background())
-    if err != nil {
-        t.Fatalf("unexpected error: %v", err)
-    }
-    if progress != nil {
-        t.Fatalf("unexpected progress: %v", progress)
-    }
-
-    // NetworkID
-    networkID, err := ec.NetworkID(context.Background())
-    if err != nil {
-        t.Fatalf("unexpected error: %v", err)
-    }
-    if networkID.Cmp(big.NewInt(0)) != 0 {
-        t.Fatalf("unexpected networkID: %v", networkID)
-    }
-
-    // SuggestGasPrice
-    gasPrice, err := ec.SuggestGasPrice(context.Background())
-    if err != nil {
-        t.Fatalf("unexpected error: %v", err)
-    }
-    if gasPrice.Cmp(big.NewInt(1000000000)) != 0 {
-        t.Fatalf("unexpected gas price: %v", gasPrice)
-    }
-
-    // SuggestGasTipCap
-    gasTipCap, err := ec.SuggestGasTipCap(context.Background())
-    if err != nil {
-        t.Fatalf("unexpected error: %v", err)
-    }
-    if gasTipCap.Cmp(big.NewInt(234375000)) != 0 {
-        t.Fatalf("unexpected gas tip cap: %v", gasTipCap)
-    }
+	ec := NewClient(client)
+
+	// Sync progress
+	progress, err := ec.SyncProgress(context.Background())
+	if err != nil {
+		t.Fatalf("unexpected error: %v", err)
+	}
+	if progress != nil {
+		t.Fatalf("unexpected progress: %v", progress)
+	}
+
+	// NetworkID
+	networkID, err := ec.NetworkID(context.Background())
+	if err != nil {
+		t.Fatalf("unexpected error: %v", err)
+	}
+	if networkID.Cmp(big.NewInt(0)) != 0 {
+		t.Fatalf("unexpected networkID: %v", networkID)
+	}
+
+	// SuggestGasPrice
+	gasPrice, err := ec.SuggestGasPrice(context.Background())
+	if err != nil {
+		t.Fatalf("unexpected error: %v", err)
+	}
+	if gasPrice.Cmp(big.NewInt(1000000000)) != 0 {
+		t.Fatalf("unexpected gas price: %v", gasPrice)
+	}
+
+	// SuggestGasTipCap
+	gasTipCap, err := ec.SuggestGasTipCap(context.Background())
+	if err != nil {
+		t.Fatalf("unexpected error: %v", err)
+	}
+	if gasTipCap.Cmp(big.NewInt(234375000)) != 0 {
+		t.Fatalf("unexpected gas tip cap: %v", gasTipCap)
+	}
 }
 
 func testCallContractAtHash(t *testing.T, client *rpc.Client) {
@@ -585,157 +540,157 @@
 }
 
 func testCallContract(t *testing.T, client *rpc.Client) {
-    ec := NewClient(client)
-
-    // EstimateGas
-    msg := ethereum.CallMsg{
-        From:  testAddr,
-        To:    &common.Address{},
-        Gas:   21000,
-        Value: big.NewInt(1),
-    }
-    gas, err := ec.EstimateGas(context.Background(), msg)
-    if err != nil {
-        t.Fatalf("unexpected error: %v", err)
-    }
-    if gas != 21000 {
-        t.Fatalf("unexpected gas price: %v", gas)
-    }
-    // CallContract
-    if _, err := ec.CallContract(context.Background(), msg, big.NewInt(1)); err != nil {
-        t.Fatalf("unexpected error: %v", err)
-    }
-    // PendingCallCOntract
-    if _, err := ec.PendingCallContract(context.Background(), msg); err != nil {
-        t.Fatalf("unexpected error: %v", err)
-    }
+	ec := NewClient(client)
+
+	// EstimateGas
+	msg := ethereum.CallMsg{
+		From:  testAddr,
+		To:    &common.Address{},
+		Gas:   21000,
+		Value: big.NewInt(1),
+	}
+	gas, err := ec.EstimateGas(context.Background(), msg)
+	if err != nil {
+		t.Fatalf("unexpected error: %v", err)
+	}
+	if gas != 21000 {
+		t.Fatalf("unexpected gas price: %v", gas)
+	}
+	// CallContract
+	if _, err := ec.CallContract(context.Background(), msg, big.NewInt(1)); err != nil {
+		t.Fatalf("unexpected error: %v", err)
+	}
+	// PendingCallCOntract
+	if _, err := ec.PendingCallContract(context.Background(), msg); err != nil {
+		t.Fatalf("unexpected error: %v", err)
+	}
 }
 
 func testAtFunctions(t *testing.T, client *rpc.Client) {
-    ec := NewClient(client)
-
-    // send a transaction for some interesting pending status
-    sendTransaction(ec)
-    time.Sleep(100 * time.Millisecond)
-
-    // Check pending transaction count
-    pending, err := ec.PendingTransactionCount(context.Background())
-    if err != nil {
-        t.Fatalf("unexpected error: %v", err)
-    }
-    if pending != 1 {
-        t.Fatalf("unexpected pending, wanted 1 got: %v", pending)
-    }
-    // Query balance
-    balance, err := ec.BalanceAt(context.Background(), testAddr, nil)
-    if err != nil {
-        t.Fatalf("unexpected error: %v", err)
-    }
-    penBalance, err := ec.PendingBalanceAt(context.Background(), testAddr)
-    if err != nil {
-        t.Fatalf("unexpected error: %v", err)
-    }
-    if balance.Cmp(penBalance) == 0 {
-        t.Fatalf("unexpected balance: %v %v", balance, penBalance)
-    }
-    // NonceAt
-    nonce, err := ec.NonceAt(context.Background(), testAddr, nil)
-    if err != nil {
-        t.Fatalf("unexpected error: %v", err)
-    }
-    penNonce, err := ec.PendingNonceAt(context.Background(), testAddr)
-    if err != nil {
-        t.Fatalf("unexpected error: %v", err)
-    }
-    if penNonce != nonce+1 {
-        t.Fatalf("unexpected nonce: %v %v", nonce, penNonce)
-    }
-    // StorageAt
-    storage, err := ec.StorageAt(context.Background(), testAddr, common.Hash{}, nil)
-    if err != nil {
-        t.Fatalf("unexpected error: %v", err)
-    }
-    penStorage, err := ec.PendingStorageAt(context.Background(), testAddr, common.Hash{})
-    if err != nil {
-        t.Fatalf("unexpected error: %v", err)
-    }
-    if !bytes.Equal(storage, penStorage) {
-        t.Fatalf("unexpected storage: %v %v", storage, penStorage)
-    }
-    // CodeAt
-    code, err := ec.CodeAt(context.Background(), testAddr, nil)
-    if err != nil {
-        t.Fatalf("unexpected error: %v", err)
-    }
-    penCode, err := ec.PendingCodeAt(context.Background(), testAddr)
-    if err != nil {
-        t.Fatalf("unexpected error: %v", err)
-    }
-    if !bytes.Equal(code, penCode) {
-        t.Fatalf("unexpected code: %v %v", code, penCode)
-    }
+	ec := NewClient(client)
+
+	// send a transaction for some interesting pending status
+	sendTransaction(ec)
+	time.Sleep(100 * time.Millisecond)
+
+	// Check pending transaction count
+	pending, err := ec.PendingTransactionCount(context.Background())
+	if err != nil {
+		t.Fatalf("unexpected error: %v", err)
+	}
+	if pending != 1 {
+		t.Fatalf("unexpected pending, wanted 1 got: %v", pending)
+	}
+	// Query balance
+	balance, err := ec.BalanceAt(context.Background(), testAddr, nil)
+	if err != nil {
+		t.Fatalf("unexpected error: %v", err)
+	}
+	penBalance, err := ec.PendingBalanceAt(context.Background(), testAddr)
+	if err != nil {
+		t.Fatalf("unexpected error: %v", err)
+	}
+	if balance.Cmp(penBalance) == 0 {
+		t.Fatalf("unexpected balance: %v %v", balance, penBalance)
+	}
+	// NonceAt
+	nonce, err := ec.NonceAt(context.Background(), testAddr, nil)
+	if err != nil {
+		t.Fatalf("unexpected error: %v", err)
+	}
+	penNonce, err := ec.PendingNonceAt(context.Background(), testAddr)
+	if err != nil {
+		t.Fatalf("unexpected error: %v", err)
+	}
+	if penNonce != nonce+1 {
+		t.Fatalf("unexpected nonce: %v %v", nonce, penNonce)
+	}
+	// StorageAt
+	storage, err := ec.StorageAt(context.Background(), testAddr, common.Hash{}, nil)
+	if err != nil {
+		t.Fatalf("unexpected error: %v", err)
+	}
+	penStorage, err := ec.PendingStorageAt(context.Background(), testAddr, common.Hash{})
+	if err != nil {
+		t.Fatalf("unexpected error: %v", err)
+	}
+	if !bytes.Equal(storage, penStorage) {
+		t.Fatalf("unexpected storage: %v %v", storage, penStorage)
+	}
+	// CodeAt
+	code, err := ec.CodeAt(context.Background(), testAddr, nil)
+	if err != nil {
+		t.Fatalf("unexpected error: %v", err)
+	}
+	penCode, err := ec.PendingCodeAt(context.Background(), testAddr)
+	if err != nil {
+		t.Fatalf("unexpected error: %v", err)
+	}
+	if !bytes.Equal(code, penCode) {
+		t.Fatalf("unexpected code: %v %v", code, penCode)
+	}
 }
 
 func testTransactionSender(t *testing.T, client *rpc.Client) {
-    ec := NewClient(client)
-    ctx := context.Background()
-
-    // Retrieve testTx1 via RPC.
-    block2, err := ec.HeaderByNumber(ctx, big.NewInt(2))
-    if err != nil {
-        t.Fatal("can't get block 1:", err)
-    }
-    tx1, err := ec.TransactionInBlock(ctx, block2.Hash(), 0)
-    if err != nil {
-        t.Fatal("can't get tx:", err)
-    }
-    if tx1.Hash() != testTx1.Hash() {
-        t.Fatalf("wrong tx hash %v, want %v", tx1.Hash(), testTx1.Hash())
-    }
-
-    // The sender address is cached in tx1, so no additional RPC should be required in
-    // TransactionSender. Ensure the server is not asked by canceling the context here.
-    canceledCtx, cancel := context.WithCancel(context.Background())
-    cancel()
-    sender1, err := ec.TransactionSender(canceledCtx, tx1, block2.Hash(), 0)
-    if err != nil {
-        t.Fatal(err)
-    }
-    if sender1 != testAddr {
-        t.Fatal("wrong sender:", sender1)
-    }
-
-    // Now try to get the sender of testTx2, which was not fetched through RPC.
-    // TransactionSender should query the server here.
-    sender2, err := ec.TransactionSender(ctx, testTx2, block2.Hash(), 1)
-    if err != nil {
-        t.Fatal(err)
-    }
-    if sender2 != testAddr {
-        t.Fatal("wrong sender:", sender2)
-    }
+	ec := NewClient(client)
+	ctx := context.Background()
+
+	// Retrieve testTx1 via RPC.
+	block2, err := ec.HeaderByNumber(ctx, big.NewInt(2))
+	if err != nil {
+		t.Fatal("can't get block 1:", err)
+	}
+	tx1, err := ec.TransactionInBlock(ctx, block2.Hash(), 0)
+	if err != nil {
+		t.Fatal("can't get tx:", err)
+	}
+	if tx1.Hash() != testTx1.Hash() {
+		t.Fatalf("wrong tx hash %v, want %v", tx1.Hash(), testTx1.Hash())
+	}
+
+	// The sender address is cached in tx1, so no additional RPC should be required in
+	// TransactionSender. Ensure the server is not asked by canceling the context here.
+	canceledCtx, cancel := context.WithCancel(context.Background())
+	cancel()
+	sender1, err := ec.TransactionSender(canceledCtx, tx1, block2.Hash(), 0)
+	if err != nil {
+		t.Fatal(err)
+	}
+	if sender1 != testAddr {
+		t.Fatal("wrong sender:", sender1)
+	}
+
+	// Now try to get the sender of testTx2, which was not fetched through RPC.
+	// TransactionSender should query the server here.
+	sender2, err := ec.TransactionSender(ctx, testTx2, block2.Hash(), 1)
+	if err != nil {
+		t.Fatal(err)
+	}
+	if sender2 != testAddr {
+		t.Fatal("wrong sender:", sender2)
+	}
 }
 
 func sendTransaction(ec *Client) error {
-    chainID, err := ec.ChainID(context.Background())
-    if err != nil {
-        return err
-    }
-    nonce, err := ec.PendingNonceAt(context.Background(), testAddr)
-    if err != nil {
-        return err
-    }
-
-    signer := types.LatestSignerForChainID(chainID)
-    tx, err := types.SignNewTx(testKey, signer, &types.LegacyTx{
-        Nonce:    nonce,
-        To:       &common.Address{2},
-        Value:    big.NewInt(1),
-        Gas:      22000,
-        GasPrice: big.NewInt(params.InitialBaseFee),
-    })
-    if err != nil {
-        return err
-    }
-    return ec.SendTransaction(context.Background(), tx)
+	chainID, err := ec.ChainID(context.Background())
+	if err != nil {
+		return err
+	}
+	nonce, err := ec.PendingNonceAt(context.Background(), testAddr)
+	if err != nil {
+		return err
+	}
+
+	signer := types.LatestSignerForChainID(chainID)
+	tx, err := types.SignNewTx(testKey, signer, &types.LegacyTx{
+		Nonce:    nonce,
+		To:       &common.Address{2},
+		Value:    big.NewInt(1),
+		Gas:      22000,
+		GasPrice: big.NewInt(params.InitialBaseFee),
+	})
+	if err != nil {
+		return err
+	}
+	return ec.SendTransaction(context.Background(), tx)
 }