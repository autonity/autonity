--- conflicted
+++ resolved
@@ -281,46 +281,15 @@
 	started bool
 	meters  map[*StandardMeter]struct{}
 	ticker  *time.Ticker
-	doneCh  chan struct{}
-	stopped *uint32
-}
-
-<<<<<<< HEAD
-var arbiter = meterArbiter{
-	ticker:  time.NewTicker(5e9),
-	meters:  make(map[*StandardMeter]struct{}),
-	doneCh:  make(chan struct{}),
-	stopped: new(uint32),
-}
-=======
+}
+
 var arbiter = meterArbiter{ticker: time.NewTicker(5 * time.Second), meters: make(map[*StandardMeter]struct{})}
->>>>>>> c71a7e26
 
 // Ticks meters on the scheduled interval
 func (ma *meterArbiter) tick() {
-	for {
-		select {
-		case <-ma.doneCh:
-			ma.haltTicker()
-			return
-		case <-ma.ticker.C:
-			ma.tickMeters()
-		}
-	}
-}
-
-func (ma *meterArbiter) haltTicker() {
-	ma.Lock()
-	defer ma.Unlock()
-
-	ma.ticker.Stop()
-	atomic.StoreUint32(ma.stopped, 1)
-}
-
-func (ma *meterArbiter) stopTicker() {
-	ma.Lock()
-	defer ma.Unlock()
-	ma.doneCh <- struct{}{}
+	for range ma.ticker.C {
+		ma.tickMeters()
+	}
 }
 
 func (ma *meterArbiter) tickMeters() {
