--- conflicted
+++ resolved
@@ -49,40 +49,7 @@
 // perform many small writes in some cases. Consider making w
 // buffered.
 //
-<<<<<<< HEAD
-// Encode uses the following type-dependent encoding rules:
-//
-// If the type implements the Encoder interface, Encode calls
-// EncodeRLP. This is true even for nil pointers, please see the
-// documentation for Encoder.
-//
-// To encode a pointer, the value being pointed to is encoded. For nil
-// pointers, Encode will encode the zero value of the type. A nil
-// pointer to a struct type always encodes as an empty RLP list.
-// A nil pointer to an array encodes as an empty list (or empty string
-// if the array has element type byte).
-//
-// Struct values are encoded as an RLP list of all their encoded
-// public fields. Recursive struct types are supported.
-//
-// To encode slices and arrays, the elements are encoded as an RLP
-// list of the value's elements. Note that arrays and slices with
-// element type uint8 or byte are always encoded as an RLP string.
-//
-// A Go string is encoded as an RLP string.
-//
-// An unsigned integer value is encoded as an RLP string. Zero always
-// encodes as an empty RLP string. Encode also supports *big.Int.
-//
-// Boolean values are encoded as unsigned integers zero (false) and one (true).
-//
-// An interface value encodes as the value contained in the interface.
-//
-// Signed integers are not supported, nor are floating point numbers, maps,
-// channels and functions.
-=======
 // Please see package-level documentation of encoding rules.
->>>>>>> 3bb6815f
 func Encode(w io.Writer, val interface{}) error {
 	if outer, ok := w.(*encbuf); ok {
 		// Encode was called by some type's EncodeRLP.
@@ -531,11 +498,7 @@
 	return writer, nil
 }
 
-<<<<<<< HEAD
-func makePtrWriter(typ reflect.Type) (writer, error) {
-=======
 func makePtrWriter(typ reflect.Type, ts tags) (writer, error) {
->>>>>>> 3bb6815f
 	etypeinfo := cachedTypeInfo1(typ.Elem(), tags{})
 	if etypeinfo.writerErr != nil {
 		return nil, etypeinfo.writerErr
@@ -560,8 +523,6 @@
 		return etypeinfo.writer(val.Elem(), w)
 	}
 	return writer, nil
-<<<<<<< HEAD
-=======
 }
 
 func makeEncoderWriter(typ reflect.Type) writer {
@@ -580,7 +541,6 @@
 		return val.Addr().Interface().(Encoder).EncodeRLP(w)
 	}
 	return w
->>>>>>> 3bb6815f
 }
 
 // putint writes i to the beginning of b in big endian byte
