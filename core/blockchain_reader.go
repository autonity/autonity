// Copyright 2021 The go-ethereum Authors
// This file is part of the go-ethereum library.
//
// The go-ethereum library is free software: you can redistribute it and/or modify
// it under the terms of the GNU Lesser General Public License as published by
// the Free Software Foundation, either version 3 of the License, or
// (at your option) any later version.
//
// The go-ethereum library is distributed in the hope that it will be useful,
// but WITHOUT ANY WARRANTY; without even the implied warranty of
// MERCHANTABILITY or FITNESS FOR A PARTICULAR PURPOSE. See the
// GNU Lesser General Public License for more details.
//
// You should have received a copy of the GNU Lesser General Public License
// along with the go-ethereum library. If not, see <http://www.gnu.org/licenses/>.

package core

import (
<<<<<<< HEAD
=======
	"fmt"
>>>>>>> 2f2ff5cf
	"math/big"

	"github.com/autonity/autonity/common"
	"github.com/autonity/autonity/consensus"
	"github.com/autonity/autonity/core/rawdb"
	"github.com/autonity/autonity/core/state"
	"github.com/autonity/autonity/core/state/snapshot"
	"github.com/autonity/autonity/core/types"
	"github.com/autonity/autonity/core/vm"
	"github.com/autonity/autonity/event"
	"github.com/autonity/autonity/params"
	"github.com/autonity/autonity/rlp"
)

// CommitteeOfHeight resolve committee of height, it is used by consensus engine and AFD modules only.
// It get committee from LRU cache first, otherwise it trys to search backward epoch with limited hops, if the
// committee of the height cannot be find still, then it try to query it from the state DB.
func (bc *BlockChain) CommitteeOfHeight(height uint64) (*types.Committee, error) {

	if height == 0 {
		return bc.genesisBlock.Header().Epoch.Committee, nil
	}

	// always get it from LRU cache first
	if committee, ok := bc.committeeCache.Get(height); ok {
		return committee.(*types.Committee), nil
	}

	// the latest epoch head should be in the most case.
	committee, _, curEpochHead, nextEpochHead, err := bc.LatestEpoch()
	if err != nil {
		panic(fmt.Sprintf("missing epoch head, chain DB might corrupted with error %s ", err.Error()))
	}

	if height > curEpochHead && height <= nextEpochHead {
		bc.committeeCache.Add(height, committee)
		return committee, nil
	}

	if height > nextEpochHead {
		return nil, ErrHeightTooFuture
	}

	// otherwise try to get committee from state db of the height.
	// snap sync/fast sync will go here to fetch committee from a downloaded state db.
	currentHeader := bc.CurrentHeader()
	stateDB, err := bc.StateAt(currentHeader.Root)
	if err != nil {
		return nil, err
	}
	committee, err = bc.protocolContracts.GetCommitteeByHeight(currentHeader, stateDB, new(big.Int).SetUint64(height))
	if err != nil {
		return nil, err
	}

	bc.committeeCache.Add(height, committee)
	return committee, nil
}

// LatestEpoch retrieves the latest epoch header of the blockchain.
func (bc *BlockChain) LatestEpoch() (*types.Committee, uint64, uint64, uint64, error) {

	epochBlock, ok := bc.currentEpochBlock.Load().(*types.Block)
	if ok && bc.CurrentBlock().Number().Cmp(epochBlock.Header().Epoch.NextEpochBlock) < 0 {
		return epochBlock.Header().Epoch.Committee, epochBlock.Header().Epoch.PreviousEpochBlock.Uint64(),
			epochBlock.Header().Number.Uint64(), epochBlock.Header().Epoch.NextEpochBlock.Uint64(), nil
	}

	// For snap sync or fast sync case we need to get epoch info from state DB:
	// as snap sync/fast sync mode might miss the latest epoch block before the
	// pivot block, thus, for header verification after pivot block, we can load
	// it from state db.
	currentBlock := bc.CurrentBlock()
	st, err := bc.StateAt(currentBlock.Header().Root)
	if err != nil {
		return nil, 0, 0, 0, err
	}
	return bc.protocolContracts.EpochInfo(currentBlock.Header(), st)
}

// CurrentHeader retrieves the current head header of the canonical chain. The
// header is retrieved from the HeaderChain's internal cache.
func (bc *BlockChain) CurrentHeader() *types.Header {
	return bc.hc.CurrentHeader()
}

// CurrentBlock retrieves the current head block of the canonical chain. The
// block is retrieved from the blockchain's internal cache.
func (bc *BlockChain) CurrentBlock() *types.Block {
	return bc.currentBlock.Load().(*types.Block)
}

// CurrentFastBlock retrieves the current fast-sync head block of the canonical
// chain. The block is retrieved from the blockchain's internal cache.
func (bc *BlockChain) CurrentFastBlock() *types.Block {
	return bc.currentFastBlock.Load().(*types.Block)
}

// HasHeader checks if a block header is present in the database or not, caching
// it if present.
func (bc *BlockChain) HasHeader(hash common.Hash, number uint64) bool {
	return bc.hc.HasHeader(hash, number)
}

// GetHeader retrieves a block header from the database by hash and number,
// caching it if found.
func (bc *BlockChain) GetHeader(hash common.Hash, number uint64) *types.Header {
	return bc.hc.GetHeader(hash, number)
}

// GetHeaderByHash retrieves a block header from the database by hash, caching it if
// found.
func (bc *BlockChain) GetHeaderByHash(hash common.Hash) *types.Header {
	return bc.hc.GetHeaderByHash(hash)
}

// GetHeaderByNumber retrieves a block header from the database by number,
// caching it (associated with its hash) if found.
func (bc *BlockChain) GetHeaderByNumber(number uint64) *types.Header {
	return bc.hc.GetHeaderByNumber(number)
}

// GetHeadersFrom returns a contiguous segment of headers, in rlp-form, going
// backwards from the given number.
func (bc *BlockChain) GetHeadersFrom(number, count uint64) []rlp.RawValue {
	return bc.hc.GetHeadersFrom(number, count)
}

// GetBody retrieves a block body (transactions and uncles) from the database by
// hash, caching it if found.
func (bc *BlockChain) GetBody(hash common.Hash) *types.Body {
	// Short circuit if the body's already in the cache, retrieve otherwise
	if cached, ok := bc.bodyCache.Get(hash); ok {
		body := cached.(*types.Body)
		return body
	}
	number := bc.hc.GetBlockNumber(hash)
	if number == nil {
		return nil
	}
	body := rawdb.ReadBody(bc.db, hash, *number)
	if body == nil {
		return nil
	}
	// Cache the found body for next time and return
	bc.bodyCache.Add(hash, body)
	return body
}

// GetBodyRLP retrieves a block body in RLP encoding from the database by hash,
// caching it if found.
func (bc *BlockChain) GetBodyRLP(hash common.Hash) rlp.RawValue {
	// Short circuit if the body's already in the cache, retrieve otherwise
	if cached, ok := bc.bodyRLPCache.Get(hash); ok {
		return cached.(rlp.RawValue)
	}
	number := bc.hc.GetBlockNumber(hash)
	if number == nil {
		return nil
	}
	body := rawdb.ReadBodyRLP(bc.db, hash, *number)
	if len(body) == 0 {
		return nil
	}
	// Cache the found body for next time and return
	bc.bodyRLPCache.Add(hash, body)
	return body
}

// HasBlock checks if a block is fully present in the database or not.
func (bc *BlockChain) HasBlock(hash common.Hash, number uint64) bool {
	if bc.blockCache.Contains(hash) {
		return true
	}
	return rawdb.HasBody(bc.db, hash, number)
}

// HasFastBlock checks if a fast block is fully present in the database or not.
func (bc *BlockChain) HasFastBlock(hash common.Hash, number uint64) bool {
	if !bc.HasBlock(hash, number) {
		return false
	}
	if bc.receiptsCache.Contains(hash) {
		return true
	}
	return rawdb.HasReceipts(bc.db, hash, number)
}

// GetBlock retrieves a block from the database by hash and number,
// caching it if found.
func (bc *BlockChain) GetBlock(hash common.Hash, number uint64) *types.Block {
	// Short circuit if the block's already in the cache, retrieve otherwise
	if block, ok := bc.blockCache.Get(hash); ok {
		return block.(*types.Block)
	}
	block := rawdb.ReadBlock(bc.db, hash, number)
	if block == nil {
		return nil
	}
	// Cache the found block for next time and return
	bc.blockCache.Add(block.Hash(), block)
	return block
}

// GetBlockByHash retrieves a block from the database by hash, caching it if found.
func (bc *BlockChain) GetBlockByHash(hash common.Hash) *types.Block {
	number := bc.hc.GetBlockNumber(hash)
	if number == nil {
		return nil
	}
	return bc.GetBlock(hash, *number)
}

// GetBlockByNumber retrieves a block from the database by number, caching it
// (associated with its hash) if found.
func (bc *BlockChain) GetBlockByNumber(number uint64) *types.Block {
	hash := rawdb.ReadCanonicalHash(bc.db, number)
	if hash == (common.Hash{}) {
		return nil
	}
	return bc.GetBlock(hash, number)
}

// GetBlocksFromHash returns the block corresponding to hash and up to n-1 ancestors.
// [deprecated by eth/62]
func (bc *BlockChain) GetBlocksFromHash(hash common.Hash, n int) (blocks []*types.Block) {
	number := bc.hc.GetBlockNumber(hash)
	if number == nil {
		return nil
	}
	for i := 0; i < n; i++ {
		block := bc.GetBlock(hash, *number)
		if block == nil {
			break
		}
		blocks = append(blocks, block)
		hash = block.ParentHash()
		*number--
	}
	return
}

// GetReceiptsByHash retrieves the receipts for all transactions in a given block.
func (bc *BlockChain) GetReceiptsByHash(hash common.Hash) types.Receipts {
	if receipts, ok := bc.receiptsCache.Get(hash); ok {
		return receipts.(types.Receipts)
	}
	number := rawdb.ReadHeaderNumber(bc.db, hash)
	if number == nil {
		return nil
	}
	receipts := rawdb.ReadReceipts(bc.db, hash, *number, bc.chainConfig)
	if receipts == nil {
		return nil
	}
	bc.receiptsCache.Add(hash, receipts)
	return receipts
}

// GetUnclesInChain retrieves all the uncles from a given block backwards until
// a specific distance is reached.
func (bc *BlockChain) GetUnclesInChain(block *types.Block, length int) []*types.Header {
	uncles := []*types.Header{}
	for i := 0; block != nil && i < length; i++ {
		uncles = append(uncles, block.Uncles()...)
		block = bc.GetBlock(block.ParentHash(), block.NumberU64()-1)
	}
	return uncles
}

// GetCanonicalHash returns the canonical hash for a given block number
func (bc *BlockChain) GetCanonicalHash(number uint64) common.Hash {
	return bc.hc.GetCanonicalHash(number)
}

// GetAncestor retrieves the Nth ancestor of a given block. It assumes that either the given block or
// a close ancestor of it is canonical. maxNonCanonical points to a downwards counter limiting the
// number of blocks to be individually checked before we reach the canonical chain.
//
// Note: ancestor == 0 returns the same block, 1 returns its parent and so on.
func (bc *BlockChain) GetAncestor(hash common.Hash, number, ancestor uint64, maxNonCanonical *uint64) (common.Hash, uint64) {
	return bc.hc.GetAncestor(hash, number, ancestor, maxNonCanonical)
}

// GetTransactionLookup retrieves the lookup associate with the given transaction
// hash from the cache or database.
func (bc *BlockChain) GetTransactionLookup(hash common.Hash) *rawdb.LegacyTxLookupEntry {
	// Short circuit if the txlookup already in the cache, retrieve otherwise
	if lookup, exist := bc.txLookupCache.Get(hash); exist {
		return lookup.(*rawdb.LegacyTxLookupEntry)
	}
	tx, blockHash, blockNumber, txIndex := rawdb.ReadTransaction(bc.db, hash)
	if tx == nil {
		return nil
	}
	lookup := &rawdb.LegacyTxLookupEntry{BlockHash: blockHash, BlockIndex: blockNumber, Index: txIndex}
	bc.txLookupCache.Add(hash, lookup)
	return lookup
}

// GetTd retrieves a block's total difficulty in the canonical chain from the
// database by hash and number, caching it if found.
func (bc *BlockChain) GetTd(hash common.Hash, number uint64) *big.Int {
	return bc.hc.GetTd(hash, number)
}

// HasState checks if state trie is fully present in the database or not.
func (bc *BlockChain) HasState(hash common.Hash) bool {
	_, err := bc.stateCache.OpenTrie(hash)
	return err == nil
}

// HasBlockAndState checks if a block and associated state trie is fully present
// in the database or not, caching it if present.
func (bc *BlockChain) HasBlockAndState(hash common.Hash, number uint64) bool {
	// Check first that the block itself is known
	block := bc.GetBlock(hash, number)
	if block == nil {
		return false
	}
	return bc.HasState(block.Root())
}

// TrieNode retrieves a blob of data associated with a trie node
// either from ephemeral in-memory cache, or from persistent storage.
func (bc *BlockChain) TrieNode(hash common.Hash) ([]byte, error) {
	return bc.stateCache.TrieDB().Node(hash)
}

// ContractCode retrieves a blob of data associated with a contract hash
// either from ephemeral in-memory cache, or from persistent storage.
func (bc *BlockChain) ContractCode(hash common.Hash) ([]byte, error) {
	return bc.stateCache.ContractCode(common.Hash{}, hash)
}

// ContractCodeWithPrefix retrieves a blob of data associated with a contract
// hash either from ephemeral in-memory cache, or from persistent storage.
//
// If the code doesn't exist in the in-memory cache, check the storage with
// new code scheme.
func (bc *BlockChain) ContractCodeWithPrefix(hash common.Hash) ([]byte, error) {
	type codeReader interface {
		ContractCodeWithPrefix(addrHash, codeHash common.Hash) ([]byte, error)
	}
	return bc.stateCache.(codeReader).ContractCodeWithPrefix(common.Hash{}, hash)
}

// State returns a new mutable state based on the current HEAD block.
func (bc *BlockChain) State() (*state.StateDB, error) {
	return bc.StateAt(bc.CurrentBlock().Root())
}

// StateAt returns a new mutable state based on a particular point in time.
func (bc *BlockChain) StateAt(root common.Hash) (*state.StateDB, error) {
	return state.New(root, bc.stateCache, bc.snaps)
}

// Config retrieves the chain's fork configuration.
func (bc *BlockChain) Config() *params.ChainConfig { return bc.chainConfig }

// Engine retrieves the blockchain's consensus engine.
func (bc *BlockChain) Engine() consensus.Engine { return bc.engine }

// Snapshots returns the blockchain snapshot tree.
func (bc *BlockChain) Snapshots() *snapshot.Tree {
	return bc.snaps
}

// Validator returns the current validator.
func (bc *BlockChain) Validator() Validator {
	return bc.validator
}

// Processor returns the current processor.
func (bc *BlockChain) Processor() Processor {
	return bc.processor
}

// StateCache returns the caching database underpinning the blockchain instance.
func (bc *BlockChain) StateCache() state.Database {
	return bc.stateCache
}

// GasLimit returns the gas limit of the current HEAD block.
func (bc *BlockChain) GasLimit() uint64 {
	return bc.CurrentBlock().GasLimit()
}

// Genesis retrieves the chain's genesis block.
func (bc *BlockChain) Genesis() *types.Block {
	return bc.genesisBlock
}

// GetVMConfig returns the block chain VM config.
func (bc *BlockChain) GetVMConfig() *vm.Config {
	return &bc.vmConfig
}

// SetTxLookupLimit is responsible for updating the txlookup limit to the
// original one stored in db if the new mismatches with the old one.
func (bc *BlockChain) SetTxLookupLimit(limit uint64) {
	bc.txLookupLimit = limit
}

// TxLookupLimit retrieves the txlookup limit used by blockchain to prune
// stale transaction indices.
func (bc *BlockChain) TxLookupLimit() uint64 {
	return bc.txLookupLimit
}

// SubscribeRemovedLogsEvent registers a subscription of RemovedLogsEvent.
func (bc *BlockChain) SubscribeRemovedLogsEvent(ch chan<- RemovedLogsEvent) event.Subscription {
	return bc.scope.Track(bc.rmLogsFeed.Subscribe(ch))
}

// SubscribeChainEvent registers a subscription of ChainEvent.
func (bc *BlockChain) SubscribeChainEvent(ch chan<- ChainEvent) event.Subscription {
	return bc.scope.Track(bc.chainFeed.Subscribe(ch))
<<<<<<< HEAD
=======
}

// SubscribeEpochHeadEvent registers a subscription of EpochHeadEvent.
func (bc *BlockChain) SubscribeEpochHeadEvent(ch chan<- EpochHeadEvent) event.Subscription {
	return bc.scope.Track(bc.epochHeadFeed.Subscribe(ch))
>>>>>>> 2f2ff5cf
}

// SubscribeChainHeadEvent registers a subscription of ChainHeadEvent.
func (bc *BlockChain) SubscribeChainHeadEvent(ch chan<- ChainHeadEvent) event.Subscription {
	return bc.scope.Track(bc.chainHeadFeed.Subscribe(ch))
}

// SubscribeChainSideEvent registers a subscription of ChainSideEvent.
func (bc *BlockChain) SubscribeChainSideEvent(ch chan<- ChainSideEvent) event.Subscription {
	return bc.scope.Track(bc.chainSideFeed.Subscribe(ch))
}

// SubscribeLogsEvent registers a subscription of []*types.Log.
func (bc *BlockChain) SubscribeLogsEvent(ch chan<- []*types.Log) event.Subscription {
	return bc.scope.Track(bc.logsFeed.Subscribe(ch))
}

// SubscribeBlockProcessingEvent registers a subscription of bool where true means
// block processing has started while false means it has stopped.
func (bc *BlockChain) SubscribeBlockProcessingEvent(ch chan<- bool) event.Subscription {
	return bc.scope.Track(bc.blockProcFeed.Subscribe(ch))
}<|MERGE_RESOLUTION|>--- conflicted
+++ resolved
@@ -17,10 +17,7 @@
 package core
 
 import (
-<<<<<<< HEAD
-=======
 	"fmt"
->>>>>>> 2f2ff5cf
 	"math/big"
 
 	"github.com/autonity/autonity/common"
@@ -439,14 +436,11 @@
 // SubscribeChainEvent registers a subscription of ChainEvent.
 func (bc *BlockChain) SubscribeChainEvent(ch chan<- ChainEvent) event.Subscription {
 	return bc.scope.Track(bc.chainFeed.Subscribe(ch))
-<<<<<<< HEAD
-=======
 }
 
 // SubscribeEpochHeadEvent registers a subscription of EpochHeadEvent.
 func (bc *BlockChain) SubscribeEpochHeadEvent(ch chan<- EpochHeadEvent) event.Subscription {
 	return bc.scope.Track(bc.epochHeadFeed.Subscribe(ch))
->>>>>>> 2f2ff5cf
 }
 
 // SubscribeChainHeadEvent registers a subscription of ChainHeadEvent.
