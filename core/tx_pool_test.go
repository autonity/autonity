// Copyright 2015 The go-ethereum Authors
// This file is part of the go-ethereum library.
//
// The go-ethereum library is free software: you can redistribute it and/or modify
// it under the terms of the GNU Lesser General Public License as published by
// the Free Software Foundation, either version 3 of the License, or
// (at your option) any later version.
//
// The go-ethereum library is distributed in the hope that it will be useful,
// but WITHOUT ANY WARRANTY; without even the implied warranty of
// MERCHANTABILITY or FITNESS FOR A PARTICULAR PURPOSE. See the
// GNU Lesser General Public License for more details.
//
// You should have received a copy of the GNU Lesser General Public License
// along with the go-ethereum library. If not, see <http://www.gnu.org/licenses/>.

package core

import (
	"crypto/ecdsa"
	"fmt"
	"github.com/clearmatics/autonity/contracts/autonity"
	"io/ioutil"
	"math/big"
	"math/rand"
	"os"
	"testing"
	"time"

<<<<<<< HEAD
	"github.com/clearmatics/autonity/common"
	"github.com/clearmatics/autonity/core/rawdb"
	"github.com/clearmatics/autonity/core/state"
	"github.com/clearmatics/autonity/core/types"
	"github.com/clearmatics/autonity/crypto"
	"github.com/clearmatics/autonity/event"
	"github.com/clearmatics/autonity/params"
=======
	"github.com/ethereum/go-ethereum/common"
	"github.com/ethereum/go-ethereum/core/rawdb"
	"github.com/ethereum/go-ethereum/core/state"
	"github.com/ethereum/go-ethereum/core/types"
	"github.com/ethereum/go-ethereum/crypto"
	"github.com/ethereum/go-ethereum/event"
	"github.com/ethereum/go-ethereum/params"
>>>>>>> 3bb6815f
)

// testTxPoolConfig is a transaction pool configuration without stateful disk
// sideeffects used during testing.
var testTxPoolConfig TxPoolConfig

func init() {
	testTxPoolConfig = DefaultTxPoolConfig
	testTxPoolConfig.Journal = ""
}

type testBlockChain struct {
	statedb       *state.StateDB
	gasLimit      uint64
	chainHeadFeed *event.Feed
}

func (bc *testBlockChain) CurrentBlock() *types.Block {
	return types.NewBlock(&types.Header{
		GasLimit: bc.gasLimit,
	}, nil, nil, nil)
}

func (bc *testBlockChain) GetBlock(hash common.Hash, number uint64) *types.Block {
	return bc.CurrentBlock()
}

func (bc *testBlockChain) StateAt(common.Hash) (*state.StateDB, error) {
	return bc.statedb, nil
}

func (bc *testBlockChain) SubscribeChainHeadEvent(ch chan<- ChainHeadEvent) event.Subscription {
	return bc.chainHeadFeed.Subscribe(ch)
}

func (bc *testBlockChain) Config() *params.ChainConfig {
	return params.TestnetChainConfig
}

func (bc *testBlockChain) GetAutonityContract() *autonity.Contract {
	return nil
}

func transaction(nonce uint64, gaslimit uint64, key *ecdsa.PrivateKey) *types.Transaction {
	return pricedTransaction(nonce, gaslimit, big.NewInt(1), key)
}

func pricedTransaction(nonce uint64, gaslimit uint64, gasprice *big.Int, key *ecdsa.PrivateKey) *types.Transaction {
	tx, _ := types.SignTx(types.NewTransaction(nonce, common.Address{}, big.NewInt(100), gaslimit, gasprice, nil), types.HomesteadSigner{}, key)
	return tx
}

func setupTxPool() (*TxPool, *ecdsa.PrivateKey) {
	statedb, _ := state.New(common.Hash{}, state.NewDatabase(rawdb.NewMemoryDatabase()))
	blockchain := &testBlockChain{statedb, 1000000, new(event.Feed)}

	key, _ := crypto.GenerateKey()
	pool := NewTxPool(testTxPoolConfig, params.TestChainConfig, blockchain, NewTxSenderCacher())

	return pool, key
}

// validateTxPoolInternals checks various consistency invariants within the pool.
func validateTxPoolInternals(pool *TxPool) error {
	pool.mu.RLock()
	defer pool.mu.RUnlock()

	// Ensure the total transaction set is consistent with pending + queued
	pending, queued := pool.stats()
	if total := pool.all.Count(); total != pending+queued {
		return fmt.Errorf("total transaction count %d != %d pending + %d queued", total, pending, queued)
	}
	if priced := pool.priced.items.Len() - pool.priced.stales; priced != pending+queued {
		return fmt.Errorf("total priced transaction count %d != %d pending + %d queued", priced, pending, queued)
	}
	// Ensure the next nonce to assign is the correct one
	for addr, txs := range pool.pending {
		// Find the last transaction
		var last uint64
		for nonce := range txs.txs.items {
			if last < nonce {
				last = nonce
			}
		}
		if nonce := pool.Nonce(addr); nonce != last+1 {
			return fmt.Errorf("pending nonce mismatch: have %v, want %v", nonce, last+1)
		}
	}
	return nil
}

// validateEvents checks that the correct number of transaction addition events
// were fired on the pool's event feed.
func validateEvents(events chan NewTxsEvent, count int) error {
	var received []*types.Transaction

	for len(received) < count {
		select {
		case ev := <-events:
			received = append(received, ev.Txs...)
		case <-time.After(time.Second):
<<<<<<< HEAD
			return fmt.Errorf("more than %d events fired: %v", count, received[count:])
=======
			return fmt.Errorf("event #%d not fired", len(received))
>>>>>>> 3bb6815f
		}
	}
	if len(received) > count {
		return fmt.Errorf("more than %d events fired: %v", count, received[count:])
	}
	select {
	case ev := <-events:
		return fmt.Errorf("more than %d events fired: %v", count, ev.Txs)

	case <-time.After(50 * time.Millisecond):
		// This branch should be "default", but it's a data race between goroutines,
		// reading the event channel and pushing into it, so better wait a bit ensuring
		// really nothing gets injected.
	}
	return nil
}

func deriveSender(tx *types.Transaction) (common.Address, error) {
	return types.Sender(types.HomesteadSigner{}, tx)
}

type testChain struct {
	*testBlockChain
	address common.Address
	trigger *bool
}

// testChain.State() is used multiple times to reset the pending state.
// when simulate is true it will create a state that indicates
// that tx0 and tx1 are included in the chain.
func (c *testChain) State() (*state.StateDB, error) {
	// delay "state change" by one. The tx pool fetches the
	// state multiple times and by delaying it a bit we simulate
	// a state change between those fetches.
	stdb := c.statedb
	if *c.trigger {
		c.statedb, _ = state.New(common.Hash{}, state.NewDatabase(rawdb.NewMemoryDatabase()))
		// simulate that the new head block included tx0 and tx1
		c.statedb.SetNonce(c.address, 2)
		c.statedb.SetBalance(c.address, new(big.Int).SetUint64(params.Ether))
		*c.trigger = false
	}
	return stdb, nil
}

// This test simulates a scenario where a new block is imported during a
// state reset and tests whether the pending state is in sync with the
// block head event that initiated the resetState().
func TestStateChangeDuringTransactionPoolReset(t *testing.T) {
	t.Parallel()

	var (
		key, _     = crypto.GenerateKey()
		address    = crypto.PubkeyToAddress(key.PublicKey)
		statedb, _ = state.New(common.Hash{}, state.NewDatabase(rawdb.NewMemoryDatabase()))
		trigger    = false
	)

	// setup pool with 2 transaction in it
	statedb.SetBalance(address, new(big.Int).SetUint64(params.Ether))
	blockchain := &testChain{&testBlockChain{statedb, 1000000000, new(event.Feed)}, address, &trigger}

	tx0 := transaction(0, 100000, key)
	tx1 := transaction(1, 100000, key)

	pool := NewTxPool(testTxPoolConfig, params.TestChainConfig, blockchain, NewTxSenderCacher())
	defer pool.Stop()

	nonce := pool.Nonce(address)
	if nonce != 0 {
		t.Fatalf("Invalid nonce, want 0, got %d", nonce)
	}

	pool.AddRemotesSync([]*types.Transaction{tx0, tx1})

	nonce = pool.Nonce(address)
	if nonce != 2 {
		t.Fatalf("Invalid nonce, want 2, got %d", nonce)
	}

	// trigger state change in the background
	trigger = true
	<-pool.requestReset(nil, nil)

	_, err := pool.Pending()
	if err != nil {
		t.Fatalf("Could not fetch pending transactions: %v", err)
	}
	nonce = pool.Nonce(address)
	if nonce != 2 {
		t.Fatalf("Invalid nonce, want 2, got %d", nonce)
	}
}

func TestInvalidTransactions(t *testing.T) {
	t.Parallel()

	pool, key := setupTxPool()
	defer pool.Stop()

	tx := transaction(0, 100, key)
	from, _ := deriveSender(tx)

	pool.currentState.AddBalance(from, big.NewInt(1))
	if err := pool.AddRemote(tx); err != ErrInsufficientFunds {
		t.Error("expected", ErrInsufficientFunds)
	}

	balance := new(big.Int).Add(tx.Value(), new(big.Int).Mul(new(big.Int).SetUint64(tx.Gas()), tx.GasPrice()))
	pool.currentState.AddBalance(from, balance)
	if err := pool.AddRemote(tx); err != ErrIntrinsicGas {
		t.Error("expected", ErrIntrinsicGas, "got", err)
	}

	pool.currentState.SetNonce(from, 1)
	pool.currentState.AddBalance(from, big.NewInt(0xffffffffffffff))
	tx = transaction(0, 100000, key)
	if err := pool.AddRemote(tx); err != ErrNonceTooLow {
		t.Error("expected", ErrNonceTooLow)
	}

	tx = transaction(1, 100000, key)
	pool.gasPrice = big.NewInt(1000)
	if err := pool.AddRemote(tx); err != ErrUnderpriced {
		t.Error("expected", ErrUnderpriced, "got", err)
	}
	if err := pool.AddLocal(tx); err != nil {
		t.Error("expected", nil, "got", err)
	}
}

func TestTransactionQueue(t *testing.T) {
	t.Parallel()

	pool, key := setupTxPool()
	defer pool.Stop()

	tx := transaction(0, 100, key)
	from, _ := deriveSender(tx)
	pool.currentState.AddBalance(from, big.NewInt(1000))
	<-pool.requestReset(nil, nil)

	pool.enqueueTx(tx.Hash(), tx)
	<-pool.requestPromoteExecutables(newAccountSet(pool.signer, from))
	if len(pool.pending) != 1 {
		t.Error("expected valid txs to be 1 is", len(pool.pending))
	}

	tx = transaction(1, 100, key)
	from, _ = deriveSender(tx)
	pool.currentState.SetNonce(from, 2)
	pool.enqueueTx(tx.Hash(), tx)

	<-pool.requestPromoteExecutables(newAccountSet(pool.signer, from))
	if _, ok := pool.pending[from].txs.items[tx.Nonce()]; ok {
		t.Error("expected transaction to be in tx pool")
	}
	if len(pool.queue) > 0 {
		t.Error("expected transaction queue to be empty. is", len(pool.queue))
	}
}
<<<<<<< HEAD

func TestTransactionQueue2(t *testing.T) {
	t.Parallel()

=======

func TestTransactionQueue2(t *testing.T) {
	t.Parallel()

>>>>>>> 3bb6815f
	pool, key := setupTxPool()
	defer pool.Stop()

	tx1 := transaction(0, 100, key)
	tx2 := transaction(10, 100, key)
	tx3 := transaction(11, 100, key)
	from, _ := deriveSender(tx1)
	pool.currentState.AddBalance(from, big.NewInt(1000))
	pool.reset(nil, nil)

	pool.enqueueTx(tx1.Hash(), tx1)
	pool.enqueueTx(tx2.Hash(), tx2)
	pool.enqueueTx(tx3.Hash(), tx3)

	pool.promoteExecutables([]common.Address{from})
	if len(pool.pending) != 1 {
		t.Error("expected pending length to be 1, got", len(pool.pending))
	}
	if pool.queue[from].Len() != 2 {
		t.Error("expected len(queue) == 2, got", pool.queue[from].Len())
	}
}

func TestTransactionNegativeValue(t *testing.T) {
	t.Parallel()

	pool, key := setupTxPool()
	defer pool.Stop()

	tx, _ := types.SignTx(types.NewTransaction(0, common.Address{}, big.NewInt(-1), 100, big.NewInt(1), nil), types.HomesteadSigner{}, key)
	from, _ := deriveSender(tx)
	pool.currentState.AddBalance(from, big.NewInt(1))
	if err := pool.AddRemote(tx); err != ErrNegativeValue {
		t.Error("expected", ErrNegativeValue, "got", err)
	}
}

func TestTransactionChainFork(t *testing.T) {
	t.Parallel()

	pool, key := setupTxPool()
	defer pool.Stop()

	addr := crypto.PubkeyToAddress(key.PublicKey)
	resetState := func() {
		statedb, _ := state.New(common.Hash{}, state.NewDatabase(rawdb.NewMemoryDatabase()))
		statedb.AddBalance(addr, big.NewInt(100000000000000))

		pool.chain = &testBlockChain{statedb, 1000000, new(event.Feed)}
		<-pool.requestReset(nil, nil)
	}
	resetState()

	tx := transaction(0, 100000, key)
	if _, err := pool.add(tx, false); err != nil {
		t.Error("didn't expect error", err)
	}
	pool.removeTx(tx.Hash(), true)

	// reset the pool's internal state
	resetState()
	if _, err := pool.add(tx, false); err != nil {
		t.Error("didn't expect error", err)
	}
}

func TestTransactionDoubleNonce(t *testing.T) {
	t.Parallel()

	pool, key := setupTxPool()
	defer pool.Stop()

	addr := crypto.PubkeyToAddress(key.PublicKey)
	resetState := func() {
		statedb, _ := state.New(common.Hash{}, state.NewDatabase(rawdb.NewMemoryDatabase()))
		statedb.AddBalance(addr, big.NewInt(100000000000000))

		pool.chain = &testBlockChain{statedb, 1000000, new(event.Feed)}
		<-pool.requestReset(nil, nil)
	}
	resetState()

	signer := types.HomesteadSigner{}
	tx1, _ := types.SignTx(types.NewTransaction(0, common.Address{}, big.NewInt(100), 100000, big.NewInt(1), nil), signer, key)
	tx2, _ := types.SignTx(types.NewTransaction(0, common.Address{}, big.NewInt(100), 1000000, big.NewInt(2), nil), signer, key)
	tx3, _ := types.SignTx(types.NewTransaction(0, common.Address{}, big.NewInt(100), 1000000, big.NewInt(1), nil), signer, key)

	// Add the first two transaction, ensure higher priced stays only
	if replace, err := pool.add(tx1, false); err != nil || replace {
		t.Errorf("first transaction insert failed (%v) or reported replacement (%v)", err, replace)
	}
	if replace, err := pool.add(tx2, false); err != nil || !replace {
		t.Errorf("second transaction insert failed (%v) or not reported replacement (%v)", err, replace)
	}
	<-pool.requestPromoteExecutables(newAccountSet(signer, addr))
	if pool.pending[addr].Len() != 1 {
		t.Error("expected 1 pending transactions, got", pool.pending[addr].Len())
	}
	if tx := pool.pending[addr].txs.items[0]; tx.Hash() != tx2.Hash() {
		t.Errorf("transaction mismatch: have %x, want %x", tx.Hash(), tx2.Hash())
	}

	// Add the third transaction and ensure it's not saved (smaller price)
	pool.add(tx3, false)
	<-pool.requestPromoteExecutables(newAccountSet(signer, addr))
	if pool.pending[addr].Len() != 1 {
		t.Error("expected 1 pending transactions, got", pool.pending[addr].Len())
	}
	if tx := pool.pending[addr].txs.items[0]; tx.Hash() != tx2.Hash() {
		t.Errorf("transaction mismatch: have %x, want %x", tx.Hash(), tx2.Hash())
	}
	// Ensure the total transaction count is correct
	if pool.all.Count() != 1 {
		t.Error("expected 1 total transactions, got", pool.all.Count())
	}
}

func TestTransactionMissingNonce(t *testing.T) {
	t.Parallel()

	pool, key := setupTxPool()
	defer pool.Stop()

	addr := crypto.PubkeyToAddress(key.PublicKey)
	pool.currentState.AddBalance(addr, big.NewInt(100000000000000))
	tx := transaction(1, 100000, key)
	if _, err := pool.add(tx, false); err != nil {
		t.Error("didn't expect error", err)
	}
	if len(pool.pending) != 0 {
		t.Error("expected 0 pending transactions, got", len(pool.pending))
	}
	if pool.queue[addr].Len() != 1 {
		t.Error("expected 1 queued transaction, got", pool.queue[addr].Len())
	}
	if pool.all.Count() != 1 {
		t.Error("expected 1 total transactions, got", pool.all.Count())
	}
}

func TestTransactionNonceRecovery(t *testing.T) {
	t.Parallel()

	const n = 10
	pool, key := setupTxPool()
	defer pool.Stop()

	addr := crypto.PubkeyToAddress(key.PublicKey)
	pool.currentState.SetNonce(addr, n)
	pool.currentState.AddBalance(addr, big.NewInt(100000000000000))
	<-pool.requestReset(nil, nil)

	tx := transaction(n, 100000, key)
	if err := pool.AddRemote(tx); err != nil {
		t.Error(err)
	}
	// simulate some weird re-order of transactions and missing nonce(s)
	pool.currentState.SetNonce(addr, n-1)
	<-pool.requestReset(nil, nil)
	if fn := pool.Nonce(addr); fn != n-1 {
		t.Errorf("expected nonce to be %d, got %d", n-1, fn)
	}
}

// Tests that if an account runs out of funds, any pending and queued transactions
// are dropped.
func TestTransactionDropping(t *testing.T) {
	t.Parallel()

	// Create a test account and fund it
	pool, key := setupTxPool()
	defer pool.Stop()

	account, _ := deriveSender(transaction(0, 0, key))
	pool.currentState.AddBalance(account, big.NewInt(1000))

	// Add some pending and some queued transactions
	var (
		tx0  = transaction(0, 100, key)
		tx1  = transaction(1, 200, key)
		tx2  = transaction(2, 300, key)
		tx10 = transaction(10, 100, key)
		tx11 = transaction(11, 200, key)
		tx12 = transaction(12, 300, key)
	)
	pool.promoteTx(account, tx0.Hash(), tx0)
	pool.promoteTx(account, tx1.Hash(), tx1)
	pool.promoteTx(account, tx2.Hash(), tx2)
	pool.enqueueTx(tx10.Hash(), tx10)
	pool.enqueueTx(tx11.Hash(), tx11)
	pool.enqueueTx(tx12.Hash(), tx12)

	// Check that pre and post validations leave the pool as is
	if pool.pending[account].Len() != 3 {
		t.Errorf("pending transaction mismatch: have %d, want %d", pool.pending[account].Len(), 3)
	}
	if pool.queue[account].Len() != 3 {
		t.Errorf("queued transaction mismatch: have %d, want %d", pool.queue[account].Len(), 3)
	}
	if pool.all.Count() != 6 {
		t.Errorf("total transaction mismatch: have %d, want %d", pool.all.Count(), 6)
	}
	<-pool.requestReset(nil, nil)
	if pool.pending[account].Len() != 3 {
		t.Errorf("pending transaction mismatch: have %d, want %d", pool.pending[account].Len(), 3)
	}
	if pool.queue[account].Len() != 3 {
		t.Errorf("queued transaction mismatch: have %d, want %d", pool.queue[account].Len(), 3)
	}
	if pool.all.Count() != 6 {
		t.Errorf("total transaction mismatch: have %d, want %d", pool.all.Count(), 6)
	}
	// Reduce the balance of the account, and check that invalidated transactions are dropped
	pool.currentState.AddBalance(account, big.NewInt(-650))
	<-pool.requestReset(nil, nil)

	if _, ok := pool.pending[account].txs.items[tx0.Nonce()]; !ok {
		t.Errorf("funded pending transaction missing: %v", tx0)
	}
	if _, ok := pool.pending[account].txs.items[tx1.Nonce()]; !ok {
		t.Errorf("funded pending transaction missing: %v", tx0)
	}
	if _, ok := pool.pending[account].txs.items[tx2.Nonce()]; ok {
		t.Errorf("out-of-fund pending transaction present: %v", tx1)
	}
	if _, ok := pool.queue[account].txs.items[tx10.Nonce()]; !ok {
		t.Errorf("funded queued transaction missing: %v", tx10)
	}
	if _, ok := pool.queue[account].txs.items[tx11.Nonce()]; !ok {
		t.Errorf("funded queued transaction missing: %v", tx10)
	}
	if _, ok := pool.queue[account].txs.items[tx12.Nonce()]; ok {
		t.Errorf("out-of-fund queued transaction present: %v", tx11)
	}
	if pool.all.Count() != 4 {
		t.Errorf("total transaction mismatch: have %d, want %d", pool.all.Count(), 4)
	}
	// Reduce the block gas limit, check that invalidated transactions are dropped
	pool.chain.(*testBlockChain).gasLimit = 100
	<-pool.requestReset(nil, nil)

	if _, ok := pool.pending[account].txs.items[tx0.Nonce()]; !ok {
		t.Errorf("funded pending transaction missing: %v", tx0)
	}
	if _, ok := pool.pending[account].txs.items[tx1.Nonce()]; ok {
		t.Errorf("over-gased pending transaction present: %v", tx1)
	}
	if _, ok := pool.queue[account].txs.items[tx10.Nonce()]; !ok {
		t.Errorf("funded queued transaction missing: %v", tx10)
	}
	if _, ok := pool.queue[account].txs.items[tx11.Nonce()]; ok {
		t.Errorf("over-gased queued transaction present: %v", tx11)
	}
	if pool.all.Count() != 2 {
		t.Errorf("total transaction mismatch: have %d, want %d", pool.all.Count(), 2)
	}
}

// Tests that if a transaction is dropped from the current pending pool (e.g. out
// of fund), all consecutive (still valid, but not executable) transactions are
// postponed back into the future queue to prevent broadcasting them.
func TestTransactionPostponing(t *testing.T) {
	t.Parallel()

	// Create the pool to test the postponing with
	statedb, _ := state.New(common.Hash{}, state.NewDatabase(rawdb.NewMemoryDatabase()))
	blockchain := &testBlockChain{statedb, 1000000, new(event.Feed)}

	pool := NewTxPool(testTxPoolConfig, params.TestChainConfig, blockchain, NewTxSenderCacher())
	defer pool.Stop()

	// Create two test accounts to produce different gap profiles with
	keys := make([]*ecdsa.PrivateKey, 2)
	accs := make([]common.Address, len(keys))

	for i := 0; i < len(keys); i++ {
		keys[i], _ = crypto.GenerateKey()
		accs[i] = crypto.PubkeyToAddress(keys[i].PublicKey)

		pool.currentState.AddBalance(crypto.PubkeyToAddress(keys[i].PublicKey), big.NewInt(50100))
	}
	// Add a batch consecutive pending transactions for validation
	txs := []*types.Transaction{}
	for i, key := range keys {

		for j := 0; j < 100; j++ {
			var tx *types.Transaction
			if (i+j)%2 == 0 {
				tx = transaction(uint64(j), 25000, key)
			} else {
				tx = transaction(uint64(j), 50000, key)
			}
			txs = append(txs, tx)
		}
	}
	for i, err := range pool.AddRemotesSync(txs) {
		if err != nil {
			t.Fatalf("tx %d: failed to add transactions: %v", i, err)
		}
	}
	// Check that pre and post validations leave the pool as is
	if pending := pool.pending[accs[0]].Len() + pool.pending[accs[1]].Len(); pending != len(txs) {
		t.Errorf("pending transaction mismatch: have %d, want %d", pending, len(txs))
	}
	if len(pool.queue) != 0 {
		t.Errorf("queued accounts mismatch: have %d, want %d", len(pool.queue), 0)
	}
	if pool.all.Count() != len(txs) {
		t.Errorf("total transaction mismatch: have %d, want %d", pool.all.Count(), len(txs))
	}
	<-pool.requestReset(nil, nil)
	if pending := pool.pending[accs[0]].Len() + pool.pending[accs[1]].Len(); pending != len(txs) {
		t.Errorf("pending transaction mismatch: have %d, want %d", pending, len(txs))
	}
	if len(pool.queue) != 0 {
		t.Errorf("queued accounts mismatch: have %d, want %d", len(pool.queue), 0)
	}
	if pool.all.Count() != len(txs) {
		t.Errorf("total transaction mismatch: have %d, want %d", pool.all.Count(), len(txs))
	}
	// Reduce the balance of the account, and check that transactions are reorganised
	for _, addr := range accs {
		pool.currentState.AddBalance(addr, big.NewInt(-1))
	}
	<-pool.requestReset(nil, nil)

	// The first account's first transaction remains valid, check that subsequent
	// ones are either filtered out, or queued up for later.
	if _, ok := pool.pending[accs[0]].txs.items[txs[0].Nonce()]; !ok {
		t.Errorf("tx %d: valid and funded transaction missing from pending pool: %v", 0, txs[0])
	}
	if _, ok := pool.queue[accs[0]].txs.items[txs[0].Nonce()]; ok {
		t.Errorf("tx %d: valid and funded transaction present in future queue: %v", 0, txs[0])
	}
	for i, tx := range txs[1:100] {
		if i%2 == 1 {
			if _, ok := pool.pending[accs[0]].txs.items[tx.Nonce()]; ok {
				t.Errorf("tx %d: valid but future transaction present in pending pool: %v", i+1, tx)
			}
			if _, ok := pool.queue[accs[0]].txs.items[tx.Nonce()]; !ok {
				t.Errorf("tx %d: valid but future transaction missing from future queue: %v", i+1, tx)
			}
		} else {
			if _, ok := pool.pending[accs[0]].txs.items[tx.Nonce()]; ok {
				t.Errorf("tx %d: out-of-fund transaction present in pending pool: %v", i+1, tx)
			}
			if _, ok := pool.queue[accs[0]].txs.items[tx.Nonce()]; ok {
				t.Errorf("tx %d: out-of-fund transaction present in future queue: %v", i+1, tx)
			}
		}
	}
	// The second account's first transaction got invalid, check that all transactions
	// are either filtered out, or queued up for later.
	if pool.pending[accs[1]] != nil {
		t.Errorf("invalidated account still has pending transactions")
	}
	for i, tx := range txs[100:] {
		if i%2 == 1 {
			if _, ok := pool.queue[accs[1]].txs.items[tx.Nonce()]; !ok {
				t.Errorf("tx %d: valid but future transaction missing from future queue: %v", 100+i, tx)
			}
		} else {
			if _, ok := pool.queue[accs[1]].txs.items[tx.Nonce()]; ok {
				t.Errorf("tx %d: out-of-fund transaction present in future queue: %v", 100+i, tx)
			}
		}
	}
	if pool.all.Count() != len(txs)/2 {
		t.Errorf("total transaction mismatch: have %d, want %d", pool.all.Count(), len(txs)/2)
	}
}

// Tests that if the transaction pool has both executable and non-executable
// transactions from an origin account, filling the nonce gap moves all queued
// ones into the pending pool.
func TestTransactionGapFilling(t *testing.T) {
	t.Parallel()

	// Create a test account and fund it
	pool, key := setupTxPool()
	defer pool.Stop()

	account, _ := deriveSender(transaction(0, 0, key))
	pool.currentState.AddBalance(account, big.NewInt(1000000))

	// Keep track of transaction events to ensure all executables get announced
	events := make(chan NewTxsEvent, testTxPoolConfig.AccountQueue+5)
	sub := pool.txFeed.Subscribe(events)
	defer sub.Unsubscribe()

	// Create a pending and a queued transaction with a nonce-gap in between
	pool.AddRemotesSync([]*types.Transaction{
		transaction(0, 100000, key),
		transaction(2, 100000, key),
	})
	pending, queued := pool.Stats()
	if pending != 1 {
		t.Fatalf("pending transactions mismatched: have %d, want %d", pending, 1)
	}
	if queued != 1 {
		t.Fatalf("queued transactions mismatched: have %d, want %d", queued, 1)
	}
	if err := validateEvents(events, 1); err != nil {
		t.Fatalf("original event firing failed: %v", err)
	}
	if err := validateTxPoolInternals(pool); err != nil {
		t.Fatalf("pool internal state corrupted: %v", err)
	}
	// Fill the nonce gap and ensure all transactions become pending
	if err := pool.addRemoteSync(transaction(1, 100000, key)); err != nil {
		t.Fatalf("failed to add gapped transaction: %v", err)
	}
	pending, queued = pool.Stats()
	if pending != 3 {
		t.Fatalf("pending transactions mismatched: have %d, want %d", pending, 3)
	}
	if queued != 0 {
		t.Fatalf("queued transactions mismatched: have %d, want %d", queued, 0)
	}
	if err := validateEvents(events, 2); err != nil {
		t.Fatalf("gap-filling event firing failed: %v", err)
	}
	if err := validateTxPoolInternals(pool); err != nil {
		t.Fatalf("pool internal state corrupted: %v", err)
	}
}

// Tests that if the transaction count belonging to a single account goes above
// some threshold, the higher transactions are dropped to prevent DOS attacks.
func TestTransactionQueueAccountLimiting(t *testing.T) {
	t.Parallel()

	// Create a test account and fund it
	pool, key := setupTxPool()
	defer pool.Stop()

	account, _ := deriveSender(transaction(0, 0, key))
	pool.currentState.AddBalance(account, big.NewInt(1000000))

	// Keep queuing up transactions and make sure all above a limit are dropped
	for i := uint64(1); i <= testTxPoolConfig.AccountQueue+5; i++ {
		if err := pool.addRemoteSync(transaction(i, 100000, key)); err != nil {
			t.Fatalf("tx %d: failed to add transaction: %v", i, err)
		}
		if len(pool.pending) != 0 {
			t.Errorf("tx %d: pending pool size mismatch: have %d, want %d", i, len(pool.pending), 0)
		}
		if i <= testTxPoolConfig.AccountQueue {
			if pool.queue[account].Len() != int(i) {
				t.Errorf("tx %d: queue size mismatch: have %d, want %d", i, pool.queue[account].Len(), i)
			}
		} else {
			if pool.queue[account].Len() != int(testTxPoolConfig.AccountQueue) {
				t.Errorf("tx %d: queue limit mismatch: have %d, want %d", i, pool.queue[account].Len(), testTxPoolConfig.AccountQueue)
			}
		}
	}
	if pool.all.Count() != int(testTxPoolConfig.AccountQueue) {
		t.Errorf("total transaction mismatch: have %d, want %d", pool.all.Count(), testTxPoolConfig.AccountQueue)
	}
}

// Tests that if the transaction count belonging to multiple accounts go above
// some threshold, the higher transactions are dropped to prevent DOS attacks.
//
// This logic should not hold for local transactions, unless the local tracking
// mechanism is disabled.
func TestTransactionQueueGlobalLimiting(t *testing.T) {
	testTransactionQueueGlobalLimiting(t, false)
}
func TestTransactionQueueGlobalLimitingNoLocals(t *testing.T) {
	testTransactionQueueGlobalLimiting(t, true)
}

func testTransactionQueueGlobalLimiting(t *testing.T, nolocals bool) {
	t.Parallel()

	// Create the pool to test the limit enforcement with
	statedb, _ := state.New(common.Hash{}, state.NewDatabase(rawdb.NewMemoryDatabase()))
	blockchain := &testBlockChain{statedb, 1000000, new(event.Feed)}

	config := testTxPoolConfig
	config.NoLocals = nolocals
	config.GlobalQueue = config.AccountQueue*3 - 1 // reduce the queue limits to shorten test time (-1 to make it non divisible)

	pool := NewTxPool(config, params.TestChainConfig, blockchain, NewTxSenderCacher())
	defer pool.Stop()

	// Create a number of test accounts and fund them (last one will be the local)
	keys := make([]*ecdsa.PrivateKey, 5)
	for i := 0; i < len(keys); i++ {
		keys[i], _ = crypto.GenerateKey()
		pool.currentState.AddBalance(crypto.PubkeyToAddress(keys[i].PublicKey), big.NewInt(1000000))
	}
	local := keys[len(keys)-1]

	// Generate and queue a batch of transactions
	nonces := make(map[common.Address]uint64)

	txs := make(types.Transactions, 0, 3*config.GlobalQueue)
	for len(txs) < cap(txs) {
		key := keys[rand.Intn(len(keys)-1)] // skip adding transactions with the local account
		addr := crypto.PubkeyToAddress(key.PublicKey)

		txs = append(txs, transaction(nonces[addr]+1, 100000, key))
		nonces[addr]++
	}
	// Import the batch and verify that limits have been enforced
	pool.AddRemotesSync(txs)

	queued := 0
	for addr, list := range pool.queue {
		if list.Len() > int(config.AccountQueue) {
			t.Errorf("addr %x: queued accounts overflown allowance: %d > %d", addr, list.Len(), config.AccountQueue)
		}
		queued += list.Len()
	}
	if queued > int(config.GlobalQueue) {
		t.Fatalf("total transactions overflow allowance: %d > %d", queued, config.GlobalQueue)
	}
	// Generate a batch of transactions from the local account and import them
	txs = txs[:0]
	for i := uint64(0); i < 3*config.GlobalQueue; i++ {
		txs = append(txs, transaction(i+1, 100000, local))
	}
	pool.AddLocals(txs)

	// If locals are disabled, the previous eviction algorithm should apply here too
	if nolocals {
		queued := 0
		for addr, list := range pool.queue {
			if list.Len() > int(config.AccountQueue) {
				t.Errorf("addr %x: queued accounts overflown allowance: %d > %d", addr, list.Len(), config.AccountQueue)
			}
			queued += list.Len()
		}
		if queued > int(config.GlobalQueue) {
			t.Fatalf("total transactions overflow allowance: %d > %d", queued, config.GlobalQueue)
		}
	} else {
		// Local exemptions are enabled, make sure the local account owned the queue
		if len(pool.queue) != 1 {
			t.Errorf("multiple accounts in queue: have %v, want %v", len(pool.queue), 1)
		}
		// Also ensure no local transactions are ever dropped, even if above global limits
		if queued := pool.queue[crypto.PubkeyToAddress(local.PublicKey)].Len(); uint64(queued) != 3*config.GlobalQueue {
			t.Fatalf("local account queued transaction count mismatch: have %v, want %v", queued, 3*config.GlobalQueue)
		}
	}
}

// Tests that if an account remains idle for a prolonged amount of time, any
// non-executable transactions queued up are dropped to prevent wasting resources
// on shuffling them around.
//
// This logic should not hold for local transactions, unless the local tracking
// mechanism is disabled.
func TestTransactionQueueTimeLimiting(t *testing.T)         { testTransactionQueueTimeLimiting(t, false) }
func TestTransactionQueueTimeLimitingNoLocals(t *testing.T) { testTransactionQueueTimeLimiting(t, true) }

func testTransactionQueueTimeLimiting(t *testing.T, nolocals bool) {
	// Reduce the eviction interval to a testable amount
	defer func(old time.Duration) { evictionInterval = old }(evictionInterval)
	evictionInterval = time.Second

	// Create the pool to test the non-expiration enforcement
	statedb, _ := state.New(common.Hash{}, state.NewDatabase(rawdb.NewMemoryDatabase()))
	blockchain := &testBlockChain{statedb, 1000000, new(event.Feed)}

	config := testTxPoolConfig
	config.Lifetime = time.Second
	config.NoLocals = nolocals

	pool := NewTxPool(config, params.TestChainConfig, blockchain, NewTxSenderCacher())
	defer pool.Stop()

	// Create two test accounts to ensure remotes expire but locals do not
	local, _ := crypto.GenerateKey()
	remote, _ := crypto.GenerateKey()

	pool.currentState.AddBalance(crypto.PubkeyToAddress(local.PublicKey), big.NewInt(1000000000))
	pool.currentState.AddBalance(crypto.PubkeyToAddress(remote.PublicKey), big.NewInt(1000000000))

	// Add the two transactions and ensure they both are queued up
	if err := pool.AddLocal(pricedTransaction(1, 100000, big.NewInt(1), local)); err != nil {
		t.Fatalf("failed to add local transaction: %v", err)
	}
	if err := pool.AddRemote(pricedTransaction(1, 100000, big.NewInt(1), remote)); err != nil {
		t.Fatalf("failed to add remote transaction: %v", err)
	}
	pending, queued := pool.Stats()
	if pending != 0 {
		t.Fatalf("pending transactions mismatched: have %d, want %d", pending, 0)
	}
	if queued != 2 {
		t.Fatalf("queued transactions mismatched: have %d, want %d", queued, 2)
	}
	if err := validateTxPoolInternals(pool); err != nil {
		t.Fatalf("pool internal state corrupted: %v", err)
	}
	// Wait a bit for eviction to run and clean up any leftovers, and ensure only the local remains
	time.Sleep(2 * config.Lifetime)

	pending, queued = pool.Stats()
	if pending != 0 {
		t.Fatalf("pending transactions mismatched: have %d, want %d", pending, 0)
	}
	if nolocals {
		if queued != 0 {
			t.Fatalf("queued transactions mismatched: have %d, want %d", queued, 0)
		}
	} else {
		if queued != 1 {
			t.Fatalf("queued transactions mismatched: have %d, want %d", queued, 1)
		}
	}
	if err := validateTxPoolInternals(pool); err != nil {
		t.Fatalf("pool internal state corrupted: %v", err)
	}
}

// Tests that even if the transaction count belonging to a single account goes
// above some threshold, as long as the transactions are executable, they are
// accepted.
func TestTransactionPendingLimiting(t *testing.T) {
	t.Parallel()

	// Create a test account and fund it
	pool, key := setupTxPool()
	defer pool.Stop()

	account, _ := deriveSender(transaction(0, 0, key))
	pool.currentState.AddBalance(account, big.NewInt(1000000))

	// Keep track of transaction events to ensure all executables get announced
	events := make(chan NewTxsEvent, testTxPoolConfig.AccountQueue+5)
	sub := pool.txFeed.Subscribe(events)
	defer sub.Unsubscribe()

	// Keep queuing up transactions and make sure all above a limit are dropped
	for i := uint64(0); i < testTxPoolConfig.AccountQueue+5; i++ {
		if err := pool.addRemoteSync(transaction(i, 100000, key)); err != nil {
			t.Fatalf("tx %d: failed to add transaction: %v", i, err)
		}
		if pool.pending[account].Len() != int(i)+1 {
			t.Errorf("tx %d: pending pool size mismatch: have %d, want %d", i, pool.pending[account].Len(), i+1)
		}
		if len(pool.queue) != 0 {
			t.Errorf("tx %d: queue size mismatch: have %d, want %d", i, pool.queue[account].Len(), 0)
		}
	}
	if pool.all.Count() != int(testTxPoolConfig.AccountQueue+5) {
		t.Errorf("total transaction mismatch: have %d, want %d", pool.all.Count(), testTxPoolConfig.AccountQueue+5)
	}
	if err := validateEvents(events, int(testTxPoolConfig.AccountQueue+5)); err != nil {
		t.Fatalf("event firing failed: %v", err)
	}
	if err := validateTxPoolInternals(pool); err != nil {
		t.Fatalf("pool internal state corrupted: %v", err)
	}
}

// Tests that if the transaction count belonging to multiple accounts go above
// some hard threshold, the higher transactions are dropped to prevent DOS
// attacks.
func TestTransactionPendingGlobalLimiting(t *testing.T) {
	t.Parallel()

	// Create the pool to test the limit enforcement with
	statedb, _ := state.New(common.Hash{}, state.NewDatabase(rawdb.NewMemoryDatabase()))
	blockchain := &testBlockChain{statedb, 1000000, new(event.Feed)}

	config := testTxPoolConfig
	config.GlobalSlots = config.AccountSlots * 10

	pool := NewTxPool(config, params.TestChainConfig, blockchain, NewTxSenderCacher())
	defer pool.Stop()

	// Create a number of test accounts and fund them
	keys := make([]*ecdsa.PrivateKey, 5)
	for i := 0; i < len(keys); i++ {
		keys[i], _ = crypto.GenerateKey()
		pool.currentState.AddBalance(crypto.PubkeyToAddress(keys[i].PublicKey), big.NewInt(1000000))
	}
	// Generate and queue a batch of transactions
	nonces := make(map[common.Address]uint64)

	txs := types.Transactions{}
	for _, key := range keys {
		addr := crypto.PubkeyToAddress(key.PublicKey)
		for j := 0; j < int(config.GlobalSlots)/len(keys)*2; j++ {
			txs = append(txs, transaction(nonces[addr], 100000, key))
			nonces[addr]++
		}
	}
	// Import the batch and verify that limits have been enforced
	pool.AddRemotesSync(txs)

	pending := 0
	for _, list := range pool.pending {
		pending += list.Len()
	}
	if pending > int(config.GlobalSlots) {
		t.Fatalf("total pending transactions overflow allowance: %d > %d", pending, config.GlobalSlots)
	}
	if err := validateTxPoolInternals(pool); err != nil {
		t.Fatalf("pool internal state corrupted: %v", err)
	}
}

// Tests that if transactions start being capped, transactions are also removed from 'all'
func TestTransactionCapClearsFromAll(t *testing.T) {
	t.Parallel()

	// Create the pool to test the limit enforcement with
	statedb, _ := state.New(common.Hash{}, state.NewDatabase(rawdb.NewMemoryDatabase()))
	blockchain := &testBlockChain{statedb, 1000000, new(event.Feed)}

	config := testTxPoolConfig
	config.AccountSlots = 2
	config.AccountQueue = 2
	config.GlobalSlots = 8

	pool := NewTxPool(config, params.TestChainConfig, blockchain, NewTxSenderCacher())
	defer pool.Stop()

	// Create a number of test accounts and fund them
	key, _ := crypto.GenerateKey()
	addr := crypto.PubkeyToAddress(key.PublicKey)
	pool.currentState.AddBalance(addr, big.NewInt(1000000))

	txs := types.Transactions{}
	for j := 0; j < int(config.GlobalSlots)*2; j++ {
		txs = append(txs, transaction(uint64(j), 100000, key))
	}
	// Import the batch and verify that limits have been enforced
	pool.AddRemotes(txs)
	if err := validateTxPoolInternals(pool); err != nil {
		t.Fatalf("pool internal state corrupted: %v", err)
	}
}

// Tests that if the transaction count belonging to multiple accounts go above
// some hard threshold, if they are under the minimum guaranteed slot count then
// the transactions are still kept.
func TestTransactionPendingMinimumAllowance(t *testing.T) {
	t.Parallel()

	// Create the pool to test the limit enforcement with
	statedb, _ := state.New(common.Hash{}, state.NewDatabase(rawdb.NewMemoryDatabase()))
	blockchain := &testBlockChain{statedb, 1000000, new(event.Feed)}

	config := testTxPoolConfig
	config.GlobalSlots = 1

	pool := NewTxPool(config, params.TestChainConfig, blockchain, NewTxSenderCacher())
	defer pool.Stop()

	// Create a number of test accounts and fund them
	keys := make([]*ecdsa.PrivateKey, 5)
	for i := 0; i < len(keys); i++ {
		keys[i], _ = crypto.GenerateKey()
		pool.currentState.AddBalance(crypto.PubkeyToAddress(keys[i].PublicKey), big.NewInt(1000000))
	}
	// Generate and queue a batch of transactions
	nonces := make(map[common.Address]uint64)

	txs := types.Transactions{}
	for _, key := range keys {
		addr := crypto.PubkeyToAddress(key.PublicKey)
		for j := 0; j < int(config.AccountSlots)*2; j++ {
			txs = append(txs, transaction(nonces[addr], 100000, key))
			nonces[addr]++
		}
	}
	// Import the batch and verify that limits have been enforced
	pool.AddRemotesSync(txs)

	for addr, list := range pool.pending {
		if list.Len() != int(config.AccountSlots) {
			t.Errorf("addr %x: total pending transactions mismatch: have %d, want %d", addr, list.Len(), config.AccountSlots)
		}
	}
	if err := validateTxPoolInternals(pool); err != nil {
		t.Fatalf("pool internal state corrupted: %v", err)
	}
}

// Tests that setting the transaction pool gas price to a higher value correctly
// discards everything cheaper than that and moves any gapped transactions back
// from the pending pool to the queue.
//
// Note, local transactions are never allowed to be dropped.
func TestTransactionPoolRepricing(t *testing.T) {
	t.Parallel()

	// Create the pool to test the pricing enforcement with
	statedb, _ := state.New(common.Hash{}, state.NewDatabase(rawdb.NewMemoryDatabase()))
	blockchain := &testBlockChain{statedb, 1000000, new(event.Feed)}

	pool := NewTxPool(testTxPoolConfig, params.TestChainConfig, blockchain, NewTxSenderCacher())
	defer pool.Stop()

	// Keep track of transaction events to ensure all executables get announced
	events := make(chan NewTxsEvent, 32)
	sub := pool.txFeed.Subscribe(events)
	defer sub.Unsubscribe()

	// Create a number of test accounts and fund them
	keys := make([]*ecdsa.PrivateKey, 4)
	for i := 0; i < len(keys); i++ {
		keys[i], _ = crypto.GenerateKey()
		pool.currentState.AddBalance(crypto.PubkeyToAddress(keys[i].PublicKey), big.NewInt(1000000))
	}
	// Generate and queue a batch of transactions, both pending and queued
	txs := types.Transactions{}

	txs = append(txs, pricedTransaction(0, 100000, big.NewInt(2), keys[0]))
	txs = append(txs, pricedTransaction(1, 100000, big.NewInt(1), keys[0]))
	txs = append(txs, pricedTransaction(2, 100000, big.NewInt(2), keys[0]))

	txs = append(txs, pricedTransaction(0, 100000, big.NewInt(1), keys[1]))
	txs = append(txs, pricedTransaction(1, 100000, big.NewInt(2), keys[1]))
	txs = append(txs, pricedTransaction(2, 100000, big.NewInt(2), keys[1]))

	txs = append(txs, pricedTransaction(1, 100000, big.NewInt(2), keys[2]))
	txs = append(txs, pricedTransaction(2, 100000, big.NewInt(1), keys[2]))
	txs = append(txs, pricedTransaction(3, 100000, big.NewInt(2), keys[2]))

	ltx := pricedTransaction(0, 100000, big.NewInt(1), keys[3])

	// Import the batch and that both pending and queued transactions match up
	pool.AddRemotesSync(txs)
	pool.AddLocal(ltx)

	pending, queued := pool.Stats()
	if pending != 7 {
		t.Fatalf("pending transactions mismatched: have %d, want %d", pending, 7)
	}
	if queued != 3 {
		t.Fatalf("queued transactions mismatched: have %d, want %d", queued, 3)
	}
	if err := validateEvents(events, 7); err != nil {
		t.Fatalf("original event firing failed: %v", err)
	}
	if err := validateTxPoolInternals(pool); err != nil {
		t.Fatalf("pool internal state corrupted: %v", err)
	}
	// Reprice the pool and check that underpriced transactions get dropped
	pool.SetGasPrice(big.NewInt(2))

	pending, queued = pool.Stats()
	if pending != 2 {
		t.Fatalf("pending transactions mismatched: have %d, want %d", pending, 2)
	}
	if queued != 5 {
		t.Fatalf("queued transactions mismatched: have %d, want %d", queued, 5)
	}
	if err := validateEvents(events, 0); err != nil {
		t.Fatalf("reprice event firing failed: %v", err)
	}
	if err := validateTxPoolInternals(pool); err != nil {
		t.Fatalf("pool internal state corrupted: %v", err)
	}
	// Check that we can't add the old transactions back
	if err := pool.AddRemote(pricedTransaction(1, 100000, big.NewInt(1), keys[0])); err != ErrUnderpriced {
		t.Fatalf("adding underpriced pending transaction error mismatch: have %v, want %v", err, ErrUnderpriced)
	}
	if err := pool.AddRemote(pricedTransaction(0, 100000, big.NewInt(1), keys[1])); err != ErrUnderpriced {
		t.Fatalf("adding underpriced pending transaction error mismatch: have %v, want %v", err, ErrUnderpriced)
	}
	if err := pool.AddRemote(pricedTransaction(2, 100000, big.NewInt(1), keys[2])); err != ErrUnderpriced {
		t.Fatalf("adding underpriced queued transaction error mismatch: have %v, want %v", err, ErrUnderpriced)
	}
	if err := validateEvents(events, 0); err != nil {
		t.Fatalf("post-reprice event firing failed: %v", err)
	}
	if err := validateTxPoolInternals(pool); err != nil {
		t.Fatalf("pool internal state corrupted: %v", err)
	}
	// However we can add local underpriced transactions
	tx := pricedTransaction(1, 100000, big.NewInt(1), keys[3])
	if err := pool.AddLocal(tx); err != nil {
		t.Fatalf("failed to add underpriced local transaction: %v", err)
	}
	if pending, _ = pool.Stats(); pending != 3 {
		t.Fatalf("pending transactions mismatched: have %d, want %d", pending, 3)
	}
	if err := validateEvents(events, 1); err != nil {
		t.Fatalf("post-reprice local event firing failed: %v", err)
	}
	if err := validateTxPoolInternals(pool); err != nil {
		t.Fatalf("pool internal state corrupted: %v", err)
	}
	// And we can fill gaps with properly priced transactions
	if err := pool.AddRemote(pricedTransaction(1, 100000, big.NewInt(2), keys[0])); err != nil {
		t.Fatalf("failed to add pending transaction: %v", err)
	}
	if err := pool.AddRemote(pricedTransaction(0, 100000, big.NewInt(2), keys[1])); err != nil {
		t.Fatalf("failed to add pending transaction: %v", err)
	}
	if err := pool.AddRemote(pricedTransaction(2, 100000, big.NewInt(2), keys[2])); err != nil {
		t.Fatalf("failed to add queued transaction: %v", err)
	}
	if err := validateEvents(events, 5); err != nil {
		t.Fatalf("post-reprice event firing failed: %v", err)
	}
	if err := validateTxPoolInternals(pool); err != nil {
		t.Fatalf("pool internal state corrupted: %v", err)
	}
}

// Tests that setting the transaction pool gas price to a higher value does not
// remove local transactions.
func TestTransactionPoolRepricingKeepsLocals(t *testing.T) {
	t.Parallel()

	// Create the pool to test the pricing enforcement with
	statedb, _ := state.New(common.Hash{}, state.NewDatabase(rawdb.NewMemoryDatabase()))
	blockchain := &testBlockChain{statedb, 1000000, new(event.Feed)}

	pool := NewTxPool(testTxPoolConfig, params.TestChainConfig, blockchain, NewTxSenderCacher())
	defer pool.Stop()

	// Create a number of test accounts and fund them
	keys := make([]*ecdsa.PrivateKey, 3)
	for i := 0; i < len(keys); i++ {
		keys[i], _ = crypto.GenerateKey()
		pool.currentState.AddBalance(crypto.PubkeyToAddress(keys[i].PublicKey), big.NewInt(1000*1000000))
	}
	// Create transaction (both pending and queued) with a linearly growing gasprice
	for i := uint64(0); i < 500; i++ {
		// Add pending transaction.
		pendingTx := pricedTransaction(i, 100000, big.NewInt(int64(i)), keys[2])
		if err := pool.AddLocal(pendingTx); err != nil {
			t.Fatal(err)
		}
		// Add queued transaction.
		queuedTx := pricedTransaction(i+501, 100000, big.NewInt(int64(i)), keys[2])
		if err := pool.AddLocal(queuedTx); err != nil {
			t.Fatal(err)
		}
	}
	pending, queued := pool.Stats()
	expPending, expQueued := 500, 500
	validate := func() {
		pending, queued = pool.Stats()
		if pending != expPending {
			t.Fatalf("pending transactions mismatched: have %d, want %d", pending, expPending)
		}
		if queued != expQueued {
			t.Fatalf("queued transactions mismatched: have %d, want %d", queued, expQueued)
		}

		if err := validateTxPoolInternals(pool); err != nil {
			t.Fatalf("pool internal state corrupted: %v", err)
		}
	}
	validate()

	// Reprice the pool and check that nothing is dropped
	pool.SetGasPrice(big.NewInt(2))
	validate()

	pool.SetGasPrice(big.NewInt(2))
	pool.SetGasPrice(big.NewInt(4))
	pool.SetGasPrice(big.NewInt(8))
	pool.SetGasPrice(big.NewInt(100))
	validate()
}

// Tests that when the pool reaches its global transaction limit, underpriced
// transactions are gradually shifted out for more expensive ones and any gapped
// pending transactions are moved into the queue.
//
// Note, local transactions are never allowed to be dropped.
func TestTransactionPoolUnderpricing(t *testing.T) {
	t.Parallel()

	// Create the pool to test the pricing enforcement with
	statedb, _ := state.New(common.Hash{}, state.NewDatabase(rawdb.NewMemoryDatabase()))
	blockchain := &testBlockChain{statedb, 1000000, new(event.Feed)}

	config := testTxPoolConfig
	config.GlobalSlots = 2
	config.GlobalQueue = 2

	pool := NewTxPool(config, params.TestChainConfig, blockchain, NewTxSenderCacher())
	defer pool.Stop()

	// Keep track of transaction events to ensure all executables get announced
	events := make(chan NewTxsEvent, 32)
	sub := pool.txFeed.Subscribe(events)
	defer sub.Unsubscribe()

	// Create a number of test accounts and fund them
	keys := make([]*ecdsa.PrivateKey, 4)
	for i := 0; i < len(keys); i++ {
		keys[i], _ = crypto.GenerateKey()
		pool.currentState.AddBalance(crypto.PubkeyToAddress(keys[i].PublicKey), big.NewInt(1000000))
	}
	// Generate and queue a batch of transactions, both pending and queued
	txs := types.Transactions{}

	txs = append(txs, pricedTransaction(0, 100000, big.NewInt(1), keys[0]))
	txs = append(txs, pricedTransaction(1, 100000, big.NewInt(2), keys[0]))

	txs = append(txs, pricedTransaction(1, 100000, big.NewInt(1), keys[1]))

	ltx := pricedTransaction(0, 100000, big.NewInt(1), keys[2])

	// Import the batch and that both pending and queued transactions match up
	pool.AddRemotes(txs)
	pool.AddLocal(ltx)

	pending, queued := pool.Stats()
	if pending != 3 {
		t.Fatalf("pending transactions mismatched: have %d, want %d", pending, 3)
	}
	if queued != 1 {
		t.Fatalf("queued transactions mismatched: have %d, want %d", queued, 1)
	}
	if err := validateEvents(events, 3); err != nil {
		t.Fatalf("original event firing failed: %v", err)
	}
	if err := validateTxPoolInternals(pool); err != nil {
		t.Fatalf("pool internal state corrupted: %v", err)
	}
	// Ensure that adding an underpriced transaction on block limit fails
	if err := pool.AddRemote(pricedTransaction(0, 100000, big.NewInt(1), keys[1])); err != ErrUnderpriced {
		t.Fatalf("adding underpriced pending transaction error mismatch: have %v, want %v", err, ErrUnderpriced)
	}
	// Ensure that adding high priced transactions drops cheap ones, but not own
	if err := pool.AddRemote(pricedTransaction(0, 100000, big.NewInt(3), keys[1])); err != nil { // +K1:0 => -K1:1 => Pend K0:0, K0:1, K1:0, K2:0; Que -
		t.Fatalf("failed to add well priced transaction: %v", err)
	}
	if err := pool.AddRemote(pricedTransaction(2, 100000, big.NewInt(4), keys[1])); err != nil { // +K1:2 => -K0:0 => Pend K1:0, K2:0; Que K0:1 K1:2
		t.Fatalf("failed to add well priced transaction: %v", err)
	}
	if err := pool.AddRemote(pricedTransaction(3, 100000, big.NewInt(5), keys[1])); err != nil { // +K1:3 => -K0:1 => Pend K1:0, K2:0; Que K1:2 K1:3
		t.Fatalf("failed to add well priced transaction: %v", err)
	}
	pending, queued = pool.Stats()
	if pending != 2 {
		t.Fatalf("pending transactions mismatched: have %d, want %d", pending, 2)
	}
	if queued != 2 {
		t.Fatalf("queued transactions mismatched: have %d, want %d", queued, 2)
	}
	if err := validateEvents(events, 1); err != nil {
		t.Fatalf("additional event firing failed: %v", err)
	}
	if err := validateTxPoolInternals(pool); err != nil {
		t.Fatalf("pool internal state corrupted: %v", err)
	}
	// Ensure that adding local transactions can push out even higher priced ones
	ltx = pricedTransaction(1, 100000, big.NewInt(0), keys[2])
	if err := pool.AddLocal(ltx); err != nil {
		t.Fatalf("failed to append underpriced local transaction: %v", err)
	}
	ltx = pricedTransaction(0, 100000, big.NewInt(0), keys[3])
	if err := pool.AddLocal(ltx); err != nil {
		t.Fatalf("failed to add new underpriced local transaction: %v", err)
	}
	pending, queued = pool.Stats()
	if pending != 3 {
		t.Fatalf("pending transactions mismatched: have %d, want %d", pending, 3)
	}
	if queued != 1 {
		t.Fatalf("queued transactions mismatched: have %d, want %d", queued, 1)
	}
	if err := validateEvents(events, 2); err != nil {
		t.Fatalf("local event firing failed: %v", err)
	}
	if err := validateTxPoolInternals(pool); err != nil {
		t.Fatalf("pool internal state corrupted: %v", err)
	}
}

// Tests that more expensive transactions push out cheap ones from the pool, but
// without producing instability by creating gaps that start jumping transactions
// back and forth between queued/pending.
func TestTransactionPoolStableUnderpricing(t *testing.T) {
	t.Parallel()

	// Create the pool to test the pricing enforcement with
	statedb, _ := state.New(common.Hash{}, state.NewDatabase(rawdb.NewMemoryDatabase()))
	blockchain := &testBlockChain{statedb, 1000000, new(event.Feed)}

	config := testTxPoolConfig
	config.GlobalSlots = 128
	config.GlobalQueue = 0

	pool := NewTxPool(config, params.TestChainConfig, blockchain, NewTxSenderCacher())
	defer pool.Stop()

	// Keep track of transaction events to ensure all executables get announced
	events := make(chan NewTxsEvent, 32)
	sub := pool.txFeed.Subscribe(events)
	defer sub.Unsubscribe()

	// Create a number of test accounts and fund them
	keys := make([]*ecdsa.PrivateKey, 2)
	for i := 0; i < len(keys); i++ {
		keys[i], _ = crypto.GenerateKey()
		pool.currentState.AddBalance(crypto.PubkeyToAddress(keys[i].PublicKey), big.NewInt(1000000))
	}
	// Fill up the entire queue with the same transaction price points
	txs := types.Transactions{}
	for i := uint64(0); i < config.GlobalSlots; i++ {
		txs = append(txs, pricedTransaction(i, 100000, big.NewInt(1), keys[0]))
	}
	pool.AddRemotesSync(txs)

	pending, queued := pool.Stats()
	if pending != int(config.GlobalSlots) {
		t.Fatalf("pending transactions mismatched: have %d, want %d", pending, config.GlobalSlots)
	}
	if queued != 0 {
		t.Fatalf("queued transactions mismatched: have %d, want %d", queued, 0)
	}
	if err := validateEvents(events, int(config.GlobalSlots)); err != nil {
		t.Fatalf("original event firing failed: %v", err)
	}
	if err := validateTxPoolInternals(pool); err != nil {
		t.Fatalf("pool internal state corrupted: %v", err)
	}
	// Ensure that adding high priced transactions drops a cheap, but doesn't produce a gap
	if err := pool.addRemoteSync(pricedTransaction(0, 100000, big.NewInt(3), keys[1])); err != nil {
		t.Fatalf("failed to add well priced transaction: %v", err)
	}
	pending, queued = pool.Stats()
	if pending != int(config.GlobalSlots) {
		t.Fatalf("pending transactions mismatched: have %d, want %d", pending, config.GlobalSlots)
	}
	if queued != 0 {
		t.Fatalf("queued transactions mismatched: have %d, want %d", queued, 0)
	}
	if err := validateEvents(events, 1); err != nil {
		t.Fatalf("additional event firing failed: %v", err)
	}
	if err := validateTxPoolInternals(pool); err != nil {
		t.Fatalf("pool internal state corrupted: %v", err)
	}
}

// Tests that the pool rejects duplicate transactions.
func TestTransactionDeduplication(t *testing.T) {
	t.Parallel()

	// Create the pool to test the pricing enforcement with
	statedb, _ := state.New(common.Hash{}, state.NewDatabase(rawdb.NewMemoryDatabase()))
	blockchain := &testBlockChain{statedb, 1000000, new(event.Feed)}

	pool := NewTxPool(testTxPoolConfig, params.TestChainConfig, blockchain)
	defer pool.Stop()

	// Create a test account to add transactions with
	key, _ := crypto.GenerateKey()
	pool.currentState.AddBalance(crypto.PubkeyToAddress(key.PublicKey), big.NewInt(1000000000))

	// Create a batch of transactions and add a few of them
	txs := make([]*types.Transaction, 16)
	for i := 0; i < len(txs); i++ {
		txs[i] = pricedTransaction(uint64(i), 100000, big.NewInt(1), key)
	}
	var firsts []*types.Transaction
	for i := 0; i < len(txs); i += 2 {
		firsts = append(firsts, txs[i])
	}
	errs := pool.AddRemotesSync(firsts)
	if len(errs) != len(firsts) {
		t.Fatalf("first add mismatching result count: have %d, want %d", len(errs), len(firsts))
	}
	for i, err := range errs {
		if err != nil {
			t.Errorf("add %d failed: %v", i, err)
		}
	}
	pending, queued := pool.Stats()
	if pending != 1 {
		t.Fatalf("pending transactions mismatched: have %d, want %d", pending, 1)
	}
	if queued != len(txs)/2-1 {
		t.Fatalf("queued transactions mismatched: have %d, want %d", queued, len(txs)/2-1)
	}
	// Try to add all of them now and ensure previous ones error out as knowns
	errs = pool.AddRemotesSync(txs)
	if len(errs) != len(txs) {
		t.Fatalf("all add mismatching result count: have %d, want %d", len(errs), len(txs))
	}
	for i, err := range errs {
		if i%2 == 0 && err == nil {
			t.Errorf("add %d succeeded, should have failed as known", i)
		}
		if i%2 == 1 && err != nil {
			t.Errorf("add %d failed: %v", i, err)
		}
	}
	pending, queued = pool.Stats()
	if pending != len(txs) {
		t.Fatalf("pending transactions mismatched: have %d, want %d", pending, len(txs))
	}
	if queued != 0 {
		t.Fatalf("queued transactions mismatched: have %d, want %d", queued, 0)
	}
	if err := validateTxPoolInternals(pool); err != nil {
		t.Fatalf("pool internal state corrupted: %v", err)
	}
}

// Tests that the pool rejects replacement transactions that don't meet the minimum
// price bump required.
func TestTransactionReplacement(t *testing.T) {
	t.Parallel()

	// Create the pool to test the pricing enforcement with
	statedb, _ := state.New(common.Hash{}, state.NewDatabase(rawdb.NewMemoryDatabase()))
	blockchain := &testBlockChain{statedb, 1000000, new(event.Feed)}

	pool := NewTxPool(testTxPoolConfig, params.TestChainConfig, blockchain, NewTxSenderCacher())
	defer pool.Stop()

	// Keep track of transaction events to ensure all executables get announced
	events := make(chan NewTxsEvent, 32)
	sub := pool.txFeed.Subscribe(events)
	defer sub.Unsubscribe()

	// Create a test account to add transactions with
	key, _ := crypto.GenerateKey()
	pool.currentState.AddBalance(crypto.PubkeyToAddress(key.PublicKey), big.NewInt(1000000000))

	// Add pending transactions, ensuring the minimum price bump is enforced for replacement (for ultra low prices too)
	price := int64(100)
	threshold := (price * (100 + int64(testTxPoolConfig.PriceBump))) / 100

	if err := pool.addRemoteSync(pricedTransaction(0, 100000, big.NewInt(1), key)); err != nil {
		t.Fatalf("failed to add original cheap pending transaction: %v", err)
	}
	if err := pool.AddRemote(pricedTransaction(0, 100001, big.NewInt(1), key)); err != ErrReplaceUnderpriced {
		t.Fatalf("original cheap pending transaction replacement error mismatch: have %v, want %v", err, ErrReplaceUnderpriced)
	}
	if err := pool.AddRemote(pricedTransaction(0, 100000, big.NewInt(2), key)); err != nil {
		t.Fatalf("failed to replace original cheap pending transaction: %v", err)
	}
	if err := validateEvents(events, 2); err != nil {
		t.Fatalf("cheap replacement event firing failed: %v", err)
	}

	if err := pool.addRemoteSync(pricedTransaction(0, 100000, big.NewInt(price), key)); err != nil {
		t.Fatalf("failed to add original proper pending transaction: %v", err)
	}
	if err := pool.AddRemote(pricedTransaction(0, 100001, big.NewInt(threshold-1), key)); err != ErrReplaceUnderpriced {
		t.Fatalf("original proper pending transaction replacement error mismatch: have %v, want %v", err, ErrReplaceUnderpriced)
	}
	if err := pool.AddRemote(pricedTransaction(0, 100000, big.NewInt(threshold), key)); err != nil {
		t.Fatalf("failed to replace original proper pending transaction: %v", err)
	}
	if err := validateEvents(events, 2); err != nil {
		t.Fatalf("proper replacement event firing failed: %v", err)
	}

	// Add queued transactions, ensuring the minimum price bump is enforced for replacement (for ultra low prices too)
	if err := pool.AddRemote(pricedTransaction(2, 100000, big.NewInt(1), key)); err != nil {
		t.Fatalf("failed to add original cheap queued transaction: %v", err)
	}
	if err := pool.AddRemote(pricedTransaction(2, 100001, big.NewInt(1), key)); err != ErrReplaceUnderpriced {
		t.Fatalf("original cheap queued transaction replacement error mismatch: have %v, want %v", err, ErrReplaceUnderpriced)
	}
	if err := pool.AddRemote(pricedTransaction(2, 100000, big.NewInt(2), key)); err != nil {
		t.Fatalf("failed to replace original cheap queued transaction: %v", err)
	}

	if err := pool.AddRemote(pricedTransaction(2, 100000, big.NewInt(price), key)); err != nil {
		t.Fatalf("failed to add original proper queued transaction: %v", err)
	}
	if err := pool.AddRemote(pricedTransaction(2, 100001, big.NewInt(threshold-1), key)); err != ErrReplaceUnderpriced {
		t.Fatalf("original proper queued transaction replacement error mismatch: have %v, want %v", err, ErrReplaceUnderpriced)
	}
	if err := pool.AddRemote(pricedTransaction(2, 100000, big.NewInt(threshold), key)); err != nil {
		t.Fatalf("failed to replace original proper queued transaction: %v", err)
	}

	if err := validateEvents(events, 0); err != nil {
		t.Fatalf("queued replacement event firing failed: %v", err)
	}
	if err := validateTxPoolInternals(pool); err != nil {
		t.Fatalf("pool internal state corrupted: %v", err)
	}
}

// Tests that local transactions are journaled to disk, but remote transactions
// get discarded between restarts.
func TestTransactionJournaling(t *testing.T)         { testTransactionJournaling(t, false) }
func TestTransactionJournalingNoLocals(t *testing.T) { testTransactionJournaling(t, true) }

func testTransactionJournaling(t *testing.T, nolocals bool) {
	t.Parallel()

	// Create a temporary file for the journal
	file, err := ioutil.TempFile("", "")
	if err != nil {
		t.Fatalf("failed to create temporary journal: %v", err)
	}
	journal := file.Name()
	defer os.Remove(journal)

	// Clean up the temporary file, we only need the path for now
	file.Close()
	os.Remove(journal)

	// Create the original pool to inject transaction into the journal
	statedb, _ := state.New(common.Hash{}, state.NewDatabase(rawdb.NewMemoryDatabase()))
	blockchain := &testBlockChain{statedb, 1000000, new(event.Feed)}

	config := testTxPoolConfig
	config.NoLocals = nolocals
	config.Journal = journal
	config.Rejournal = time.Second

	pool := NewTxPool(config, params.TestChainConfig, blockchain, NewTxSenderCacher())

	// Create two test accounts to ensure remotes expire but locals do not
	local, _ := crypto.GenerateKey()
	remote, _ := crypto.GenerateKey()

	pool.currentState.AddBalance(crypto.PubkeyToAddress(local.PublicKey), big.NewInt(1000000000))
	pool.currentState.AddBalance(crypto.PubkeyToAddress(remote.PublicKey), big.NewInt(1000000000))

	// Add three local and a remote transactions and ensure they are queued up
	if err := pool.AddLocal(pricedTransaction(0, 100000, big.NewInt(1), local)); err != nil {
		t.Fatalf("failed to add local transaction: %v", err)
	}
	if err := pool.AddLocal(pricedTransaction(1, 100000, big.NewInt(1), local)); err != nil {
		t.Fatalf("failed to add local transaction: %v", err)
	}
	if err := pool.AddLocal(pricedTransaction(2, 100000, big.NewInt(1), local)); err != nil {
		t.Fatalf("failed to add local transaction: %v", err)
	}
	if err := pool.addRemoteSync(pricedTransaction(0, 100000, big.NewInt(1), remote)); err != nil {
		t.Fatalf("failed to add remote transaction: %v", err)
	}
	pending, queued := pool.Stats()
	if pending != 4 {
		t.Fatalf("pending transactions mismatched: have %d, want %d", pending, 4)
	}
	if queued != 0 {
		t.Fatalf("queued transactions mismatched: have %d, want %d", queued, 0)
	}
	if err := validateTxPoolInternals(pool); err != nil {
		t.Fatalf("pool internal state corrupted: %v", err)
	}
	// Terminate the old pool, bump the local nonce, create a new pool and ensure relevant transaction survive
	pool.Stop()
	statedb.SetNonce(crypto.PubkeyToAddress(local.PublicKey), 1)
	blockchain = &testBlockChain{statedb, 1000000, new(event.Feed)}

	pool = NewTxPool(config, params.TestChainConfig, blockchain, NewTxSenderCacher())

	pending, queued = pool.Stats()
	if queued != 0 {
		t.Fatalf("queued transactions mismatched: have %d, want %d", queued, 0)
	}
	if nolocals {
		if pending != 0 {
			t.Fatalf("pending transactions mismatched: have %d, want %d", pending, 0)
		}
	} else {
		if pending != 2 {
			t.Fatalf("pending transactions mismatched: have %d, want %d", pending, 2)
		}
	}
	if err := validateTxPoolInternals(pool); err != nil {
		t.Fatalf("pool internal state corrupted: %v", err)
	}
	// Bump the nonce temporarily and ensure the newly invalidated transaction is removed
	statedb.SetNonce(crypto.PubkeyToAddress(local.PublicKey), 2)
	<-pool.requestReset(nil, nil)
	time.Sleep(2 * config.Rejournal)
	pool.Stop()

	statedb.SetNonce(crypto.PubkeyToAddress(local.PublicKey), 1)
	blockchain = &testBlockChain{statedb, 1000000, new(event.Feed)}
	pool = NewTxPool(config, params.TestChainConfig, blockchain, NewTxSenderCacher())

	pending, queued = pool.Stats()
	if pending != 0 {
		t.Fatalf("pending transactions mismatched: have %d, want %d", pending, 0)
	}
	if nolocals {
		if queued != 0 {
			t.Fatalf("queued transactions mismatched: have %d, want %d", queued, 0)
		}
	} else {
		if queued != 1 {
			t.Fatalf("queued transactions mismatched: have %d, want %d", queued, 1)
		}
	}
	if err := validateTxPoolInternals(pool); err != nil {
		t.Fatalf("pool internal state corrupted: %v", err)
	}
	pool.Stop()
}

// TestTransactionStatusCheck tests that the pool can correctly retrieve the
// pending status of individual transactions.
func TestTransactionStatusCheck(t *testing.T) {
	t.Parallel()

	// Create the pool to test the status retrievals with
	statedb, _ := state.New(common.Hash{}, state.NewDatabase(rawdb.NewMemoryDatabase()))
	blockchain := &testBlockChain{statedb, 1000000, new(event.Feed)}

	pool := NewTxPool(testTxPoolConfig, params.TestChainConfig, blockchain, NewTxSenderCacher())
	defer pool.Stop()

	// Create the test accounts to check various transaction statuses with
	keys := make([]*ecdsa.PrivateKey, 3)
	for i := 0; i < len(keys); i++ {
		keys[i], _ = crypto.GenerateKey()
		pool.currentState.AddBalance(crypto.PubkeyToAddress(keys[i].PublicKey), big.NewInt(1000000))
	}
	// Generate and queue a batch of transactions, both pending and queued
	txs := types.Transactions{}

	txs = append(txs, pricedTransaction(0, 100000, big.NewInt(1), keys[0])) // Pending only
	txs = append(txs, pricedTransaction(0, 100000, big.NewInt(1), keys[1])) // Pending and queued
	txs = append(txs, pricedTransaction(2, 100000, big.NewInt(1), keys[1]))
	txs = append(txs, pricedTransaction(2, 100000, big.NewInt(1), keys[2])) // Queued only

	// Import the transaction and ensure they are correctly added
	pool.AddRemotesSync(txs)

	pending, queued := pool.Stats()
	if pending != 2 {
		t.Fatalf("pending transactions mismatched: have %d, want %d", pending, 2)
	}
	if queued != 2 {
		t.Fatalf("queued transactions mismatched: have %d, want %d", queued, 2)
	}
	if err := validateTxPoolInternals(pool); err != nil {
		t.Fatalf("pool internal state corrupted: %v", err)
	}
	// Retrieve the status of each transaction and validate them
	hashes := make([]common.Hash, len(txs))
	for i, tx := range txs {
		hashes[i] = tx.Hash()
	}
	hashes = append(hashes, common.Hash{})

	statuses := pool.Status(hashes)
	expect := []TxStatus{TxStatusPending, TxStatusPending, TxStatusQueued, TxStatusQueued, TxStatusUnknown}

	for i := 0; i < len(statuses); i++ {
		if statuses[i] != expect[i] {
			t.Errorf("transaction %d: status mismatch: have %v, want %v", i, statuses[i], expect[i])
		}
	}
}

// Benchmarks the speed of validating the contents of the pending queue of the
// transaction pool.
func BenchmarkPendingDemotion100(b *testing.B)   { benchmarkPendingDemotion(b, 100) }
func BenchmarkPendingDemotion1000(b *testing.B)  { benchmarkPendingDemotion(b, 1000) }
func BenchmarkPendingDemotion10000(b *testing.B) { benchmarkPendingDemotion(b, 10000) }

func benchmarkPendingDemotion(b *testing.B, size int) {
	// Add a batch of transactions to a pool one by one
	pool, key := setupTxPool()
	defer pool.Stop()

	account, _ := deriveSender(transaction(0, 0, key))
	pool.currentState.AddBalance(account, big.NewInt(1000000))

	for i := 0; i < size; i++ {
		tx := transaction(uint64(i), 100000, key)
		pool.promoteTx(account, tx.Hash(), tx)
	}
	// Benchmark the speed of pool validation
	b.ResetTimer()
	for i := 0; i < b.N; i++ {
		pool.demoteUnexecutables()
	}
}

// Benchmarks the speed of scheduling the contents of the future queue of the
// transaction pool.
func BenchmarkFuturePromotion100(b *testing.B)   { benchmarkFuturePromotion(b, 100) }
func BenchmarkFuturePromotion1000(b *testing.B)  { benchmarkFuturePromotion(b, 1000) }
func BenchmarkFuturePromotion10000(b *testing.B) { benchmarkFuturePromotion(b, 10000) }

func benchmarkFuturePromotion(b *testing.B, size int) {
	// Add a batch of transactions to a pool one by one
	pool, key := setupTxPool()
	defer pool.Stop()

	account, _ := deriveSender(transaction(0, 0, key))
	pool.currentState.AddBalance(account, big.NewInt(1000000))

	for i := 0; i < size; i++ {
		tx := transaction(uint64(1+i), 100000, key)
		pool.enqueueTx(tx.Hash(), tx)
	}
	// Benchmark the speed of pool validation
	b.ResetTimer()
	for i := 0; i < b.N; i++ {
		pool.promoteExecutables(nil)
	}
}

// Benchmarks the speed of batched transaction insertion.
func BenchmarkPoolBatchInsert100(b *testing.B)   { benchmarkPoolBatchInsert(b, 100) }
func BenchmarkPoolBatchInsert1000(b *testing.B)  { benchmarkPoolBatchInsert(b, 1000) }
func BenchmarkPoolBatchInsert10000(b *testing.B) { benchmarkPoolBatchInsert(b, 10000) }

func benchmarkPoolBatchInsert(b *testing.B, size int) {
	// Generate a batch of transactions to enqueue into the pool
	pool, key := setupTxPool()
	defer pool.Stop()

	account, _ := deriveSender(transaction(0, 0, key))
	pool.currentState.AddBalance(account, big.NewInt(1000000))

	batches := make([]types.Transactions, b.N)
	for i := 0; i < b.N; i++ {
		batches[i] = make(types.Transactions, size)
		for j := 0; j < size; j++ {
			batches[i][j] = transaction(uint64(size*i+j), 100000, key)
		}
	}
	// Benchmark importing the transactions into the queue
	b.ResetTimer()
	for _, batch := range batches {
		pool.AddRemotes(batch)
	}
}<|MERGE_RESOLUTION|>--- conflicted
+++ resolved
@@ -19,7 +19,6 @@
 import (
 	"crypto/ecdsa"
 	"fmt"
-	"github.com/clearmatics/autonity/contracts/autonity"
 	"io/ioutil"
 	"math/big"
 	"math/rand"
@@ -27,23 +26,14 @@
 	"testing"
 	"time"
 
-<<<<<<< HEAD
 	"github.com/clearmatics/autonity/common"
+	"github.com/clearmatics/autonity/contracts/autonity"
 	"github.com/clearmatics/autonity/core/rawdb"
 	"github.com/clearmatics/autonity/core/state"
 	"github.com/clearmatics/autonity/core/types"
 	"github.com/clearmatics/autonity/crypto"
 	"github.com/clearmatics/autonity/event"
 	"github.com/clearmatics/autonity/params"
-=======
-	"github.com/ethereum/go-ethereum/common"
-	"github.com/ethereum/go-ethereum/core/rawdb"
-	"github.com/ethereum/go-ethereum/core/state"
-	"github.com/ethereum/go-ethereum/core/types"
-	"github.com/ethereum/go-ethereum/crypto"
-	"github.com/ethereum/go-ethereum/event"
-	"github.com/ethereum/go-ethereum/params"
->>>>>>> 3bb6815f
 )
 
 // testTxPoolConfig is a transaction pool configuration without stateful disk
@@ -145,11 +135,7 @@
 		case ev := <-events:
 			received = append(received, ev.Txs...)
 		case <-time.After(time.Second):
-<<<<<<< HEAD
 			return fmt.Errorf("more than %d events fired: %v", count, received[count:])
-=======
-			return fmt.Errorf("event #%d not fired", len(received))
->>>>>>> 3bb6815f
 		}
 	}
 	if len(received) > count {
@@ -311,17 +297,10 @@
 		t.Error("expected transaction queue to be empty. is", len(pool.queue))
 	}
 }
-<<<<<<< HEAD
 
 func TestTransactionQueue2(t *testing.T) {
 	t.Parallel()
 
-=======
-
-func TestTransactionQueue2(t *testing.T) {
-	t.Parallel()
-
->>>>>>> 3bb6815f
 	pool, key := setupTxPool()
 	defer pool.Stop()
 
