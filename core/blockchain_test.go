--- conflicted
+++ resolved
@@ -22,10 +22,7 @@
 	"math/big"
 	"math/rand"
 	"os"
-<<<<<<< HEAD
-=======
 	"reflect"
->>>>>>> 3bb6815f
 	"sync"
 	"testing"
 	"time"
@@ -658,11 +655,7 @@
 		t.Fatalf("failed to create temp freezer db: %v", err)
 	}
 	gspec.MustCommit(ancientDb)
-<<<<<<< HEAD
 	ancient, _ := NewBlockChain(ancientDb, nil, gspec.Config, ethash.NewFaker(), vm.Config{}, nil, NewTxSenderCacher())
-=======
-	ancient, _ := NewBlockChain(ancientDb, nil, gspec.Config, ethash.NewFaker(), vm.Config{}, nil)
->>>>>>> 3bb6815f
 	defer ancient.Stop()
 
 	if n, err := ancient.InsertHeaderChain(headers, 1); err != nil {
@@ -683,7 +676,6 @@
 		}
 		if fheader, aheader := fast.GetHeaderByHash(hash), archive.GetHeaderByHash(hash); fheader.Hash() != aheader.Hash() {
 			t.Errorf("block #%d [%x]: header mismatch: fastdb %v, archivedb %v", num, hash, fheader, aheader)
-<<<<<<< HEAD
 		}
 		if anheader, arheader := ancient.GetHeaderByHash(hash), archive.GetHeaderByHash(hash); anheader.Hash() != arheader.Hash() {
 			t.Errorf("block #%d [%x]: header mismatch: ancientdb %v, archivedb %v", num, hash, anheader, arheader)
@@ -695,19 +687,6 @@
 		} else if types.CalcUncleHash(fblock.Uncles()) != types.CalcUncleHash(arblock.Uncles()) || types.CalcUncleHash(anblock.Uncles()) != types.CalcUncleHash(arblock.Uncles()) {
 			t.Errorf("block #%d [%x]: uncles mismatch: fastdb %v, ancientdb %v, archivedb %v", num, hash, fblock.Uncles(), anblock, arblock.Uncles())
 		}
-=======
-		}
-		if anheader, arheader := ancient.GetHeaderByHash(hash), archive.GetHeaderByHash(hash); anheader.Hash() != arheader.Hash() {
-			t.Errorf("block #%d [%x]: header mismatch: ancientdb %v, archivedb %v", num, hash, anheader, arheader)
-		}
-		if fblock, arblock, anblock := fast.GetBlockByHash(hash), archive.GetBlockByHash(hash), ancient.GetBlockByHash(hash); fblock.Hash() != arblock.Hash() || anblock.Hash() != arblock.Hash() {
-			t.Errorf("block #%d [%x]: block mismatch: fastdb %v, ancientdb %v, archivedb %v", num, hash, fblock, anblock, arblock)
-		} else if types.DeriveSha(fblock.Transactions()) != types.DeriveSha(arblock.Transactions()) || types.DeriveSha(anblock.Transactions()) != types.DeriveSha(arblock.Transactions()) {
-			t.Errorf("block #%d [%x]: transactions mismatch: fastdb %v, ancientdb %v, archivedb %v", num, hash, fblock.Transactions(), anblock.Transactions(), arblock.Transactions())
-		} else if types.CalcUncleHash(fblock.Uncles()) != types.CalcUncleHash(arblock.Uncles()) || types.CalcUncleHash(anblock.Uncles()) != types.CalcUncleHash(arblock.Uncles()) {
-			t.Errorf("block #%d [%x]: uncles mismatch: fastdb %v, ancientdb %v, archivedb %v", num, hash, fblock.Uncles(), anblock, arblock.Uncles())
-		}
->>>>>>> 3bb6815f
 		if freceipts, anreceipts, areceipts := rawdb.ReadReceipts(fastDb, hash, *rawdb.ReadHeaderNumber(fastDb, hash), fast.Config()), rawdb.ReadReceipts(ancientDb, hash, *rawdb.ReadHeaderNumber(ancientDb, hash), fast.Config()), rawdb.ReadReceipts(archiveDb, hash, *rawdb.ReadHeaderNumber(archiveDb, hash), fast.Config()); types.DeriveSha(freceipts) != types.DeriveSha(areceipts) {
 			t.Errorf("block #%d [%x]: receipts mismatch: fastdb %v, ancientdb %v, archivedb %v", num, hash, freceipts, anreceipts, areceipts)
 		}
@@ -772,11 +751,7 @@
 	// Import the chain as an archive node and ensure all pointers are updated
 	archiveDb, delfn := makeDb()
 	defer delfn()
-<<<<<<< HEAD
 	archive, _ := NewBlockChain(archiveDb, nil, gspec.Config, ethash.NewFaker(), vm.Config{}, nil, NewTxSenderCacher())
-=======
-	archive, _ := NewBlockChain(archiveDb, nil, gspec.Config, ethash.NewFaker(), vm.Config{}, nil)
->>>>>>> 3bb6815f
 	if n, err := archive.InsertChain(blocks); err != nil {
 		t.Fatalf("failed to process block %d: %v", n, err)
 	}
@@ -789,11 +764,7 @@
 	// Import the chain as a non-archive node and ensure all pointers are updated
 	fastDb, delfn := makeDb()
 	defer delfn()
-<<<<<<< HEAD
 	fast, _ := NewBlockChain(fastDb, nil, gspec.Config, ethash.NewFaker(), vm.Config{}, nil, NewTxSenderCacher())
-=======
-	fast, _ := NewBlockChain(fastDb, nil, gspec.Config, ethash.NewFaker(), vm.Config{}, nil)
->>>>>>> 3bb6815f
 	defer fast.Stop()
 
 	headers := make([]*types.Header, len(blocks))
@@ -813,7 +784,6 @@
 	// Import the chain as a ancient-first node and ensure all pointers are updated
 	ancientDb, delfn := makeDb()
 	defer delfn()
-<<<<<<< HEAD
 	ancient, _ := NewBlockChain(ancientDb, nil, gspec.Config, ethash.NewFaker(), vm.Config{}, nil, NewTxSenderCacher())
 	defer ancient.Stop()
 
@@ -834,28 +804,6 @@
 	lightDb, delfn := makeDb()
 	defer delfn()
 	light, _ := NewBlockChain(lightDb, nil, gspec.Config, ethash.NewFaker(), vm.Config{}, nil, NewTxSenderCacher())
-=======
-	ancient, _ := NewBlockChain(ancientDb, nil, gspec.Config, ethash.NewFaker(), vm.Config{}, nil)
-	defer ancient.Stop()
-
-	if n, err := ancient.InsertHeaderChain(headers, 1); err != nil {
-		t.Fatalf("failed to insert header %d: %v", n, err)
-	}
-	if n, err := ancient.InsertReceiptChain(blocks, receipts, uint64(3*len(blocks)/4)); err != nil {
-		t.Fatalf("failed to insert receipt %d: %v", n, err)
-	}
-	assert(t, "ancient", ancient, height, height, 0)
-	ancient.Rollback(remove)
-	assert(t, "ancient", ancient, height/2, height/2, 0)
-	if frozen, err := ancientDb.Ancients(); err != nil || frozen != height/2+1 {
-		t.Fatalf("failed to truncate ancient store, want %v, have %v", height/2+1, frozen)
-	}
-
-	// Import the chain as a light node and ensure all pointers are updated
-	lightDb, delfn := makeDb()
-	defer delfn()
-	light, _ := NewBlockChain(lightDb, nil, gspec.Config, ethash.NewFaker(), vm.Config{}, nil)
->>>>>>> 3bb6815f
 	if n, err := light.InsertHeaderChain(headers, 1); err != nil {
 		t.Fatalf("failed to insert header %d: %v", n, err)
 	}
@@ -1039,7 +987,6 @@
 		db      = rawdb.NewMemoryDatabase()
 
 		// this code generates a log
-<<<<<<< HEAD
 		code     = common.Hex2Bytes("60606040525b7f24ec1d3ff24c2f6ff210738839dbc339cd45a5294d85c79361016243157aae7b60405180905060405180910390a15b600a8060416000396000f360606040526008565b00")
 		gspec    = &Genesis{Config: params.TestChainConfig, Alloc: GenesisAlloc{addr1: {Balance: big.NewInt(10000000000000)}}}
 		genesis  = gspec.MustCommit(db)
@@ -1077,53 +1024,6 @@
 	}
 
 	blockchain, _ := NewBlockChain(db, nil, gspec.Config, ethash.NewFaker(), vm.Config{}, nil, NewTxSenderCacher())
-=======
-		code        = common.Hex2Bytes("60606040525b7f24ec1d3ff24c2f6ff210738839dbc339cd45a5294d85c79361016243157aae7b60405180905060405180910390a15b600a8060416000396000f360606040526008565b00")
-		gspec       = &Genesis{Config: params.TestChainConfig, Alloc: GenesisAlloc{addr1: {Balance: big.NewInt(10000000000000)}}}
-		genesis     = gspec.MustCommit(db)
-		signer      = types.NewEIP155Signer(gspec.Config.ChainID)
-		newLogCh    = make(chan bool)
-		removeLogCh = make(chan bool)
-	)
-
-	// validateLogEvent checks whether the received logs number is equal with expected.
-	validateLogEvent := func(sink interface{}, result chan bool, expect int) {
-		chanval := reflect.ValueOf(sink)
-		chantyp := chanval.Type()
-		if chantyp.Kind() != reflect.Chan || chantyp.ChanDir()&reflect.RecvDir == 0 {
-			t.Fatalf("invalid channel, given type %v", chantyp)
-		}
-		cnt := 0
-		var recv []reflect.Value
-		timeout := time.After(1 * time.Second)
-		cases := []reflect.SelectCase{{Chan: chanval, Dir: reflect.SelectRecv}, {Chan: reflect.ValueOf(timeout), Dir: reflect.SelectRecv}}
-		for {
-			chose, v, _ := reflect.Select(cases)
-			if chose == 1 {
-				// Not enough event received
-				result <- false
-				return
-			}
-			cnt += 1
-			recv = append(recv, v)
-			if cnt == expect {
-				break
-			}
-		}
-		done := time.After(50 * time.Millisecond)
-		cases = cases[:1]
-		cases = append(cases, reflect.SelectCase{Chan: reflect.ValueOf(done), Dir: reflect.SelectRecv})
-		chose, _, _ := reflect.Select(cases)
-		// If chose equal 0, it means receiving redundant events.
-		if chose == 1 {
-			result <- true
-		} else {
-			result <- false
-		}
-	}
-
-	blockchain, _ := NewBlockChain(db, nil, gspec.Config, ethash.NewFaker(), vm.Config{}, nil)
->>>>>>> 3bb6815f
 	defer blockchain.Stop()
 
 	logsCh := make(chan []*types.Log)
@@ -1143,20 +1043,12 @@
 	})
 
 	// Spawn a goroutine to receive log events
-<<<<<<< HEAD
 	go listenNewLog(logsCh, 1)
-=======
-	go validateLogEvent(logsCh, newLogCh, 1)
->>>>>>> 3bb6815f
 	if _, err := blockchain.InsertChain(chain); err != nil {
 		t.Fatalf("failed to insert chain: %v", err)
 	}
 	if !<-newLogCh {
-<<<<<<< HEAD
 		t.Fatalf("failed to receive new log event")
-=======
-		t.Fatal("failed to receive new log event")
->>>>>>> 3bb6815f
 	}
 
 	// Generate long reorg chain
@@ -1173,17 +1065,11 @@
 	})
 
 	// Spawn a goroutine to receive log events
-<<<<<<< HEAD
 	go listenNewLog(logsCh, 1)
-=======
-	go validateLogEvent(logsCh, newLogCh, 1)
-	go validateLogEvent(rmLogsCh, removeLogCh, 1)
->>>>>>> 3bb6815f
 	if _, err := blockchain.InsertChain(forkChain); err != nil {
 		t.Fatalf("failed to insert forked chain: %v", err)
 	}
 	if !<-newLogCh {
-<<<<<<< HEAD
 		t.Fatalf("failed to receive new log event")
 	}
 	// Ensure removedLog events received
@@ -1213,27 +1099,6 @@
 	// Rebirth logs should omit a newLogEvent
 	if !<-newLogCh {
 		t.Fatalf("failed to receive new log event")
-=======
-		t.Fatal("failed to receive new log event")
-	}
-	if !<-removeLogCh {
-		t.Fatal("failed to receive removed log event")
-	}
-
-	newBlocks, _ := GenerateChain(params.TestChainConfig, chain[len(chain)-1], ethash.NewFaker(), db, 1, func(i int, gen *BlockGen) {})
-	go validateLogEvent(logsCh, newLogCh, 1)
-	go validateLogEvent(rmLogsCh, removeLogCh, 1)
-	if _, err := blockchain.InsertChain(newBlocks); err != nil {
-		t.Fatalf("failed to insert forked chain: %v", err)
-	}
-	// Rebirth logs should omit a newLogEvent
-	if !<-newLogCh {
-		t.Fatal("failed to receive new log event")
-	}
-	// Ensure removedLog events received
-	if !<-removeLogCh {
-		t.Fatal("failed to receive removed log event")
->>>>>>> 3bb6815f
 	}
 }
 
@@ -1280,19 +1145,217 @@
 		}
 	}
 
-<<<<<<< HEAD
 	blockchain, _ := NewBlockChain(db, nil, gspec.Config, ethash.NewFaker(), vm.Config{}, nil, NewTxSenderCacher())
-=======
-	blockchain, _ := NewBlockChain(db, nil, gspec.Config, ethash.NewFaker(), vm.Config{}, nil)
->>>>>>> 3bb6815f
 	defer blockchain.Stop()
 
 	logsCh := make(chan []*types.Log)
 	blockchain.SubscribeLogsEvent(logsCh)
-<<<<<<< HEAD
-
-=======
->>>>>>> 3bb6815f
+
+	chain, _ := GenerateChain(params.TestChainConfig, genesis, ethash.NewFaker(), db, 2, func(i int, gen *BlockGen) {
+		if i == 1 {
+			// Higher block difficulty
+			gen.OffsetTime(-9)
+		}
+	})
+	if _, err := blockchain.InsertChain(chain); err != nil {
+		t.Fatalf("failed to insert forked chain: %v", err)
+	}
+
+	// Generate side chain with lower difficulty
+	sideChain, _ := GenerateChain(params.TestChainConfig, genesis, ethash.NewFaker(), db, 2, func(i int, gen *BlockGen) {
+		if i == 1 {
+			tx, err := types.SignTx(types.NewContractCreation(gen.TxNonce(addr1), new(big.Int), 1000000, new(big.Int), code), signer, key1)
+			if err != nil {
+				t.Fatalf("failed to create tx: %v", err)
+			}
+			gen.AddTx(tx)
+		}
+	})
+	if _, err := blockchain.InsertChain(sideChain); err != nil {
+		t.Fatalf("failed to insert forked chain: %v", err)
+	}
+
+	// Generate a new block based on side chain
+	newBlocks, _ := GenerateChain(params.TestChainConfig, sideChain[len(sideChain)-1], ethash.NewFaker(), db, 1, func(i int, gen *BlockGen) {})
+	go listenNewLog(logsCh, 1)
+	if _, err := blockchain.InsertChain(newBlocks); err != nil {
+		t.Fatalf("failed to insert forked chain: %v", err)
+	}
+	// Rebirth logs should omit a newLogEvent
+	if !<-newLogCh {
+		t.Fatalf("failed to receive new log event")
+	}
+}
+
+func TestLogRebirth(t *testing.T) {
+	var (
+		key1, _ = crypto.HexToECDSA("b71c71a67e1177ad4e901695e1b4b9ee17ae16c6668d313eac2f96dbcda3f291")
+		addr1   = crypto.PubkeyToAddress(key1.PublicKey)
+		db      = rawdb.NewMemoryDatabase()
+
+		// this code generates a log
+		code        = common.Hex2Bytes("60606040525b7f24ec1d3ff24c2f6ff210738839dbc339cd45a5294d85c79361016243157aae7b60405180905060405180910390a15b600a8060416000396000f360606040526008565b00")
+		gspec       = &Genesis{Config: params.TestChainConfig, Alloc: GenesisAlloc{addr1: {Balance: big.NewInt(10000000000000)}}}
+		genesis     = gspec.MustCommit(db)
+		signer      = types.NewEIP155Signer(gspec.Config.ChainID)
+		newLogCh    = make(chan bool)
+		removeLogCh = make(chan bool)
+	)
+
+	// validateLogEvent checks whether the received logs number is equal with expected.
+	validateLogEvent := func(sink interface{}, result chan bool, expect int) {
+		chanval := reflect.ValueOf(sink)
+		chantyp := chanval.Type()
+		if chantyp.Kind() != reflect.Chan || chantyp.ChanDir()&reflect.RecvDir == 0 {
+			t.Fatalf("invalid channel, given type %v", chantyp)
+		}
+		cnt := 0
+		var recv []reflect.Value
+		timeout := time.After(1 * time.Second)
+		cases := []reflect.SelectCase{{Chan: chanval, Dir: reflect.SelectRecv}, {Chan: reflect.ValueOf(timeout), Dir: reflect.SelectRecv}}
+		for {
+			chose, v, _ := reflect.Select(cases)
+			if chose == 1 {
+				// Not enough event received
+				result <- false
+				return
+			}
+			cnt += 1
+			recv = append(recv, v)
+			if cnt == expect {
+				break
+			}
+		}
+		done := time.After(50 * time.Millisecond)
+		cases = cases[:1]
+		cases = append(cases, reflect.SelectCase{Chan: reflect.ValueOf(done), Dir: reflect.SelectRecv})
+		chose, _, _ := reflect.Select(cases)
+		// If chose equal 0, it means receiving redundant events.
+		if chose == 1 {
+			result <- true
+		} else {
+			result <- false
+		}
+	}
+
+	blockchain, _ := NewBlockChain(db, nil, gspec.Config, ethash.NewFaker(), vm.Config{}, nil)
+	defer blockchain.Stop()
+
+	logsCh := make(chan []*types.Log)
+	blockchain.SubscribeLogsEvent(logsCh)
+
+	rmLogsCh := make(chan RemovedLogsEvent)
+	blockchain.SubscribeRemovedLogsEvent(rmLogsCh)
+
+	chain, _ := GenerateChain(params.TestChainConfig, genesis, ethash.NewFaker(), db, 2, func(i int, gen *BlockGen) {
+		if i == 1 {
+			tx, err := types.SignTx(types.NewContractCreation(gen.TxNonce(addr1), new(big.Int), 1000000, new(big.Int), code), signer, key1)
+			if err != nil {
+				t.Fatalf("failed to create tx: %v", err)
+			}
+			gen.AddTx(tx)
+		}
+	})
+
+	// Spawn a goroutine to receive log events
+	go validateLogEvent(logsCh, newLogCh, 1)
+	if _, err := blockchain.InsertChain(chain); err != nil {
+		t.Fatalf("failed to insert chain: %v", err)
+	}
+	if !<-newLogCh {
+		t.Fatal("failed to receive new log event")
+	}
+
+	// Generate long reorg chain
+	forkChain, _ := GenerateChain(params.TestChainConfig, genesis, ethash.NewFaker(), db, 2, func(i int, gen *BlockGen) {
+		if i == 1 {
+			tx, err := types.SignTx(types.NewContractCreation(gen.TxNonce(addr1), new(big.Int), 1000000, new(big.Int), code), signer, key1)
+			if err != nil {
+				t.Fatalf("failed to create tx: %v", err)
+			}
+			gen.AddTx(tx)
+			// Higher block difficulty
+			gen.OffsetTime(-9)
+		}
+	})
+
+	// Spawn a goroutine to receive log events
+	go validateLogEvent(logsCh, newLogCh, 1)
+	go validateLogEvent(rmLogsCh, removeLogCh, 1)
+	if _, err := blockchain.InsertChain(forkChain); err != nil {
+		t.Fatalf("failed to insert forked chain: %v", err)
+	}
+	if !<-newLogCh {
+		t.Fatal("failed to receive new log event")
+	}
+	if !<-removeLogCh {
+		t.Fatal("failed to receive removed log event")
+	}
+
+	newBlocks, _ := GenerateChain(params.TestChainConfig, chain[len(chain)-1], ethash.NewFaker(), db, 1, func(i int, gen *BlockGen) {})
+	go validateLogEvent(logsCh, newLogCh, 1)
+	go validateLogEvent(rmLogsCh, removeLogCh, 1)
+	if _, err := blockchain.InsertChain(newBlocks); err != nil {
+		t.Fatalf("failed to insert forked chain: %v", err)
+	}
+	// Rebirth logs should omit a newLogEvent
+	if !<-newLogCh {
+		t.Fatal("failed to receive new log event")
+	}
+	// Ensure removedLog events received
+	if !<-removeLogCh {
+		t.Fatal("failed to receive removed log event")
+	}
+}
+
+func TestSideLogRebirth(t *testing.T) {
+	var (
+		key1, _ = crypto.HexToECDSA("b71c71a67e1177ad4e901695e1b4b9ee17ae16c6668d313eac2f96dbcda3f291")
+		addr1   = crypto.PubkeyToAddress(key1.PublicKey)
+		db      = rawdb.NewMemoryDatabase()
+
+		// this code generates a log
+		code     = common.Hex2Bytes("60606040525b7f24ec1d3ff24c2f6ff210738839dbc339cd45a5294d85c79361016243157aae7b60405180905060405180910390a15b600a8060416000396000f360606040526008565b00")
+		gspec    = &Genesis{Config: params.TestChainConfig, Alloc: GenesisAlloc{addr1: {Balance: big.NewInt(10000000000000)}}}
+		genesis  = gspec.MustCommit(db)
+		signer   = types.NewEIP155Signer(gspec.Config.ChainID)
+		newLogCh = make(chan bool)
+	)
+
+	// listenNewLog checks whether the received logs number is equal with expected.
+	listenNewLog := func(sink chan []*types.Log, expect int) {
+		cnt := 0
+		for {
+			select {
+			case logs := <-sink:
+				cnt += len(logs)
+			case <-time.NewTimer(5 * time.Second).C:
+				// new logs timeout
+				newLogCh <- false
+				return
+			}
+			if cnt == expect {
+				break
+			} else if cnt > expect {
+				// redundant logs received
+				newLogCh <- false
+				return
+			}
+		}
+		select {
+		case <-sink:
+			// redundant logs received
+			newLogCh <- false
+		case <-time.NewTimer(100 * time.Millisecond).C:
+			newLogCh <- true
+		}
+	}
+
+	blockchain, _ := NewBlockChain(db, nil, gspec.Config, ethash.NewFaker(), vm.Config{}, nil)
+	defer blockchain.Stop()
+
+	logsCh := make(chan []*types.Log)
+	blockchain.SubscribeLogsEvent(logsCh)
 	chain, _ := GenerateChain(params.TestChainConfig, genesis, ethash.NewFaker(), db, 2, func(i int, gen *BlockGen) {
 		if i == 1 {
 			// Higher block difficulty
@@ -1800,11 +1863,7 @@
 		t.Fatalf("failed to create temp freezer db: %v", err)
 	}
 	gspec.MustCommit(ancientDb)
-<<<<<<< HEAD
 	ancient, _ := NewBlockChain(ancientDb, nil, gspec.Config, ethash.NewFaker(), vm.Config{}, nil, NewTxSenderCacher())
-=======
-	ancient, _ := NewBlockChain(ancientDb, nil, gspec.Config, ethash.NewFaker(), vm.Config{}, nil)
->>>>>>> 3bb6815f
 
 	headers := make([]*types.Header, len(blocks))
 	for i, block := range blocks {
@@ -1823,11 +1882,7 @@
 	rawdb.WriteHeadFastBlockHash(ancientDb, midBlock.Hash())
 
 	// Reopen broken blockchain again
-<<<<<<< HEAD
 	ancient, _ = NewBlockChain(ancientDb, nil, gspec.Config, ethash.NewFaker(), vm.Config{}, nil, NewTxSenderCacher())
-=======
-	ancient, _ = NewBlockChain(ancientDb, nil, gspec.Config, ethash.NewFaker(), vm.Config{}, nil)
->>>>>>> 3bb6815f
 	defer ancient.Stop()
 	if num := ancient.CurrentBlock().NumberU64(); num != 0 {
 		t.Errorf("head block mismatch: have #%v, want #%v", num, 0)
@@ -1864,11 +1919,7 @@
 		t.Fatalf("failed to create temp freezer db: %v", err)
 	}
 	gspec.MustCommit(ancientDb)
-<<<<<<< HEAD
 	ancient, _ := NewBlockChain(ancientDb, nil, gspec.Config, ethash.NewFaker(), vm.Config{}, nil, NewTxSenderCacher())
-=======
-	ancient, _ := NewBlockChain(ancientDb, nil, gspec.Config, ethash.NewFaker(), vm.Config{}, nil)
->>>>>>> 3bb6815f
 	defer ancient.Stop()
 
 	headers := make([]*types.Header, len(blocks))
@@ -1906,13 +1957,8 @@
 // overtake the 'canon' chain until after it's passed canon by about 200 blocks.
 //
 // Details at:
-<<<<<<< HEAD
 //  - https://github.com/clearmatics/autonity/issues/18977
 //  - https://github.com/clearmatics/autonity/pull/18988
-=======
-//  - https://github.com/ethereum/go-ethereum/issues/18977
-//  - https://github.com/ethereum/go-ethereum/pull/18988
->>>>>>> 3bb6815f
 func TestLowDiffLongChain(t *testing.T) {
 	// Generate a canonical chain to act as the main dataset
 	engine := ethash.NewFaker()
@@ -1930,11 +1976,7 @@
 	diskdb := rawdb.NewMemoryDatabase()
 	new(Genesis).MustCommit(diskdb)
 
-<<<<<<< HEAD
 	chain, err := NewBlockChain(diskdb, nil, params.TestChainConfig, engine, vm.Config{}, nil, NewTxSenderCacher())
-=======
-	chain, err := NewBlockChain(diskdb, nil, params.TestChainConfig, engine, vm.Config{}, nil)
->>>>>>> 3bb6815f
 	if err != nil {
 		t.Fatalf("failed to create tester chain: %v", err)
 	}
@@ -1981,11 +2023,7 @@
 	blocks, _ := GenerateChain(params.TestChainConfig, genesis, engine, db, 2*TriesInMemory, nil)
 	diskdb := rawdb.NewMemoryDatabase()
 	new(Genesis).MustCommit(diskdb)
-<<<<<<< HEAD
 	chain, err := NewBlockChain(diskdb, nil, params.TestChainConfig, engine, vm.Config{}, nil, NewTxSenderCacher())
-=======
-	chain, err := NewBlockChain(diskdb, nil, params.TestChainConfig, engine, vm.Config{}, nil)
->>>>>>> 3bb6815f
 	if err != nil {
 		t.Fatalf("failed to create tester chain: %v", err)
 	}
@@ -2082,11 +2120,7 @@
 	new(Genesis).MustCommit(chaindb)
 	defer os.RemoveAll(dir)
 
-<<<<<<< HEAD
 	chain, err := NewBlockChain(chaindb, nil, params.TestChainConfig, engine, vm.Config{}, nil, NewTxSenderCacher())
-=======
-	chain, err := NewBlockChain(chaindb, nil, params.TestChainConfig, engine, vm.Config{}, nil)
->>>>>>> 3bb6815f
 	if err != nil {
 		t.Fatalf("failed to create tester chain: %v", err)
 	}
@@ -2095,16 +2129,6 @@
 		inserter func(blocks []*types.Block, receipts []types.Receipts) error
 		asserter func(t *testing.T, block *types.Block)
 	)
-<<<<<<< HEAD
-	headers, headers2 := make([]*types.Header, 0, len(blocks)), make([]*types.Header, 0, len(blocks2))
-	for _, block := range blocks {
-		headers = append(headers, block.Header())
-	}
-	for _, block := range blocks2 {
-		headers2 = append(headers2, block.Header())
-	}
-=======
->>>>>>> 3bb6815f
 	if typ == "headers" {
 		inserter = func(blocks []*types.Block, receipts []types.Receipts) error {
 			headers := make([]*types.Header, 0, len(blocks))
@@ -2212,11 +2236,7 @@
 	diskdb := rawdb.NewMemoryDatabase()
 	new(Genesis).MustCommit(diskdb)
 
-<<<<<<< HEAD
 	chain, err := NewBlockChain(diskdb, nil, params.TestChainConfig, engine, vm.Config{}, nil, NewTxSenderCacher())
-=======
-	chain, err := NewBlockChain(diskdb, nil, params.TestChainConfig, engine, vm.Config{}, nil)
->>>>>>> 3bb6815f
 	if err != nil {
 		return nil, nil, nil, fmt.Errorf("failed to create tester chain: %v", err)
 	}
