// Copyright 2014 The go-ethereum Authors
// This file is part of the go-ethereum library.
//
// The go-ethereum library is free software: you can redistribute it and/or modify
// it under the terms of the GNU Lesser General Public License as published by
// the Free Software Foundation, either version 3 of the License, or
// (at your option) any later version.
//
// The go-ethereum library is distributed in the hope that it will be useful,
// but WITHOUT ANY WARRANTY; without even the implied warranty of
// MERCHANTABILITY or FITNESS FOR A PARTICULAR PURPOSE. See the
// GNU Lesser General Public License for more details.
//
// You should have received a copy of the GNU Lesser General Public License
// along with the go-ethereum library. If not, see <http://www.gnu.org/licenses/>.

// Package core implements the Ethereum consensus protocol.
package core

import (
	"errors"
	"fmt"
	"io"
	"math/big"
	mrand "math/rand"
	"sort"
	"sync"
	"sync/atomic"
	"time"

<<<<<<< HEAD
	"github.com/clearmatics/autonity/common"
	"github.com/clearmatics/autonity/common/mclock"
	"github.com/clearmatics/autonity/common/prque"
	"github.com/clearmatics/autonity/consensus"
	"github.com/clearmatics/autonity/contracts/autonity"
	"github.com/clearmatics/autonity/core/rawdb"
	"github.com/clearmatics/autonity/core/state"
	"github.com/clearmatics/autonity/core/types"
	"github.com/clearmatics/autonity/core/vm"
	"github.com/clearmatics/autonity/ethdb"
	"github.com/clearmatics/autonity/event"
	"github.com/clearmatics/autonity/log"
	"github.com/clearmatics/autonity/metrics"
	"github.com/clearmatics/autonity/params"
	"github.com/clearmatics/autonity/rlp"
	"github.com/clearmatics/autonity/trie"
	"github.com/hashicorp/golang-lru"
=======
	"github.com/ethereum/go-ethereum/common"
	"github.com/ethereum/go-ethereum/common/mclock"
	"github.com/ethereum/go-ethereum/common/prque"
	"github.com/ethereum/go-ethereum/consensus"
	"github.com/ethereum/go-ethereum/core/rawdb"
	"github.com/ethereum/go-ethereum/core/state"
	"github.com/ethereum/go-ethereum/core/types"
	"github.com/ethereum/go-ethereum/core/vm"
	"github.com/ethereum/go-ethereum/ethdb"
	"github.com/ethereum/go-ethereum/event"
	"github.com/ethereum/go-ethereum/log"
	"github.com/ethereum/go-ethereum/metrics"
	"github.com/ethereum/go-ethereum/params"
	"github.com/ethereum/go-ethereum/rlp"
	"github.com/ethereum/go-ethereum/trie"
	lru "github.com/hashicorp/golang-lru"
>>>>>>> 3bb6815f
)

var (
	headBlockGauge     = metrics.NewRegisteredGauge("chain/head/block", nil)
	headHeaderGauge    = metrics.NewRegisteredGauge("chain/head/header", nil)
	headFastBlockGauge = metrics.NewRegisteredGauge("chain/head/receipt", nil)

	accountReadTimer   = metrics.NewRegisteredTimer("chain/account/reads", nil)
	accountHashTimer   = metrics.NewRegisteredTimer("chain/account/hashes", nil)
	accountUpdateTimer = metrics.NewRegisteredTimer("chain/account/updates", nil)
	accountCommitTimer = metrics.NewRegisteredTimer("chain/account/commits", nil)

	storageReadTimer   = metrics.NewRegisteredTimer("chain/storage/reads", nil)
	storageHashTimer   = metrics.NewRegisteredTimer("chain/storage/hashes", nil)
	storageUpdateTimer = metrics.NewRegisteredTimer("chain/storage/updates", nil)
	storageCommitTimer = metrics.NewRegisteredTimer("chain/storage/commits", nil)

	blockInsertTimer     = metrics.NewRegisteredTimer("chain/inserts", nil)
	blockValidationTimer = metrics.NewRegisteredTimer("chain/validation", nil)
	blockExecutionTimer  = metrics.NewRegisteredTimer("chain/execution", nil)
	blockWriteTimer      = metrics.NewRegisteredTimer("chain/write", nil)
	blockReorgAddMeter   = metrics.NewRegisteredMeter("chain/reorg/drop", nil)
	blockReorgDropMeter  = metrics.NewRegisteredMeter("chain/reorg/add", nil)

	blockPrefetchExecuteTimer   = metrics.NewRegisteredTimer("chain/prefetch/executes", nil)
	blockPrefetchInterruptMeter = metrics.NewRegisteredMeter("chain/prefetch/interrupts", nil)

	errInsertionInterrupted = errors.New("insertion is interrupted")
)

const (
	bodyCacheLimit      = 256
	blockCacheLimit     = 256
	receiptsCacheLimit  = 32
	txLookupCacheLimit  = 1024
	maxFutureBlocks     = 256
	maxTimeFutureBlocks = 30
	badBlockLimit       = 10
	TriesInMemory       = 128

	// BlockChainVersion ensures that an incompatible database forces a resync from scratch.
	//
	// Changelog:
	//
	// - Version 4
	//   The following incompatible database changes were added:
	//   * the `BlockNumber`, `TxHash`, `TxIndex`, `BlockHash` and `Index` fields of log are deleted
	//   * the `Bloom` field of receipt is deleted
	//   * the `BlockIndex` and `TxIndex` fields of txlookup are deleted
	// - Version 5
	//  The following incompatible database changes were added:
	//    * the `TxHash`, `GasCost`, and `ContractAddress` fields are no longer stored for a receipt
	//    * the `TxHash`, `GasCost`, and `ContractAddress` fields are computed by looking up the
	//      receipts' corresponding block
	// - Version 6
	//  The following incompatible database changes were added:
	//    * Transaction lookup information stores the corresponding block number instead of block hash
	// - Version 7
	//  The following incompatible database changes were added:
	//    * Use freezer as the ancient database to maintain all ancient data
	BlockChainVersion uint64 = 7
)

// CacheConfig contains the configuration values for the trie caching/pruning
// that's resident in a blockchain.
type CacheConfig struct {
	TrieCleanLimit      int           // Memory allowance (MB) to use for caching trie nodes in memory
	TrieCleanNoPrefetch bool          // Whether to disable heuristic state prefetching for followup blocks
	TrieDirtyLimit      int           // Memory limit (MB) at which to start flushing dirty trie nodes to disk
	TrieDirtyDisabled   bool          // Whether to disable trie write caching and GC altogether (archive node)
	TrieTimeLimit       time.Duration // Time limit after which to flush the current in-memory trie to disk
}

// BlockChain represents the canonical chain given a database with a genesis
// block. The Blockchain manages chain imports, reverts, chain reorganisations.
//
// Importing blocks in to the block chain happens according to the set of rules
// defined by the two stage Validator. Processing of blocks is done using the
// Processor which processes the included transaction. The validation of the state
// is done in the second part of the Validator. Failing results in aborting of
// the import.
//
// The BlockChain also helps in returning blocks from **any** chain included
// in the database as well as blocks that represents the canonical chain. It's
// important to note that GetBlock can return any block and does not need to be
// included in the canonical one where as GetBlockByNumber always represents the
// canonical chain.
type BlockChain struct {
	chainConfig *params.ChainConfig // Chain & network configuration
	cacheConfig *CacheConfig        // Cache configuration for pruning

	db     ethdb.Database // Low level persistent database to store final content in
	triegc *prque.Prque   // Priority queue mapping block numbers to tries to gc
	gcproc time.Duration  // Accumulates canonical block processing for trie dumping

	hc            *HeaderChain
	rmLogsFeed    event.Feed
	chainFeed     event.Feed
	chainSideFeed event.Feed
	chainHeadFeed event.Feed
	logsFeed      event.Feed
	blockProcFeed event.Feed
<<<<<<< HEAD
	glienickeFeed event.Feed
	autonityFeed  event.Feed
=======
>>>>>>> 3bb6815f
	scope         event.SubscriptionScope
	genesisBlock  *types.Block

	chainmu sync.RWMutex // blockchain insertion lock

	currentBlock     atomic.Value // Current head of the block chain
	currentFastBlock atomic.Value // Current head of the fast-sync chain (may be above the block chain!)

	stateCache    state.Database // State database to reuse between imports (contains state cache)
	bodyCache     *lru.Cache     // Cache for the most recent block bodies
	bodyRLPCache  *lru.Cache     // Cache for the most recent block bodies in RLP encoded format
	receiptsCache *lru.Cache     // Cache for the most recent receipts per block
	blockCache    *lru.Cache     // Cache for the most recent entire blocks
	txLookupCache *lru.Cache     // Cache for the most recent transaction lookup data.
	futureBlocks  *lru.Cache     // future blocks are blocks added for later processing

	quit    chan struct{} // blockchain quit channel
	running int32         // running must be called atomically
	// procInterrupt must be atomically called
	procInterrupt int32          // interrupt signaler for block processing
	wg            sync.WaitGroup // chain processing wait group for shutting down
	quitMu        sync.RWMutex

	engine     consensus.Engine
	validator  Validator  // Block and state validator interface
	prefetcher Prefetcher // Block state prefetcher interface
	processor  Processor  // Block transaction processor interface
	vmConfig   vm.Config

	badBlocks       *lru.Cache                     // Bad block cache
	shouldPreserve  func(*types.Block) bool        // Function used to determine whether should preserve the given block.
	terminateInsert func(common.Hash, uint64) bool // Testing hook used to terminate ancient receipt chain insertion.

<<<<<<< HEAD
	autonityContract *autonity.Contract
	//openNetwork      bool // True if we should disable permissioning

	// senderCacher is a concurrent transaction sender recoverer and cacher
	senderCacher *TxSenderCacher
=======
	engine     consensus.Engine
	validator  Validator  // Block and state validator interface
	prefetcher Prefetcher // Block state prefetcher interface
	processor  Processor  // Block transaction processor interface
	vmConfig   vm.Config

	badBlocks       *lru.Cache                     // Bad block cache
	shouldPreserve  func(*types.Block) bool        // Function used to determine whether should preserve the given block.
	terminateInsert func(common.Hash, uint64) bool // Testing hook used to terminate ancient receipt chain insertion.
>>>>>>> 3bb6815f
}

// NewBlockChain returns a fully initialised block chain using information
// available in the database. It initialises the default Ethereum Validator and
// Processor.
func NewBlockChain(db ethdb.Database, cacheConfig *CacheConfig, chainConfig *params.ChainConfig, engine consensus.Engine, vmConfig vm.Config, shouldPreserve func(block *types.Block) bool, senderCacher *TxSenderCacher) (*BlockChain, error) {
	if cacheConfig == nil {
		cacheConfig = &CacheConfig{
			TrieCleanLimit: 256,
			TrieDirtyLimit: 256,
			TrieTimeLimit:  5 * time.Minute,
		}
	}
	bodyCache, _ := lru.New(bodyCacheLimit)
	bodyRLPCache, _ := lru.New(bodyCacheLimit)
	receiptsCache, _ := lru.New(receiptsCacheLimit)
	blockCache, _ := lru.New(blockCacheLimit)
	txLookupCache, _ := lru.New(txLookupCacheLimit)
	futureBlocks, _ := lru.New(maxFutureBlocks)
	badBlocks, _ := lru.New(badBlockLimit)

	bc := &BlockChain{
		chainConfig:    chainConfig,
		cacheConfig:    cacheConfig,
		db:             db,
		triegc:         prque.New(nil),
		stateCache:     state.NewDatabaseWithCache(db, cacheConfig.TrieCleanLimit),
		quit:           make(chan struct{}),
		shouldPreserve: shouldPreserve,
		bodyCache:      bodyCache,
		bodyRLPCache:   bodyRLPCache,
		receiptsCache:  receiptsCache,
		blockCache:     blockCache,
		txLookupCache:  txLookupCache,
		futureBlocks:   futureBlocks,
		engine:         engine,
		vmConfig:       vmConfig,
		badBlocks:      badBlocks,
		senderCacher:   senderCacher,
	}
	bc.validator = NewBlockValidator(chainConfig, bc, engine)
	bc.prefetcher = newStatePrefetcher(chainConfig, bc, engine)
	bc.processor = NewStateProcessor(chainConfig, bc, engine)

	var err error
	bc.hc, err = NewHeaderChain(db, chainConfig, engine, bc.getProcInterrupt)
	if err != nil {
		return nil, err
	}
	bc.genesisBlock = bc.GetBlockByNumber(0)
	if bc.genesisBlock == nil {
		return nil, ErrNoGenesis
	}
<<<<<<< HEAD
=======

	var nilBlock *types.Block
	bc.currentBlock.Store(nilBlock)
	bc.currentFastBlock.Store(nilBlock)

>>>>>>> 3bb6815f
	// Initialize the chain with ancient data if it isn't empty.
	if bc.empty() {
		rawdb.InitDatabaseFromFreezer(bc.db)
	}
<<<<<<< HEAD
	if err := bc.loadLastState(); err != nil {
		return nil, err
	}
	if chainConfig.Tendermint != nil || chainConfig.Istanbul != nil {
		if chainConfig.AutonityContractConfig == nil {
			return nil, errors.New("we need autonity contract specified for tendermint or istanbul consensus")
		}

		bc.autonityContract = autonity.NewAutonityContract(bc, CanTransfer, Transfer, func(ref *types.Header, chain autonity.ChainContext) func(n uint64) common.Hash {
			return GetHashFn(ref, chain)
		})
		bc.processor.SetAutonityContract(bc.autonityContract)
	}

=======

	if err := bc.loadLastState(); err != nil {
		return nil, err
	}
>>>>>>> 3bb6815f
	// The first thing the node will do is reconstruct the verification data for
	// the head block (ethash cache or clique voting snapshot). Might as well do
	// it in advance.
	bc.engine.VerifyHeader(bc, bc.CurrentHeader(), true)

	if frozen, err := bc.db.Ancients(); err == nil && frozen > 0 {
		var (
			needRewind bool
			low        uint64
		)
		// The head full block may be rolled back to a very low height due to
		// blockchain repair. If the head full block is even lower than the ancient
		// chain, truncate the ancient store.
		fullBlock := bc.CurrentBlock()
		if fullBlock != nil && fullBlock != bc.genesisBlock && fullBlock.NumberU64() < frozen-1 {
			needRewind = true
			low = fullBlock.NumberU64()
		}
		// In fast sync, it may happen that ancient data has been written to the
		// ancient store, but the LastFastBlock has not been updated, truncate the
		// extra data here.
		fastBlock := bc.CurrentFastBlock()
		if fastBlock != nil && fastBlock.NumberU64() < frozen-1 {
			needRewind = true
			if fastBlock.NumberU64() < low || low == 0 {
				low = fastBlock.NumberU64()
			}
		}
		if needRewind {
			var hashes []common.Hash
			previous := bc.CurrentHeader().Number.Uint64()
			for i := low + 1; i <= bc.CurrentHeader().Number.Uint64(); i++ {
				hashes = append(hashes, rawdb.ReadCanonicalHash(bc.db, i))
			}
			bc.Rollback(hashes)
			log.Warn("Truncate ancient chain", "from", previous, "to", low)
		}
	}
	// Check the current state of the block hashes and make sure that we do not have any of the bad blocks in our chain
	for hash := range BadHashes {
		if header := bc.GetHeaderByHash(hash); header != nil {
			// get the canonical block corresponding to the offending header's number
			headerByNumber := bc.GetHeaderByNumber(header.Number.Uint64())
			// make sure the headerByNumber (if present) is in our current canonical chain
			if headerByNumber != nil && headerByNumber.Hash() == header.Hash() {
				log.Error("Found bad hash, rewinding chain", "number", header.Number, "hash", header.ParentHash)
				bc.SetHead(header.Number.Uint64() - 1)
				log.Error("Chain rewind was successful, resuming normal operation")
			}
		}
	}
	// Take ownership of this particular state
	go bc.update()
	return bc, nil
}

func (bc *BlockChain) getProcInterrupt() bool {
	return atomic.LoadInt32(&bc.procInterrupt) == 1
}

// GetVMConfig returns the block chain VM config.
func (bc *BlockChain) GetVMConfig() *vm.Config {
	cp := bc.vmConfig
	cp.Debug = false
	return &cp
}

// empty returns an indicator whether the blockchain is empty.
// Note, it's a special case that we connect a non-empty ancient
// database with an empty node, so that we can plugin the ancient
// into node seamlessly.
func (bc *BlockChain) empty() bool {
	genesis := bc.genesisBlock.Hash()
	for _, hash := range []common.Hash{rawdb.ReadHeadBlockHash(bc.db), rawdb.ReadHeadHeaderHash(bc.db), rawdb.ReadHeadFastBlockHash(bc.db)} {
		if hash != genesis {
			return false
		}
	}
	return true
}

// empty returns an indicator whether the blockchain is empty.
// Note, it's a special case that we connect a non-empty ancient
// database with an empty node, so that we can plugin the ancient
// into node seamlessly.
func (bc *BlockChain) empty() bool {
	genesis := bc.genesisBlock.Hash()
	for _, hash := range []common.Hash{rawdb.ReadHeadBlockHash(bc.db), rawdb.ReadHeadHeaderHash(bc.db), rawdb.ReadHeadFastBlockHash(bc.db)} {
		if hash != genesis {
			return false
		}
	}
	return true
}

// loadLastState loads the last known chain state from the database. This method
// assumes that the chain manager mutex is held.
func (bc *BlockChain) loadLastState() error {
	// Restore the last known head block
	head := rawdb.ReadHeadBlockHash(bc.db)
	if head == (common.Hash{}) {
		// Corrupt or empty database, init from scratch
		log.Warn("Empty database, resetting chain")
		return bc.Reset()
	}
	// Make sure the entire head block is available
	currentBlock := bc.GetBlockByHash(head)
	if currentBlock == nil {
		// Corrupt or empty database, init from scratch
		log.Warn("Head block missing, resetting chain", "hash", head)
		return bc.Reset()
	}
	// Make sure the state associated with the block is available
	if _, err := state.New(currentBlock.Root(), bc.stateCache); err != nil {
		// Dangling block without a state associated, init from scratch
		log.Warn("Head state missing, repairing chain", "number", currentBlock.Number(), "hash", currentBlock.Hash())
		if err := bc.repair(&currentBlock); err != nil {
			return err
		}
		rawdb.WriteHeadBlockHash(bc.db, currentBlock.Hash())
	}
	// Everything seems to be fine, set as the head block
	bc.currentBlock.Store(currentBlock)
	headBlockGauge.Update(int64(currentBlock.NumberU64()))

	// Restore the last known head header
	currentHeader := currentBlock.Header()
	if head := rawdb.ReadHeadHeaderHash(bc.db); head != (common.Hash{}) {
		if header := bc.GetHeaderByHash(head); header != nil {
			currentHeader = header
		}
	}
	bc.hc.SetCurrentHeader(currentHeader)

	// Restore the last known head fast block
	bc.currentFastBlock.Store(currentBlock)
	headFastBlockGauge.Update(int64(currentBlock.NumberU64()))

	if head := rawdb.ReadHeadFastBlockHash(bc.db); head != (common.Hash{}) {
		if block := bc.GetBlockByHash(head); block != nil {
			bc.currentFastBlock.Store(block)
			headFastBlockGauge.Update(int64(block.NumberU64()))
		}
	}
	// Issue a status log for the user
	currentFastBlock := bc.CurrentFastBlock()

	headerTd := bc.GetTd(currentHeader.Hash(), currentHeader.Number.Uint64())
	blockTd := bc.GetTd(currentBlock.Hash(), currentBlock.NumberU64())
	fastTd := bc.GetTd(currentFastBlock.Hash(), currentFastBlock.NumberU64())

	log.Info("Loaded most recent local header", "number", currentHeader.Number, "hash", currentHeader.Hash(), "td", headerTd, "age", common.PrettyAge(time.Unix(int64(currentHeader.Time), 0)))
	log.Info("Loaded most recent local full block", "number", currentBlock.Number(), "hash", currentBlock.Hash(), "td", blockTd, "age", common.PrettyAge(time.Unix(int64(currentBlock.Time()), 0)))
	log.Info("Loaded most recent local fast block", "number", currentFastBlock.Number(), "hash", currentFastBlock.Hash(), "td", fastTd, "age", common.PrettyAge(time.Unix(int64(currentFastBlock.Time()), 0)))

	return nil
}

// SetHead rewinds the local chain to a new head. In the case of headers, everything
// above the new head will be deleted and the new one set. In the case of blocks
// though, the head may be further rewound if block bodies are missing (non-archive
// nodes after a fast sync).
func (bc *BlockChain) SetHead(head uint64) error {
	log.Warn("Rewinding blockchain", "target", head)

	bc.chainmu.Lock()
	defer bc.chainmu.Unlock()

	updateFn := func(db ethdb.KeyValueWriter, header *types.Header) {
		// Rewind the block chain, ensuring we don't end up with a stateless head block
		if currentBlock := bc.CurrentBlock(); currentBlock != nil && header.Number.Uint64() < currentBlock.NumberU64() {
			newHeadBlock := bc.GetBlock(header.Hash(), header.Number.Uint64())
			if newHeadBlock == nil {
				newHeadBlock = bc.genesisBlock
			} else {
				if _, err := state.New(newHeadBlock.Root(), bc.stateCache); err != nil {
					// Rewound state missing, rolled back to before pivot, reset to genesis
					newHeadBlock = bc.genesisBlock
				}
			}
			rawdb.WriteHeadBlockHash(db, newHeadBlock.Hash())
			bc.currentBlock.Store(newHeadBlock)
			headBlockGauge.Update(int64(newHeadBlock.NumberU64()))
		}

		// Rewind the fast block in a simpleton way to the target head
		if currentFastBlock := bc.CurrentFastBlock(); currentFastBlock != nil && header.Number.Uint64() < currentFastBlock.NumberU64() {
			newHeadFastBlock := bc.GetBlock(header.Hash(), header.Number.Uint64())
			// If either blocks reached nil, reset to the genesis state
			if newHeadFastBlock == nil {
				newHeadFastBlock = bc.genesisBlock
			}
			rawdb.WriteHeadFastBlockHash(db, newHeadFastBlock.Hash())
			bc.currentFastBlock.Store(newHeadFastBlock)
			headFastBlockGauge.Update(int64(newHeadFastBlock.NumberU64()))
		}
	}

	// Rewind the header chain, deleting all block bodies until then
	delFn := func(db ethdb.KeyValueWriter, hash common.Hash, num uint64) {
		// Ignore the error here since light client won't hit this path
		frozen, _ := bc.db.Ancients()
		if num+1 <= frozen {
			// Truncate all relative data(header, total difficulty, body, receipt
			// and canonical hash) from ancient store.
			if err := bc.db.TruncateAncients(num + 1); err != nil {
				log.Crit("Failed to truncate ancient data", "number", num, "err", err)
			}

			// Remove the hash <-> number mapping from the active store.
			rawdb.DeleteHeaderNumber(db, hash)
		} else {
			// Remove relative body and receipts from the active store.
			// The header, total difficulty and canonical hash will be
			// removed in the hc.SetHead function.
			rawdb.DeleteBody(db, hash, num)
			rawdb.DeleteReceipts(db, hash, num)
		}
		// Todo(rjl493456442) txlookup, bloombits, etc
	}
	bc.hc.SetHead(head, updateFn, delFn)

	// Clear out any stale content from the caches
	bc.bodyCache.Purge()
	bc.bodyRLPCache.Purge()
	bc.receiptsCache.Purge()
	bc.blockCache.Purge()
	bc.txLookupCache.Purge()
	bc.futureBlocks.Purge()

	return bc.loadLastState()
}

// FastSyncCommitHead sets the current head block to the one defined by the hash
// irrelevant what the chain contents were prior.
func (bc *BlockChain) FastSyncCommitHead(hash common.Hash) error {
	// Make sure that both the block as well at its state trie exists
	block := bc.GetBlockByHash(hash)
	if block == nil {
		return fmt.Errorf("non existent block [%x…]", hash[:4])
	}
	if _, err := trie.NewSecure(block.Root(), bc.stateCache.TrieDB()); err != nil {
		return err
	}
	// If all checks out, manually set the head block
	bc.chainmu.Lock()
	bc.currentBlock.Store(block)
	headBlockGauge.Update(int64(block.NumberU64()))
	bc.chainmu.Unlock()

	log.Info("Committed new head block", "number", block.Number(), "hash", hash)
	return nil
}

// GasLimit returns the gas limit of the current HEAD block.
func (bc *BlockChain) GasLimit() uint64 {
	return bc.CurrentBlock().GasLimit()
}

// CurrentBlock retrieves the current head block of the canonical chain. The
// block is retrieved from the blockchain's internal cache.
func (bc *BlockChain) CurrentBlock() *types.Block {
	return bc.currentBlock.Load().(*types.Block)
}

// CurrentFastBlock retrieves the current fast-sync head block of the canonical
// chain. The block is retrieved from the blockchain's internal cache.
func (bc *BlockChain) CurrentFastBlock() *types.Block {
	return bc.currentFastBlock.Load().(*types.Block)
}

// Validator returns the current validator.
func (bc *BlockChain) Validator() Validator {
	return bc.validator
}

// Processor returns the current processor.
func (bc *BlockChain) Processor() Processor {
	return bc.processor
}

// State returns a new mutable state based on the current HEAD block.
func (bc *BlockChain) State() (*state.StateDB, error) {
	return bc.StateAt(bc.CurrentBlock().Root())
}

// StateAt returns a new mutable state based on a particular point in time.
func (bc *BlockChain) StateAt(root common.Hash) (*state.StateDB, error) {
	return state.New(root, bc.stateCache)
}

// StateCache returns the caching database underpinning the blockchain instance.
func (bc *BlockChain) StateCache() state.Database {
	return bc.stateCache
}

// Reset purges the entire blockchain, restoring it to its genesis state.
func (bc *BlockChain) Reset() error {
	return bc.ResetWithGenesisBlock(bc.genesisBlock)
}

// ResetWithGenesisBlock purges the entire blockchain, restoring it to the
// specified genesis state.
func (bc *BlockChain) ResetWithGenesisBlock(genesis *types.Block) error {
	// Dump the entire block chain and purge the caches
	if err := bc.SetHead(0); err != nil {
		return err
	}
	bc.chainmu.Lock()
	defer bc.chainmu.Unlock()

	// Prepare the genesis block and reinitialise the chain
	if err := bc.hc.WriteTd(genesis.Hash(), genesis.NumberU64(), genesis.Difficulty()); err != nil {
		log.Crit("Failed to write genesis block TD", "err", err)
	}
	rawdb.WriteBlock(bc.db, genesis)

	bc.genesisBlock = genesis
	bc.insert(bc.genesisBlock)
	bc.currentBlock.Store(bc.genesisBlock)
	headBlockGauge.Update(int64(bc.genesisBlock.NumberU64()))

	bc.hc.SetGenesis(bc.genesisBlock.Header())
	bc.hc.SetCurrentHeader(bc.genesisBlock.Header())
	bc.currentFastBlock.Store(bc.genesisBlock)
	headFastBlockGauge.Update(int64(bc.genesisBlock.NumberU64()))

	return nil
}

// repair tries to repair the current blockchain by rolling back the current block
// until one with associated state is found. This is needed to fix incomplete db
// writes caused either by crashes/power outages, or simply non-committed tries.
//
// This method only rolls back the current block. The current header and current
// fast block are left intact.
func (bc *BlockChain) repair(head **types.Block) error {
	for {
		// Abort if we've rewound to a head block that does have associated state
		if _, err := state.New((*head).Root(), bc.stateCache); err == nil {
			log.Info("Rewound blockchain to past state", "number", (*head).Number(), "hash", (*head).Hash())
			return nil
		}
		// Otherwise rewind one block and recheck state availability there
		block := bc.GetBlock((*head).ParentHash(), (*head).NumberU64()-1)
		if block == nil {
			return fmt.Errorf("missing block %d [%x]", (*head).NumberU64()-1, (*head).ParentHash())
		}
		*head = block
	}
}

// Export writes the active chain to the given writer.
func (bc *BlockChain) Export(w io.Writer) error {
	return bc.ExportN(w, uint64(0), bc.CurrentBlock().NumberU64())
}

// ExportN writes a subset of the active chain to the given writer.
func (bc *BlockChain) ExportN(w io.Writer, first uint64, last uint64) error {
	bc.chainmu.RLock()
	defer bc.chainmu.RUnlock()

	if first > last {
		return fmt.Errorf("export failed: first (%d) is greater than last (%d)", first, last)
	}
	log.Info("Exporting batch of blocks", "count", last-first+1)

	start, reported := time.Now(), time.Now()
	for nr := first; nr <= last; nr++ {
		block := bc.GetBlockByNumber(nr)
		if block == nil {
			return fmt.Errorf("export failed on #%d: not found", nr)
		}
		if err := block.EncodeRLP(w); err != nil {
			return err
		}
		if time.Since(reported) >= statsReportLimit {
			log.Info("Exporting blocks", "exported", block.NumberU64()-first, "elapsed", common.PrettyDuration(time.Since(start)))
			reported = time.Now()
		}
	}
	return nil
}

// insert injects a new head block into the current block chain. This method
// assumes that the block is indeed a true head. It will also reset the head
// header and the head fast sync block to this very same block if they are older
// or if they are on a different side chain.
//
// Note, this function assumes that the `mu` mutex is held!
func (bc *BlockChain) insert(block *types.Block) {
	// If the block is on a side chain or an unknown one, force other heads onto it too
	updateHeads := rawdb.ReadCanonicalHash(bc.db, block.NumberU64()) != block.Hash()

	// Add the block to the canonical chain number scheme and mark as the head
	rawdb.WriteCanonicalHash(bc.db, block.Hash(), block.NumberU64())
	rawdb.WriteHeadBlockHash(bc.db, block.Hash())

	bc.currentBlock.Store(block)
	headBlockGauge.Update(int64(block.NumberU64()))

	// If the block is better than our head or is on a different chain, force update heads
	if updateHeads {
		bc.hc.SetCurrentHeader(block.Header())
		rawdb.WriteHeadFastBlockHash(bc.db, block.Hash())

		bc.currentFastBlock.Store(block)
		headFastBlockGauge.Update(int64(block.NumberU64()))
	}
}

// Genesis retrieves the chain's genesis block.
func (bc *BlockChain) Genesis() *types.Block {
	return bc.genesisBlock
}

// GetBody retrieves a block body (transactions and uncles) from the database by
// hash, caching it if found.
func (bc *BlockChain) GetBody(hash common.Hash) *types.Body {
	// Short circuit if the body's already in the cache, retrieve otherwise
	if cached, ok := bc.bodyCache.Get(hash); ok {
		body := cached.(*types.Body)
		return body
	}
	number := bc.hc.GetBlockNumber(hash)
	if number == nil {
		return nil
	}
	body := rawdb.ReadBody(bc.db, hash, *number)
	if body == nil {
		return nil
	}
	// Cache the found body for next time and return
	bc.bodyCache.Add(hash, body)
	return body
}

// GetBodyRLP retrieves a block body in RLP encoding from the database by hash,
// caching it if found.
func (bc *BlockChain) GetBodyRLP(hash common.Hash) rlp.RawValue {
	// Short circuit if the body's already in the cache, retrieve otherwise
	if cached, ok := bc.bodyRLPCache.Get(hash); ok {
		return cached.(rlp.RawValue)
	}
	number := bc.hc.GetBlockNumber(hash)
	if number == nil {
		return nil
	}
	body := rawdb.ReadBodyRLP(bc.db, hash, *number)
	if len(body) == 0 {
		return nil
	}
	// Cache the found body for next time and return
	bc.bodyRLPCache.Add(hash, body)
	return body
}

// HasBlock checks if a block is fully present in the database or not.
func (bc *BlockChain) HasBlock(hash common.Hash, number uint64) bool {
	if bc.blockCache.Contains(hash) {
		return true
	}
	return rawdb.HasBody(bc.db, hash, number)
}

// HasFastBlock checks if a fast block is fully present in the database or not.
func (bc *BlockChain) HasFastBlock(hash common.Hash, number uint64) bool {
	if !bc.HasBlock(hash, number) {
		return false
	}
	if bc.receiptsCache.Contains(hash) {
		return true
	}
	return rawdb.HasReceipts(bc.db, hash, number)
}

// HasState checks if state trie is fully present in the database or not.
func (bc *BlockChain) HasState(hash common.Hash) bool {
	_, err := bc.stateCache.OpenTrie(hash)
	return err == nil
}

// HasBlockAndState checks if a block and associated state trie is fully present
// in the database or not, caching it if present.
func (bc *BlockChain) HasBlockAndState(hash common.Hash, number uint64) bool {
	// Check first that the block itself is known
	block := bc.GetBlock(hash, number)
	if block == nil {
		return false
	}
	return bc.HasState(block.Root())
}

// GetBlock retrieves a block from the database by hash and number,
// caching it if found.
func (bc *BlockChain) GetBlock(hash common.Hash, number uint64) *types.Block {
	// Short circuit if the block's already in the cache, retrieve otherwise
	if block, ok := bc.blockCache.Get(hash); ok {
		return block.(*types.Block)
	}
	block := rawdb.ReadBlock(bc.db, hash, number)
	if block == nil {
		return nil
	}
	// Cache the found block for next time and return
	bc.blockCache.Add(block.Hash(), block)
	return block
}

// GetBlockByHash retrieves a block from the database by hash, caching it if found.
func (bc *BlockChain) GetBlockByHash(hash common.Hash) *types.Block {
	number := bc.hc.GetBlockNumber(hash)
	if number == nil {
		return nil
	}
	return bc.GetBlock(hash, *number)
}

// GetBlockByNumber retrieves a block from the database by number, caching it
// (associated with its hash) if found.
func (bc *BlockChain) GetBlockByNumber(number uint64) *types.Block {
	hash := rawdb.ReadCanonicalHash(bc.db, number)
	if hash == (common.Hash{}) {
		return nil
	}
	return bc.GetBlock(hash, number)
}

// GetReceiptsByHash retrieves the receipts for all transactions in a given block.
func (bc *BlockChain) GetReceiptsByHash(hash common.Hash) types.Receipts {
	if receipts, ok := bc.receiptsCache.Get(hash); ok {
		return receipts.(types.Receipts)
	}
	number := rawdb.ReadHeaderNumber(bc.db, hash)
	if number == nil {
		return nil
	}
	receipts := rawdb.ReadReceipts(bc.db, hash, *number, bc.chainConfig)
	if receipts == nil {
		return nil
	}
	bc.receiptsCache.Add(hash, receipts)
	return receipts
}

// GetBlocksFromHash returns the block corresponding to hash and up to n-1 ancestors.
// [deprecated by eth/62]
func (bc *BlockChain) GetBlocksFromHash(hash common.Hash, n int) (blocks []*types.Block) {
	number := bc.hc.GetBlockNumber(hash)
	if number == nil {
		return nil
	}
	for i := 0; i < n; i++ {
		block := bc.GetBlock(hash, *number)
		if block == nil {
			break
		}
		blocks = append(blocks, block)
		hash = block.ParentHash()
		*number--
	}
	return
}

// GetUnclesInChain retrieves all the uncles from a given block backwards until
// a specific distance is reached.
func (bc *BlockChain) GetUnclesInChain(block *types.Block, length int) []*types.Header {
	uncles := []*types.Header{}
	for i := 0; block != nil && i < length; i++ {
		uncles = append(uncles, block.Uncles()...)
		block = bc.GetBlock(block.ParentHash(), block.NumberU64()-1)
	}
	return uncles
}

// TrieNode retrieves a blob of data associated with a trie node (or code hash)
// either from ephemeral in-memory cache, or from persistent storage.
func (bc *BlockChain) TrieNode(hash common.Hash) ([]byte, error) {
	return bc.stateCache.TrieDB().Node(hash)
}

// Stop stops the blockchain service. If any imports are currently in progress
// it will abort them using the procInterrupt.
func (bc *BlockChain) Stop() {
	if !atomic.CompareAndSwapInt32(&bc.running, 0, 1) {
		return
	}
	// Unsubscribe all subscriptions registered from blockchain
	bc.scope.Close()
	close(bc.quit)

	bc.waitJobs()

	// Ensure the state of a recent block is also stored to disk before exiting.
	// We're writing three different states to catch different restart scenarios:
	//  - HEAD:     So we don't need to reprocess any blocks in the general case
	//  - HEAD-1:   So we don't do large reorgs if our HEAD becomes an uncle
	//  - HEAD-127: So we have a hard limit on the number of blocks reexecuted
	if !bc.cacheConfig.TrieDirtyDisabled {
		triedb := bc.stateCache.TrieDB()

		for _, offset := range []uint64{0, 1, TriesInMemory - 1} {
			if number := bc.CurrentBlock().NumberU64(); number > offset {
				recent := bc.GetBlockByNumber(number - offset)

				log.Info("Writing cached state to disk", "block", recent.Number(), "hash", recent.Hash(), "root", recent.Root())
				if err := triedb.Commit(recent.Root(), true); err != nil {
					log.Error("Failed to commit recent state trie", "err", err)
				}
			}
		}
		for !bc.triegc.Empty() {
			triedb.Dereference(bc.triegc.PopItem().(common.Hash))
		}
		if size, _ := triedb.Size(); size != 0 {
			log.Error("Dangling trie nodes after full cleanup")
		}
	}
	bc.senderCacher.Close()
	log.Info("Blockchain manager stopped")
}

func (bc *BlockChain) procFutureBlocks() {
	blocks := make([]*types.Block, 0, bc.futureBlocks.Len())
	for _, hash := range bc.futureBlocks.Keys() {
		if block, exist := bc.futureBlocks.Peek(hash); exist {
			blocks = append(blocks, block.(*types.Block))
		}
	}
	if len(blocks) > 0 {
		sort.Slice(blocks, func(i, j int) bool {
			return blocks[i].NumberU64() < blocks[j].NumberU64()
		})
		// Insert one by one as chain insertion needs contiguous ancestry between blocks
		for i := range blocks {
			bc.InsertChain(blocks[i : i+1])
		}
	}
}

// WriteStatus status of write
type WriteStatus byte

const (
	NonStatTy WriteStatus = iota
	CanonStatTy
	SideStatTy
)

// Rollback is designed to remove a chain of links from the database that aren't
// certain enough to be valid.
func (bc *BlockChain) Rollback(chain []common.Hash) {
	bc.chainmu.Lock()
	defer bc.chainmu.Unlock()

	for i := len(chain) - 1; i >= 0; i-- {
		hash := chain[i]

		currentHeader := bc.hc.CurrentHeader()
		if currentHeader.Hash() == hash {
			bc.hc.SetCurrentHeader(bc.GetHeader(currentHeader.ParentHash, currentHeader.Number.Uint64()-1))
		}
		if currentFastBlock := bc.CurrentFastBlock(); currentFastBlock.Hash() == hash {
			newFastBlock := bc.GetBlock(currentFastBlock.ParentHash(), currentFastBlock.NumberU64()-1)
			rawdb.WriteHeadFastBlockHash(bc.db, newFastBlock.Hash())
			bc.currentFastBlock.Store(newFastBlock)
			headFastBlockGauge.Update(int64(newFastBlock.NumberU64()))
		}
		if currentBlock := bc.CurrentBlock(); currentBlock.Hash() == hash {
			newBlock := bc.GetBlock(currentBlock.ParentHash(), currentBlock.NumberU64()-1)
			rawdb.WriteHeadBlockHash(bc.db, newBlock.Hash())
			bc.currentBlock.Store(newBlock)
			headBlockGauge.Update(int64(newBlock.NumberU64()))
		}
	}
	// Truncate ancient data which exceeds the current header.
	//
	// Notably, it can happen that system crashes without truncating the ancient data
	// but the head indicator has been updated in the active store. Regarding this issue,
	// system will self recovery by truncating the extra data during the setup phase.
	if err := bc.truncateAncient(bc.hc.CurrentHeader().Number.Uint64()); err != nil {
		log.Crit("Truncate ancient store failed", "err", err)
	}
}

// truncateAncient rewinds the blockchain to the specified header and deletes all
// data in the ancient store that exceeds the specified header.
func (bc *BlockChain) truncateAncient(head uint64) error {
	frozen, err := bc.db.Ancients()
	if err != nil {
		return err
	}
	// Short circuit if there is no data to truncate in ancient store.
	if frozen <= head+1 {
		return nil
<<<<<<< HEAD
	}
	// Truncate all the data in the freezer beyond the specified head
	if err := bc.db.TruncateAncients(head + 1); err != nil {
		return err
	}
=======
	}
	// Truncate all the data in the freezer beyond the specified head
	if err := bc.db.TruncateAncients(head + 1); err != nil {
		return err
	}
>>>>>>> 3bb6815f
	// Clear out any stale content from the caches
	bc.hc.headerCache.Purge()
	bc.hc.tdCache.Purge()
	bc.hc.numberCache.Purge()

	// Clear out any stale content from the caches
	bc.bodyCache.Purge()
	bc.bodyRLPCache.Purge()
	bc.receiptsCache.Purge()
	bc.blockCache.Purge()
<<<<<<< HEAD
=======
	bc.txLookupCache.Purge()
>>>>>>> 3bb6815f
	bc.futureBlocks.Purge()

	log.Info("Rewind ancient data", "number", head)
	return nil
}

// numberHash is just a container for a number and a hash, to represent a block
type numberHash struct {
	number uint64
	hash   common.Hash
}

// InsertReceiptChain attempts to complete an already existing header chain with
// transaction and receipt data.
func (bc *BlockChain) InsertReceiptChain(blockChain types.Blocks, receiptChain []types.Receipts, ancientLimit uint64) (int, error) {
	// We don't require the chainMu here since we want to maximize the
	// concurrency of header insertion and receipt insertion.
<<<<<<< HEAD
	if err := bc.addJob(); err != nil {
		return 0, err
	}
	defer bc.doneJob()
=======
	bc.wg.Add(1)
	defer bc.wg.Done()
>>>>>>> 3bb6815f

	var (
		ancientBlocks, liveBlocks     types.Blocks
		ancientReceipts, liveReceipts []types.Receipts
	)
	// Do a sanity check that the provided chain is actually ordered and linked
	for i := 0; i < len(blockChain); i++ {
		if i != 0 {
			if blockChain[i].NumberU64() != blockChain[i-1].NumberU64()+1 || blockChain[i].ParentHash() != blockChain[i-1].Hash() {
				log.Error("Non contiguous receipt insert", "number", blockChain[i].Number(), "hash", blockChain[i].Hash(), "parent", blockChain[i].ParentHash(),
					"prevnumber", blockChain[i-1].Number(), "prevhash", blockChain[i-1].Hash())
				return 0, fmt.Errorf("non contiguous insert: item %d is #%d [%x…], item %d is #%d [%x…] (parent [%x…])", i-1, blockChain[i-1].NumberU64(),
					blockChain[i-1].Hash().Bytes()[:4], i, blockChain[i].NumberU64(), blockChain[i].Hash().Bytes()[:4], blockChain[i].ParentHash().Bytes()[:4])
			}
		}
		if blockChain[i].NumberU64() <= ancientLimit {
			ancientBlocks, ancientReceipts = append(ancientBlocks, blockChain[i]), append(ancientReceipts, receiptChain[i])
		} else {
			liveBlocks, liveReceipts = append(liveBlocks, blockChain[i]), append(liveReceipts, receiptChain[i])
		}
	}

	var (
		stats = struct{ processed, ignored int32 }{}
		start = time.Now()
		size  = 0
	)
	// updateHead updates the head fast sync block if the inserted blocks are better
	// and returns a indicator whether the inserted blocks are canonical.
	updateHead := func(head *types.Block) bool {
		bc.chainmu.Lock()

		// Rewind may have occurred, skip in that case.
		if bc.CurrentHeader().Number.Cmp(head.Number()) >= 0 {
			currentFastBlock, td := bc.CurrentFastBlock(), bc.GetTd(head.Hash(), head.NumberU64())
			if bc.GetTd(currentFastBlock.Hash(), currentFastBlock.NumberU64()).Cmp(td) < 0 {
				rawdb.WriteHeadFastBlockHash(bc.db, head.Hash())
				bc.currentFastBlock.Store(head)
				headFastBlockGauge.Update(int64(head.NumberU64()))
				bc.chainmu.Unlock()
				return true
			}
		}
		bc.chainmu.Unlock()
		return false
	}
	// writeAncient writes blockchain and corresponding receipt chain into ancient store.
	//
	// this function only accepts canonical chain data. All side chain will be reverted
	// eventually.
	writeAncient := func(blockChain types.Blocks, receiptChain []types.Receipts) (int, error) {
		var (
			previous = bc.CurrentFastBlock()
			batch    = bc.db.NewBatch()
		)
		// If any error occurs before updating the head or we are inserting a side chain,
		// all the data written this time wll be rolled back.
		defer func() {
			if previous != nil {
				if err := bc.truncateAncient(previous.NumberU64()); err != nil {
					log.Crit("Truncate ancient store failed", "err", err)
				}
			}
		}()
		var deleted []*numberHash
		for i, block := range blockChain {
			// Short circuit insertion if shutting down or processing failed
<<<<<<< HEAD
			if bc.getProcInterrupt() {
=======
			if atomic.LoadInt32(&bc.procInterrupt) == 1 {
>>>>>>> 3bb6815f
				return 0, errInsertionInterrupted
			}
			// Short circuit insertion if it is required(used in testing only)
			if bc.terminateInsert != nil && bc.terminateInsert(block.Hash(), block.NumberU64()) {
				return i, errors.New("insertion is terminated for testing purpose")
			}
			// Short circuit if the owner header is unknown
			if !bc.HasHeader(block.Hash(), block.NumberU64()) {
				return i, fmt.Errorf("containing header #%d [%x…] unknown", block.Number(), block.Hash().Bytes()[:4])
			}
			var (
				start  = time.Now()
				logged = time.Now()
				count  int
			)
			// Migrate all ancient blocks. This can happen if someone upgrades from Geth
			// 1.8.x to 1.9.x mid-fast-sync. Perhaps we can get rid of this path in the
			// long term.
			for {
				// We can ignore the error here since light client won't hit this code path.
				frozen, _ := bc.db.Ancients()
				if frozen >= block.NumberU64() {
					break
				}
				h := rawdb.ReadCanonicalHash(bc.db, frozen)
				b := rawdb.ReadBlock(bc.db, h, frozen)
				size += rawdb.WriteAncientBlock(bc.db, b, rawdb.ReadReceipts(bc.db, h, frozen, bc.chainConfig), rawdb.ReadTd(bc.db, h, frozen))
				count += 1

				// Always keep genesis block in active database.
				if b.NumberU64() != 0 {
					deleted = append(deleted, &numberHash{b.NumberU64(), b.Hash()})
				}
				if time.Since(logged) > 8*time.Second {
					log.Info("Migrating ancient blocks", "count", count, "elapsed", common.PrettyDuration(time.Since(start)))
					logged = time.Now()
				}
				// Don't collect too much in-memory, write it out every 100K blocks
				if len(deleted) > 100000 {

					// Sync the ancient store explicitly to ensure all data has been flushed to disk.
					if err := bc.db.Sync(); err != nil {
						return 0, err
					}
					// Wipe out canonical block data.
					for _, nh := range deleted {
						rawdb.DeleteBlockWithoutNumber(batch, nh.hash, nh.number)
						rawdb.DeleteCanonicalHash(batch, nh.number)
					}
					if err := batch.Write(); err != nil {
						return 0, err
					}
					batch.Reset()
					// Wipe out side chain too.
					for _, nh := range deleted {
						for _, hash := range rawdb.ReadAllHashes(bc.db, nh.number) {
							rawdb.DeleteBlock(batch, hash, nh.number)
						}
					}
					if err := batch.Write(); err != nil {
						return 0, err
					}
					batch.Reset()
					deleted = deleted[0:]
				}
			}
			if count > 0 {
				log.Info("Migrated ancient blocks", "count", count, "elapsed", common.PrettyDuration(time.Since(start)))
			}
			// Flush data into ancient database.
			size += rawdb.WriteAncientBlock(bc.db, block, receiptChain[i], bc.GetTd(block.Hash(), block.NumberU64()))
			rawdb.WriteTxLookupEntries(batch, block)

			stats.processed++
<<<<<<< HEAD
		}
		// Flush all tx-lookup index data.
		size += batch.ValueSize()
		if err := batch.Write(); err != nil {
			return 0, err
		}
		batch.Reset()

		// Sync the ancient store explicitly to ensure all data has been flushed to disk.
		if err := bc.db.Sync(); err != nil {
			return 0, err
		}
		if !updateHead(blockChain[len(blockChain)-1]) {
			return 0, errors.New("side blocks can't be accepted as the ancient chain data")
		}
		previous = nil // disable rollback explicitly

		// Wipe out canonical block data.
		for _, nh := range deleted {
			rawdb.DeleteBlockWithoutNumber(batch, nh.hash, nh.number)
			rawdb.DeleteCanonicalHash(batch, nh.number)
		}
		for _, block := range blockChain {
			// Always keep genesis block in active database.
			if block.NumberU64() != 0 {
				rawdb.DeleteBlockWithoutNumber(batch, block.Hash(), block.NumberU64())
				rawdb.DeleteCanonicalHash(batch, block.NumberU64())
			}
		}
		if err := batch.Write(); err != nil {
			return 0, err
		}
		batch.Reset()

=======
		}
		// Flush all tx-lookup index data.
		size += batch.ValueSize()
		if err := batch.Write(); err != nil {
			return 0, err
		}
		batch.Reset()

		// Sync the ancient store explicitly to ensure all data has been flushed to disk.
		if err := bc.db.Sync(); err != nil {
			return 0, err
		}
		if !updateHead(blockChain[len(blockChain)-1]) {
			return 0, errors.New("side blocks can't be accepted as the ancient chain data")
		}
		previous = nil // disable rollback explicitly

		// Wipe out canonical block data.
		for _, nh := range deleted {
			rawdb.DeleteBlockWithoutNumber(batch, nh.hash, nh.number)
			rawdb.DeleteCanonicalHash(batch, nh.number)
		}
		for _, block := range blockChain {
			// Always keep genesis block in active database.
			if block.NumberU64() != 0 {
				rawdb.DeleteBlockWithoutNumber(batch, block.Hash(), block.NumberU64())
				rawdb.DeleteCanonicalHash(batch, block.NumberU64())
			}
		}
		if err := batch.Write(); err != nil {
			return 0, err
		}
		batch.Reset()

>>>>>>> 3bb6815f
		// Wipe out side chain too.
		for _, nh := range deleted {
			for _, hash := range rawdb.ReadAllHashes(bc.db, nh.number) {
				rawdb.DeleteBlock(batch, hash, nh.number)
			}
		}
		for _, block := range blockChain {
			// Always keep genesis block in active database.
			if block.NumberU64() != 0 {
				for _, hash := range rawdb.ReadAllHashes(bc.db, block.NumberU64()) {
					rawdb.DeleteBlock(batch, hash, block.NumberU64())
				}
			}
		}
		if err := batch.Write(); err != nil {
			return 0, err
		}
		return 0, nil
	}
	// writeLive writes blockchain and corresponding receipt chain into active store.
	writeLive := func(blockChain types.Blocks, receiptChain []types.Receipts) (int, error) {
		batch := bc.db.NewBatch()
		for i, block := range blockChain {
			// Short circuit insertion if shutting down or processing failed
<<<<<<< HEAD
			if bc.getProcInterrupt() {
=======
			if atomic.LoadInt32(&bc.procInterrupt) == 1 {
>>>>>>> 3bb6815f
				return 0, errInsertionInterrupted
			}
			// Short circuit if the owner header is unknown
			if !bc.HasHeader(block.Hash(), block.NumberU64()) {
				return i, fmt.Errorf("containing header #%d [%x…] unknown", block.Number(), block.Hash().Bytes()[:4])
			}
			if bc.HasBlock(block.Hash(), block.NumberU64()) {
				stats.ignored++
				continue
			}
			// Write all the data out into the database
			rawdb.WriteBody(batch, block.Hash(), block.NumberU64(), block.Body())
			rawdb.WriteReceipts(batch, block.Hash(), block.NumberU64(), receiptChain[i])
			rawdb.WriteTxLookupEntries(batch, block)

			stats.processed++
			if batch.ValueSize() >= ethdb.IdealBatchSize {
				if err := batch.Write(); err != nil {
					return 0, err
				}
				size += batch.ValueSize()
				batch.Reset()
			}
		}
		if batch.ValueSize() > 0 {
			size += batch.ValueSize()
			if err := batch.Write(); err != nil {
				return 0, err
			}
		}
		updateHead(blockChain[len(blockChain)-1])
		return 0, nil
	}
	// Write downloaded chain data and corresponding receipt chain data.
	if len(ancientBlocks) > 0 {
		if n, err := writeAncient(ancientBlocks, ancientReceipts); err != nil {
			if err == errInsertionInterrupted {
				return 0, nil
			}
			return n, err
		}
	}
	if len(liveBlocks) > 0 {
		if n, err := writeLive(liveBlocks, liveReceipts); err != nil {
			if err == errInsertionInterrupted {
				return 0, nil
			}
			return n, err
		}
	}

	head := blockChain[len(blockChain)-1]
	context := []interface{}{
		"count", stats.processed, "elapsed", common.PrettyDuration(time.Since(start)),
		"number", head.Number(), "hash", head.Hash(), "age", common.PrettyAge(time.Unix(int64(head.Time()), 0)),
		"size", common.StorageSize(size),
	}
	if stats.ignored > 0 {
		context = append(context, []interface{}{"ignored", stats.ignored}...)
	}
	log.Info("Imported new block receipts", context...)

	return 0, nil
}

var lastWrite uint64

// writeBlockWithoutState writes only the block and its metadata to the database,
// but does not write any state. This is used to construct competing side forks
// up to the point where they exceed the canonical total difficulty.
func (bc *BlockChain) writeBlockWithoutState(block *types.Block, td *big.Int) (err error) {
<<<<<<< HEAD
=======
	bc.wg.Add(1)
	defer bc.wg.Done()

>>>>>>> 3bb6815f
	if err := bc.hc.WriteTd(block.Hash(), block.NumberU64(), td); err != nil {
		return err
	}
	rawdb.WriteBlock(bc.db, block)

	return nil
}

// writeKnownBlock updates the head block flag with a known block
// and introduces chain reorg if necessary.
func (bc *BlockChain) writeKnownBlock(block *types.Block) error {
<<<<<<< HEAD
	if err := bc.addJob(); err != nil {
		return err
	}
	defer bc.doneJob()
=======
	bc.wg.Add(1)
	defer bc.wg.Done()
>>>>>>> 3bb6815f

	current := bc.CurrentBlock()
	if block.ParentHash() != current.Hash() {
		if err := bc.reorg(current, block); err != nil {
			return err
		}
	}
	// Write the positional metadata for transaction/receipt lookups.
	// Preimages here is empty, ignore it.
	rawdb.WriteTxLookupEntries(bc.db, block)

	bc.insert(block)
	return nil
}

// WriteBlockWithState writes the block and all associated state to the database.
<<<<<<< HEAD
func (bc *BlockChain) WriteBlockWithState(block *types.Block, receipts []*types.Receipt, state *state.StateDB) (status WriteStatus, err error) {
	if err = bc.addJob(); err != nil {
		return NonStatTy, err
	}
	defer bc.doneJob()

	bc.chainmu.Lock()
	defer bc.chainmu.Unlock()

	return bc.writeBlockWithState(block, receipts, state)
}
=======
func (bc *BlockChain) WriteBlockWithState(block *types.Block, receipts []*types.Receipt, logs []*types.Log, state *state.StateDB, emitHeadEvent bool) (status WriteStatus, err error) {
	bc.chainmu.Lock()
	defer bc.chainmu.Unlock()

	return bc.writeBlockWithState(block, receipts, logs, state, emitHeadEvent)
}

// writeBlockWithState writes the block and all associated state to the database,
// but is expects the chain mutex to be held.
func (bc *BlockChain) writeBlockWithState(block *types.Block, receipts []*types.Receipt, logs []*types.Log, state *state.StateDB, emitHeadEvent bool) (status WriteStatus, err error) {
	bc.wg.Add(1)
	defer bc.wg.Done()
>>>>>>> 3bb6815f

// writeBlockWithState writes the block and all associated state to the database,
// but is expects the chain mutex to be held.
func (bc *BlockChain) writeBlockWithState(block *types.Block, receipts []*types.Receipt, state *state.StateDB) (status WriteStatus, err error) {
	// Calculate the total difficulty of the block
	ptd := bc.GetTd(block.ParentHash(), block.NumberU64()-1)
	if ptd == nil {
		return NonStatTy, consensus.ErrUnknownAncestor
	}
	// Make sure no inconsistent state is leaked during insertion
	currentBlock := bc.CurrentBlock()
	localTd := bc.GetTd(currentBlock.Hash(), currentBlock.NumberU64())
	externTd := new(big.Int).Add(block.Difficulty(), ptd)

	// Irrelevant of the canonical status, write the block itself to the database
	if err := bc.hc.WriteTd(block.Hash(), block.NumberU64(), externTd); err != nil {
		return NonStatTy, err
	}

	if bc.chainConfig.Istanbul != nil || bc.chainConfig.Tendermint != nil {
		// Call network permissioning logic before committing the state
		err = bc.GetAutonityContract().UpdateEnodesWhitelist(state, block)
		if err != nil && err != autonity.ErrAutonityContract {
			return NonStatTy, err
		}
		// Measure network economic metrics.
		if bc.chainConfig.Tendermint != nil {
			bc.GetAutonityContract().MeasureMetricsOfNetworkEconomic(block.Header(), state)
		}
	}

	rawdb.WriteBlock(bc.db, block)

	root, err := state.Commit(bc.chainConfig.IsEIP158(block.Number()))
	if err != nil {
		return NonStatTy, err
	}
	triedb := bc.stateCache.TrieDB()

	// If we're running an archive node, always flush
	if bc.cacheConfig.TrieDirtyDisabled {
		if err := triedb.Commit(root, false); err != nil {
			return NonStatTy, err
		}
	} else {
		// Full but not archive node, do proper garbage collection
		triedb.Reference(root, common.Hash{}) // metadata reference to keep trie alive
		bc.triegc.Push(root, -int64(block.NumberU64()))

		if current := block.NumberU64(); current > TriesInMemory {
			// If we exceeded our memory allowance, flush matured singleton nodes to disk
			var (
				nodes, imgs = triedb.Size()
				limit       = common.StorageSize(bc.cacheConfig.TrieDirtyLimit) * 1024 * 1024
			)
			if nodes > limit || imgs > 4*1024*1024 {
				triedb.Cap(limit - ethdb.IdealBatchSize)
			}
			// Find the next state trie we need to commit
			chosen := current - TriesInMemory

			// If we exceeded out time allowance, flush an entire trie to disk
			if bc.gcproc > bc.cacheConfig.TrieTimeLimit {
				// If the header is missing (canonical chain behind), we're reorging a low
				// diff sidechain. Suspend committing until this operation is completed.
				header := bc.GetHeaderByNumber(chosen)
				if header == nil {
					log.Warn("Reorg in progress, trie commit postponed", "number", chosen)
				} else {
					// If we're exceeding limits but haven't reached a large enough memory gap,
					// warn the user that the system is becoming unstable.
<<<<<<< HEAD
					if chosen < atomic.LoadUint64(&lastWrite)+TriesInMemory && bc.gcproc >= 2*bc.cacheConfig.TrieTimeLimit {
						log.Info("State in memory for too long, committing", "time", bc.gcproc, "allowance", bc.cacheConfig.TrieTimeLimit, "optimum", float64(chosen-atomic.LoadUint64(&lastWrite))/TriesInMemory)
					}
					// Flush an entire trie and restart the counters
					triedb.Commit(header.Root, true)
					atomic.StoreUint64(&lastWrite, chosen)
=======
					if chosen < lastWrite+TriesInMemory && bc.gcproc >= 2*bc.cacheConfig.TrieTimeLimit {
						log.Info("State in memory for too long, committing", "time", bc.gcproc, "allowance", bc.cacheConfig.TrieTimeLimit, "optimum", float64(chosen-lastWrite)/TriesInMemory)
					}
					// Flush an entire trie and restart the counters
					triedb.Commit(header.Root, true)
					lastWrite = chosen
>>>>>>> 3bb6815f
					bc.gcproc = 0
				}
			}
			// Garbage collect anything below our required write retention
			for !bc.triegc.Empty() {
				root, number := bc.triegc.Pop()
				if uint64(-number) > chosen {
					bc.triegc.Push(root, number)
					break
				}
				triedb.Dereference(root.(common.Hash))
			}
		}
	}

	// Write other block data using a batch.
	batch := bc.db.NewBatch()
	rawdb.WriteReceipts(batch, block.Hash(), block.NumberU64(), receipts)

	// If the total difficulty is higher than our known, add it to the canonical chain
	// Second clause in the if statement reduces the vulnerability to selfish mining.
	// Please refer to http://www.cs.cornell.edu/~ie53/publications/btcProcFC.pdf
	reorg := externTd.Cmp(localTd) > 0
	currentBlock = bc.CurrentBlock()
	if !reorg && externTd.Cmp(localTd) == 0 {
		// Split same-difficulty blocks by number, then preferentially select
		// the block generated by the local miner as the canonical block.
		if block.NumberU64() < currentBlock.NumberU64() {
			reorg = true
		} else if block.NumberU64() == currentBlock.NumberU64() {
			var currentPreserve, blockPreserve bool
			if bc.shouldPreserve != nil {
				currentPreserve, blockPreserve = bc.shouldPreserve(currentBlock), bc.shouldPreserve(block)
			}
			reorg = !currentPreserve && (blockPreserve || mrand.Float64() < 0.5)
		}
	}
	if reorg {
		// Reorganise the chain if the parent is not the head block
		if block.ParentHash() != currentBlock.Hash() {
			if err := bc.reorg(currentBlock, block); err != nil {
				return NonStatTy, err
			}
		}
		// Write the positional metadata for transaction/receipt lookups and preimages
		rawdb.WriteTxLookupEntries(batch, block)
		rawdb.WritePreimages(batch, state.Preimages())

		status = CanonStatTy
	} else {
		status = SideStatTy
	}
	if err := batch.Write(); err != nil {
		return NonStatTy, err
	}

	// Set new head.
	if status == CanonStatTy {
		bc.insert(block)
	}
	bc.futureBlocks.Remove(block.Hash())

	if status == CanonStatTy {
		bc.chainFeed.Send(ChainEvent{Block: block, Hash: block.Hash(), Logs: logs})
		if len(logs) > 0 {
			bc.logsFeed.Send(logs)
		}
		// In theory we should fire a ChainHeadEvent when we inject
		// a canonical block, but sometimes we can insert a batch of
		// canonicial blocks. Avoid firing too much ChainHeadEvents,
		// we will fire an accumulated ChainHeadEvent and disable fire
		// event here.
		if emitHeadEvent {
			bc.chainHeadFeed.Send(ChainHeadEvent{Block: block})
		}
	} else {
		bc.chainSideFeed.Send(ChainSideEvent{Block: block})
	}
	return status, nil
}

// addFutureBlock checks if the block is within the max allowed window to get
// accepted for future processing, and returns an error if the block is too far
// ahead and was not added.
func (bc *BlockChain) addFutureBlock(block *types.Block) error {
	max := uint64(time.Now().Unix() + maxTimeFutureBlocks)
	if block.Time() > max {
		return fmt.Errorf("future block timestamp %v > allowed %v", block.Time(), max)
	}
	bc.futureBlocks.Add(block.Hash(), block)
	return nil
}

// InsertChain attempts to insert the given batch of blocks in to the canonical
// chain or, otherwise, create a fork. If an error is returned it will return
// the index number of the failing block as well an error describing what went
// wrong.
//
// After insertion is done, all accumulated events will be fired.
func (bc *BlockChain) InsertChain(chain types.Blocks) (int, error) {
	// Sanity check that we have something meaningful to import
	if len(chain) == 0 {
		return 0, nil
	}

	bc.blockProcFeed.Send(true)
	defer bc.blockProcFeed.Send(false)

	// Remove already known canon-blocks
	var (
		block, prev *types.Block
	)
	// Do a sanity check that the provided chain is actually ordered and linked
	for i := 1; i < len(chain); i++ {
		block = chain[i]
		prev = chain[i-1]
		if block.NumberU64() != prev.NumberU64()+1 || block.ParentHash() != prev.Hash() {
			// Chain broke ancestry, log a message (programming error) and skip insertion
			log.Error("Non contiguous block insert", "number", block.Number(), "hash", block.Hash(),
				"parent", block.ParentHash(), "prevnumber", prev.Number(), "prevhash", prev.Hash())

			return 0, fmt.Errorf("non contiguous insert: item %d is #%d [%x…], item %d is #%d [%x…] (parent [%x…])", i-1, prev.NumberU64(),
				prev.Hash().Bytes()[:4], i, block.NumberU64(), block.Hash().Bytes()[:4], block.ParentHash().Bytes()[:4])
		}
	}
	// Pre-checks passed, start the full block imports
	if err := bc.addJob(); err != nil {
		return 0, err
	}
	bc.chainmu.Lock()
	n, err := bc.insertChain(chain, true)
	bc.chainmu.Unlock()
	bc.doneJob()

	return n, err
}

// insertChain is the internal implementation of InsertChain, which assumes that
// 1) chains are contiguous, and 2) The chain mutex is held.
//
// This method is split out so that import batches that require re-injecting
// historical blocks can do so without releasing the lock, which could lead to
// racey behaviour. If a sidechain import is in progress, and the historic state
// is imported, but then new canon-head is added before the actual sidechain
// completes, then the historic state could be pruned again
<<<<<<< HEAD
func (bc *BlockChain) insertChain(chain types.Blocks, verifySeals bool) (int, []interface{}, []*types.Log, error) {
	// If the chain is terminating, don't even bother starting up
	if bc.getProcInterrupt() {
		return 0, nil, nil, nil
=======
func (bc *BlockChain) insertChain(chain types.Blocks, verifySeals bool) (int, error) {
	// If the chain is terminating, don't even bother starting up
	if atomic.LoadInt32(&bc.procInterrupt) == 1 {
		return 0, nil
>>>>>>> 3bb6815f
	}
	// Start a parallel signature recovery (signer will fluke on fork transition, minimal perf loss)
	bc.senderCacher.recoverFromBlocks(types.MakeSigner(bc.chainConfig, chain[0].Number()), chain)

	var (
		stats     = insertStats{startTime: mclock.Now()}
		lastCanon *types.Block
	)
	// Fire a single chain head event if we've progressed the chain
	defer func() {
		if lastCanon != nil && bc.CurrentBlock().Hash() == lastCanon.Hash() {
			bc.chainHeadFeed.Send(ChainHeadEvent{lastCanon})
		}
	}()
	// Start the parallel header verifier
	headers := make([]*types.Header, len(chain))
	seals := make([]bool, len(chain))

	for i, block := range chain {
		headers[i] = block.Header()
		seals[i] = verifySeals
	}
	abort, results := bc.engine.VerifyHeaders(bc, headers, seals)
	defer close(abort)

	// Peek the error for the first block to decide the directing import logic
	it := newInsertIterator(chain, results, bc.validator)

	block, err := it.next()

	// Left-trim all the known blocks
	if err == ErrKnownBlock {
		// First block (and state) is known
		//   1. We did a roll-back, and should now do a re-import
		//   2. The block is stored as a sidechain, and is lying about it's stateroot, and passes a stateroot
		// 	    from the canonical chain, which has not been verified.
		// Skip all known blocks that are behind us
		var (
			current  = bc.CurrentBlock()
			localTd  = bc.GetTd(current.Hash(), current.NumberU64())
			externTd = bc.GetTd(block.ParentHash(), block.NumberU64()-1) // The first block can't be nil
		)
		for block != nil && err == ErrKnownBlock {
			externTd = new(big.Int).Add(externTd, block.Difficulty())
			if localTd.Cmp(externTd) < 0 {
				break
			}
			log.Debug("Ignoring already known block", "number", block.Number(), "hash", block.Hash())
			stats.ignored++

			block, err = it.next()
		}
		// The remaining blocks are still known blocks, the only scenario here is:
		// During the fast sync, the pivot point is already submitted but rollback
		// happens. Then node resets the head full block to a lower height via `rollback`
		// and leaves a few known blocks in the database.
		//
		// When node runs a fast sync again, it can re-import a batch of known blocks via
		// `insertChain` while a part of them have higher total difficulty than current
		// head full block(new pivot point).
		for block != nil && err == ErrKnownBlock {
			log.Debug("Writing previously known block", "number", block.Number(), "hash", block.Hash())
			if err := bc.writeKnownBlock(block); err != nil {
<<<<<<< HEAD
				return it.index, nil, nil, err
=======
				return it.index, err
>>>>>>> 3bb6815f
			}
			lastCanon = block

			block, err = it.next()
		}
		// Falls through to the block import
	}
	switch {
	// First block is pruned, insert as sidechain and reorg only if TD grows enough
	case err == consensus.ErrPrunedAncestor:
		log.Debug("Pruned ancestor, inserting as sidechain", "number", block.Number(), "hash", block.Hash())
		return bc.insertSideChain(block, it)

	// First block is future, shove it (and all children) to the future queue (unknown ancestor)
	case err == consensus.ErrFutureBlock || (err == consensus.ErrUnknownAncestor && bc.futureBlocks.Contains(it.first().ParentHash())):
		for block != nil && (it.index == 0 || err == consensus.ErrUnknownAncestor) {
			log.Debug("Future block, postponing import", "number", block.Number(), "hash", block.Hash())
			if err := bc.addFutureBlock(block); err != nil {
				return it.index, err
			}
			block, err = it.next()
		}
		stats.queued += it.processed()
		stats.ignored += it.remaining()

		// If there are any still remaining, mark as ignored
<<<<<<< HEAD
		return it.index, events, coalescedLogs, err
=======
		return it.index, err
>>>>>>> 3bb6815f

	// Some other error occurred, abort
	case err != nil:
		bc.futureBlocks.Remove(block.Hash())
		stats.ignored += len(it.chain)
		bc.reportBlock(block, nil, err)
		return it.index, err
	}
	// No validation errors for the first block (or chain prefix skipped)
	for ; block != nil && err == nil || err == ErrKnownBlock; block, err = it.next() {
		// If the chain is terminating, stop processing blocks
		if bc.getProcInterrupt() {
			log.Debug("Premature abort during blocks processing")
			break
		}
		// If the header is a banned one, straight out abort
		if BadHashes[block.Hash()] {
			bc.reportBlock(block, nil, ErrBlacklistedHash)
			return it.index, ErrBlacklistedHash
		}
		// If the block is known (in the middle of the chain), it's a special case for
		// Clique blocks where they can share state among each other, so importing an
		// older block might complete the state of the subsequent one. In this case,
		// just skip the block (we already validated it once fully (and crashed), since
		// its header and body was already in the database).
		if err == ErrKnownBlock {
			logger := log.Debug
			if bc.chainConfig.Clique == nil {
				logger = log.Warn
			}
			logger("Inserted known block", "number", block.Number(), "hash", block.Hash(),
				"uncles", len(block.Uncles()), "txs", len(block.Transactions()), "gas", block.GasUsed(),
				"root", block.Root())

			if err := bc.writeKnownBlock(block); err != nil {
				return it.index, err
			}
			stats.processed++

			// We can assume that logs are empty here, since the only way for consecutive
			// Clique blocks to have the same state is if there are no transactions.
			lastCanon = block
			continue
		}
		// If the block is known (in the middle of the chain), it's a special case for
		// Clique blocks where they can share state among each other, so importing an
		// older block might complete the state of the subsequent one. In this case,
		// just skip the block (we already validated it once fully (and crashed), since
		// its header and body was already in the database).
		if err == ErrKnownBlock {
			logger := log.Debug
			if bc.chainConfig.Clique == nil {
				logger = log.Warn
			}
			logger("Inserted known block", "number", block.Number(), "hash", block.Hash(),
				"uncles", len(block.Uncles()), "txs", len(block.Transactions()), "gas", block.GasUsed(),
				"root", block.Root())

			if err := bc.writeKnownBlock(block); err != nil {
				return it.index, nil, nil, err
			}
			stats.processed++

			// We can assume that logs are empty here, since the only way for consecutive
			// Clique blocks to have the same state is if there are no transactions.
			events = append(events, ChainEvent{block, block.Hash(), nil})
			lastCanon = block

			continue
		}
		// Retrieve the parent block and it's state to execute on top
		start := time.Now()

		parent := it.previous()
		if parent == nil {
			parent = bc.GetHeader(block.ParentHash(), block.NumberU64()-1)
		}
		statedb, err := state.New(parent.Root, bc.stateCache)
		if err != nil {
			return it.index, err
		}
		// If we have a followup block, run that against the current state to pre-cache
		// transactions and probabilistically some of the account/storage trie nodes.
		var followupInterrupt uint32

		if !bc.cacheConfig.TrieCleanNoPrefetch {
			if followup, err := it.peek(); followup != nil && err == nil {
				go func(start time.Time) {
					throwaway, _ := state.New(parent.Root, bc.stateCache)
					bc.prefetcher.Prefetch(followup, throwaway, bc.vmConfig, &followupInterrupt)

					blockPrefetchExecuteTimer.Update(time.Since(start))
					if atomic.LoadUint32(&followupInterrupt) == 1 {
						blockPrefetchInterruptMeter.Mark(1)
					}
				}(time.Now())
			}
		}
		// Process block using the parent state as reference point
		substart := time.Now()
		receipts, logs, usedGas, err := bc.processor.Process(block, statedb, bc.vmConfig)
		if err != nil {
			bc.reportBlock(block, receipts, err)
			atomic.StoreUint32(&followupInterrupt, 1)
<<<<<<< HEAD
			return it.index, events, coalescedLogs, err
=======
			return it.index, err
>>>>>>> 3bb6815f
		}
		// Update the metrics touched during block processing
		accountReadTimer.Update(statedb.AccountReads)     // Account reads are complete, we can mark them
		storageReadTimer.Update(statedb.StorageReads)     // Storage reads are complete, we can mark them
		accountUpdateTimer.Update(statedb.AccountUpdates) // Account updates are complete, we can mark them
		storageUpdateTimer.Update(statedb.StorageUpdates) // Storage updates are complete, we can mark them

		triehash := statedb.AccountHashes + statedb.StorageHashes // Save to not double count in validation
		trieproc := statedb.AccountReads + statedb.AccountUpdates
		trieproc += statedb.StorageReads + statedb.StorageUpdates

		blockExecutionTimer.Update(time.Since(substart) - trieproc - triehash)

		// Validate the state using the default validator
		substart = time.Now()
		if err := bc.validator.ValidateState(block, statedb, receipts, usedGas); err != nil {
			bc.reportBlock(block, receipts, err)
			atomic.StoreUint32(&followupInterrupt, 1)
<<<<<<< HEAD
			return it.index, events, coalescedLogs, err
=======
			return it.index, err
>>>>>>> 3bb6815f
		}
		proctime := time.Since(start)

		// Update the metrics touched during block validation
		accountHashTimer.Update(statedb.AccountHashes) // Account hashes are complete, we can mark them
		storageHashTimer.Update(statedb.StorageHashes) // Storage hashes are complete, we can mark them

		blockValidationTimer.Update(time.Since(substart) - (statedb.AccountHashes + statedb.StorageHashes - triehash))

		// Write the block to the chain and get the status.
		substart = time.Now()
<<<<<<< HEAD
		status, err := bc.writeBlockWithState(block, receipts, statedb)
		if err != nil {
			atomic.StoreUint32(&followupInterrupt, 1)
			return it.index, events, coalescedLogs, err
=======
		status, err := bc.writeBlockWithState(block, receipts, logs, statedb, false)
		if err != nil {
			atomic.StoreUint32(&followupInterrupt, 1)
			return it.index, err
>>>>>>> 3bb6815f
		}
		atomic.StoreUint32(&followupInterrupt, 1)

		// Update the metrics touched during block commit
		accountCommitTimer.Update(statedb.AccountCommits) // Account commits are complete, we can mark them
		storageCommitTimer.Update(statedb.StorageCommits) // Storage commits are complete, we can mark them

		blockWriteTimer.Update(time.Since(substart) - statedb.AccountCommits - statedb.StorageCommits)
		blockInsertTimer.UpdateSince(start)

		switch status {
		case CanonStatTy:
			log.Debug("Inserted new block", "number", block.Number(), "hash", block.Hash(),
				"uncles", len(block.Uncles()), "txs", len(block.Transactions()), "gas", block.GasUsed(),
				"elapsed", common.PrettyDuration(time.Since(start)),
				"root", block.Root())

			lastCanon = block

			// Only count canonical blocks for GC processing time
			bc.gcproc += proctime

		case SideStatTy:
			log.Debug("Inserted forked block", "number", block.Number(), "hash", block.Hash(),
				"diff", block.Difficulty(), "elapsed", common.PrettyDuration(time.Since(start)),
				"txs", len(block.Transactions()), "gas", block.GasUsed(), "uncles", len(block.Uncles()),
				"root", block.Root())
<<<<<<< HEAD
			events = append(events, ChainSideEvent{block})
=======
>>>>>>> 3bb6815f

		default:
			// This in theory is impossible, but lets be nice to our future selves and leave
			// a log, instead of trying to track down blocks imports that don't emit logs.
			log.Warn("Inserted block with unknown status", "number", block.Number(), "hash", block.Hash(),
				"diff", block.Difficulty(), "elapsed", common.PrettyDuration(time.Since(start)),
				"txs", len(block.Transactions()), "gas", block.GasUsed(), "uncles", len(block.Uncles()),
				"root", block.Root())
		}
		stats.processed++
		stats.usedGas += usedGas

		dirty, _ := bc.stateCache.TrieDB().Size()
		stats.report(chain, it.index, dirty)
	}
	// Any blocks remaining here? The only ones we care about are the future ones
	if block != nil && err == consensus.ErrFutureBlock {
		if err := bc.addFutureBlock(block); err != nil {
			return it.index, err
		}
		block, err = it.next()

		for ; block != nil && err == consensus.ErrUnknownAncestor; block, err = it.next() {
			if err := bc.addFutureBlock(block); err != nil {
				return it.index, err
			}
			stats.queued++
		}
	}
	stats.ignored += it.remaining()

	return it.index, err
}

// insertSideChain is called when an import batch hits upon a pruned ancestor
// error, which happens when a sidechain with a sufficiently old fork-block is
// found.
//
// The method writes all (header-and-body-valid) blocks to disk, then tries to
// switch over to the new chain if the TD exceeded the current chain.
<<<<<<< HEAD
func (bc *BlockChain) insertSideChain(block *types.Block, it *insertIterator) (int, []interface{}, []*types.Log, error) {
=======
func (bc *BlockChain) insertSideChain(block *types.Block, it *insertIterator) (int, error) {
>>>>>>> 3bb6815f
	var (
		externTd *big.Int
		current  = bc.CurrentBlock()
	)
	// The first sidechain block error is already verified to be ErrPrunedAncestor.
	// Since we don't import them here, we expect ErrUnknownAncestor for the remaining
	// ones. Any other errors means that the block is invalid, and should not be written
	// to disk.
	err := consensus.ErrPrunedAncestor
	for ; block != nil && (err == consensus.ErrPrunedAncestor); block, err = it.next() {
		// Check the canonical state root for that number
		if number := block.NumberU64(); current.NumberU64() >= number {
			canonical := bc.GetBlockByNumber(number)
			if canonical != nil && canonical.Hash() == block.Hash() {
				// Not a sidechain block, this is a re-import of a canon block which has it's state pruned
<<<<<<< HEAD
=======

				// Collect the TD of the block. Since we know it's a canon one,
				// we can get it directly, and not (like further below) use
				// the parent and then add the block on top
				externTd = bc.GetTd(block.Hash(), block.NumberU64())
>>>>>>> 3bb6815f
				continue
			}
			if canonical != nil && canonical.Root() == block.Root() {
				// This is most likely a shadow-state attack. When a fork is imported into the
				// database, and it eventually reaches a block height which is not pruned, we
				// just found that the state already exist! This means that the sidechain block
				// refers to a state which already exists in our canon chain.
				//
				// If left unchecked, we would now proceed importing the blocks, without actually
				// having verified the state of the previous blocks.
				log.Warn("Sidechain ghost-state attack detected", "number", block.NumberU64(), "sideroot", block.Root(), "canonroot", canonical.Root())

				// If someone legitimately side-mines blocks, they would still be imported as usual. However,
				// we cannot risk writing unverified blocks to disk when they obviously target the pruning
				// mechanism.
				return it.index, errors.New("sidechain ghost-state attack")
			}
		}
		if externTd == nil {
			externTd = bc.GetTd(block.ParentHash(), block.NumberU64()-1)
		}
		externTd = new(big.Int).Add(externTd, block.Difficulty())

		if !bc.HasBlock(block.Hash(), block.NumberU64()) {
			start := time.Now()
			if err := bc.writeBlockWithoutState(block, externTd); err != nil {
<<<<<<< HEAD
				return it.index, nil, nil, err
=======
				return it.index, err
>>>>>>> 3bb6815f
			}
			log.Debug("Injected sidechain block", "number", block.Number(), "hash", block.Hash(),
				"diff", block.Difficulty(), "elapsed", common.PrettyDuration(time.Since(start)),
				"txs", len(block.Transactions()), "gas", block.GasUsed(), "uncles", len(block.Uncles()),
				"root", block.Root())
		}
	}
	// At this point, we've written all sidechain blocks to database. Loop ended
	// either on some other error or all were processed. If there was some other
	// error, we can ignore the rest of those blocks.
	//
	// If the externTd was larger than our local TD, we now need to reimport the previous
	// blocks to regenerate the required state
	localTd := bc.GetTd(current.Hash(), current.NumberU64())
	if localTd.Cmp(externTd) > 0 {
		log.Info("Sidechain written to disk", "start", it.first().NumberU64(), "end", it.previous().Number, "sidetd", externTd, "localtd", localTd)
<<<<<<< HEAD
		return it.index, nil, nil, err
=======
		return it.index, err
>>>>>>> 3bb6815f
	}
	// Gather all the sidechain hashes (full blocks may be memory heavy)
	var (
		hashes  []common.Hash
		numbers []uint64
	)
	parent := it.previous()
	for parent != nil && !bc.HasState(parent.Root) {
		hashes = append(hashes, parent.Hash())
		numbers = append(numbers, parent.Number.Uint64())

		parent = bc.GetHeader(parent.ParentHash, parent.Number.Uint64()-1)
	}
	if parent == nil {
		return it.index, errors.New("missing parent")
	}
	// Import all the pruned blocks to make the state available
	var (
		blocks []*types.Block
		memory common.StorageSize
	)
	for i := len(hashes) - 1; i >= 0; i-- {
		// Append the next block to our batch
		block := bc.GetBlock(hashes[i], numbers[i])

		blocks = append(blocks, block)
		memory += block.Size()

		// If memory use grew too large, import and continue. Sadly we need to discard
		// all raised events and logs from notifications since we're too heavy on the
		// memory here.
		if len(blocks) >= 2048 || memory > 64*1024*1024 {
			log.Info("Importing heavy sidechain segment", "blocks", len(blocks), "start", blocks[0].NumberU64(), "end", block.NumberU64())
			if _, err := bc.insertChain(blocks, false); err != nil {
				return 0, err
			}
			blocks, memory = blocks[:0], 0

			// If the chain is terminating, stop processing blocks
			if atomic.LoadInt32(&bc.procInterrupt) == 1 {
				log.Debug("Premature abort during blocks processing")
				return 0, nil
			}
		}
	}
	if len(blocks) > 0 {
		log.Info("Importing sidechain segment", "start", blocks[0].NumberU64(), "end", blocks[len(blocks)-1].NumberU64())
		return bc.insertChain(blocks, false)
	}
	return 0, nil
}

// reorg takes two blocks, an old chain and a new chain and will reconstruct the
// blocks and inserts them to be part of the new canonical chain and accumulates
// potential missing transactions and post an event about them.
func (bc *BlockChain) reorg(oldBlock, newBlock *types.Block) error {
	var (
		newChain    types.Blocks
		oldChain    types.Blocks
		commonBlock *types.Block

		deletedTxs types.Transactions
		addedTxs   types.Transactions

<<<<<<< HEAD
		deletedLogs []*types.Log
		rebirthLogs []*types.Log

		// collectLogs collects the logs that were generated during the
		// processing of the block that corresponds with the given hash.
=======
		deletedLogs [][]*types.Log
		rebirthLogs [][]*types.Log

		// collectLogs collects the logs that were generated or removed during
		// the processing of the block that corresponds with the given hash.
>>>>>>> 3bb6815f
		// These logs are later announced as deleted or reborn
		collectLogs = func(hash common.Hash, removed bool) {
			number := bc.hc.GetBlockNumber(hash)
			if number == nil {
				return
			}
			receipts := rawdb.ReadReceipts(bc.db, hash, *number, bc.chainConfig)
<<<<<<< HEAD
=======

			var logs []*types.Log
>>>>>>> 3bb6815f
			for _, receipt := range receipts {
				for _, log := range receipt.Logs {
					l := *log
					if removed {
						l.Removed = true
<<<<<<< HEAD
						deletedLogs = append(deletedLogs, &l)
					} else {
						rebirthLogs = append(rebirthLogs, &l)
					}
=======
					} else {
					}
					logs = append(logs, &l)
				}
			}
			if len(logs) > 0 {
				if removed {
					deletedLogs = append(deletedLogs, logs)
				} else {
					rebirthLogs = append(rebirthLogs, logs)
>>>>>>> 3bb6815f
				}
			}
		}
		// mergeLogs returns a merged log slice with specified sort order.
		mergeLogs = func(logs [][]*types.Log, reverse bool) []*types.Log {
			var ret []*types.Log
			if reverse {
				for i := len(logs) - 1; i >= 0; i-- {
					ret = append(ret, logs[i]...)
				}
			} else {
				for i := 0; i < len(logs); i++ {
					ret = append(ret, logs[i]...)
				}
			}
			return ret
		}
	)
	// Reduce the longer chain to the same number as the shorter one
	if oldBlock.NumberU64() > newBlock.NumberU64() {
		// Old chain is longer, gather all transactions and logs as deleted ones
		for ; oldBlock != nil && oldBlock.NumberU64() != newBlock.NumberU64(); oldBlock = bc.GetBlock(oldBlock.ParentHash(), oldBlock.NumberU64()-1) {
			oldChain = append(oldChain, oldBlock)
			deletedTxs = append(deletedTxs, oldBlock.Transactions()...)
			collectLogs(oldBlock.Hash(), true)
		}
	} else {
		// New chain is longer, stash all blocks away for subsequent insertion
		for ; newBlock != nil && newBlock.NumberU64() != oldBlock.NumberU64(); newBlock = bc.GetBlock(newBlock.ParentHash(), newBlock.NumberU64()-1) {
			newChain = append(newChain, newBlock)
		}
	}
	if oldBlock == nil {
		return fmt.Errorf("invalid old chain")
	}
	if newBlock == nil {
		return fmt.Errorf("invalid new chain")
	}
	// Both sides of the reorg are at the same number, reduce both until the common
	// ancestor is found
	for {
		// If the common ancestor was found, bail out
		if oldBlock.Hash() == newBlock.Hash() {
			commonBlock = oldBlock
			break
		}
		// Remove an old block as well as stash away a new block
		oldChain = append(oldChain, oldBlock)
		deletedTxs = append(deletedTxs, oldBlock.Transactions()...)
		collectLogs(oldBlock.Hash(), true)
<<<<<<< HEAD

		newChain = append(newChain, newBlock)

=======

		newChain = append(newChain, newBlock)

>>>>>>> 3bb6815f
		// Step back with both chains
		oldBlock = bc.GetBlock(oldBlock.ParentHash(), oldBlock.NumberU64()-1)
		if oldBlock == nil {
			return fmt.Errorf("invalid old chain")
		}
		newBlock = bc.GetBlock(newBlock.ParentHash(), newBlock.NumberU64()-1)
		if newBlock == nil {
			return fmt.Errorf("invalid new chain")
		}
	}
	// Ensure the user sees large reorgs
	if len(oldChain) > 0 && len(newChain) > 0 {
		logFn := log.Info
		msg := "Chain reorg detected"
		if len(oldChain) > 63 {
			msg = "Large chain reorg detected"
			logFn = log.Warn
		}
		logFn(msg, "number", commonBlock.Number(), "hash", commonBlock.Hash(),
			"drop", len(oldChain), "dropfrom", oldChain[0].Hash(), "add", len(newChain), "addfrom", newChain[0].Hash())
		blockReorgAddMeter.Mark(int64(len(newChain)))
		blockReorgDropMeter.Mark(int64(len(oldChain)))
	} else {
		log.Error("Impossible reorg, please file an issue", "oldnum", oldBlock.Number(), "oldhash", oldBlock.Hash(), "newnum", newBlock.Number(), "newhash", newBlock.Hash())
	}
	// Insert the new chain(except the head block(reverse order)),
	// taking care of the proper incremental order.
	for i := len(newChain) - 1; i >= 1; i-- {
		// Insert the block in the canonical way, re-writing history
		bc.insert(newChain[i])

		// Collect reborn logs due to chain reorg
		collectLogs(newChain[i].Hash(), false)

		// Write lookup entries for hash based transaction/receipt searches
		rawdb.WriteTxLookupEntries(bc.db, newChain[i])
		addedTxs = append(addedTxs, newChain[i].Transactions()...)
	}
	// When transactions get deleted from the database, the receipts that were
	// created in the fork must also be deleted
	batch := bc.db.NewBatch()
	for _, tx := range types.TxDifference(deletedTxs, addedTxs) {
		rawdb.DeleteTxLookupEntry(batch, tx.Hash())
	}
	// Delete any canonical number assignments above the new head
	number := bc.CurrentBlock().NumberU64()
	for i := number + 1; ; i++ {
		hash := rawdb.ReadCanonicalHash(bc.db, i)
		if hash == (common.Hash{}) {
			break
		}
		rawdb.DeleteCanonicalHash(batch, i)
<<<<<<< HEAD
	}
	batch.Write()
	// If any logs need to be fired, do it now. In theory we could avoid creating
	// this goroutine if there are no events to fire, but realistcally that only
	// ever happens if we're reorging empty blocks, which will only happen on idle
	// networks where performance is not an issue either way.
	//
	// TODO(karalabe): Can we get rid of the goroutine somehow to guarantee correct
	// event ordering?
	go func() {
		if len(deletedLogs) > 0 {
			bc.rmLogsFeed.Send(RemovedLogsEvent{deletedLogs})
		}
		if len(rebirthLogs) > 0 {
			bc.logsFeed.Send(rebirthLogs)
		}
		if len(oldChain) > 0 {
			for _, block := range oldChain {
				bc.chainSideFeed.Send(ChainSideEvent{Block: block})
			}
		}
	}()
	return nil
}

// PostChainEvents iterates over the events generated by a chain insertion and
// posts them into the event feed.
// TODO: Should not expose PostChainEvents. The chain events should be posted in WriteBlock.
func (bc *BlockChain) PostChainEvents(events []interface{}, logs []*types.Log) {
	// post event logs for further processing
	if logs != nil {
		bc.logsFeed.Send(logs)
=======
	}
	batch.Write()
	// If any logs need to be fired, do it now. In theory we could avoid creating
	// this goroutine if there are no events to fire, but realistcally that only
	// ever happens if we're reorging empty blocks, which will only happen on idle
	// networks where performance is not an issue either way.
	if len(deletedLogs) > 0 {
		bc.rmLogsFeed.Send(RemovedLogsEvent{mergeLogs(deletedLogs, true)})
	}
	if len(rebirthLogs) > 0 {
		bc.logsFeed.Send(mergeLogs(rebirthLogs, false))
>>>>>>> 3bb6815f
	}
	if len(oldChain) > 0 {
		for i := len(oldChain) - 1; i >= 0; i-- {
			bc.chainSideFeed.Send(ChainSideEvent{Block: oldChain[i]})
		}
	}
	return nil
}

func (bc *BlockChain) update() {
	futureTimer := time.NewTicker(5 * time.Second)
	defer futureTimer.Stop()
	for {
		select {
		case <-futureTimer.C:
			bc.procFutureBlocks()
		case <-bc.quit:
			return
		}
	}
}

// BadBlocks returns a list of the last 'bad blocks' that the client has seen on the network
func (bc *BlockChain) BadBlocks() []*types.Block {
	blocks := make([]*types.Block, 0, bc.badBlocks.Len())
	for _, hash := range bc.badBlocks.Keys() {
		if blk, exist := bc.badBlocks.Peek(hash); exist {
			block := blk.(*types.Block)
			blocks = append(blocks, block)
		}
	}
	return blocks
}

// HasBadBlock returns whether the block with the hash is a bad block
func (bc *BlockChain) HasBadBlock(hash common.Hash) bool {
	return bc.badBlocks.Contains(hash)
}

// addBadBlock adds a bad block to the bad-block LRU cache
func (bc *BlockChain) addBadBlock(block *types.Block) {
	bc.badBlocks.Add(block.Hash(), block)
}

// reportBlock logs a bad block error.
func (bc *BlockChain) reportBlock(block *types.Block, receipts types.Receipts, err error) {
	bc.addBadBlock(block)

	var receiptString string
	for i, receipt := range receipts {
		receiptString += fmt.Sprintf("\t %d: cumulative: %v gas: %v contract: %v status: %v tx: %v logs: %v bloom: %x state: %x\n",
			i, receipt.CumulativeGasUsed, receipt.GasUsed, receipt.ContractAddress.Hex(),
			receipt.Status, receipt.TxHash.Hex(), receipt.Logs, receipt.Bloom, receipt.PostState)
	}
	log.Error(fmt.Sprintf(`
########## BAD BLOCK #########
Chain config: %v

Number: %v
Hash: 0x%x
%v

Error: %v
##############################
`, bc.chainConfig, block.Number(), block.Hash(), receiptString, err))
}

// InsertHeaderChain attempts to insert the given header chain in to the local
// chain, possibly creating a reorg. If an error is returned, it will return the
// index number of the failing header as well an error describing what went wrong.
//
// The verify parameter can be used to fine tune whether nonce verification
// should be done or not. The reason behind the optional check is because some
// of the header retrieval mechanisms already need to verify nonces, as well as
// because nonces can be verified sparsely, not needing to check each.
func (bc *BlockChain) InsertHeaderChain(chain []*types.Header, checkFreq int) (int, error) {
	start := time.Now()
	if i, err := bc.hc.ValidateHeaderChain(chain, checkFreq); err != nil {
		return i, err
	}

	// Make sure only one thread manipulates the chain at once
	bc.chainmu.Lock()
	defer bc.chainmu.Unlock()

	if err := bc.addJob(); err != nil {
		return 0, err
	}
	defer bc.doneJob()

	whFunc := func(header *types.Header) error {
		_, err := bc.hc.WriteHeader(header)
		return err
	}
	return bc.hc.InsertHeaderChain(chain, whFunc, start)
}

// CurrentHeader retrieves the current head header of the canonical chain. The
// header is retrieved from the HeaderChain's internal cache.
func (bc *BlockChain) CurrentHeader() *types.Header {
	return bc.hc.CurrentHeader()
}

// GetTd retrieves a block's total difficulty in the canonical chain from the
// database by hash and number, caching it if found.
func (bc *BlockChain) GetTd(hash common.Hash, number uint64) *big.Int {
	return bc.hc.GetTd(hash, number)
}

// GetTdByHash retrieves a block's total difficulty in the canonical chain from the
// database by hash, caching it if found.
func (bc *BlockChain) GetTdByHash(hash common.Hash) *big.Int {
	return bc.hc.GetTdByHash(hash)
}

// GetHeader retrieves a block header from the database by hash and number,
// caching it if found.
func (bc *BlockChain) GetHeader(hash common.Hash, number uint64) *types.Header {
	return bc.hc.GetHeader(hash, number)
}

// GetHeaderByHash retrieves a block header from the database by hash, caching it if
// found.
func (bc *BlockChain) GetHeaderByHash(hash common.Hash) *types.Header {
	return bc.hc.GetHeaderByHash(hash)
}

// HasHeader checks if a block header is present in the database or not, caching
// it if present.
func (bc *BlockChain) HasHeader(hash common.Hash, number uint64) bool {
	return bc.hc.HasHeader(hash, number)
}

// GetCanonicalHash returns the canonical hash for a given block number
func (bc *BlockChain) GetCanonicalHash(number uint64) common.Hash {
	return bc.hc.GetCanonicalHash(number)
}

// GetBlockHashesFromHash retrieves a number of block hashes starting at a given
// hash, fetching towards the genesis block.
func (bc *BlockChain) GetBlockHashesFromHash(hash common.Hash, max uint64) []common.Hash {
	return bc.hc.GetBlockHashesFromHash(hash, max)
}

// GetAncestor retrieves the Nth ancestor of a given block. It assumes that either the given block or
// a close ancestor of it is canonical. maxNonCanonical points to a downwards counter limiting the
// number of blocks to be individually checked before we reach the canonical chain.
//
// Note: ancestor == 0 returns the same block, 1 returns its parent and so on.
func (bc *BlockChain) GetAncestor(hash common.Hash, number, ancestor uint64, maxNonCanonical *uint64) (common.Hash, uint64) {
<<<<<<< HEAD
	bc.chainmu.RLock()
	defer bc.chainmu.RUnlock()

=======
>>>>>>> 3bb6815f
	return bc.hc.GetAncestor(hash, number, ancestor, maxNonCanonical)
}

// GetHeaderByNumber retrieves a block header from the database by number,
// caching it (associated with its hash) if found.
func (bc *BlockChain) GetHeaderByNumber(number uint64) *types.Header {
	return bc.hc.GetHeaderByNumber(number)
}

<<<<<<< HEAD
// Config retrieves the chain's fork configuration.
func (bc *BlockChain) Config() *params.ChainConfig             { return bc.chainConfig }
func (bc *BlockChain) GetAutonityContract() *autonity.Contract { return bc.autonityContract }
=======
// GetTransactionLookup retrieves the lookup associate with the given transaction
// hash from the cache or database.
func (bc *BlockChain) GetTransactionLookup(hash common.Hash) *rawdb.LegacyTxLookupEntry {
	// Short circuit if the txlookup already in the cache, retrieve otherwise
	if lookup, exist := bc.txLookupCache.Get(hash); exist {
		return lookup.(*rawdb.LegacyTxLookupEntry)
	}
	tx, blockHash, blockNumber, txIndex := rawdb.ReadTransaction(bc.db, hash)
	if tx == nil {
		return nil
	}
	lookup := &rawdb.LegacyTxLookupEntry{BlockHash: blockHash, BlockIndex: blockNumber, Index: txIndex}
	bc.txLookupCache.Add(hash, lookup)
	return lookup
}

// Config retrieves the chain's fork configuration.
func (bc *BlockChain) Config() *params.ChainConfig { return bc.chainConfig }
>>>>>>> 3bb6815f

// Engine retrieves the blockchain's consensus engine.
func (bc *BlockChain) Engine() consensus.Engine { return bc.engine }

// SubscribeRemovedLogsEvent registers a subscription of RemovedLogsEvent.
func (bc *BlockChain) SubscribeRemovedLogsEvent(ch chan<- RemovedLogsEvent) event.Subscription {
	return bc.scope.Track(bc.rmLogsFeed.Subscribe(ch))
}

// SubscribeChainEvent registers a subscription of ChainEvent.
func (bc *BlockChain) SubscribeChainEvent(ch chan<- ChainEvent) event.Subscription {
	return bc.scope.Track(bc.chainFeed.Subscribe(ch))
}

// SubscribeChainHeadEvent registers a subscription of ChainHeadEvent.
func (bc *BlockChain) SubscribeChainHeadEvent(ch chan<- ChainHeadEvent) event.Subscription {
	return bc.scope.Track(bc.chainHeadFeed.Subscribe(ch))
}

// SubscribeChainSideEvent registers a subscription of ChainSideEvent.
func (bc *BlockChain) SubscribeChainSideEvent(ch chan<- ChainSideEvent) event.Subscription {
	return bc.scope.Track(bc.chainSideFeed.Subscribe(ch))
}

// SubscribeLogsEvent registers a subscription of []*types.Log.
func (bc *BlockChain) SubscribeLogsEvent(ch chan<- []*types.Log) event.Subscription {
	return bc.scope.Track(bc.logsFeed.Subscribe(ch))
}

<<<<<<< HEAD
func (bc *BlockChain) SubscribeAutonityEvents(ch chan<- WhitelistEvent) event.Subscription {
	return bc.scope.Track(bc.autonityFeed.Subscribe(ch))
}

func (bc *BlockChain) UpdateEnodeWhitelist(newWhitelist *types.Nodes) {
	rawdb.WriteEnodeWhitelist(bc.db, newWhitelist)
	go bc.autonityFeed.Send(WhitelistEvent{Whitelist: newWhitelist.List})
}

func (bc *BlockChain) ReadEnodeWhitelist(openNetwork bool) *types.Nodes {
	return rawdb.ReadEnodeWhitelist(bc.db, openNetwork)
}

=======
>>>>>>> 3bb6815f
// SubscribeBlockProcessingEvent registers a subscription of bool where true means
// block processing has started while false means it has stopped.
func (bc *BlockChain) SubscribeBlockProcessingEvent(ch chan<- bool) event.Subscription {
	return bc.scope.Track(bc.blockProcFeed.Subscribe(ch))
<<<<<<< HEAD
}

// addJob should be called only for public methods
func (bc *BlockChain) addJob() error {
	bc.quitMu.RLock()
	defer bc.quitMu.RUnlock()
	if bc.getProcInterrupt() {
		return errors.New("blockchain is stopped")
	}
	bc.wg.Add(1)

	return nil
}

func (bc *BlockChain) doneJob() {
	bc.wg.Done()
}

func (bc *BlockChain) waitJobs() {
	bc.quitMu.Lock()
	atomic.StoreInt32(&bc.procInterrupt, 1)
	bc.wg.Wait()
	bc.quitMu.Unlock()
=======
>>>>>>> 3bb6815f
}<|MERGE_RESOLUTION|>--- conflicted
+++ resolved
@@ -28,7 +28,6 @@
 	"sync/atomic"
 	"time"
 
-<<<<<<< HEAD
 	"github.com/clearmatics/autonity/common"
 	"github.com/clearmatics/autonity/common/mclock"
 	"github.com/clearmatics/autonity/common/prque"
@@ -45,25 +44,7 @@
 	"github.com/clearmatics/autonity/params"
 	"github.com/clearmatics/autonity/rlp"
 	"github.com/clearmatics/autonity/trie"
-	"github.com/hashicorp/golang-lru"
-=======
-	"github.com/ethereum/go-ethereum/common"
-	"github.com/ethereum/go-ethereum/common/mclock"
-	"github.com/ethereum/go-ethereum/common/prque"
-	"github.com/ethereum/go-ethereum/consensus"
-	"github.com/ethereum/go-ethereum/core/rawdb"
-	"github.com/ethereum/go-ethereum/core/state"
-	"github.com/ethereum/go-ethereum/core/types"
-	"github.com/ethereum/go-ethereum/core/vm"
-	"github.com/ethereum/go-ethereum/ethdb"
-	"github.com/ethereum/go-ethereum/event"
-	"github.com/ethereum/go-ethereum/log"
-	"github.com/ethereum/go-ethereum/metrics"
-	"github.com/ethereum/go-ethereum/params"
-	"github.com/ethereum/go-ethereum/rlp"
-	"github.com/ethereum/go-ethereum/trie"
 	lru "github.com/hashicorp/golang-lru"
->>>>>>> 3bb6815f
 )
 
 var (
@@ -166,11 +147,8 @@
 	chainHeadFeed event.Feed
 	logsFeed      event.Feed
 	blockProcFeed event.Feed
-<<<<<<< HEAD
 	glienickeFeed event.Feed
 	autonityFeed  event.Feed
-=======
->>>>>>> 3bb6815f
 	scope         event.SubscriptionScope
 	genesisBlock  *types.Block
 
@@ -204,23 +182,11 @@
 	shouldPreserve  func(*types.Block) bool        // Function used to determine whether should preserve the given block.
 	terminateInsert func(common.Hash, uint64) bool // Testing hook used to terminate ancient receipt chain insertion.
 
-<<<<<<< HEAD
 	autonityContract *autonity.Contract
 	//openNetwork      bool // True if we should disable permissioning
 
 	// senderCacher is a concurrent transaction sender recoverer and cacher
 	senderCacher *TxSenderCacher
-=======
-	engine     consensus.Engine
-	validator  Validator  // Block and state validator interface
-	prefetcher Prefetcher // Block state prefetcher interface
-	processor  Processor  // Block transaction processor interface
-	vmConfig   vm.Config
-
-	badBlocks       *lru.Cache                     // Bad block cache
-	shouldPreserve  func(*types.Block) bool        // Function used to determine whether should preserve the given block.
-	terminateInsert func(common.Hash, uint64) bool // Testing hook used to terminate ancient receipt chain insertion.
->>>>>>> 3bb6815f
 }
 
 // NewBlockChain returns a fully initialised block chain using information
@@ -274,19 +240,16 @@
 	if bc.genesisBlock == nil {
 		return nil, ErrNoGenesis
 	}
-<<<<<<< HEAD
-=======
 
 	var nilBlock *types.Block
 	bc.currentBlock.Store(nilBlock)
 	bc.currentFastBlock.Store(nilBlock)
 
->>>>>>> 3bb6815f
 	// Initialize the chain with ancient data if it isn't empty.
 	if bc.empty() {
 		rawdb.InitDatabaseFromFreezer(bc.db)
 	}
-<<<<<<< HEAD
+
 	if err := bc.loadLastState(); err != nil {
 		return nil, err
 	}
@@ -300,13 +263,6 @@
 		})
 		bc.processor.SetAutonityContract(bc.autonityContract)
 	}
-
-=======
-
-	if err := bc.loadLastState(); err != nil {
-		return nil, err
-	}
->>>>>>> 3bb6815f
 	// The first thing the node will do is reconstruct the verification data for
 	// the head block (ethash cache or clique voting snapshot). Might as well do
 	// it in advance.
@@ -388,20 +344,6 @@
 	return true
 }
 
-// empty returns an indicator whether the blockchain is empty.
-// Note, it's a special case that we connect a non-empty ancient
-// database with an empty node, so that we can plugin the ancient
-// into node seamlessly.
-func (bc *BlockChain) empty() bool {
-	genesis := bc.genesisBlock.Hash()
-	for _, hash := range []common.Hash{rawdb.ReadHeadBlockHash(bc.db), rawdb.ReadHeadHeaderHash(bc.db), rawdb.ReadHeadFastBlockHash(bc.db)} {
-		if hash != genesis {
-			return false
-		}
-	}
-	return true
-}
-
 // loadLastState loads the last known chain state from the database. This method
 // assumes that the chain manager mutex is held.
 func (bc *BlockChain) loadLastState() error {
@@ -1002,19 +944,11 @@
 	// Short circuit if there is no data to truncate in ancient store.
 	if frozen <= head+1 {
 		return nil
-<<<<<<< HEAD
 	}
 	// Truncate all the data in the freezer beyond the specified head
 	if err := bc.db.TruncateAncients(head + 1); err != nil {
 		return err
 	}
-=======
-	}
-	// Truncate all the data in the freezer beyond the specified head
-	if err := bc.db.TruncateAncients(head + 1); err != nil {
-		return err
-	}
->>>>>>> 3bb6815f
 	// Clear out any stale content from the caches
 	bc.hc.headerCache.Purge()
 	bc.hc.tdCache.Purge()
@@ -1025,10 +959,7 @@
 	bc.bodyRLPCache.Purge()
 	bc.receiptsCache.Purge()
 	bc.blockCache.Purge()
-<<<<<<< HEAD
-=======
 	bc.txLookupCache.Purge()
->>>>>>> 3bb6815f
 	bc.futureBlocks.Purge()
 
 	log.Info("Rewind ancient data", "number", head)
@@ -1046,15 +977,10 @@
 func (bc *BlockChain) InsertReceiptChain(blockChain types.Blocks, receiptChain []types.Receipts, ancientLimit uint64) (int, error) {
 	// We don't require the chainMu here since we want to maximize the
 	// concurrency of header insertion and receipt insertion.
-<<<<<<< HEAD
 	if err := bc.addJob(); err != nil {
 		return 0, err
 	}
 	defer bc.doneJob()
-=======
-	bc.wg.Add(1)
-	defer bc.wg.Done()
->>>>>>> 3bb6815f
 
 	var (
 		ancientBlocks, liveBlocks     types.Blocks
@@ -1122,11 +1048,7 @@
 		var deleted []*numberHash
 		for i, block := range blockChain {
 			// Short circuit insertion if shutting down or processing failed
-<<<<<<< HEAD
 			if bc.getProcInterrupt() {
-=======
-			if atomic.LoadInt32(&bc.procInterrupt) == 1 {
->>>>>>> 3bb6815f
 				return 0, errInsertionInterrupted
 			}
 			// Short circuit insertion if it is required(used in testing only)
@@ -1201,7 +1123,6 @@
 			rawdb.WriteTxLookupEntries(batch, block)
 
 			stats.processed++
-<<<<<<< HEAD
 		}
 		// Flush all tx-lookup index data.
 		size += batch.ValueSize()
@@ -1236,42 +1157,6 @@
 		}
 		batch.Reset()
 
-=======
-		}
-		// Flush all tx-lookup index data.
-		size += batch.ValueSize()
-		if err := batch.Write(); err != nil {
-			return 0, err
-		}
-		batch.Reset()
-
-		// Sync the ancient store explicitly to ensure all data has been flushed to disk.
-		if err := bc.db.Sync(); err != nil {
-			return 0, err
-		}
-		if !updateHead(blockChain[len(blockChain)-1]) {
-			return 0, errors.New("side blocks can't be accepted as the ancient chain data")
-		}
-		previous = nil // disable rollback explicitly
-
-		// Wipe out canonical block data.
-		for _, nh := range deleted {
-			rawdb.DeleteBlockWithoutNumber(batch, nh.hash, nh.number)
-			rawdb.DeleteCanonicalHash(batch, nh.number)
-		}
-		for _, block := range blockChain {
-			// Always keep genesis block in active database.
-			if block.NumberU64() != 0 {
-				rawdb.DeleteBlockWithoutNumber(batch, block.Hash(), block.NumberU64())
-				rawdb.DeleteCanonicalHash(batch, block.NumberU64())
-			}
-		}
-		if err := batch.Write(); err != nil {
-			return 0, err
-		}
-		batch.Reset()
-
->>>>>>> 3bb6815f
 		// Wipe out side chain too.
 		for _, nh := range deleted {
 			for _, hash := range rawdb.ReadAllHashes(bc.db, nh.number) {
@@ -1296,11 +1181,7 @@
 		batch := bc.db.NewBatch()
 		for i, block := range blockChain {
 			// Short circuit insertion if shutting down or processing failed
-<<<<<<< HEAD
 			if bc.getProcInterrupt() {
-=======
-			if atomic.LoadInt32(&bc.procInterrupt) == 1 {
->>>>>>> 3bb6815f
 				return 0, errInsertionInterrupted
 			}
 			// Short circuit if the owner header is unknown
@@ -1372,12 +1253,11 @@
 // but does not write any state. This is used to construct competing side forks
 // up to the point where they exceed the canonical total difficulty.
 func (bc *BlockChain) writeBlockWithoutState(block *types.Block, td *big.Int) (err error) {
-<<<<<<< HEAD
-=======
-	bc.wg.Add(1)
-	defer bc.wg.Done()
-
->>>>>>> 3bb6815f
+	if err := bc.addJob(); err != nil {
+		return err
+	}
+	defer bc.doneJob()
+
 	if err := bc.hc.WriteTd(block.Hash(), block.NumberU64(), td); err != nil {
 		return err
 	}
@@ -1389,15 +1269,10 @@
 // writeKnownBlock updates the head block flag with a known block
 // and introduces chain reorg if necessary.
 func (bc *BlockChain) writeKnownBlock(block *types.Block) error {
-<<<<<<< HEAD
 	if err := bc.addJob(); err != nil {
 		return err
 	}
 	defer bc.doneJob()
-=======
-	bc.wg.Add(1)
-	defer bc.wg.Done()
->>>>>>> 3bb6815f
 
 	current := bc.CurrentBlock()
 	if block.ParentHash() != current.Hash() {
@@ -1414,20 +1289,12 @@
 }
 
 // WriteBlockWithState writes the block and all associated state to the database.
-<<<<<<< HEAD
-func (bc *BlockChain) WriteBlockWithState(block *types.Block, receipts []*types.Receipt, state *state.StateDB) (status WriteStatus, err error) {
+func (bc *BlockChain) WriteBlockWithState(block *types.Block, receipts []*types.Receipt, logs []*types.Log, state *state.StateDB, emitHeadEvent bool) (status WriteStatus, err error) {
 	if err = bc.addJob(); err != nil {
 		return NonStatTy, err
 	}
 	defer bc.doneJob()
 
-	bc.chainmu.Lock()
-	defer bc.chainmu.Unlock()
-
-	return bc.writeBlockWithState(block, receipts, state)
-}
-=======
-func (bc *BlockChain) WriteBlockWithState(block *types.Block, receipts []*types.Receipt, logs []*types.Log, state *state.StateDB, emitHeadEvent bool) (status WriteStatus, err error) {
 	bc.chainmu.Lock()
 	defer bc.chainmu.Unlock()
 
@@ -1437,13 +1304,11 @@
 // writeBlockWithState writes the block and all associated state to the database,
 // but is expects the chain mutex to be held.
 func (bc *BlockChain) writeBlockWithState(block *types.Block, receipts []*types.Receipt, logs []*types.Log, state *state.StateDB, emitHeadEvent bool) (status WriteStatus, err error) {
-	bc.wg.Add(1)
-	defer bc.wg.Done()
->>>>>>> 3bb6815f
-
-// writeBlockWithState writes the block and all associated state to the database,
-// but is expects the chain mutex to be held.
-func (bc *BlockChain) writeBlockWithState(block *types.Block, receipts []*types.Receipt, state *state.StateDB) (status WriteStatus, err error) {
+	if err := bc.addJob(); err != nil {
+		return NonStatTy, err
+	}
+	defer bc.doneJob()
+
 	// Calculate the total difficulty of the block
 	ptd := bc.GetTd(block.ParentHash(), block.NumberU64()-1)
 	if ptd == nil {
@@ -1511,21 +1376,12 @@
 				} else {
 					// If we're exceeding limits but haven't reached a large enough memory gap,
 					// warn the user that the system is becoming unstable.
-<<<<<<< HEAD
 					if chosen < atomic.LoadUint64(&lastWrite)+TriesInMemory && bc.gcproc >= 2*bc.cacheConfig.TrieTimeLimit {
 						log.Info("State in memory for too long, committing", "time", bc.gcproc, "allowance", bc.cacheConfig.TrieTimeLimit, "optimum", float64(chosen-atomic.LoadUint64(&lastWrite))/TriesInMemory)
 					}
 					// Flush an entire trie and restart the counters
 					triedb.Commit(header.Root, true)
 					atomic.StoreUint64(&lastWrite, chosen)
-=======
-					if chosen < lastWrite+TriesInMemory && bc.gcproc >= 2*bc.cacheConfig.TrieTimeLimit {
-						log.Info("State in memory for too long, committing", "time", bc.gcproc, "allowance", bc.cacheConfig.TrieTimeLimit, "optimum", float64(chosen-lastWrite)/TriesInMemory)
-					}
-					// Flush an entire trie and restart the counters
-					triedb.Commit(header.Root, true)
-					lastWrite = chosen
->>>>>>> 3bb6815f
 					bc.gcproc = 0
 				}
 			}
@@ -1671,17 +1527,10 @@
 // racey behaviour. If a sidechain import is in progress, and the historic state
 // is imported, but then new canon-head is added before the actual sidechain
 // completes, then the historic state could be pruned again
-<<<<<<< HEAD
-func (bc *BlockChain) insertChain(chain types.Blocks, verifySeals bool) (int, []interface{}, []*types.Log, error) {
+func (bc *BlockChain) insertChain(chain types.Blocks, verifySeals bool) (int, error) {
 	// If the chain is terminating, don't even bother starting up
 	if bc.getProcInterrupt() {
-		return 0, nil, nil, nil
-=======
-func (bc *BlockChain) insertChain(chain types.Blocks, verifySeals bool) (int, error) {
-	// If the chain is terminating, don't even bother starting up
-	if atomic.LoadInt32(&bc.procInterrupt) == 1 {
 		return 0, nil
->>>>>>> 3bb6815f
 	}
 	// Start a parallel signature recovery (signer will fluke on fork transition, minimal perf loss)
 	bc.senderCacher.recoverFromBlocks(types.MakeSigner(bc.chainConfig, chain[0].Number()), chain)
@@ -1745,11 +1594,7 @@
 		for block != nil && err == ErrKnownBlock {
 			log.Debug("Writing previously known block", "number", block.Number(), "hash", block.Hash())
 			if err := bc.writeKnownBlock(block); err != nil {
-<<<<<<< HEAD
-				return it.index, nil, nil, err
-=======
 				return it.index, err
->>>>>>> 3bb6815f
 			}
 			lastCanon = block
 
@@ -1776,11 +1621,7 @@
 		stats.ignored += it.remaining()
 
 		// If there are any still remaining, mark as ignored
-<<<<<<< HEAD
-		return it.index, events, coalescedLogs, err
-=======
 		return it.index, err
->>>>>>> 3bb6815f
 
 	// Some other error occurred, abort
 	case err != nil:
@@ -1840,13 +1681,12 @@
 				"root", block.Root())
 
 			if err := bc.writeKnownBlock(block); err != nil {
-				return it.index, nil, nil, err
+				return it.index, err
 			}
 			stats.processed++
 
 			// We can assume that logs are empty here, since the only way for consecutive
 			// Clique blocks to have the same state is if there are no transactions.
-			events = append(events, ChainEvent{block, block.Hash(), nil})
 			lastCanon = block
 
 			continue
@@ -1885,11 +1725,7 @@
 		if err != nil {
 			bc.reportBlock(block, receipts, err)
 			atomic.StoreUint32(&followupInterrupt, 1)
-<<<<<<< HEAD
-			return it.index, events, coalescedLogs, err
-=======
 			return it.index, err
->>>>>>> 3bb6815f
 		}
 		// Update the metrics touched during block processing
 		accountReadTimer.Update(statedb.AccountReads)     // Account reads are complete, we can mark them
@@ -1908,11 +1744,7 @@
 		if err := bc.validator.ValidateState(block, statedb, receipts, usedGas); err != nil {
 			bc.reportBlock(block, receipts, err)
 			atomic.StoreUint32(&followupInterrupt, 1)
-<<<<<<< HEAD
-			return it.index, events, coalescedLogs, err
-=======
 			return it.index, err
->>>>>>> 3bb6815f
 		}
 		proctime := time.Since(start)
 
@@ -1924,17 +1756,10 @@
 
 		// Write the block to the chain and get the status.
 		substart = time.Now()
-<<<<<<< HEAD
-		status, err := bc.writeBlockWithState(block, receipts, statedb)
-		if err != nil {
-			atomic.StoreUint32(&followupInterrupt, 1)
-			return it.index, events, coalescedLogs, err
-=======
 		status, err := bc.writeBlockWithState(block, receipts, logs, statedb, false)
 		if err != nil {
 			atomic.StoreUint32(&followupInterrupt, 1)
 			return it.index, err
->>>>>>> 3bb6815f
 		}
 		atomic.StoreUint32(&followupInterrupt, 1)
 
@@ -1962,10 +1787,6 @@
 				"diff", block.Difficulty(), "elapsed", common.PrettyDuration(time.Since(start)),
 				"txs", len(block.Transactions()), "gas", block.GasUsed(), "uncles", len(block.Uncles()),
 				"root", block.Root())
-<<<<<<< HEAD
-			events = append(events, ChainSideEvent{block})
-=======
->>>>>>> 3bb6815f
 
 		default:
 			// This in theory is impossible, but lets be nice to our future selves and leave
@@ -2006,11 +1827,7 @@
 //
 // The method writes all (header-and-body-valid) blocks to disk, then tries to
 // switch over to the new chain if the TD exceeded the current chain.
-<<<<<<< HEAD
-func (bc *BlockChain) insertSideChain(block *types.Block, it *insertIterator) (int, []interface{}, []*types.Log, error) {
-=======
 func (bc *BlockChain) insertSideChain(block *types.Block, it *insertIterator) (int, error) {
->>>>>>> 3bb6815f
 	var (
 		externTd *big.Int
 		current  = bc.CurrentBlock()
@@ -2026,14 +1843,11 @@
 			canonical := bc.GetBlockByNumber(number)
 			if canonical != nil && canonical.Hash() == block.Hash() {
 				// Not a sidechain block, this is a re-import of a canon block which has it's state pruned
-<<<<<<< HEAD
-=======
 
 				// Collect the TD of the block. Since we know it's a canon one,
 				// we can get it directly, and not (like further below) use
 				// the parent and then add the block on top
 				externTd = bc.GetTd(block.Hash(), block.NumberU64())
->>>>>>> 3bb6815f
 				continue
 			}
 			if canonical != nil && canonical.Root() == block.Root() {
@@ -2060,11 +1874,7 @@
 		if !bc.HasBlock(block.Hash(), block.NumberU64()) {
 			start := time.Now()
 			if err := bc.writeBlockWithoutState(block, externTd); err != nil {
-<<<<<<< HEAD
-				return it.index, nil, nil, err
-=======
 				return it.index, err
->>>>>>> 3bb6815f
 			}
 			log.Debug("Injected sidechain block", "number", block.Number(), "hash", block.Hash(),
 				"diff", block.Difficulty(), "elapsed", common.PrettyDuration(time.Since(start)),
@@ -2081,11 +1891,7 @@
 	localTd := bc.GetTd(current.Hash(), current.NumberU64())
 	if localTd.Cmp(externTd) > 0 {
 		log.Info("Sidechain written to disk", "start", it.first().NumberU64(), "end", it.previous().Number, "sidetd", externTd, "localtd", localTd)
-<<<<<<< HEAD
-		return it.index, nil, nil, err
-=======
 		return it.index, err
->>>>>>> 3bb6815f
 	}
 	// Gather all the sidechain hashes (full blocks may be memory heavy)
 	var (
@@ -2150,19 +1956,11 @@
 		deletedTxs types.Transactions
 		addedTxs   types.Transactions
 
-<<<<<<< HEAD
-		deletedLogs []*types.Log
-		rebirthLogs []*types.Log
-
-		// collectLogs collects the logs that were generated during the
-		// processing of the block that corresponds with the given hash.
-=======
 		deletedLogs [][]*types.Log
 		rebirthLogs [][]*types.Log
 
 		// collectLogs collects the logs that were generated or removed during
 		// the processing of the block that corresponds with the given hash.
->>>>>>> 3bb6815f
 		// These logs are later announced as deleted or reborn
 		collectLogs = func(hash common.Hash, removed bool) {
 			number := bc.hc.GetBlockNumber(hash)
@@ -2170,22 +1968,13 @@
 				return
 			}
 			receipts := rawdb.ReadReceipts(bc.db, hash, *number, bc.chainConfig)
-<<<<<<< HEAD
-=======
 
 			var logs []*types.Log
->>>>>>> 3bb6815f
 			for _, receipt := range receipts {
 				for _, log := range receipt.Logs {
 					l := *log
 					if removed {
 						l.Removed = true
-<<<<<<< HEAD
-						deletedLogs = append(deletedLogs, &l)
-					} else {
-						rebirthLogs = append(rebirthLogs, &l)
-					}
-=======
 					} else {
 					}
 					logs = append(logs, &l)
@@ -2196,7 +1985,6 @@
 					deletedLogs = append(deletedLogs, logs)
 				} else {
 					rebirthLogs = append(rebirthLogs, logs)
->>>>>>> 3bb6815f
 				}
 			}
 		}
@@ -2247,15 +2035,9 @@
 		oldChain = append(oldChain, oldBlock)
 		deletedTxs = append(deletedTxs, oldBlock.Transactions()...)
 		collectLogs(oldBlock.Hash(), true)
-<<<<<<< HEAD
 
 		newChain = append(newChain, newBlock)
 
-=======
-
-		newChain = append(newChain, newBlock)
-
->>>>>>> 3bb6815f
 		// Step back with both chains
 		oldBlock = bc.GetBlock(oldBlock.ParentHash(), oldBlock.NumberU64()-1)
 		if oldBlock == nil {
@@ -2308,40 +2090,6 @@
 			break
 		}
 		rawdb.DeleteCanonicalHash(batch, i)
-<<<<<<< HEAD
-	}
-	batch.Write()
-	// If any logs need to be fired, do it now. In theory we could avoid creating
-	// this goroutine if there are no events to fire, but realistcally that only
-	// ever happens if we're reorging empty blocks, which will only happen on idle
-	// networks where performance is not an issue either way.
-	//
-	// TODO(karalabe): Can we get rid of the goroutine somehow to guarantee correct
-	// event ordering?
-	go func() {
-		if len(deletedLogs) > 0 {
-			bc.rmLogsFeed.Send(RemovedLogsEvent{deletedLogs})
-		}
-		if len(rebirthLogs) > 0 {
-			bc.logsFeed.Send(rebirthLogs)
-		}
-		if len(oldChain) > 0 {
-			for _, block := range oldChain {
-				bc.chainSideFeed.Send(ChainSideEvent{Block: block})
-			}
-		}
-	}()
-	return nil
-}
-
-// PostChainEvents iterates over the events generated by a chain insertion and
-// posts them into the event feed.
-// TODO: Should not expose PostChainEvents. The chain events should be posted in WriteBlock.
-func (bc *BlockChain) PostChainEvents(events []interface{}, logs []*types.Log) {
-	// post event logs for further processing
-	if logs != nil {
-		bc.logsFeed.Send(logs)
-=======
 	}
 	batch.Write()
 	// If any logs need to be fired, do it now. In theory we could avoid creating
@@ -2353,7 +2101,6 @@
 	}
 	if len(rebirthLogs) > 0 {
 		bc.logsFeed.Send(mergeLogs(rebirthLogs, false))
->>>>>>> 3bb6815f
 	}
 	if len(oldChain) > 0 {
 		for i := len(oldChain) - 1; i >= 0; i-- {
@@ -2504,12 +2251,6 @@
 //
 // Note: ancestor == 0 returns the same block, 1 returns its parent and so on.
 func (bc *BlockChain) GetAncestor(hash common.Hash, number, ancestor uint64, maxNonCanonical *uint64) (common.Hash, uint64) {
-<<<<<<< HEAD
-	bc.chainmu.RLock()
-	defer bc.chainmu.RUnlock()
-
-=======
->>>>>>> 3bb6815f
 	return bc.hc.GetAncestor(hash, number, ancestor, maxNonCanonical)
 }
 
@@ -2519,11 +2260,6 @@
 	return bc.hc.GetHeaderByNumber(number)
 }
 
-<<<<<<< HEAD
-// Config retrieves the chain's fork configuration.
-func (bc *BlockChain) Config() *params.ChainConfig             { return bc.chainConfig }
-func (bc *BlockChain) GetAutonityContract() *autonity.Contract { return bc.autonityContract }
-=======
 // GetTransactionLookup retrieves the lookup associate with the given transaction
 // hash from the cache or database.
 func (bc *BlockChain) GetTransactionLookup(hash common.Hash) *rawdb.LegacyTxLookupEntry {
@@ -2542,7 +2278,7 @@
 
 // Config retrieves the chain's fork configuration.
 func (bc *BlockChain) Config() *params.ChainConfig { return bc.chainConfig }
->>>>>>> 3bb6815f
+func (bc *BlockChain) GetAutonityContract() *autonity.Contract { return bc.autonityContract }
 
 // Engine retrieves the blockchain's consensus engine.
 func (bc *BlockChain) Engine() consensus.Engine { return bc.engine }
@@ -2572,27 +2308,23 @@
 	return bc.scope.Track(bc.logsFeed.Subscribe(ch))
 }
 
-<<<<<<< HEAD
-func (bc *BlockChain) SubscribeAutonityEvents(ch chan<- WhitelistEvent) event.Subscription {
-	return bc.scope.Track(bc.autonityFeed.Subscribe(ch))
-}
-
-func (bc *BlockChain) UpdateEnodeWhitelist(newWhitelist *types.Nodes) {
-	rawdb.WriteEnodeWhitelist(bc.db, newWhitelist)
-	go bc.autonityFeed.Send(WhitelistEvent{Whitelist: newWhitelist.List})
-}
-
-func (bc *BlockChain) ReadEnodeWhitelist(openNetwork bool) *types.Nodes {
-	return rawdb.ReadEnodeWhitelist(bc.db, openNetwork)
-}
-
-=======
->>>>>>> 3bb6815f
 // SubscribeBlockProcessingEvent registers a subscription of bool where true means
 // block processing has started while false means it has stopped.
 func (bc *BlockChain) SubscribeBlockProcessingEvent(ch chan<- bool) event.Subscription {
 	return bc.scope.Track(bc.blockProcFeed.Subscribe(ch))
-<<<<<<< HEAD
+}
+
+func (bc *BlockChain) SubscribeAutonityEvents(ch chan<- WhitelistEvent) event.Subscription {
+	return bc.scope.Track(bc.autonityFeed.Subscribe(ch))
+}
+
+func (bc *BlockChain) UpdateEnodeWhitelist(newWhitelist *types.Nodes) {
+	rawdb.WriteEnodeWhitelist(bc.db, newWhitelist)
+	go bc.autonityFeed.Send(WhitelistEvent{Whitelist: newWhitelist.List})
+}
+
+func (bc *BlockChain) ReadEnodeWhitelist(openNetwork bool) *types.Nodes {
+	return rawdb.ReadEnodeWhitelist(bc.db, openNetwork)
 }
 
 // addJob should be called only for public methods
@@ -2616,6 +2348,4 @@
 	atomic.StoreInt32(&bc.procInterrupt, 1)
 	bc.wg.Wait()
 	bc.quitMu.Unlock()
-=======
->>>>>>> 3bb6815f
 }