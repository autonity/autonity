// Copyright 2014 The go-ethereum Authors
// This file is part of the go-ethereum library.
//
// The go-ethereum library is free software: you can redistribute it and/or modify
// it under the terms of the GNU Lesser General Public License as published by
// the Free Software Foundation, either version 3 of the License, or
// (at your option) any later version.
//
// The go-ethereum library is distributed in the hope that it will be useful,
// but WITHOUT ANY WARRANTY; without even the implied warranty of
// MERCHANTABILITY or FITNESS FOR A PARTICULAR PURPOSE. See the
// GNU Lesser General Public License for more details.
//
// You should have received a copy of the GNU Lesser General Public License
// along with the go-ethereum library. If not, see <http://www.gnu.org/licenses/>.

// Package core implements the Ethereum consensus protocol.
package core

import (
	"errors"
	"fmt"
	"io"
	"math/big"
	"sort"
	"sync"
	"sync/atomic"
	"time"

<<<<<<< HEAD
	"github.com/clearmatics/autonity/core/state/snapshot"

=======
	"github.com/ethereum/go-ethereum/common"
	"github.com/ethereum/go-ethereum/common/mclock"
	"github.com/ethereum/go-ethereum/common/prque"
	"github.com/ethereum/go-ethereum/consensus"
	"github.com/ethereum/go-ethereum/core/rawdb"
	"github.com/ethereum/go-ethereum/core/state"
	"github.com/ethereum/go-ethereum/core/state/snapshot"
	"github.com/ethereum/go-ethereum/core/types"
	"github.com/ethereum/go-ethereum/core/vm"
	"github.com/ethereum/go-ethereum/ethdb"
	"github.com/ethereum/go-ethereum/event"
	"github.com/ethereum/go-ethereum/internal/syncx"
	"github.com/ethereum/go-ethereum/log"
	"github.com/ethereum/go-ethereum/metrics"
	"github.com/ethereum/go-ethereum/params"
	"github.com/ethereum/go-ethereum/trie"
>>>>>>> aaca58a7
	lru "github.com/hashicorp/golang-lru"

	"github.com/clearmatics/autonity/autonity"
	"github.com/clearmatics/autonity/common"
	"github.com/clearmatics/autonity/common/mclock"
	"github.com/clearmatics/autonity/common/prque"
	"github.com/clearmatics/autonity/consensus"
	"github.com/clearmatics/autonity/core/rawdb"
	"github.com/clearmatics/autonity/core/state"
	"github.com/clearmatics/autonity/core/types"
	"github.com/clearmatics/autonity/core/vm"
	"github.com/clearmatics/autonity/ethdb"
	"github.com/clearmatics/autonity/event"
	"github.com/clearmatics/autonity/log"
	"github.com/clearmatics/autonity/metrics"
	"github.com/clearmatics/autonity/params"
	"github.com/clearmatics/autonity/rlp"
	"github.com/clearmatics/autonity/trie"
)

var (
	headBlockGauge     = metrics.NewRegisteredGauge("chain/head/block", nil)
	headHeaderGauge    = metrics.NewRegisteredGauge("chain/head/header", nil)
	headFastBlockGauge = metrics.NewRegisteredGauge("chain/head/receipt", nil)

	accountReadTimer   = metrics.NewRegisteredTimer("chain/account/reads", nil)
	accountHashTimer   = metrics.NewRegisteredTimer("chain/account/hashes", nil)
	accountUpdateTimer = metrics.NewRegisteredTimer("chain/account/updates", nil)
	accountCommitTimer = metrics.NewRegisteredTimer("chain/account/commits", nil)

	storageReadTimer   = metrics.NewRegisteredTimer("chain/storage/reads", nil)
	storageHashTimer   = metrics.NewRegisteredTimer("chain/storage/hashes", nil)
	storageUpdateTimer = metrics.NewRegisteredTimer("chain/storage/updates", nil)
	storageCommitTimer = metrics.NewRegisteredTimer("chain/storage/commits", nil)

	snapshotAccountReadTimer = metrics.NewRegisteredTimer("chain/snapshot/account/reads", nil)
	snapshotStorageReadTimer = metrics.NewRegisteredTimer("chain/snapshot/storage/reads", nil)
	snapshotCommitTimer      = metrics.NewRegisteredTimer("chain/snapshot/commits", nil)

	blockInsertTimer     = metrics.NewRegisteredTimer("chain/inserts", nil)
	blockValidationTimer = metrics.NewRegisteredTimer("chain/validation", nil)
	blockExecutionTimer  = metrics.NewRegisteredTimer("chain/execution", nil)
	blockWriteTimer      = metrics.NewRegisteredTimer("chain/write", nil)

	blockReorgMeter         = metrics.NewRegisteredMeter("chain/reorg/executes", nil)
	blockReorgAddMeter      = metrics.NewRegisteredMeter("chain/reorg/add", nil)
	blockReorgDropMeter     = metrics.NewRegisteredMeter("chain/reorg/drop", nil)
	blockReorgInvalidatedTx = metrics.NewRegisteredMeter("chain/reorg/invalidTx", nil)

	blockPrefetchExecuteTimer   = metrics.NewRegisteredTimer("chain/prefetch/executes", nil)
	blockPrefetchInterruptMeter = metrics.NewRegisteredMeter("chain/prefetch/interrupts", nil)

	errInsertionInterrupted = errors.New("insertion is interrupted")
	errChainStopped         = errors.New("blockchain is stopped")
)

const (
	bodyCacheLimit      = 256
	blockCacheLimit     = 256
	receiptsCacheLimit  = 32
	txLookupCacheLimit  = 1024
	maxFutureBlocks     = 256
	maxTimeFutureBlocks = 30
	TriesInMemory       = 128

	// BlockChainVersion ensures that an incompatible database forces a resync from scratch.
	//
	// Changelog:
	//
	// - Version 4
	//   The following incompatible database changes were added:
	//   * the `BlockNumber`, `TxHash`, `TxIndex`, `BlockHash` and `Index` fields of log are deleted
	//   * the `Bloom` field of receipt is deleted
	//   * the `BlockIndex` and `TxIndex` fields of txlookup are deleted
	// - Version 5
	//  The following incompatible database changes were added:
	//    * the `TxHash`, `GasCost`, and `ContractAddress` fields are no longer stored for a receipt
	//    * the `TxHash`, `GasCost`, and `ContractAddress` fields are computed by looking up the
	//      receipts' corresponding block
	// - Version 6
	//  The following incompatible database changes were added:
	//    * Transaction lookup information stores the corresponding block number instead of block hash
	// - Version 7
	//  The following incompatible database changes were added:
	//    * Use freezer as the ancient database to maintain all ancient data
	// - Version 8
	//  The following incompatible database changes were added:
	//    * New scheme for contract code in order to separate the codes and trie nodes
	BlockChainVersion uint64 = 8
)

// CacheConfig contains the configuration values for the trie caching/pruning
// that's resident in a blockchain.
type CacheConfig struct {
	TrieCleanLimit      int           // Memory allowance (MB) to use for caching trie nodes in memory
	TrieCleanJournal    string        // Disk journal for saving clean cache entries.
	TrieCleanRejournal  time.Duration // Time interval to dump clean cache to disk periodically
	TrieCleanNoPrefetch bool          // Whether to disable heuristic state prefetching for followup blocks
	TrieDirtyLimit      int           // Memory limit (MB) at which to start flushing dirty trie nodes to disk
	TrieDirtyDisabled   bool          // Whether to disable trie write caching and GC altogether (archive node)
	TrieTimeLimit       time.Duration // Time limit after which to flush the current in-memory trie to disk
	SnapshotLimit       int           // Memory allowance (MB) to use for caching snapshot entries in memory
	Preimages           bool          // Whether to store preimage of trie key to the disk

	SnapshotWait bool // Wait for snapshot construction on startup. TODO(karalabe): This is a dirty hack for testing, nuke it
}

// defaultCacheConfig are the default caching values if none are specified by the
// user (also used during testing).
var defaultCacheConfig = &CacheConfig{
	TrieCleanLimit: 256,
	TrieDirtyLimit: 256,
	TrieTimeLimit:  5 * time.Minute,
	SnapshotLimit:  256,
	SnapshotWait:   true,
}

// BlockChain represents the canonical chain given a database with a genesis
// block. The Blockchain manages chain imports, reverts, chain reorganisations.
//
// Importing blocks in to the block chain happens according to the set of rules
// defined by the two stage Validator. Processing of blocks is done using the
// Processor which processes the included transaction. The validation of the state
// is done in the second part of the Validator. Failing results in aborting of
// the import.
//
// The BlockChain also helps in returning blocks from **any** chain included
// in the database as well as blocks that represents the canonical chain. It's
// important to note that GetBlock can return any block and does not need to be
// included in the canonical one where as GetBlockByNumber always represents the
// canonical chain.
type BlockChain struct {
	chainConfig *params.ChainConfig // Chain & network configuration
	cacheConfig *CacheConfig        // Cache configuration for pruning

	db     ethdb.Database // Low level persistent database to store final content in
	snaps  *snapshot.Tree // Snapshot tree for fast trie leaf access
	triegc *prque.Prque   // Priority queue mapping block numbers to tries to gc
	gcproc time.Duration  // Accumulates canonical block processing for trie dumping

	// txLookupLimit is the maximum number of blocks from head whose tx indices
	// are reserved:
	//  * 0:   means no limit and regenerate any missing indexes
	//  * N:   means N block limit [HEAD-N+1, HEAD] and delete extra indexes
	//  * nil: disable tx reindexer/deleter, but still index new blocks
	txLookupLimit uint64

	hc            *HeaderChain
	rmLogsFeed    event.Feed
	chainFeed     event.Feed
	chainSideFeed event.Feed
	chainHeadFeed event.Feed
	logsFeed      event.Feed
	blockProcFeed event.Feed
	glienickeFeed event.Feed
	autonityFeed  event.Feed
	scope         event.SubscriptionScope
	genesisBlock  *types.Block

	// This mutex synchronizes chain write operations.
	// Readers don't need to take it, they can just read the database.
	chainmu *syncx.ClosableMutex

	currentBlock     atomic.Value // Current head of the block chain
	currentFastBlock atomic.Value // Current head of the fast-sync chain (may be above the block chain!)

	stateCache    state.Database // State database to reuse between imports (contains state cache)
	bodyCache     *lru.Cache     // Cache for the most recent block bodies
	bodyRLPCache  *lru.Cache     // Cache for the most recent block bodies in RLP encoded format
	receiptsCache *lru.Cache     // Cache for the most recent receipts per block
	blockCache    *lru.Cache     // Cache for the most recent entire blocks
	txLookupCache *lru.Cache     // Cache for the most recent transaction lookup data.
	futureBlocks  *lru.Cache     // future blocks are blocks added for later processing

	wg            sync.WaitGroup //
	quit          chan struct{}  // shutdown signal, closed in Stop.
	running       int32          // 0 if chain is running, 1 when stopped
	procInterrupt int32          // interrupt signaler for block processing
	quitMu        sync.RWMutex

	engine     consensus.Engine
	validator  Validator // Block and state validator interface
	prefetcher Prefetcher
	processor  Processor // Block transaction processor interface
	forker     *ForkChoice
	vmConfig   vm.Config
<<<<<<< HEAD

	badBlocks       *lru.Cache                     // Bad block cache
	shouldPreserve  func(*types.Block) bool        // Function used to determine whether should preserve the given block.
	terminateInsert func(common.Hash, uint64) bool // Testing hook used to terminate ancient receipt chain insertion.

	autonityContract *autonity.Contract

	// senderCacher is a concurrent transaction sender recoverer and cacher
	senderCacher *TxSenderCacher
}

// NewBlockChain returns a fully initialised block chain using information
// available in the database. It initialises the default Ethereum Validator and
// Processor.
func NewBlockChain(db ethdb.Database, cacheConfig *CacheConfig, chainConfig *params.ChainConfig, engine consensus.Engine, vmConfig vm.Config, shouldPreserve func(block *types.Block) bool, senderCacher *TxSenderCacher, txLookupLimit *uint64) (*BlockChain, error) {
=======
}

// NewBlockChain returns a fully initialised block chain using information
// available in the database. It initialises the default Ethereum Validator
// and Processor.
func NewBlockChain(db ethdb.Database, cacheConfig *CacheConfig, chainConfig *params.ChainConfig, engine consensus.Engine, vmConfig vm.Config, shouldPreserve func(header *types.Header) bool, txLookupLimit *uint64) (*BlockChain, error) {
>>>>>>> aaca58a7
	if cacheConfig == nil {
		cacheConfig = defaultCacheConfig
	}
	bodyCache, _ := lru.New(bodyCacheLimit)
	bodyRLPCache, _ := lru.New(bodyCacheLimit)
	receiptsCache, _ := lru.New(receiptsCacheLimit)
	blockCache, _ := lru.New(blockCacheLimit)
	txLookupCache, _ := lru.New(txLookupCacheLimit)
	futureBlocks, _ := lru.New(maxFutureBlocks)

	bc := &BlockChain{
<<<<<<< HEAD
		chainConfig:    chainConfig,
		cacheConfig:    cacheConfig,
		db:             db,
		triegc:         prque.New(nil),
		stateCache:     state.NewDatabaseWithCache(db, cacheConfig.TrieCleanLimit, cacheConfig.TrieCleanJournal),
		quit:           make(chan struct{}),
		shouldPreserve: shouldPreserve,
		bodyCache:      bodyCache,
		bodyRLPCache:   bodyRLPCache,
		receiptsCache:  receiptsCache,
		blockCache:     blockCache,
		txLookupCache:  txLookupCache,
		futureBlocks:   futureBlocks,
		engine:         engine,
		vmConfig:       vmConfig,
		badBlocks:      badBlocks,
		senderCacher:   senderCacher,
	}
=======
		chainConfig: chainConfig,
		cacheConfig: cacheConfig,
		db:          db,
		triegc:      prque.New(nil),
		stateCache: state.NewDatabaseWithConfig(db, &trie.Config{
			Cache:     cacheConfig.TrieCleanLimit,
			Journal:   cacheConfig.TrieCleanJournal,
			Preimages: cacheConfig.Preimages,
		}),
		quit:          make(chan struct{}),
		chainmu:       syncx.NewClosableMutex(),
		bodyCache:     bodyCache,
		bodyRLPCache:  bodyRLPCache,
		receiptsCache: receiptsCache,
		blockCache:    blockCache,
		txLookupCache: txLookupCache,
		futureBlocks:  futureBlocks,
		engine:        engine,
		vmConfig:      vmConfig,
	}
	bc.forker = NewForkChoice(bc, shouldPreserve)
>>>>>>> aaca58a7
	bc.validator = NewBlockValidator(chainConfig, bc, engine)
	bc.prefetcher = newStatePrefetcher(chainConfig, bc, engine)
	bc.processor = NewStateProcessor(chainConfig, bc, engine)

	var err error
	bc.hc, err = NewHeaderChain(db, chainConfig, engine, bc.insertStopped)
	if err != nil {
		return nil, err
	}
	bc.genesisBlock = bc.GetBlockByNumber(0)
	if bc.genesisBlock == nil {
		return nil, ErrNoGenesis
	}

	var nilBlock *types.Block
	bc.currentBlock.Store(nilBlock)
	bc.currentFastBlock.Store(nilBlock)

	// Initialize the chain with ancient data if it isn't empty.
	var txIndexBlock uint64

	if bc.empty() {
		rawdb.InitDatabaseFromFreezer(bc.db)
		// If ancient database is not empty, reconstruct all missing
		// indices in the background.
		frozen, _ := bc.db.Ancients()
		if frozen > 0 {
			txIndexBlock = frozen
		}
	}
	if err := bc.loadLastState(); err != nil {
		return nil, err
	}

	// Make sure the state associated with the block is available
	head := bc.CurrentBlock()
	if _, err := state.New(head.Root(), bc.stateCache, bc.snaps); err != nil {
		// Head state is missing, before the state recovery, find out the
		// disk layer point of snapshot(if it's enabled). Make sure the
		// rewound point is lower than disk layer.
		var diskRoot common.Hash
		if bc.cacheConfig.SnapshotLimit > 0 {
			diskRoot = rawdb.ReadSnapshotRoot(bc.db)
		}
		if diskRoot != (common.Hash{}) {
			log.Warn("Head state missing, repairing", "number", head.Number(), "hash", head.Hash(), "snaproot", diskRoot)

			snapDisk, err := bc.setHeadBeyondRoot(head.NumberU64(), diskRoot, true)
			if err != nil {
				return nil, err
			}
			// Chain rewound, persist old snapshot number to indicate recovery procedure
			if snapDisk != 0 {
				rawdb.WriteSnapshotRecoveryNumber(bc.db, snapDisk)
			}
		} else {
			log.Warn("Head state missing, repairing", "number", head.Number(), "hash", head.Hash())
			if _, err := bc.setHeadBeyondRoot(head.NumberU64(), common.Hash{}, true); err != nil {
				return nil, err
			}
		}
	}
<<<<<<< HEAD
	if chainConfig.Tendermint != nil {

		if chainConfig.AutonityContractConfig == nil {
			return nil, errors.New("we need autonity contract specified for tendermint or istanbul consensus")
		}

		acConfig := bc.Config().AutonityContractConfig

		var JSONString = acConfig.ABI
		bytes, err := bc.GetKeyValue([]byte(autonity.ABISPEC))
		if err == nil || bytes != nil {
			JSONString = string(bytes)
		}
		contract, err := autonity.NewAutonityContract(
			bc,
			acConfig.Operator,
			acConfig.MinGasPrice,
			JSONString,
			&defaultEVMProvider{bc},
		)
		if err != nil {
			return nil, err
		}

		bc.autonityContract = contract
		bc.processor.SetAutonityContract(bc.autonityContract)
	}
=======
>>>>>>> aaca58a7

	// Ensure that a previous crash in SetHead doesn't leave extra ancients
	if frozen, err := bc.db.Ancients(); err == nil && frozen > 0 {
		var (
			needRewind bool
			low        uint64
		)
		// The head full block may be rolled back to a very low height due to
		// blockchain repair. If the head full block is even lower than the ancient
		// chain, truncate the ancient store.
		fullBlock := bc.CurrentBlock()
		if fullBlock != nil && fullBlock.Hash() != bc.genesisBlock.Hash() && fullBlock.NumberU64() < frozen-1 {
			needRewind = true
			low = fullBlock.NumberU64()
		}
		// In fast sync, it may happen that ancient data has been written to the
		// ancient store, but the LastFastBlock has not been updated, truncate the
		// extra data here.
		fastBlock := bc.CurrentFastBlock()
		if fastBlock != nil && fastBlock.NumberU64() < frozen-1 {
			needRewind = true
			if fastBlock.NumberU64() < low || low == 0 {
				low = fastBlock.NumberU64()
			}
		}
		if needRewind {
			log.Error("Truncating ancient chain", "from", bc.CurrentHeader().Number.Uint64(), "to", low)
			if err := bc.SetHead(low); err != nil {
				return nil, err
			}
		}
	}
	// The first thing the node will do is reconstruct the verification data for
	// the head block (ethash cache or clique voting snapshot). Might as well do
	// it in advance.
	bc.engine.VerifyHeader(bc, bc.CurrentHeader(), true)

	// Check the current state of the block hashes and make sure that we do not have any of the bad blocks in our chain
	for hash := range BadHashes {
		if header := bc.GetHeaderByHash(hash); header != nil {
			// get the canonical block corresponding to the offending header's number
			headerByNumber := bc.GetHeaderByNumber(header.Number.Uint64())
			// make sure the headerByNumber (if present) is in our current canonical chain
			if headerByNumber != nil && headerByNumber.Hash() == header.Hash() {
				log.Error("Found bad hash, rewinding chain", "number", header.Number, "hash", header.ParentHash)
				if err := bc.SetHead(header.Number.Uint64() - 1); err != nil {
					return nil, err
				}
				log.Error("Chain rewind was successful, resuming normal operation")
			}
		}
	}

	// Load any existing snapshot, regenerating it if loading failed
	if bc.cacheConfig.SnapshotLimit > 0 {
		// If the chain was rewound past the snapshot persistent layer (causing
		// a recovery block number to be persisted to disk), check if we're still
		// in recovery mode and in that case, don't invalidate the snapshot on a
		// head mismatch.
		var recover bool

		head := bc.CurrentBlock()
		if layer := rawdb.ReadSnapshotRecoveryNumber(bc.db); layer != nil && *layer > head.NumberU64() {
			log.Warn("Enabling snapshot recovery", "chainhead", head.NumberU64(), "diskbase", *layer)
			recover = true
		}
		bc.snaps, _ = snapshot.New(bc.db, bc.stateCache.TrieDB(), bc.cacheConfig.SnapshotLimit, head.Root(), !bc.cacheConfig.SnapshotWait, true, recover)
	}
<<<<<<< HEAD
	bc.wg.Add(1)
	go func() {
		defer bc.wg.Done()
		// Take ownership of this particular state
		bc.update()
	}()
	if txLookupLimit != nil {
		bc.txLookupLimit = *txLookupLimit
		bc.wg.Add(1)
		go func() {
			defer bc.wg.Done()
			bc.maintainTxIndex(txIndexBlock)
		}()
=======

	// Start future block processor.
	bc.wg.Add(1)
	go bc.updateFutureBlocks()

	// Start tx indexer/unindexer.
	if txLookupLimit != nil {
		bc.txLookupLimit = *txLookupLimit

		bc.wg.Add(1)
		go bc.maintainTxIndex(txIndexBlock)
>>>>>>> aaca58a7
	}

	// If periodic cache journal is required, spin it up.
	if bc.cacheConfig.TrieCleanRejournal > 0 {
		if bc.cacheConfig.TrieCleanRejournal < time.Minute {
			log.Warn("Sanitizing invalid trie cache journal time", "provided", bc.cacheConfig.TrieCleanRejournal, "updated", time.Minute)
			bc.cacheConfig.TrieCleanRejournal = time.Minute
		}
		triedb := bc.stateCache.TrieDB()
		bc.wg.Add(1)
		go func() {
			defer bc.wg.Done()
			triedb.SaveCachePeriodically(bc.cacheConfig.TrieCleanJournal, bc.cacheConfig.TrieCleanRejournal, bc.quit)
		}()
	}
	return bc, nil
}

// empty returns an indicator whether the blockchain is empty.
// Note, it's a special case that we connect a non-empty ancient
// database with an empty node, so that we can plugin the ancient
// into node seamlessly.
func (bc *BlockChain) empty() bool {
	genesis := bc.genesisBlock.Hash()
	for _, hash := range []common.Hash{rawdb.ReadHeadBlockHash(bc.db), rawdb.ReadHeadHeaderHash(bc.db), rawdb.ReadHeadFastBlockHash(bc.db)} {
		if hash != genesis {
			return false
		}
	}
	return true
}

// loadLastState loads the last known chain state from the database. This method
// assumes that the chain manager mutex is held.
func (bc *BlockChain) loadLastState() error {
	// Restore the last known head block
	head := rawdb.ReadHeadBlockHash(bc.db)
	if head == (common.Hash{}) {
		// Corrupt or empty database, init from scratch
		log.Warn("Empty database, resetting chain")
		return bc.Reset()
	}
	// Make sure the entire head block is available
	currentBlock := bc.GetBlockByHash(head)
	if currentBlock == nil {
		// Corrupt or empty database, init from scratch
		log.Warn("Head block missing, resetting chain", "hash", head)
		return bc.Reset()
	}
	// Everything seems to be fine, set as the head block
	bc.currentBlock.Store(currentBlock)
	headBlockGauge.Update(int64(currentBlock.NumberU64()))

	// Restore the last known head header
	currentHeader := currentBlock.Header()
	if head := rawdb.ReadHeadHeaderHash(bc.db); head != (common.Hash{}) {
		if header := bc.GetHeaderByHash(head); header != nil {
			currentHeader = header
		}
	}
	bc.hc.SetCurrentHeader(currentHeader)

	// Restore the last known head fast block
	bc.currentFastBlock.Store(currentBlock)
	headFastBlockGauge.Update(int64(currentBlock.NumberU64()))

	if head := rawdb.ReadHeadFastBlockHash(bc.db); head != (common.Hash{}) {
		if block := bc.GetBlockByHash(head); block != nil {
			bc.currentFastBlock.Store(block)
			headFastBlockGauge.Update(int64(block.NumberU64()))
		}
	}
	// Issue a status log for the user
	currentFastBlock := bc.CurrentFastBlock()

	headerTd := bc.GetTd(currentHeader.Hash(), currentHeader.Number.Uint64())
	blockTd := bc.GetTd(currentBlock.Hash(), currentBlock.NumberU64())
	fastTd := bc.GetTd(currentFastBlock.Hash(), currentFastBlock.NumberU64())

	log.Info("Loaded most recent local header", "number", currentHeader.Number, "hash", currentHeader.Hash(), "td", headerTd, "age", common.PrettyAge(time.Unix(int64(currentHeader.Time), 0)))
	log.Info("Loaded most recent local full block", "number", currentBlock.Number(), "hash", currentBlock.Hash(), "td", blockTd, "age", common.PrettyAge(time.Unix(int64(currentBlock.Time()), 0)))
	log.Info("Loaded most recent local fast block", "number", currentFastBlock.Number(), "hash", currentFastBlock.Hash(), "td", fastTd, "age", common.PrettyAge(time.Unix(int64(currentFastBlock.Time()), 0)))
	if pivot := rawdb.ReadLastPivotNumber(bc.db); pivot != nil {
		log.Info("Loaded last fast-sync pivot marker", "number", *pivot)
	}
	return nil
}

// SetHead rewinds the local chain to a new head. Depending on whether the node
// was fast synced or full synced and in which state, the method will try to
// delete minimal data from disk whilst retaining chain consistency.
func (bc *BlockChain) SetHead(head uint64) error {
	_, err := bc.setHeadBeyondRoot(head, common.Hash{}, false)
	return err
}

// setHeadBeyondRoot rewinds the local chain to a new head with the extra condition
// that the rewind must pass the specified state root. This method is meant to be
// used when rewinding with snapshots enabled to ensure that we go back further than
// persistent disk layer. Depending on whether the node was fast synced or full, and
// in which state, the method will try to delete minimal data from disk whilst
// retaining chain consistency.
//
// The method returns the block number where the requested root cap was found.
func (bc *BlockChain) setHeadBeyondRoot(head uint64, root common.Hash, repair bool) (uint64, error) {
	if !bc.chainmu.TryLock() {
		return 0, errChainStopped
	}
	defer bc.chainmu.Unlock()

	// Track the block number of the requested root hash
	var rootNumber uint64 // (no root == always 0)

	// Retrieve the last pivot block to short circuit rollbacks beyond it and the
	// current freezer limit to start nuking id underflown
	pivot := rawdb.ReadLastPivotNumber(bc.db)
	frozen, _ := bc.db.Ancients()

	updateFn := func(db ethdb.KeyValueWriter, header *types.Header) (uint64, bool) {
		// Rewind the blockchain, ensuring we don't end up with a stateless head
		// block. Note, depth equality is permitted to allow using SetHead as a
		// chain reparation mechanism without deleting any data!
		if currentBlock := bc.CurrentBlock(); currentBlock != nil && header.Number.Uint64() <= currentBlock.NumberU64() {
			newHeadBlock := bc.GetBlock(header.Hash(), header.Number.Uint64())
			if newHeadBlock == nil {
				log.Error("Gap in the chain, rewinding to genesis", "number", header.Number, "hash", header.Hash())
				newHeadBlock = bc.genesisBlock
			} else {
				// Block exists, keep rewinding until we find one with state,
				// keeping rewinding until we exceed the optional threshold
				// root hash
				beyondRoot := (root == common.Hash{}) // Flag whether we're beyond the requested root (no root, always true)

				for {
					// If a root threshold was requested but not yet crossed, check
					if root != (common.Hash{}) && !beyondRoot && newHeadBlock.Root() == root {
						beyondRoot, rootNumber = true, newHeadBlock.NumberU64()
					}
					if _, err := state.New(newHeadBlock.Root(), bc.stateCache, bc.snaps); err != nil {
						log.Trace("Block state missing, rewinding further", "number", newHeadBlock.NumberU64(), "hash", newHeadBlock.Hash())
						if pivot == nil || newHeadBlock.NumberU64() > *pivot {
							parent := bc.GetBlock(newHeadBlock.ParentHash(), newHeadBlock.NumberU64()-1)
							if parent != nil {
								newHeadBlock = parent
								continue
							}
							log.Error("Missing block in the middle, aiming genesis", "number", newHeadBlock.NumberU64()-1, "hash", newHeadBlock.ParentHash())
							newHeadBlock = bc.genesisBlock
						} else {
							log.Trace("Rewind passed pivot, aiming genesis", "number", newHeadBlock.NumberU64(), "hash", newHeadBlock.Hash(), "pivot", *pivot)
							newHeadBlock = bc.genesisBlock
						}
					}
					if beyondRoot || newHeadBlock.NumberU64() == 0 {
						log.Debug("Rewound to block with state", "number", newHeadBlock.NumberU64(), "hash", newHeadBlock.Hash())
						break
					}
					log.Debug("Skipping block with threshold state", "number", newHeadBlock.NumberU64(), "hash", newHeadBlock.Hash(), "root", newHeadBlock.Root())
					newHeadBlock = bc.GetBlock(newHeadBlock.ParentHash(), newHeadBlock.NumberU64()-1) // Keep rewinding
				}
			}
			rawdb.WriteHeadBlockHash(db, newHeadBlock.Hash())

			// Degrade the chain markers if they are explicitly reverted.
			// In theory we should update all in-memory markers in the
			// last step, however the direction of SetHead is from high
			// to low, so it's safe to update in-memory markers directly.
			bc.currentBlock.Store(newHeadBlock)
			headBlockGauge.Update(int64(newHeadBlock.NumberU64()))
		}
		// Rewind the fast block in a simpleton way to the target head
		if currentFastBlock := bc.CurrentFastBlock(); currentFastBlock != nil && header.Number.Uint64() < currentFastBlock.NumberU64() {
			newHeadFastBlock := bc.GetBlock(header.Hash(), header.Number.Uint64())
			// If either blocks reached nil, reset to the genesis state
			if newHeadFastBlock == nil {
				newHeadFastBlock = bc.genesisBlock
			}
			rawdb.WriteHeadFastBlockHash(db, newHeadFastBlock.Hash())

			// Degrade the chain markers if they are explicitly reverted.
			// In theory we should update all in-memory markers in the
			// last step, however the direction of SetHead is from high
			// to low, so it's safe the update in-memory markers directly.
			bc.currentFastBlock.Store(newHeadFastBlock)
			headFastBlockGauge.Update(int64(newHeadFastBlock.NumberU64()))
		}
		head := bc.CurrentBlock().NumberU64()

		// If setHead underflown the freezer threshold and the block processing
		// intent afterwards is full block importing, delete the chain segment
		// between the stateful-block and the sethead target.
		var wipe bool
		if head+1 < frozen {
			wipe = pivot == nil || head >= *pivot
		}
		return head, wipe // Only force wipe if full synced
	}
	// Rewind the header chain, deleting all block bodies until then
	delFn := func(db ethdb.KeyValueWriter, hash common.Hash, num uint64) {
		// Ignore the error here since light client won't hit this path
		frozen, _ := bc.db.Ancients()
		if num+1 <= frozen {
			// Truncate all relative data(header, total difficulty, body, receipt
			// and canonical hash) from ancient store.
			if err := bc.db.TruncateAncients(num); err != nil {
				log.Crit("Failed to truncate ancient data", "number", num, "err", err)
			}
			// Remove the hash <-> number mapping from the active store.
			rawdb.DeleteHeaderNumber(db, hash)
		} else {
			// Remove relative body and receipts from the active store.
			// The header, total difficulty and canonical hash will be
			// removed in the hc.SetHead function.
			rawdb.DeleteBody(db, hash, num)
			rawdb.DeleteReceipts(db, hash, num)
		}
		// Todo(rjl493456442) txlookup, bloombits, etc
	}
	// If SetHead was only called as a chain reparation method, try to skip
	// touching the header chain altogether, unless the freezer is broken
	if repair {
		if target, force := updateFn(bc.db, bc.CurrentBlock().Header()); force {
			bc.hc.SetHead(target, updateFn, delFn)
		}
	} else {
		// Rewind the chain to the requested head and keep going backwards until a
		// block with a state is found or fast sync pivot is passed
		log.Warn("Rewinding blockchain", "target", head)
		bc.hc.SetHead(head, updateFn, delFn)
	}
	// Clear out any stale content from the caches
	bc.bodyCache.Purge()
	bc.bodyRLPCache.Purge()
	bc.receiptsCache.Purge()
	bc.blockCache.Purge()
	bc.txLookupCache.Purge()
	bc.futureBlocks.Purge()

	return rootNumber, bc.loadLastState()
}

// SnapSyncCommitHead sets the current head block to the one defined by the hash
// irrelevant what the chain contents were prior.
func (bc *BlockChain) SnapSyncCommitHead(hash common.Hash) error {
	// Make sure that both the block as well at its state trie exists
	block := bc.GetBlockByHash(hash)
	if block == nil {
		return fmt.Errorf("non existent block [%x..]", hash[:4])
	}
	if _, err := trie.NewSecure(block.Root(), bc.stateCache.TrieDB()); err != nil {
		return err
	}

	// If all checks out, manually set the head block.
	if !bc.chainmu.TryLock() {
		return errChainStopped
	}
	bc.currentBlock.Store(block)
	headBlockGauge.Update(int64(block.NumberU64()))
	bc.chainmu.Unlock()

	// Destroy any existing state snapshot and regenerate it in the background,
	// also resuming the normal maintenance of any previously paused snapshot.
	if bc.snaps != nil {
		bc.snaps.Rebuild(block.Root())
	}
	log.Info("Committed new head block", "number", block.Number(), "hash", hash)
	return nil
}

// Reset purges the entire blockchain, restoring it to its genesis state.
func (bc *BlockChain) Reset() error {
	return bc.ResetWithGenesisBlock(bc.genesisBlock)
}

// ResetWithGenesisBlock purges the entire blockchain, restoring it to the
// specified genesis state.
func (bc *BlockChain) ResetWithGenesisBlock(genesis *types.Block) error {
	// Dump the entire block chain and purge the caches
	if err := bc.SetHead(0); err != nil {
		return err
	}
	if !bc.chainmu.TryLock() {
		return errChainStopped
	}
	defer bc.chainmu.Unlock()

	// Prepare the genesis block and reinitialise the chain
	batch := bc.db.NewBatch()
	rawdb.WriteTd(batch, genesis.Hash(), genesis.NumberU64(), genesis.Difficulty())
	rawdb.WriteBlock(batch, genesis)
	if err := batch.Write(); err != nil {
		log.Crit("Failed to write genesis block", "err", err)
	}
	bc.writeHeadBlock(genesis)

	// Last update all in-memory chain markers
	bc.genesisBlock = genesis
	bc.currentBlock.Store(bc.genesisBlock)
	headBlockGauge.Update(int64(bc.genesisBlock.NumberU64()))
	bc.hc.SetGenesis(bc.genesisBlock.Header())
	bc.hc.SetCurrentHeader(bc.genesisBlock.Header())
	bc.currentFastBlock.Store(bc.genesisBlock)
	headFastBlockGauge.Update(int64(bc.genesisBlock.NumberU64()))
	return nil
}

// Export writes the active chain to the given writer.
func (bc *BlockChain) Export(w io.Writer) error {
	return bc.ExportN(w, uint64(0), bc.CurrentBlock().NumberU64())
}

// ExportN writes a subset of the active chain to the given writer.
func (bc *BlockChain) ExportN(w io.Writer, first uint64, last uint64) error {
	if !bc.chainmu.TryLock() {
		return errChainStopped
	}
	defer bc.chainmu.Unlock()

	if first > last {
		return fmt.Errorf("export failed: first (%d) is greater than last (%d)", first, last)
	}
	log.Info("Exporting batch of blocks", "count", last-first+1)

	start, reported := time.Now(), time.Now()
	for nr := first; nr <= last; nr++ {
		block := bc.GetBlockByNumber(nr)
		if block == nil {
			return fmt.Errorf("export failed on #%d: not found", nr)
		}
		if err := block.EncodeRLP(w); err != nil {
			return err
		}
		if time.Since(reported) >= statsReportLimit {
			log.Info("Exporting blocks", "exported", block.NumberU64()-first, "elapsed", common.PrettyDuration(time.Since(start)))
			reported = time.Now()
		}
	}
	return nil
}

// writeHeadBlock injects a new head block into the current block chain. This method
// assumes that the block is indeed a true head. It will also reset the head
// header and the head fast sync block to this very same block if they are older
// or if they are on a different side chain.
//
// Note, this function assumes that the `mu` mutex is held!
func (bc *BlockChain) writeHeadBlock(block *types.Block) {
	// Add the block to the canonical chain number scheme and mark as the head
	batch := bc.db.NewBatch()
	rawdb.WriteHeadHeaderHash(batch, block.Hash())
	rawdb.WriteHeadFastBlockHash(batch, block.Hash())
	rawdb.WriteCanonicalHash(batch, block.Hash(), block.NumberU64())
	rawdb.WriteTxLookupEntriesByBlock(batch, block)
	rawdb.WriteHeadBlockHash(batch, block.Hash())

	// Flush the whole batch into the disk, exit the node if failed
	if err := batch.Write(); err != nil {
		log.Crit("Failed to update chain indexes and markers", "err", err)
	}
	// Update all in-memory chain markers in the last step
	bc.hc.SetCurrentHeader(block.Header())

	bc.currentFastBlock.Store(block)
	headFastBlockGauge.Update(int64(block.NumberU64()))

	bc.currentBlock.Store(block)
	headBlockGauge.Update(int64(block.NumberU64()))
}

// Stop stops the blockchain service. If any imports are currently in progress
// it will abort them using the procInterrupt.
func (bc *BlockChain) Stop() {
	if !atomic.CompareAndSwapInt32(&bc.running, 0, 1) {
		return
	}

	// Unsubscribe all subscriptions registered from blockchain.
	bc.scope.Close()

	// Signal shutdown to all goroutines.
	close(bc.quit)
	bc.StopInsert()

	// Now wait for all chain modifications to end and persistent goroutines to exit.
	//
	// Note: Close waits for the mutex to become available, i.e. any running chain
	// modification will have exited when Close returns. Since we also called StopInsert,
	// the mutex should become available quickly. It cannot be taken again after Close has
	// returned.
	bc.chainmu.Close()
	bc.wg.Wait()

	// Ensure that the entirety of the state snapshot is journalled to disk.
	var snapBase common.Hash
	if bc.snaps != nil {
		var err error
		if snapBase, err = bc.snaps.Journal(bc.CurrentBlock().Root()); err != nil {
			log.Error("Failed to journal state snapshot", "err", err)
		}
	}

	// Ensure the state of a recent block is also stored to disk before exiting.
	// We're writing three different states to catch different restart scenarios:
	//  - HEAD:     So we don't need to reprocess any blocks in the general case
	//  - HEAD-1:   So we don't do large reorgs if our HEAD becomes an uncle
	//  - HEAD-127: So we have a hard limit on the number of blocks reexecuted
	if !bc.cacheConfig.TrieDirtyDisabled {
		triedb := bc.stateCache.TrieDB()

		for _, offset := range []uint64{0, 1, TriesInMemory - 1} {
			if number := bc.CurrentBlock().NumberU64(); number > offset {
				recent := bc.GetBlockByNumber(number - offset)

				log.Info("Writing cached state to disk", "block", recent.Number(), "hash", recent.Hash(), "root", recent.Root())
				if err := triedb.Commit(recent.Root(), true, nil); err != nil {
					log.Error("Failed to commit recent state trie", "err", err)
				}
			}
		}
		if snapBase != (common.Hash{}) {
			log.Info("Writing snapshot state to disk", "root", snapBase)
			if err := triedb.Commit(snapBase, true, nil); err != nil {
				log.Error("Failed to commit recent state trie", "err", err)
			}
		}
		for !bc.triegc.Empty() {
			triedb.Dereference(bc.triegc.PopItem().(common.Hash))
		}
		if size, _ := triedb.Size(); size != 0 {
			log.Error("Dangling trie nodes after full cleanup")
		}
	}
	// Ensure all live cached entries be saved into disk, so that we can skip
	// cache warmup when node restarts.
	if bc.cacheConfig.TrieCleanJournal != "" {
		triedb := bc.stateCache.TrieDB()
		triedb.SaveCache(bc.cacheConfig.TrieCleanJournal)
	}
	log.Info("Blockchain stopped")
}

// StopInsert interrupts all insertion methods, causing them to return
// errInsertionInterrupted as soon as possible. Insertion is permanently disabled after
// calling this method.
func (bc *BlockChain) StopInsert() {
	atomic.StoreInt32(&bc.procInterrupt, 1)
}

// insertStopped returns true after StopInsert has been called.
func (bc *BlockChain) insertStopped() bool {
	return atomic.LoadInt32(&bc.procInterrupt) == 1
}

func (bc *BlockChain) procFutureBlocks() {
	blocks := make([]*types.Block, 0, bc.futureBlocks.Len())
	for _, hash := range bc.futureBlocks.Keys() {
		if block, exist := bc.futureBlocks.Peek(hash); exist {
			blocks = append(blocks, block.(*types.Block))
		}
	}
	if len(blocks) > 0 {
		sort.Slice(blocks, func(i, j int) bool {
			return blocks[i].NumberU64() < blocks[j].NumberU64()
		})
		// Insert one by one as chain insertion needs contiguous ancestry between blocks
		for i := range blocks {
			bc.InsertChain(blocks[i : i+1])
		}
	}
}

// WriteStatus status of write
type WriteStatus byte

const (
	NonStatTy WriteStatus = iota
	CanonStatTy
	SideStatTy
)

// InsertReceiptChain attempts to complete an already existing header chain with
// transaction and receipt data.
func (bc *BlockChain) InsertReceiptChain(blockChain types.Blocks, receiptChain []types.Receipts, ancientLimit uint64) (int, error) {
	// We don't require the chainMu here since we want to maximize the
	// concurrency of header insertion and receipt insertion.
	bc.wg.Add(1)
	defer bc.wg.Done()

	var (
		ancientBlocks, liveBlocks     types.Blocks
		ancientReceipts, liveReceipts []types.Receipts
	)
	// Do a sanity check that the provided chain is actually ordered and linked
	for i := 0; i < len(blockChain); i++ {
		if i != 0 {
			if blockChain[i].NumberU64() != blockChain[i-1].NumberU64()+1 || blockChain[i].ParentHash() != blockChain[i-1].Hash() {
				log.Error("Non contiguous receipt insert", "number", blockChain[i].Number(), "hash", blockChain[i].Hash(), "parent", blockChain[i].ParentHash(),
					"prevnumber", blockChain[i-1].Number(), "prevhash", blockChain[i-1].Hash())
				return 0, fmt.Errorf("non contiguous insert: item %d is #%d [%x..], item %d is #%d [%x..] (parent [%x..])", i-1, blockChain[i-1].NumberU64(),
					blockChain[i-1].Hash().Bytes()[:4], i, blockChain[i].NumberU64(), blockChain[i].Hash().Bytes()[:4], blockChain[i].ParentHash().Bytes()[:4])
			}
		}
		if blockChain[i].NumberU64() <= ancientLimit {
			ancientBlocks, ancientReceipts = append(ancientBlocks, blockChain[i]), append(ancientReceipts, receiptChain[i])
		} else {
			liveBlocks, liveReceipts = append(liveBlocks, blockChain[i]), append(liveReceipts, receiptChain[i])
		}
	}

	var (
		stats = struct{ processed, ignored int32 }{}
		start = time.Now()
		size  = int64(0)
	)

	// updateHead updates the head fast sync block if the inserted blocks are better
	// and returns an indicator whether the inserted blocks are canonical.
	updateHead := func(head *types.Block) bool {
		if !bc.chainmu.TryLock() {
			return false
		}
		defer bc.chainmu.Unlock()

		// Rewind may have occurred, skip in that case.
		if bc.CurrentHeader().Number.Cmp(head.Number()) >= 0 {
			reorg, err := bc.forker.ReorgNeeded(bc.CurrentFastBlock().Header(), head.Header())
			if err != nil {
				log.Warn("Reorg failed", "err", err)
				return false
			} else if !reorg {
				return false
			}
			rawdb.WriteHeadFastBlockHash(bc.db, head.Hash())
			bc.currentFastBlock.Store(head)
			headFastBlockGauge.Update(int64(head.NumberU64()))
			return true
		}
		return false
	}

	// writeAncient writes blockchain and corresponding receipt chain into ancient store.
	//
	// this function only accepts canonical chain data. All side chain will be reverted
	// eventually.
	writeAncient := func(blockChain types.Blocks, receiptChain []types.Receipts) (int, error) {
		first := blockChain[0]
		last := blockChain[len(blockChain)-1]

		// Ensure genesis is in ancients.
		if first.NumberU64() == 1 {
			if frozen, _ := bc.db.Ancients(); frozen == 0 {
				b := bc.genesisBlock
				td := bc.genesisBlock.Difficulty()
				writeSize, err := rawdb.WriteAncientBlocks(bc.db, []*types.Block{b}, []types.Receipts{nil}, td)
				size += writeSize
				if err != nil {
					log.Error("Error writing genesis to ancients", "err", err)
					return 0, err
				}
				log.Info("Wrote genesis to ancients")
			}
		}
		// Before writing the blocks to the ancients, we need to ensure that
		// they correspond to the what the headerchain 'expects'.
		// We only check the last block/header, since it's a contiguous chain.
		if !bc.HasHeader(last.Hash(), last.NumberU64()) {
			return 0, fmt.Errorf("containing header #%d [%x..] unknown", last.Number(), last.Hash().Bytes()[:4])
		}

		// Write all chain data to ancients.
		td := bc.GetTd(first.Hash(), first.NumberU64())
		writeSize, err := rawdb.WriteAncientBlocks(bc.db, blockChain, receiptChain, td)
		size += writeSize
		if err != nil {
			log.Error("Error importing chain data to ancients", "err", err)
			return 0, err
		}

		// Write tx indices if any condition is satisfied:
		// * If user requires to reserve all tx indices(txlookuplimit=0)
		// * If all ancient tx indices are required to be reserved(txlookuplimit is even higher than ancientlimit)
		// * If block number is large enough to be regarded as a recent block
		// It means blocks below the ancientLimit-txlookupLimit won't be indexed.
		//
		// But if the `TxIndexTail` is not nil, e.g. Geth is initialized with
		// an external ancient database, during the setup, blockchain will start
		// a background routine to re-indexed all indices in [ancients - txlookupLimit, ancients)
		// range. In this case, all tx indices of newly imported blocks should be
		// generated.
		var batch = bc.db.NewBatch()
		for i, block := range blockChain {
			if bc.txLookupLimit == 0 || ancientLimit <= bc.txLookupLimit || block.NumberU64() >= ancientLimit-bc.txLookupLimit {
				rawdb.WriteTxLookupEntriesByBlock(batch, block)
			} else if rawdb.ReadTxIndexTail(bc.db) != nil {
				rawdb.WriteTxLookupEntriesByBlock(batch, block)
			}
			stats.processed++

			if batch.ValueSize() > ethdb.IdealBatchSize || i == len(blockChain)-1 {
				size += int64(batch.ValueSize())
				if err = batch.Write(); err != nil {
					fastBlock := bc.CurrentFastBlock().NumberU64()
					if err := bc.db.TruncateAncients(fastBlock + 1); err != nil {
						log.Error("Can't truncate ancient store after failed insert", "err", err)
					}
					return 0, err
				}
				batch.Reset()
			}
		}

		// Sync the ancient store explicitly to ensure all data has been flushed to disk.
		if err := bc.db.Sync(); err != nil {
			return 0, err
		}
		// Update the current fast block because all block data is now present in DB.
		previousFastBlock := bc.CurrentFastBlock().NumberU64()
		if !updateHead(blockChain[len(blockChain)-1]) {
			// We end up here if the header chain has reorg'ed, and the blocks/receipts
			// don't match the canonical chain.
			if err := bc.db.TruncateAncients(previousFastBlock + 1); err != nil {
				log.Error("Can't truncate ancient store after failed insert", "err", err)
			}
			return 0, errSideChainReceipts
		}

		// Delete block data from the main database.
		batch.Reset()
		canonHashes := make(map[common.Hash]struct{})
		for _, block := range blockChain {
			canonHashes[block.Hash()] = struct{}{}
			if block.NumberU64() == 0 {
				continue
			}
			rawdb.DeleteCanonicalHash(batch, block.NumberU64())
			rawdb.DeleteBlockWithoutNumber(batch, block.Hash(), block.NumberU64())
		}
		// Delete side chain hash-to-number mappings.
		for _, nh := range rawdb.ReadAllHashesInRange(bc.db, first.NumberU64(), last.NumberU64()) {
			if _, canon := canonHashes[nh.Hash]; !canon {
				rawdb.DeleteHeader(batch, nh.Hash, nh.Number)
			}
		}
		if err := batch.Write(); err != nil {
			return 0, err
		}
		return 0, nil
	}

	// writeLive writes blockchain and corresponding receipt chain into active store.
	writeLive := func(blockChain types.Blocks, receiptChain []types.Receipts) (int, error) {
		skipPresenceCheck := false
		batch := bc.db.NewBatch()
		for i, block := range blockChain {
			// Short circuit insertion if shutting down or processing failed
			if bc.insertStopped() {
				return 0, errInsertionInterrupted
			}
			// Short circuit if the owner header is unknown
			if !bc.HasHeader(block.Hash(), block.NumberU64()) {
				return i, fmt.Errorf("containing header #%d [%x..] unknown", block.Number(), block.Hash().Bytes()[:4])
			}
			if !skipPresenceCheck {
				// Ignore if the entire data is already known
				if bc.HasBlock(block.Hash(), block.NumberU64()) {
					stats.ignored++
					continue
				} else {
					// If block N is not present, neither are the later blocks.
					// This should be true, but if we are mistaken, the shortcut
					// here will only cause overwriting of some existing data
					skipPresenceCheck = true
				}
			}
			// Write all the data out into the database
			rawdb.WriteBody(batch, block.Hash(), block.NumberU64(), block.Body())
			rawdb.WriteReceipts(batch, block.Hash(), block.NumberU64(), receiptChain[i])
			rawdb.WriteTxLookupEntriesByBlock(batch, block) // Always write tx indices for live blocks, we assume they are needed

			// Write everything belongs to the blocks into the database. So that
			// we can ensure all components of body is completed(body, receipts,
			// tx indexes)
			if batch.ValueSize() >= ethdb.IdealBatchSize {
				if err := batch.Write(); err != nil {
					return 0, err
				}
				size += int64(batch.ValueSize())
				batch.Reset()
			}
			stats.processed++
		}
		// Write everything belongs to the blocks into the database. So that
		// we can ensure all components of body is completed(body, receipts,
		// tx indexes)
		if batch.ValueSize() > 0 {
			size += int64(batch.ValueSize())
			if err := batch.Write(); err != nil {
				return 0, err
			}
		}
		updateHead(blockChain[len(blockChain)-1])
		return 0, nil
	}

	// Write downloaded chain data and corresponding receipt chain data
	if len(ancientBlocks) > 0 {
		if n, err := writeAncient(ancientBlocks, ancientReceipts); err != nil {
			if err == errInsertionInterrupted {
				return 0, nil
			}
			return n, err
		}
	}
	// Write the tx index tail (block number from where we index) before write any live blocks
	if len(liveBlocks) > 0 && liveBlocks[0].NumberU64() == ancientLimit+1 {
		// The tx index tail can only be one of the following two options:
		// * 0: all ancient blocks have been indexed
		// * ancient-limit: the indices of blocks before ancient-limit are ignored
		if tail := rawdb.ReadTxIndexTail(bc.db); tail == nil {
			if bc.txLookupLimit == 0 || ancientLimit <= bc.txLookupLimit {
				rawdb.WriteTxIndexTail(bc.db, 0)
			} else {
				rawdb.WriteTxIndexTail(bc.db, ancientLimit-bc.txLookupLimit)
			}
		}
	}
	if len(liveBlocks) > 0 {
		if n, err := writeLive(liveBlocks, liveReceipts); err != nil {
			if err == errInsertionInterrupted {
				return 0, nil
			}
			return n, err
		}
	}

	head := blockChain[len(blockChain)-1]
	context := []interface{}{
		"count", stats.processed, "elapsed", common.PrettyDuration(time.Since(start)),
		"number", head.Number(), "hash", head.Hash(), "age", common.PrettyAge(time.Unix(int64(head.Time()), 0)),
		"size", common.StorageSize(size),
	}
	if stats.ignored > 0 {
		context = append(context, []interface{}{"ignored", stats.ignored}...)
	}
	log.Info("Imported new block receipts", context...)

	return 0, nil
}

var lastWrite uint64

// writeBlockWithoutState writes only the block and its metadata to the database,
// but does not write any state. This is used to construct competing side forks
// up to the point where they exceed the canonical total difficulty.
func (bc *BlockChain) writeBlockWithoutState(block *types.Block, td *big.Int) (err error) {
	if bc.insertStopped() {
		return errInsertionInterrupted
	}

	batch := bc.db.NewBatch()
	rawdb.WriteTd(batch, block.Hash(), block.NumberU64(), td)
	rawdb.WriteBlock(batch, block)
	if err := batch.Write(); err != nil {
		log.Crit("Failed to write block into disk", "err", err)
	}
	return nil
}

// writeKnownBlock updates the head block flag with a known block
// and introduces chain reorg if necessary.
func (bc *BlockChain) writeKnownBlock(block *types.Block) error {
	current := bc.CurrentBlock()
	if block.ParentHash() != current.Hash() {
		if err := bc.reorg(current, block); err != nil {
			return err
		}
	}
	bc.writeHeadBlock(block)
	return nil
}

// writeBlockWithState writes block, metadata and corresponding state data to the
// database.
func (bc *BlockChain) writeBlockWithState(block *types.Block, receipts []*types.Receipt, logs []*types.Log, state *state.StateDB) error {
	// Calculate the total difficulty of the block
	ptd := bc.GetTd(block.ParentHash(), block.NumberU64()-1)
	if ptd == nil {
		return consensus.ErrUnknownAncestor
	}
	// Make sure no inconsistent state is leaked during insertion
	externTd := new(big.Int).Add(block.Difficulty(), ptd)

	if bc.chainConfig.Tendermint != nil {
		// Call network permissioning logic before committing the state
		err = bc.GetAutonityContract().UpdateEnodesWhitelist(state, block)
		if err != nil && err != autonity.ErrAutonityContract {
			return NonStatTy, err
		}

		// Measure network economic metrics.
		err := bc.GetAutonityContract().MeasureMetricsOfNetworkEconomic(block.Header(), state)
		if err != nil {
			panic(err)
		}
	}

	// Irrelevant of the canonical status, write the block itself to the database.
	//
	// Note all the components of block(td, hash->number map, header, body, receipts)
	// should be written atomically. BlockBatch is used for containing all components.
	blockBatch := bc.db.NewBatch()
	rawdb.WriteTd(blockBatch, block.Hash(), block.NumberU64(), externTd)
	rawdb.WriteBlock(blockBatch, block)
	rawdb.WriteReceipts(blockBatch, block.Hash(), block.NumberU64(), receipts)
	rawdb.WritePreimages(blockBatch, state.Preimages())
	if err := blockBatch.Write(); err != nil {
		log.Crit("Failed to write block into disk", "err", err)
	}
	// Commit all cached state changes into underlying memory database.
	root, err := state.Commit(bc.chainConfig.IsEIP158(block.Number()))
	if err != nil {
		return err
	}
	triedb := bc.stateCache.TrieDB()

	// If we're running an archive node, always flush
	if bc.cacheConfig.TrieDirtyDisabled {
		return triedb.Commit(root, false, nil)
	} else {
		// Full but not archive node, do proper garbage collection
		triedb.Reference(root, common.Hash{}) // metadata reference to keep trie alive
		bc.triegc.Push(root, -int64(block.NumberU64()))

		if current := block.NumberU64(); current > TriesInMemory {
			// If we exceeded our memory allowance, flush matured singleton nodes to disk
			var (
				nodes, imgs = triedb.Size()
				limit       = common.StorageSize(bc.cacheConfig.TrieDirtyLimit) * 1024 * 1024
			)
			if nodes > limit || imgs > 4*1024*1024 {
				triedb.Cap(limit - ethdb.IdealBatchSize)
			}
			// Find the next state trie we need to commit
			chosen := current - TriesInMemory

			// If we exceeded out time allowance, flush an entire trie to disk
			if bc.gcproc > bc.cacheConfig.TrieTimeLimit {
				// If the header is missing (canonical chain behind), we're reorging a low
				// diff sidechain. Suspend committing until this operation is completed.
				header := bc.GetHeaderByNumber(chosen)
				if header == nil {
					log.Warn("Reorg in progress, trie commit postponed", "number", chosen)
				} else {
					// If we're exceeding limits but haven't reached a large enough memory gap,
					// warn the user that the system is becoming unstable.
					if chosen < lastWrite+TriesInMemory && bc.gcproc >= 2*bc.cacheConfig.TrieTimeLimit {
						log.Info("State in memory for too long, committing", "time", bc.gcproc, "allowance", bc.cacheConfig.TrieTimeLimit, "optimum", float64(chosen-lastWrite)/TriesInMemory)
					}
					// Flush an entire trie and restart the counters
					triedb.Commit(header.Root, true, nil)
					lastWrite = chosen
					bc.gcproc = 0
				}
			}
			// Garbage collect anything below our required write retention
			for !bc.triegc.Empty() {
				root, number := bc.triegc.Pop()
				if uint64(-number) > chosen {
					bc.triegc.Push(root, number)
					break
				}
				triedb.Dereference(root.(common.Hash))
			}
		}
	}
	return nil
}

// WriteBlockWithState writes the block and all associated state to the database.
func (bc *BlockChain) WriteBlockAndSetHead(block *types.Block, receipts []*types.Receipt, logs []*types.Log, state *state.StateDB, emitHeadEvent bool) (status WriteStatus, err error) {
	if !bc.chainmu.TryLock() {
		return NonStatTy, errChainStopped
	}
	defer bc.chainmu.Unlock()

	return bc.writeBlockAndSetHead(block, receipts, logs, state, emitHeadEvent)
}

// writeBlockAndSetHead writes the block and all associated state to the database,
// and also it applies the given block as the new chain head. This function expects
// the chain mutex to be held.
func (bc *BlockChain) writeBlockAndSetHead(block *types.Block, receipts []*types.Receipt, logs []*types.Log, state *state.StateDB, emitHeadEvent bool) (status WriteStatus, err error) {
	if err := bc.writeBlockWithState(block, receipts, logs, state); err != nil {
		return NonStatTy, err
	}
	currentBlock := bc.CurrentBlock()
	reorg, err := bc.forker.ReorgNeeded(currentBlock.Header(), block.Header())
	if err != nil {
		return NonStatTy, err
	}
	if reorg {
		// Reorganise the chain if the parent is not the head block
		if block.ParentHash() != currentBlock.Hash() {
			if err := bc.reorg(currentBlock, block); err != nil {
				return NonStatTy, err
			}
		}
		status = CanonStatTy
	} else {
		status = SideStatTy
	}
	// Set new head.
	if status == CanonStatTy {
		bc.writeHeadBlock(block)
	}
	bc.futureBlocks.Remove(block.Hash())

	if status == CanonStatTy {
		bc.chainFeed.Send(ChainEvent{Block: block, Hash: block.Hash(), Logs: logs})
		if len(logs) > 0 {
			bc.logsFeed.Send(logs)
		}
		// In theory we should fire a ChainHeadEvent when we inject
		// a canonical block, but sometimes we can insert a batch of
		// canonicial blocks. Avoid firing too many ChainHeadEvents,
		// we will fire an accumulated ChainHeadEvent and disable fire
		// event here.
		if emitHeadEvent {
			bc.chainHeadFeed.Send(ChainHeadEvent{Block: block})
		}
	} else {
		bc.chainSideFeed.Send(ChainSideEvent{Block: block})
	}
	return status, nil
}

// addFutureBlock checks if the block is within the max allowed window to get
// accepted for future processing, and returns an error if the block is too far
// ahead and was not added.
//
// TODO after the transition, the future block shouldn't be kept. Because
// it's not checked in the Geth side anymore.
func (bc *BlockChain) addFutureBlock(block *types.Block) error {
	max := uint64(time.Now().Unix() + maxTimeFutureBlocks)
	if block.Time() > max {
		return fmt.Errorf("future block timestamp %v > allowed %v", block.Time(), max)
	}
	if block.Difficulty().Cmp(common.Big0) == 0 {
		// Never add PoS blocks into the future queue
		return nil
	}
	bc.futureBlocks.Add(block.Hash(), block)
	return nil
}

// InsertChain attempts to insert the given batch of blocks in to the canonical
// chain or, otherwise, create a fork. If an error is returned it will return
// the index number of the failing block as well an error describing what went
// wrong. After insertion is done, all accumulated events will be fired.
func (bc *BlockChain) InsertChain(chain types.Blocks) (int, error) {
	// Sanity check that we have something meaningful to import
	if len(chain) == 0 {
		return 0, nil
	}
	bc.blockProcFeed.Send(true)
	defer bc.blockProcFeed.Send(false)

	// Do a sanity check that the provided chain is actually ordered and linked.
	for i := 1; i < len(chain); i++ {
		block, prev := chain[i], chain[i-1]
		if block.NumberU64() != prev.NumberU64()+1 || block.ParentHash() != prev.Hash() {
			log.Error("Non contiguous block insert",
				"number", block.Number(),
				"hash", block.Hash(),
				"parent", block.ParentHash(),
				"prevnumber", prev.Number(),
				"prevhash", prev.Hash(),
			)
			return 0, fmt.Errorf("non contiguous insert: item %d is #%d [%x..], item %d is #%d [%x..] (parent [%x..])", i-1, prev.NumberU64(),
				prev.Hash().Bytes()[:4], i, block.NumberU64(), block.Hash().Bytes()[:4], block.ParentHash().Bytes()[:4])
		}
	}
	// Pre-checks passed, start the full block imports
	if !bc.chainmu.TryLock() {
		return 0, errChainStopped
	}
	defer bc.chainmu.Unlock()
	return bc.insertChain(chain, true, true)
}

// insertChain is the internal implementation of InsertChain, which assumes that
// 1) chains are contiguous, and 2) The chain mutex is held.
//
// This method is split out so that import batches that require re-injecting
// historical blocks can do so without releasing the lock, which could lead to
// racey behaviour. If a sidechain import is in progress, and the historic state
// is imported, but then new canon-head is added before the actual sidechain
// completes, then the historic state could be pruned again
func (bc *BlockChain) insertChain(chain types.Blocks, verifySeals, setHead bool) (int, error) {
	// If the chain is terminating, don't even bother starting up.
	if bc.insertStopped() {
		return 0, nil
	}

	// Start a parallel signature recovery (signer will fluke on fork transition, minimal perf loss)
	bc.senderCacher.recoverFromBlocks(types.MakeSigner(bc.chainConfig, chain[0].Number()), chain)

	var (
		stats     = insertStats{startTime: mclock.Now()}
		lastCanon *types.Block
	)
	// Fire a single chain head event if we've progressed the chain
	defer func() {
		if lastCanon != nil && bc.CurrentBlock().Hash() == lastCanon.Hash() {
			bc.chainHeadFeed.Send(ChainHeadEvent{lastCanon})
		}
	}()
	// Start the parallel header verifier
	headers := make([]*types.Header, len(chain))
	seals := make([]bool, len(chain))

	for i, block := range chain {
		headers[i] = block.Header()
		seals[i] = verifySeals
	}
	abort, results := bc.engine.VerifyHeaders(bc, headers, seals)
	defer close(abort)

	// Peek the error for the first block to decide the directing import logic
	it := newInsertIterator(chain, results, bc.validator)
	block, err := it.next()

	// Left-trim all the known blocks that don't need to build snapshot
	if bc.skipBlock(err, it) {
		// First block (and state) is known
		//   1. We did a roll-back, and should now do a re-import
		//   2. The block is stored as a sidechain, and is lying about it's stateroot, and passes a stateroot
		//      from the canonical chain, which has not been verified.
		// Skip all known blocks that are behind us.
		var (
			reorg   bool
			current = bc.CurrentBlock()
		)
		for block != nil && bc.skipBlock(err, it) {
			reorg, err = bc.forker.ReorgNeeded(current.Header(), block.Header())
			if err != nil {
				return it.index, err
			}
			if reorg {
				// Switch to import mode if the forker says the reorg is necessary
				// and also the block is not on the canonical chain.
				// In eth2 the forker always returns true for reorg decision (blindly trusting
				// the external consensus engine), but in order to prevent the unnecessary
				// reorgs when importing known blocks, the special case is handled here.
				if block.NumberU64() > current.NumberU64() || bc.GetCanonicalHash(block.NumberU64()) != block.Hash() {
					break
				}
			}
			log.Debug("Ignoring already known block", "number", block.Number(), "hash", block.Hash())
			stats.ignored++

			block, err = it.next()
		}
		// The remaining blocks are still known blocks, the only scenario here is:
		// During the fast sync, the pivot point is already submitted but rollback
		// happens. Then node resets the head full block to a lower height via `rollback`
		// and leaves a few known blocks in the database.
		//
		// When node runs a fast sync again, it can re-import a batch of known blocks via
		// `insertChain` while a part of them have higher total difficulty than current
		// head full block(new pivot point).
		for block != nil && bc.skipBlock(err, it) {
			log.Debug("Writing previously known block", "number", block.Number(), "hash", block.Hash())
			if err := bc.writeKnownBlock(block); err != nil {
				return it.index, err
			}
			lastCanon = block

			block, err = it.next()
		}
		// Falls through to the block import
	}
	switch {
	// First block is pruned
	case errors.Is(err, consensus.ErrPrunedAncestor):
		if setHead {
			// First block is pruned, insert as sidechain and reorg only if TD grows enough
			log.Debug("Pruned ancestor, inserting as sidechain", "number", block.Number(), "hash", block.Hash())
			return bc.insertSideChain(block, it)
		} else {
			// We're post-merge and the parent is pruned, try to recover the parent state
			log.Debug("Pruned ancestor", "number", block.Number(), "hash", block.Hash())
			return it.index, bc.recoverAncestors(block)
		}
	// First block is future, shove it (and all children) to the future queue (unknown ancestor)
	case errors.Is(err, consensus.ErrFutureBlock) || (errors.Is(err, consensus.ErrUnknownAncestor) && bc.futureBlocks.Contains(it.first().ParentHash())):
		for block != nil && (it.index == 0 || errors.Is(err, consensus.ErrUnknownAncestor)) {
			log.Debug("Future block, postponing import", "number", block.Number(), "hash", block.Hash())
			if err := bc.addFutureBlock(block); err != nil {
				return it.index, err
			}
			block, err = it.next()
		}
		stats.queued += it.processed()
		stats.ignored += it.remaining()

		// If there are any still remaining, mark as ignored
		return it.index, err

	// Some other error(except ErrKnownBlock) occurred, abort.
	// ErrKnownBlock is allowed here since some known blocks
	// still need re-execution to generate snapshots that are missing
	case err != nil && !errors.Is(err, ErrKnownBlock):
		bc.futureBlocks.Remove(block.Hash())
		stats.ignored += len(it.chain)
		bc.reportBlock(block, nil, err)
		return it.index, err
	}
	// No validation errors for the first block (or chain prefix skipped)
	var activeState *state.StateDB
	defer func() {
		// The chain importer is starting and stopping trie prefetchers. If a bad
		// block or other error is hit however, an early return may not properly
		// terminate the background threads. This defer ensures that we clean up
		// and dangling prefetcher, without defering each and holding on live refs.
		if activeState != nil {
			activeState.StopPrefetcher()
		}
	}()

	for ; block != nil && err == nil || errors.Is(err, ErrKnownBlock); block, err = it.next() {
		// If the chain is terminating, stop processing blocks
		if bc.insertStopped() {
			log.Debug("Abort during block processing")
			break
		}
		// If the header is a banned one, straight out abort
		if BadHashes[block.Hash()] {
			bc.reportBlock(block, nil, ErrBannedHash)
			return it.index, ErrBannedHash
		}
		// If the block is known (in the middle of the chain), it's a special case for
		// Clique blocks where they can share state among each other, so importing an
		// older block might complete the state of the subsequent one. In this case,
		// just skip the block (we already validated it once fully (and crashed), since
<<<<<<< HEAD
		// its header and body was already in the database).
		if err == ErrKnownBlock {
			logger := log.Warn
=======
		// its header and body was already in the database). But if the corresponding
		// snapshot layer is missing, forcibly rerun the execution to build it.
		if bc.skipBlock(err, it) {
			logger := log.Debug
			if bc.chainConfig.Clique == nil {
				logger = log.Warn
			}
>>>>>>> aaca58a7
			logger("Inserted known block", "number", block.Number(), "hash", block.Hash(),
				"uncles", len(block.Uncles()), "txs", len(block.Transactions()), "gas", block.GasUsed(),
				"root", block.Root())

			// Special case. Commit the empty receipt slice if we meet the known
			// block in the middle. It can only happen in the clique chain. Whenever
			// we insert blocks via `insertSideChain`, we only commit `td`, `header`
			// and `body` if it's non-existent. Since we don't have receipts without
			// reexecution, so nothing to commit. But if the sidechain will be adpoted
			// as the canonical chain eventually, it needs to be reexecuted for missing
			// state, but if it's this special case here(skip reexecution) we will lose
			// the empty receipt entry.
			if len(block.Transactions()) == 0 {
				rawdb.WriteReceipts(bc.db, block.Hash(), block.NumberU64(), nil)
			} else {
				log.Error("Please file an issue, skip known block execution without receipt",
					"hash", block.Hash(), "number", block.NumberU64())
			}
			if err := bc.writeKnownBlock(block); err != nil {
				return it.index, err
			}
			stats.processed++

			// We can assume that logs are empty here, since the only way for consecutive
			// Clique blocks to have the same state is if there are no transactions.
			lastCanon = block
			continue
		}

		// Retrieve the parent block and it's state to execute on top
		start := time.Now()
		parent := it.previous()
		if parent == nil {
			parent = bc.GetHeader(block.ParentHash(), block.NumberU64()-1)
		}
		statedb, err := state.New(parent.Root, bc.stateCache, bc.snaps)
		if err != nil {
			return it.index, err
		}

		// Enable prefetching to pull in trie node paths while processing transactions
		statedb.StartPrefetcher("chain")
		activeState = statedb

		// If we have a followup block, run that against the current state to pre-cache
		// transactions and probabilistically some of the account/storage trie nodes.
		var followupInterrupt uint32
		if !bc.cacheConfig.TrieCleanNoPrefetch {
			if followup, err := it.peek(); followup != nil && err == nil {
				throwaway, _ := state.New(parent.Root, bc.stateCache, bc.snaps)
<<<<<<< HEAD
				bc.wg.Add(1)
=======

>>>>>>> aaca58a7
				go func(start time.Time, followup *types.Block, throwaway *state.StateDB, interrupt *uint32) {
					defer bc.wg.Done()
					bc.prefetcher.Prefetch(followup, throwaway, bc.vmConfig, &followupInterrupt)

					blockPrefetchExecuteTimer.Update(time.Since(start))
					if atomic.LoadUint32(interrupt) == 1 {
						blockPrefetchInterruptMeter.Mark(1)
					}
				}(time.Now(), followup, throwaway, &followupInterrupt)
			}
		}

		// Process block using the parent state as reference point
		substart := time.Now()
		receipts, logs, usedGas, err := bc.processor.Process(block, statedb, bc.vmConfig)
		if err != nil {
			bc.reportBlock(block, receipts, err)
			atomic.StoreUint32(&followupInterrupt, 1)
			return it.index, err
		}

		// Update the metrics touched during block processing
		accountReadTimer.Update(statedb.AccountReads)                 // Account reads are complete, we can mark them
		storageReadTimer.Update(statedb.StorageReads)                 // Storage reads are complete, we can mark them
		accountUpdateTimer.Update(statedb.AccountUpdates)             // Account updates are complete, we can mark them
		storageUpdateTimer.Update(statedb.StorageUpdates)             // Storage updates are complete, we can mark them
		snapshotAccountReadTimer.Update(statedb.SnapshotAccountReads) // Account reads are complete, we can mark them
		snapshotStorageReadTimer.Update(statedb.SnapshotStorageReads) // Storage reads are complete, we can mark them
		triehash := statedb.AccountHashes + statedb.StorageHashes     // Save to not double count in validation
		trieproc := statedb.SnapshotAccountReads + statedb.AccountReads + statedb.AccountUpdates
		trieproc += statedb.SnapshotStorageReads + statedb.StorageReads + statedb.StorageUpdates

		blockExecutionTimer.Update(time.Since(substart) - trieproc - triehash)

		// Validate the state using the default validator
		substart = time.Now()
		if err := bc.validator.ValidateState(block, statedb, receipts, usedGas); err != nil {
			bc.reportBlock(block, receipts, err)
			atomic.StoreUint32(&followupInterrupt, 1)
			return it.index, err
		}
		proctime := time.Since(start)

		// Update the metrics touched during block validation
		accountHashTimer.Update(statedb.AccountHashes) // Account hashes are complete, we can mark them
		storageHashTimer.Update(statedb.StorageHashes) // Storage hashes are complete, we can mark them
		blockValidationTimer.Update(time.Since(substart) - (statedb.AccountHashes + statedb.StorageHashes - triehash))

		// Write the block to the chain and get the status.
		substart = time.Now()
		var status WriteStatus
		if !setHead {
			// Don't set the head, only insert the block
			err = bc.writeBlockWithState(block, receipts, logs, statedb)
		} else {
			status, err = bc.writeBlockAndSetHead(block, receipts, logs, statedb, false)
		}
		atomic.StoreUint32(&followupInterrupt, 1)
		if err != nil {
			return it.index, err
		}
		// Update the metrics touched during block commit
		accountCommitTimer.Update(statedb.AccountCommits)   // Account commits are complete, we can mark them
		storageCommitTimer.Update(statedb.StorageCommits)   // Storage commits are complete, we can mark them
		snapshotCommitTimer.Update(statedb.SnapshotCommits) // Snapshot commits are complete, we can mark them

		blockWriteTimer.Update(time.Since(substart) - statedb.AccountCommits - statedb.StorageCommits - statedb.SnapshotCommits)
		blockInsertTimer.UpdateSince(start)

		if !setHead {
			// We did not setHead, so we don't have any stats to update
			log.Info("Inserted block", "number", block.Number(), "hash", block.Hash(), "txs", len(block.Transactions()), "elapsed", common.PrettyDuration(time.Since(start)))
			return it.index, nil
		}

		switch status {
		case CanonStatTy:
			log.Debug("Inserted new block", "number", block.Number(), "hash", block.Hash(),
				"uncles", len(block.Uncles()), "txs", len(block.Transactions()), "gas", block.GasUsed(),
				"elapsed", common.PrettyDuration(time.Since(start)),
				"root", block.Root())

			lastCanon = block

			// Only count canonical blocks for GC processing time
			bc.gcproc += proctime

		case SideStatTy:
			log.Debug("Inserted forked block", "number", block.Number(), "hash", block.Hash(),
				"diff", block.Difficulty(), "elapsed", common.PrettyDuration(time.Since(start)),
				"txs", len(block.Transactions()), "gas", block.GasUsed(), "uncles", len(block.Uncles()),
				"root", block.Root())

		default:
			// This in theory is impossible, but lets be nice to our future selves and leave
			// a log, instead of trying to track down blocks imports that don't emit logs.
			log.Warn("Inserted block with unknown status", "number", block.Number(), "hash", block.Hash(),
				"diff", block.Difficulty(), "elapsed", common.PrettyDuration(time.Since(start)),
				"txs", len(block.Transactions()), "gas", block.GasUsed(), "uncles", len(block.Uncles()),
				"root", block.Root())
		}
		stats.processed++
		stats.usedGas += usedGas

		dirty, _ := bc.stateCache.TrieDB().Size()
		stats.report(chain, it.index, dirty)
	}

	// Any blocks remaining here? The only ones we care about are the future ones
	if block != nil && errors.Is(err, consensus.ErrFutureBlock) {
		if err := bc.addFutureBlock(block); err != nil {
			return it.index, err
		}
		block, err = it.next()

		for ; block != nil && errors.Is(err, consensus.ErrUnknownAncestor); block, err = it.next() {
			if err := bc.addFutureBlock(block); err != nil {
				return it.index, err
			}
			stats.queued++
		}
	}
	stats.ignored += it.remaining()

	return it.index, err
}

// insertSideChain is called when an import batch hits upon a pruned ancestor
// error, which happens when a sidechain with a sufficiently old fork-block is
// found.
//
// The method writes all (header-and-body-valid) blocks to disk, then tries to
// switch over to the new chain if the TD exceeded the current chain.
// insertSideChain is only used pre-merge.
func (bc *BlockChain) insertSideChain(block *types.Block, it *insertIterator) (int, error) {
	var (
		externTd  *big.Int
		lastBlock = block
		current   = bc.CurrentBlock()
	)
	// The first sidechain block error is already verified to be ErrPrunedAncestor.
	// Since we don't import them here, we expect ErrUnknownAncestor for the remaining
	// ones. Any other errors means that the block is invalid, and should not be written
	// to disk.
	err := consensus.ErrPrunedAncestor
	for ; block != nil && errors.Is(err, consensus.ErrPrunedAncestor); block, err = it.next() {
		// Check the canonical state root for that number
		if number := block.NumberU64(); current.NumberU64() >= number {
			canonical := bc.GetBlockByNumber(number)
			if canonical != nil && canonical.Hash() == block.Hash() {
				// Not a sidechain block, this is a re-import of a canon block which has it's state pruned

				// Collect the TD of the block. Since we know it's a canon one,
				// we can get it directly, and not (like further below) use
				// the parent and then add the block on top
				externTd = bc.GetTd(block.Hash(), block.NumberU64())
				continue
			}
			if canonical != nil && canonical.Root() == block.Root() {
				// This is most likely a shadow-state attack. When a fork is imported into the
				// database, and it eventually reaches a block height which is not pruned, we
				// just found that the state already exist! This means that the sidechain block
				// refers to a state which already exists in our canon chain.
				//
				// If left unchecked, we would now proceed importing the blocks, without actually
				// having verified the state of the previous blocks.
				log.Warn("Sidechain ghost-state attack detected", "number", block.NumberU64(), "sideroot", block.Root(), "canonroot", canonical.Root())

				// If someone legitimately side-mines blocks, they would still be imported as usual. However,
				// we cannot risk writing unverified blocks to disk when they obviously target the pruning
				// mechanism.
				return it.index, errors.New("sidechain ghost-state attack")
			}
		}
		if externTd == nil {
			externTd = bc.GetTd(block.ParentHash(), block.NumberU64()-1)
		}
		externTd = new(big.Int).Add(externTd, block.Difficulty())

		if !bc.HasBlock(block.Hash(), block.NumberU64()) {
			start := time.Now()
			if err := bc.writeBlockWithoutState(block, externTd); err != nil {
				return it.index, err
			}
			log.Debug("Injected sidechain block", "number", block.Number(), "hash", block.Hash(),
				"diff", block.Difficulty(), "elapsed", common.PrettyDuration(time.Since(start)),
				"txs", len(block.Transactions()), "gas", block.GasUsed(), "uncles", len(block.Uncles()),
				"root", block.Root())
		}
		lastBlock = block
	}
	// At this point, we've written all sidechain blocks to database. Loop ended
	// either on some other error or all were processed. If there was some other
	// error, we can ignore the rest of those blocks.
	//
	// If the externTd was larger than our local TD, we now need to reimport the previous
	// blocks to regenerate the required state
	reorg, err := bc.forker.ReorgNeeded(current.Header(), lastBlock.Header())
	if err != nil {
		return it.index, err
	}
	if !reorg {
		localTd := bc.GetTd(current.Hash(), current.NumberU64())
		log.Info("Sidechain written to disk", "start", it.first().NumberU64(), "end", it.previous().Number, "sidetd", externTd, "localtd", localTd)
		return it.index, err
	}
	// Gather all the sidechain hashes (full blocks may be memory heavy)
	var (
		hashes  []common.Hash
		numbers []uint64
	)
	parent := it.previous()
	for parent != nil && !bc.HasState(parent.Root) {
		hashes = append(hashes, parent.Hash())
		numbers = append(numbers, parent.Number.Uint64())

		parent = bc.GetHeader(parent.ParentHash, parent.Number.Uint64()-1)
	}
	if parent == nil {
		return it.index, errors.New("missing parent")
	}
	// Import all the pruned blocks to make the state available
	var (
		blocks []*types.Block
		memory common.StorageSize
	)
	for i := len(hashes) - 1; i >= 0; i-- {
		// Append the next block to our batch
		block := bc.GetBlock(hashes[i], numbers[i])

		blocks = append(blocks, block)
		memory += block.Size()

		// If memory use grew too large, import and continue. Sadly we need to discard
		// all raised events and logs from notifications since we're too heavy on the
		// memory here.
		if len(blocks) >= 2048 || memory > 64*1024*1024 {
			log.Info("Importing heavy sidechain segment", "blocks", len(blocks), "start", blocks[0].NumberU64(), "end", block.NumberU64())
			if _, err := bc.insertChain(blocks, false, true); err != nil {
				return 0, err
			}
			blocks, memory = blocks[:0], 0

			// If the chain is terminating, stop processing blocks
			if bc.insertStopped() {
				log.Debug("Abort during blocks processing")
				return 0, nil
			}
		}
	}
	if len(blocks) > 0 {
		log.Info("Importing sidechain segment", "start", blocks[0].NumberU64(), "end", blocks[len(blocks)-1].NumberU64())
		return bc.insertChain(blocks, false, true)
	}
	return 0, nil
}

// recoverAncestors finds the closest ancestor with available state and re-execute
// all the ancestor blocks since that.
// recoverAncestors is only used post-merge.
func (bc *BlockChain) recoverAncestors(block *types.Block) error {
	// Gather all the sidechain hashes (full blocks may be memory heavy)
	var (
		hashes  []common.Hash
		numbers []uint64
		parent  = block
	)
	for parent != nil && !bc.HasState(parent.Root()) {
		hashes = append(hashes, parent.Hash())
		numbers = append(numbers, parent.NumberU64())
		parent = bc.GetBlock(parent.ParentHash(), parent.NumberU64()-1)

		// If the chain is terminating, stop iteration
		if bc.insertStopped() {
			log.Debug("Abort during blocks iteration")
			return errInsertionInterrupted
		}
	}
	if parent == nil {
		return errors.New("missing parent")
	}
	// Import all the pruned blocks to make the state available
	for i := len(hashes) - 1; i >= 0; i-- {
		// If the chain is terminating, stop processing blocks
		if bc.insertStopped() {
			log.Debug("Abort during blocks processing")
			return errInsertionInterrupted
		}
		var b *types.Block
		if i == 0 {
			b = block
		} else {
			b = bc.GetBlock(hashes[i], numbers[i])
		}
		if _, err := bc.insertChain(types.Blocks{b}, false, false); err != nil {
			return err
		}
	}
	return nil
}

// collectLogs collects the logs that were generated or removed during
// the processing of the block that corresponds with the given hash.
// These logs are later announced as deleted or reborn.
func (bc *BlockChain) collectLogs(hash common.Hash, removed bool) []*types.Log {
	number := bc.hc.GetBlockNumber(hash)
	if number == nil {
		return nil
	}
	receipts := rawdb.ReadReceipts(bc.db, hash, *number, bc.chainConfig)

	var logs []*types.Log
	for _, receipt := range receipts {
		for _, log := range receipt.Logs {
			l := *log
			if removed {
				l.Removed = true
			}
			logs = append(logs, &l)
		}
	}
	return logs
}

// mergeLogs returns a merged log slice with specified sort order.
func mergeLogs(logs [][]*types.Log, reverse bool) []*types.Log {
	var ret []*types.Log
	if reverse {
		for i := len(logs) - 1; i >= 0; i-- {
			ret = append(ret, logs[i]...)
		}
	} else {
		for i := 0; i < len(logs); i++ {
			ret = append(ret, logs[i]...)
		}
	}
	return ret
}

// reorg takes two blocks, an old chain and a new chain and will reconstruct the
// blocks and inserts them to be part of the new canonical chain and accumulates
// potential missing transactions and post an event about them.
// Note the new head block won't be processed here, callers need to handle it
// externally.
func (bc *BlockChain) reorg(oldBlock, newBlock *types.Block) error {
	var (
		newChain    types.Blocks
		oldChain    types.Blocks
		commonBlock *types.Block

		deletedTxs types.Transactions
		addedTxs   types.Transactions

		deletedLogs [][]*types.Log
		rebirthLogs [][]*types.Log
	)
	// Reduce the longer chain to the same number as the shorter one
	if oldBlock.NumberU64() > newBlock.NumberU64() {
		// Old chain is longer, gather all transactions and logs as deleted ones
		for ; oldBlock != nil && oldBlock.NumberU64() != newBlock.NumberU64(); oldBlock = bc.GetBlock(oldBlock.ParentHash(), oldBlock.NumberU64()-1) {
			oldChain = append(oldChain, oldBlock)
			deletedTxs = append(deletedTxs, oldBlock.Transactions()...)

			// Collect deleted logs for notification
			logs := bc.collectLogs(oldBlock.Hash(), true)
			if len(logs) > 0 {
				deletedLogs = append(deletedLogs, logs)
			}
		}
	} else {
		// New chain is longer, stash all blocks away for subsequent insertion
		for ; newBlock != nil && newBlock.NumberU64() != oldBlock.NumberU64(); newBlock = bc.GetBlock(newBlock.ParentHash(), newBlock.NumberU64()-1) {
			newChain = append(newChain, newBlock)
		}
	}
	if oldBlock == nil {
		return fmt.Errorf("invalid old chain")
	}
	if newBlock == nil {
		return fmt.Errorf("invalid new chain")
	}
	// Both sides of the reorg are at the same number, reduce both until the common
	// ancestor is found
	for {
		// If the common ancestor was found, bail out
		if oldBlock.Hash() == newBlock.Hash() {
			commonBlock = oldBlock
			break
		}
		// Remove an old block as well as stash away a new block
		oldChain = append(oldChain, oldBlock)
		deletedTxs = append(deletedTxs, oldBlock.Transactions()...)

		// Collect deleted logs for notification
		logs := bc.collectLogs(oldBlock.Hash(), true)
		if len(logs) > 0 {
			deletedLogs = append(deletedLogs, logs)
		}
		newChain = append(newChain, newBlock)

		// Step back with both chains
		oldBlock = bc.GetBlock(oldBlock.ParentHash(), oldBlock.NumberU64()-1)
		if oldBlock == nil {
			return fmt.Errorf("invalid old chain")
		}
		newBlock = bc.GetBlock(newBlock.ParentHash(), newBlock.NumberU64()-1)
		if newBlock == nil {
			return fmt.Errorf("invalid new chain")
		}
	}
	// Ensure the user sees large reorgs
	if len(oldChain) > 0 && len(newChain) > 0 {
		logFn := log.Info
		msg := "Chain reorg detected"
		if len(oldChain) > 63 {
			msg = "Large chain reorg detected"
			logFn = log.Warn
		}
		logFn(msg, "number", commonBlock.Number(), "hash", commonBlock.Hash(),
			"drop", len(oldChain), "dropfrom", oldChain[0].Hash(), "add", len(newChain), "addfrom", newChain[0].Hash())
		blockReorgAddMeter.Mark(int64(len(newChain)))
		blockReorgDropMeter.Mark(int64(len(oldChain)))
		blockReorgMeter.Mark(1)
	} else if len(newChain) > 0 {
		// Special case happens in the post merge stage that current head is
		// the ancestor of new head while these two blocks are not consecutive
		log.Info("Extend chain", "add", len(newChain), "number", newChain[0].NumberU64(), "hash", newChain[0].Hash())
		blockReorgAddMeter.Mark(int64(len(newChain)))
	} else {
		// len(newChain) == 0 && len(oldChain) > 0
		// rewind the canonical chain to a lower point.
		log.Error("Impossible reorg, please file an issue", "oldnum", oldBlock.Number(), "oldhash", oldBlock.Hash(), "oldblocks", len(oldChain), "newnum", newBlock.Number(), "newhash", newBlock.Hash(), "newblocks", len(newChain))
	}
	// Insert the new chain(except the head block(reverse order)),
	// taking care of the proper incremental order.
	for i := len(newChain) - 1; i >= 1; i-- {
		// Insert the block in the canonical way, re-writing history
		bc.writeHeadBlock(newChain[i])

		// Collect reborn logs due to chain reorg
		logs := bc.collectLogs(newChain[i].Hash(), false)
		if len(logs) > 0 {
			rebirthLogs = append(rebirthLogs, logs)
		}
		// Collect the new added transactions.
		addedTxs = append(addedTxs, newChain[i].Transactions()...)
	}
	// Delete useless indexes right now which includes the non-canonical
	// transaction indexes, canonical chain indexes which above the head.
	indexesBatch := bc.db.NewBatch()
	for _, tx := range types.TxDifference(deletedTxs, addedTxs) {
		rawdb.DeleteTxLookupEntry(indexesBatch, tx.Hash())
	}
	// Delete any canonical number assignments above the new head
	number := bc.CurrentBlock().NumberU64()
	for i := number + 1; ; i++ {
		hash := rawdb.ReadCanonicalHash(bc.db, i)
		if hash == (common.Hash{}) {
			break
		}
		rawdb.DeleteCanonicalHash(indexesBatch, i)
	}
	if err := indexesBatch.Write(); err != nil {
		log.Crit("Failed to delete useless indexes", "err", err)
	}
	// If any logs need to be fired, do it now. In theory we could avoid creating
	// this goroutine if there are no events to fire, but realistcally that only
	// ever happens if we're reorging empty blocks, which will only happen on idle
	// networks where performance is not an issue either way.
	if len(deletedLogs) > 0 {
		bc.rmLogsFeed.Send(RemovedLogsEvent{mergeLogs(deletedLogs, true)})
	}
	if len(rebirthLogs) > 0 {
		bc.logsFeed.Send(mergeLogs(rebirthLogs, false))
	}
	if len(oldChain) > 0 {
		for i := len(oldChain) - 1; i >= 0; i-- {
			bc.chainSideFeed.Send(ChainSideEvent{Block: oldChain[i]})
		}
	}
	return nil
}

// InsertBlockWithoutSetHead executes the block, runs the necessary verification
// upon it and then persist the block and the associate state into the database.
// The key difference between the InsertChain is it won't do the canonical chain
// updating. It relies on the additional SetChainHead call to finalize the entire
// procedure.
func (bc *BlockChain) InsertBlockWithoutSetHead(block *types.Block) error {
	if !bc.chainmu.TryLock() {
		return errChainStopped
	}
	defer bc.chainmu.Unlock()

	_, err := bc.insertChain(types.Blocks{block}, true, false)
	return err
}

// SetChainHead rewinds the chain to set the new head block as the specified
// block. It's possible that after the reorg the relevant state of head
// is missing. It can be fixed by inserting a new block which triggers
// the re-execution.
func (bc *BlockChain) SetChainHead(newBlock *types.Block) error {
	if !bc.chainmu.TryLock() {
		return errChainStopped
	}
	defer bc.chainmu.Unlock()

	// Run the reorg if necessary and set the given block as new head.
	if newBlock.ParentHash() != bc.CurrentBlock().Hash() {
		if err := bc.reorg(bc.CurrentBlock(), newBlock); err != nil {
			return err
		}
	}
	bc.writeHeadBlock(newBlock)

	// Emit events
	logs := bc.collectLogs(newBlock.Hash(), false)
	bc.chainFeed.Send(ChainEvent{Block: newBlock, Hash: newBlock.Hash(), Logs: logs})
	if len(logs) > 0 {
		bc.logsFeed.Send(logs)
	}
	bc.chainHeadFeed.Send(ChainHeadEvent{Block: newBlock})
	log.Info("Set the chain head", "number", newBlock.Number(), "hash", newBlock.Hash())
	return nil
}

func (bc *BlockChain) updateFutureBlocks() {
	futureTimer := time.NewTicker(5 * time.Second)
	defer futureTimer.Stop()
	defer bc.wg.Done()
	for {
		select {
		case <-futureTimer.C:
			bc.procFutureBlocks()
		case <-bc.quit:
			return
		}
	}
}

// skipBlock returns 'true', if the block being imported can be skipped over, meaning
// that the block does not need to be processed but can be considered already fully 'done'.
func (bc *BlockChain) skipBlock(err error, it *insertIterator) bool {
	// We can only ever bypass processing if the only error returned by the validator
	// is ErrKnownBlock, which means all checks passed, but we already have the block
	// and state.
	if !errors.Is(err, ErrKnownBlock) {
		return false
	}
	// If we're not using snapshots, we can skip this, since we have both block
	// and (trie-) state
	if bc.snaps == nil {
		return true
	}
	var (
		header     = it.current() // header can't be nil
		parentRoot common.Hash
	)
	// If we also have the snapshot-state, we can skip the processing.
	if bc.snaps.Snapshot(header.Root) != nil {
		return true
	}
	// In this case, we have the trie-state but not snapshot-state. If the parent
	// snapshot-state exists, we need to process this in order to not get a gap
	// in the snapshot layers.
	// Resolve parent block
	if parent := it.previous(); parent != nil {
		parentRoot = parent.Root
	} else if parent = bc.GetHeaderByHash(header.ParentHash); parent != nil {
		parentRoot = parent.Root
	}
	if parentRoot == (common.Hash{}) {
		return false // Theoretically impossible case
	}
	// Parent is also missing snapshot: we can skip this. Otherwise process.
	if bc.snaps.Snapshot(parentRoot) == nil {
		return true
	}
	return false
}

// maintainTxIndex is responsible for the construction and deletion of the
// transaction index.
//
// User can use flag `txlookuplimit` to specify a "recentness" block, below
// which ancient tx indices get deleted. If `txlookuplimit` is 0, it means
// all tx indices will be reserved.
//
// The user can adjust the txlookuplimit value for each launch after fast
// sync, Geth will automatically construct the missing indices and delete
// the extra indices.
func (bc *BlockChain) maintainTxIndex(ancients uint64) {
	defer bc.wg.Done()

	// Before starting the actual maintenance, we need to handle a special case,
	// where user might init Geth with an external ancient database. If so, we
	// need to reindex all necessary transactions before starting to process any
	// pruning requests.
	if ancients > 0 {
		var from = uint64(0)
		if bc.txLookupLimit != 0 && ancients > bc.txLookupLimit {
			from = ancients - bc.txLookupLimit
		}
		rawdb.IndexTransactions(bc.db, from, ancients, bc.quit)
	}

	// indexBlocks reindexes or unindexes transactions depending on user configuration
	indexBlocks := func(tail *uint64, head uint64, done chan struct{}) {
		defer func() {
			select {
			case done <- struct{}{}:
			case <-bc.quit:
			}
		}()

		// If the user just upgraded Geth to a new version which supports transaction
		// index pruning, write the new tail and remove anything older.
		if tail == nil {
			if bc.txLookupLimit == 0 || head < bc.txLookupLimit {
				// Nothing to delete, write the tail and return
				rawdb.WriteTxIndexTail(bc.db, 0)
			} else {
				// Prune all stale tx indices and record the tx index tail
				rawdb.UnindexTransactions(bc.db, 0, head-bc.txLookupLimit+1, bc.quit)
			}
			return
		}
		// If a previous indexing existed, make sure that we fill in any missing entries
		if bc.txLookupLimit == 0 || head < bc.txLookupLimit {
			if *tail > 0 {
				// It can happen when chain is rewound to a historical point which
				// is even lower than the indexes tail, recap the indexing target
				// to new head to avoid reading non-existent block bodies.
				end := *tail
				if end > head+1 {
					end = head + 1
				}
				rawdb.IndexTransactions(bc.db, 0, end, bc.quit)
			}
			return
		}
		// Update the transaction index to the new chain state
		if head-bc.txLookupLimit+1 < *tail {
			// Reindex a part of missing indices and rewind index tail to HEAD-limit
			rawdb.IndexTransactions(bc.db, head-bc.txLookupLimit+1, *tail, bc.quit)
		} else {
			// Unindex a part of stale indices and forward index tail to HEAD-limit
			rawdb.UnindexTransactions(bc.db, *tail, head-bc.txLookupLimit+1, bc.quit)
		}
	}

	// Any reindexing done, start listening to chain events and moving the index window
	var (
		done   chan struct{}                  // Non-nil if background unindexing or reindexing routine is active.
		headCh = make(chan ChainHeadEvent, 1) // Buffered to avoid locking up the event feed
	)
	sub := bc.SubscribeChainHeadEvent(headCh)
	if sub == nil {
		return
	}
	defer sub.Unsubscribe()

	for {
		select {
		case head := <-headCh:
			if done == nil {
				done = make(chan struct{})
				bc.wg.Add(1)
				go func() {
					defer bc.wg.Done()
					indexBlocks(rawdb.ReadTxIndexTail(bc.db), head.Block.NumberU64(), done)
				}()
			}
		case <-done:
			done = nil
		case <-bc.quit:
			if done != nil {
				log.Info("Waiting background transaction indexer to exit")
				<-done
			}
			return
		}
	}
}

<<<<<<< HEAD
// BadBlocks returns a list of the last 'bad blocks' that the client has seen on the network
func (bc *BlockChain) BadBlocks() []*types.Block {
	blocks := make([]*types.Block, 0, bc.badBlocks.Len())
	for _, hash := range bc.badBlocks.Keys() {
		if blk, exist := bc.badBlocks.Peek(hash); exist {
			block := blk.(*types.Block)
			blocks = append(blocks, block)
		}
	}
	return blocks
}

// addBadBlock adds a bad block to the bad-block LRU cache
func (bc *BlockChain) addBadBlock(block *types.Block) {
	bc.badBlocks.Add(block.Hash(), block)
}

// HasBadBlock returns whether the block with the hash is a bad block
func (bc *BlockChain) HasBadBlock(hash common.Hash) bool {
	return bc.badBlocks.Contains(hash)
}

=======
>>>>>>> aaca58a7
// reportBlock logs a bad block error.
func (bc *BlockChain) reportBlock(block *types.Block, receipts types.Receipts, err error) {
	rawdb.WriteBadBlock(bc.db, block)

	var receiptString string
	for i, receipt := range receipts {
		receiptString += fmt.Sprintf("\t %d: cumulative: %v gas: %v contract: %v status: %v tx: %v logs: %v bloom: %x state: %x\n",
			i, receipt.CumulativeGasUsed, receipt.GasUsed, receipt.ContractAddress.Hex(),
			receipt.Status, receipt.TxHash.Hex(), receipt.Logs, receipt.Bloom, receipt.PostState)
	}
	log.Error(fmt.Sprintf(`
########## BAD BLOCK #########
Chain config: %v

Number: %v
Hash: 0x%x
%v

Error: %v
##############################
`, bc.chainConfig, block.Number(), block.Hash(), receiptString, err))
}

// InsertHeaderChain attempts to insert the given header chain in to the local
// chain, possibly creating a reorg. If an error is returned, it will return the
// index number of the failing header as well an error describing what went wrong.
//
// The verify parameter can be used to fine tune whether nonce verification
// should be done or not. The reason behind the optional check is because some
// of the header retrieval mechanisms already need to verify nonces, as well as
// because nonces can be verified sparsely, not needing to check each.
func (bc *BlockChain) InsertHeaderChain(chain []*types.Header, checkFreq int) (int, error) {
	start := time.Now()
	if i, err := bc.hc.ValidateHeaderChain(chain, checkFreq); err != nil {
		return i, err
	}

	if !bc.chainmu.TryLock() {
		return 0, errChainStopped
	}
<<<<<<< HEAD
	return bc.hc.InsertHeaderChain(chain, whFunc, start)
}

// CurrentHeader retrieves the current head header of the canonical chain. The
// header is retrieved from the HeaderChain's internal cache.
func (bc *BlockChain) CurrentHeader() *types.Header {
	return bc.hc.CurrentHeader()
}

// GetTd retrieves a block's total difficulty in the canonical chain from the
// database by hash and number, caching it if found.
func (bc *BlockChain) GetTd(hash common.Hash, number uint64) *big.Int {
	return bc.hc.GetTd(hash, number)
}

// GetTdByHash retrieves a block's total difficulty in the canonical chain from the
// database by hash, caching it if found.
func (bc *BlockChain) GetTdByHash(hash common.Hash) *big.Int {
	return bc.hc.GetTdByHash(hash)
}

// GetHeader retrieves a block header from the database by hash and number,
// caching it if found.
func (bc *BlockChain) GetHeader(hash common.Hash, number uint64) *types.Header {
	return bc.hc.GetHeader(hash, number)
}

// GetHeaderByHash retrieves a block header from the database by hash, caching it if
// found.
func (bc *BlockChain) GetHeaderByHash(hash common.Hash) *types.Header {
	return bc.hc.GetHeaderByHash(hash)
}

// HasHeader checks if a block header is present in the database or not, caching
// it if present.
func (bc *BlockChain) HasHeader(hash common.Hash, number uint64) bool {
	return bc.hc.HasHeader(hash, number)
}

// GetCanonicalHash returns the canonical hash for a given block number
func (bc *BlockChain) GetCanonicalHash(number uint64) common.Hash {
	return bc.hc.GetCanonicalHash(number)
}

// GetBlockHashesFromHash retrieves a number of block hashes starting at a given
// hash, fetching towards the genesis block.
func (bc *BlockChain) GetBlockHashesFromHash(hash common.Hash, max uint64) []common.Hash {
	return bc.hc.GetBlockHashesFromHash(hash, max)
}

// GetAncestor retrieves the Nth ancestor of a given block. It assumes that either the given block or
// a close ancestor of it is canonical. maxNonCanonical points to a downwards counter limiting the
// number of blocks to be individually checked before we reach the canonical chain.
//
// Note: ancestor == 0 returns the same block, 1 returns its parent and so on.
func (bc *BlockChain) GetAncestor(hash common.Hash, number, ancestor uint64, maxNonCanonical *uint64) (common.Hash, uint64) {
	return bc.hc.GetAncestor(hash, number, ancestor, maxNonCanonical)
}

// GetHeaderByNumber retrieves a block header from the database by number,
// caching it (associated with its hash) if found.
func (bc *BlockChain) GetHeaderByNumber(number uint64) *types.Header {
	return bc.hc.GetHeaderByNumber(number)
}

// GetTransactionLookup retrieves the lookup associate with the given transaction
// hash from the cache or database.
func (bc *BlockChain) GetTransactionLookup(hash common.Hash) *rawdb.LegacyTxLookupEntry {
	// Short circuit if the txlookup already in the cache, retrieve otherwise
	if lookup, exist := bc.txLookupCache.Get(hash); exist {
		return lookup.(*rawdb.LegacyTxLookupEntry)
	}
	tx, blockHash, blockNumber, txIndex := rawdb.ReadTransaction(bc.db, hash)
	if tx == nil {
		return nil
	}
	lookup := &rawdb.LegacyTxLookupEntry{BlockHash: blockHash, BlockIndex: blockNumber, Index: txIndex}
	bc.txLookupCache.Add(hash, lookup)
	return lookup
}

// Config retrieves the chain's fork configuration.
func (bc *BlockChain) Config() *params.ChainConfig             { return bc.chainConfig }
func (bc *BlockChain) GetAutonityContract() *autonity.Contract { return bc.autonityContract }

// Engine retrieves the blockchain's consensus engine.
func (bc *BlockChain) Engine() consensus.Engine { return bc.engine }

// SubscribeRemovedLogsEvent registers a subscription of RemovedLogsEvent.
func (bc *BlockChain) SubscribeRemovedLogsEvent(ch chan<- RemovedLogsEvent) event.Subscription {
	return bc.scope.Track(bc.rmLogsFeed.Subscribe(ch))
}

// SubscribeChainEvent registers a subscription of ChainEvent.
func (bc *BlockChain) SubscribeChainEvent(ch chan<- ChainEvent) event.Subscription {
	return bc.scope.Track(bc.chainFeed.Subscribe(ch))
}

// SubscribeChainHeadEvent registers a subscription of ChainHeadEvent.
func (bc *BlockChain) SubscribeChainHeadEvent(ch chan<- ChainHeadEvent) event.Subscription {
	return bc.scope.Track(bc.chainHeadFeed.Subscribe(ch))
}

// SubscribeChainSideEvent registers a subscription of ChainSideEvent.
func (bc *BlockChain) SubscribeChainSideEvent(ch chan<- ChainSideEvent) event.Subscription {
	return bc.scope.Track(bc.chainSideFeed.Subscribe(ch))
}

// SubscribeLogsEvent registers a subscription of []*types.Log.
func (bc *BlockChain) SubscribeLogsEvent(ch chan<- []*types.Log) event.Subscription {
	return bc.scope.Track(bc.logsFeed.Subscribe(ch))
}

// SubscribeBlockProcessingEvent registers a subscription of bool where true means
// block processing has started while false means it has stopped.
func (bc *BlockChain) SubscribeBlockProcessingEvent(ch chan<- bool) event.Subscription {
	return bc.scope.Track(bc.blockProcFeed.Subscribe(ch))
}

func (bc *BlockChain) SubscribeAutonityEvents(ch chan<- WhitelistEvent) event.Subscription {
	return bc.scope.Track(bc.autonityFeed.Subscribe(ch))
}

func (bc *BlockChain) UpdateEnodeWhitelist(newWhitelist *types.Nodes) {
	rawdb.WriteEnodeWhitelist(bc.db, newWhitelist)
	bc.wg.Add(1)
	go func() {
		defer bc.wg.Done()
		bc.autonityFeed.Send(WhitelistEvent{Whitelist: newWhitelist.List})
	}()
}

func (bc *BlockChain) ReadEnodeWhitelist() *types.Nodes {
	return rawdb.ReadEnodeWhitelist(bc.db)
}

func (bc *BlockChain) PutKeyValue(key []byte, value []byte) error {
	return rawdb.PutKeyValue(bc.db, key, value)
}

func (bc *BlockChain) GetKeyValue(key []byte) ([]byte, error) {
	return rawdb.GetKeyValue(bc.db, key)
}

func (bc *BlockChain) GetMinGasPrice(blockNumber ...uint64) (*big.Int, error) {
	if bc.autonityContract == nil {
		return nil, errors.New("the autonity contract is not specified")
	}

	var block *types.Block
	if len(blockNumber) > 0 {
		block = bc.GetBlockByNumber(blockNumber[0])
		if block == nil {
			return nil, fmt.Errorf("there is no block for number %d", blockNumber[0])
		}
	} else {
		block = bc.CurrentBlock()
	}

	statedb, err := state.New(block.Root(), bc.stateCache, nil)
	if err != nil {
		return nil, err
	}

	var contractMinGasPrice = new(big.Int)
	minGasPrice, err := bc.autonityContract.GetMinimumGasPrice(block, statedb)
	if err != nil {
		return nil, err
	}

	contractMinGasPrice.SetUint64(minGasPrice)

	return contractMinGasPrice, nil
=======
	defer bc.chainmu.Unlock()
	_, err := bc.hc.InsertHeaderChain(chain, start, bc.forker)
	return 0, err
>>>>>>> aaca58a7
}<|MERGE_RESOLUTION|>--- conflicted
+++ resolved
@@ -18,54 +18,32 @@
 package core
 
 import (
-	"errors"
-	"fmt"
-	"io"
-	"math/big"
-	"sort"
-	"sync"
-	"sync/atomic"
-	"time"
-
-<<<<<<< HEAD
-	"github.com/clearmatics/autonity/core/state/snapshot"
-
-=======
-	"github.com/ethereum/go-ethereum/common"
-	"github.com/ethereum/go-ethereum/common/mclock"
-	"github.com/ethereum/go-ethereum/common/prque"
-	"github.com/ethereum/go-ethereum/consensus"
-	"github.com/ethereum/go-ethereum/core/rawdb"
-	"github.com/ethereum/go-ethereum/core/state"
-	"github.com/ethereum/go-ethereum/core/state/snapshot"
-	"github.com/ethereum/go-ethereum/core/types"
-	"github.com/ethereum/go-ethereum/core/vm"
-	"github.com/ethereum/go-ethereum/ethdb"
-	"github.com/ethereum/go-ethereum/event"
-	"github.com/ethereum/go-ethereum/internal/syncx"
-	"github.com/ethereum/go-ethereum/log"
-	"github.com/ethereum/go-ethereum/metrics"
-	"github.com/ethereum/go-ethereum/params"
-	"github.com/ethereum/go-ethereum/trie"
->>>>>>> aaca58a7
-	lru "github.com/hashicorp/golang-lru"
-
-	"github.com/clearmatics/autonity/autonity"
-	"github.com/clearmatics/autonity/common"
-	"github.com/clearmatics/autonity/common/mclock"
-	"github.com/clearmatics/autonity/common/prque"
-	"github.com/clearmatics/autonity/consensus"
-	"github.com/clearmatics/autonity/core/rawdb"
-	"github.com/clearmatics/autonity/core/state"
-	"github.com/clearmatics/autonity/core/types"
-	"github.com/clearmatics/autonity/core/vm"
-	"github.com/clearmatics/autonity/ethdb"
-	"github.com/clearmatics/autonity/event"
-	"github.com/clearmatics/autonity/log"
-	"github.com/clearmatics/autonity/metrics"
-	"github.com/clearmatics/autonity/params"
-	"github.com/clearmatics/autonity/rlp"
-	"github.com/clearmatics/autonity/trie"
+    "errors"
+    "fmt"
+    "io"
+    "math/big"
+    "sort"
+    "sync"
+    "sync/atomic"
+    "time"
+
+    "github.com/ethereum/go-ethereum/common"
+    "github.com/ethereum/go-ethereum/common/mclock"
+    "github.com/ethereum/go-ethereum/common/prque"
+    "github.com/ethereum/go-ethereum/consensus"
+    "github.com/ethereum/go-ethereum/core/rawdb"
+    "github.com/ethereum/go-ethereum/core/state"
+    "github.com/ethereum/go-ethereum/core/state/snapshot"
+    "github.com/ethereum/go-ethereum/core/types"
+    "github.com/ethereum/go-ethereum/core/vm"
+    "github.com/ethereum/go-ethereum/ethdb"
+    "github.com/ethereum/go-ethereum/event"
+    "github.com/ethereum/go-ethereum/internal/syncx"
+    "github.com/ethereum/go-ethereum/log"
+    "github.com/ethereum/go-ethereum/metrics"
+    "github.com/ethereum/go-ethereum/params"
+    "github.com/ethereum/go-ethereum/trie"
+    lru "github.com/hashicorp/golang-lru"
 )
 
 var (
@@ -100,8 +78,8 @@
 	blockPrefetchExecuteTimer   = metrics.NewRegisteredTimer("chain/prefetch/executes", nil)
 	blockPrefetchInterruptMeter = metrics.NewRegisteredMeter("chain/prefetch/interrupts", nil)
 
-	errInsertionInterrupted = errors.New("insertion is interrupted")
-	errChainStopped         = errors.New("blockchain is stopped")
+    errInsertionInterrupted = errors.New("insertion is interrupted")
+    errChainStopped         = errors.New("blockchain is stopped")
 )
 
 const (
@@ -142,17 +120,17 @@
 // CacheConfig contains the configuration values for the trie caching/pruning
 // that's resident in a blockchain.
 type CacheConfig struct {
-	TrieCleanLimit      int           // Memory allowance (MB) to use for caching trie nodes in memory
-	TrieCleanJournal    string        // Disk journal for saving clean cache entries.
-	TrieCleanRejournal  time.Duration // Time interval to dump clean cache to disk periodically
-	TrieCleanNoPrefetch bool          // Whether to disable heuristic state prefetching for followup blocks
-	TrieDirtyLimit      int           // Memory limit (MB) at which to start flushing dirty trie nodes to disk
-	TrieDirtyDisabled   bool          // Whether to disable trie write caching and GC altogether (archive node)
-	TrieTimeLimit       time.Duration // Time limit after which to flush the current in-memory trie to disk
-	SnapshotLimit       int           // Memory allowance (MB) to use for caching snapshot entries in memory
-	Preimages           bool          // Whether to store preimage of trie key to the disk
-
-	SnapshotWait bool // Wait for snapshot construction on startup. TODO(karalabe): This is a dirty hack for testing, nuke it
+    TrieCleanLimit      int           // Memory allowance (MB) to use for caching trie nodes in memory
+    TrieCleanJournal    string        // Disk journal for saving clean cache entries.
+    TrieCleanRejournal  time.Duration // Time interval to dump clean cache to disk periodically
+    TrieCleanNoPrefetch bool          // Whether to disable heuristic state prefetching for followup blocks
+    TrieDirtyLimit      int           // Memory limit (MB) at which to start flushing dirty trie nodes to disk
+    TrieDirtyDisabled   bool          // Whether to disable trie write caching and GC altogether (archive node)
+    TrieTimeLimit       time.Duration // Time limit after which to flush the current in-memory trie to disk
+    SnapshotLimit       int           // Memory allowance (MB) to use for caching snapshot entries in memory
+    Preimages           bool          // Whether to store preimage of trie key to the disk
+
+    SnapshotWait bool // Wait for snapshot construction on startup. TODO(karalabe): This is a dirty hack for testing, nuke it
 }
 
 // defaultCacheConfig are the default caching values if none are specified by the
@@ -197,67 +175,62 @@
 
 	hc            *HeaderChain
 	rmLogsFeed    event.Feed
-	chainFeed     event.Feed
-	chainSideFeed event.Feed
-	chainHeadFeed event.Feed
-	logsFeed      event.Feed
-	blockProcFeed event.Feed
-	glienickeFeed event.Feed
-	autonityFeed  event.Feed
-	scope         event.SubscriptionScope
-	genesisBlock  *types.Block
-
-	// This mutex synchronizes chain write operations.
-	// Readers don't need to take it, they can just read the database.
-	chainmu *syncx.ClosableMutex
-
-	currentBlock     atomic.Value // Current head of the block chain
-	currentFastBlock atomic.Value // Current head of the fast-sync chain (may be above the block chain!)
-
-	stateCache    state.Database // State database to reuse between imports (contains state cache)
-	bodyCache     *lru.Cache     // Cache for the most recent block bodies
-	bodyRLPCache  *lru.Cache     // Cache for the most recent block bodies in RLP encoded format
-	receiptsCache *lru.Cache     // Cache for the most recent receipts per block
-	blockCache    *lru.Cache     // Cache for the most recent entire blocks
-	txLookupCache *lru.Cache     // Cache for the most recent transaction lookup data.
-	futureBlocks  *lru.Cache     // future blocks are blocks added for later processing
-
-	wg            sync.WaitGroup //
-	quit          chan struct{}  // shutdown signal, closed in Stop.
-	running       int32          // 0 if chain is running, 1 when stopped
-	procInterrupt int32          // interrupt signaler for block processing
-	quitMu        sync.RWMutex
-
-	engine     consensus.Engine
-	validator  Validator // Block and state validator interface
-	prefetcher Prefetcher
-	processor  Processor // Block transaction processor interface
-	forker     *ForkChoice
-	vmConfig   vm.Config
-<<<<<<< HEAD
-
-	badBlocks       *lru.Cache                     // Bad block cache
-	shouldPreserve  func(*types.Block) bool        // Function used to determine whether should preserve the given block.
-	terminateInsert func(common.Hash, uint64) bool // Testing hook used to terminate ancient receipt chain insertion.
-
-	autonityContract *autonity.Contract
-
-	// senderCacher is a concurrent transaction sender recoverer and cacher
-	senderCacher *TxSenderCacher
+    chainFeed     event.Feed
+    chainSideFeed event.Feed
+    chainHeadFeed event.Feed
+    logsFeed      event.Feed
+    blockProcFeed event.Feed
+    glienickeFeed event.Feed
+    autonityFeed  event.Feed
+    scope         event.SubscriptionScope
+    genesisBlock  *types.Block
+
+    // This mutex synchronizes chain write operations.
+    // Readers don't need to take it, they can just read the database.
+    chainmu *syncx.ClosableMutex
+
+    currentBlock     atomic.Value // Current head of the block chain
+    currentFastBlock atomic.Value // Current head of the fast-sync chain (may be above the block chain!)
+
+    stateCache    state.Database // State database to reuse between imports (contains state cache)
+    bodyCache     *lru.Cache     // Cache for the most recent block bodies
+    bodyRLPCache  *lru.Cache     // Cache for the most recent block bodies in RLP encoded format
+    receiptsCache *lru.Cache     // Cache for the most recent receipts per block
+    blockCache    *lru.Cache     // Cache for the most recent entire blocks
+    txLookupCache *lru.Cache     // Cache for the most recent transaction lookup data.
+    futureBlocks  *lru.Cache     // future blocks are blocks added for later processing
+
+    wg            sync.WaitGroup //
+    quit          chan struct{}  // shutdown signal, closed in Stop.
+    running       int32          // 0 if chain is running, 1 when stopped
+    procInterrupt int32          // interrupt signaler for block processing
+    quitMu        sync.RWMutex
+
+    engine     consensus.Engine
+    validator  Validator // Block and state validator interface
+    prefetcher Prefetcher
+    processor  Processor // Block transaction processor interface
+    forker     *ForkChoice
+    vmConfig   vm.Config
+
+    badBlocks       *lru.Cache                     // Bad block cache
+    shouldPreserve  func(*types.Block) bool        // Function used to determine whether should preserve the given block.
+    terminateInsert func(common.Hash, uint64) bool // Testing hook used to terminate ancient receipt chain insertion.
+
+    autonityContract *autonity.Contract
+
+    // senderCacher is a concurrent transaction sender recoverer and cacher
+    senderCacher *TxSenderCacher
+
+    autonityContract *autonity.Contract
+    // senderCacher is a concurrent transaction sender recoverer and cacher
+    senderCacher *TxSenderCacher
 }
 
 // NewBlockChain returns a fully initialised block chain using information
 // available in the database. It initialises the default Ethereum Validator and
 // Processor.
 func NewBlockChain(db ethdb.Database, cacheConfig *CacheConfig, chainConfig *params.ChainConfig, engine consensus.Engine, vmConfig vm.Config, shouldPreserve func(block *types.Block) bool, senderCacher *TxSenderCacher, txLookupLimit *uint64) (*BlockChain, error) {
-=======
-}
-
-// NewBlockChain returns a fully initialised block chain using information
-// available in the database. It initialises the default Ethereum Validator
-// and Processor.
-func NewBlockChain(db ethdb.Database, cacheConfig *CacheConfig, chainConfig *params.ChainConfig, engine consensus.Engine, vmConfig vm.Config, shouldPreserve func(header *types.Header) bool, txLookupLimit *uint64) (*BlockChain, error) {
->>>>>>> aaca58a7
 	if cacheConfig == nil {
 		cacheConfig = defaultCacheConfig
 	}
@@ -269,49 +242,28 @@
 	futureBlocks, _ := lru.New(maxFutureBlocks)
 
 	bc := &BlockChain{
-<<<<<<< HEAD
-		chainConfig:    chainConfig,
-		cacheConfig:    cacheConfig,
-		db:             db,
-		triegc:         prque.New(nil),
-		stateCache:     state.NewDatabaseWithCache(db, cacheConfig.TrieCleanLimit, cacheConfig.TrieCleanJournal),
-		quit:           make(chan struct{}),
-		shouldPreserve: shouldPreserve,
-		bodyCache:      bodyCache,
-		bodyRLPCache:   bodyRLPCache,
-		receiptsCache:  receiptsCache,
-		blockCache:     blockCache,
-		txLookupCache:  txLookupCache,
-		futureBlocks:   futureBlocks,
-		engine:         engine,
-		vmConfig:       vmConfig,
-		badBlocks:      badBlocks,
-		senderCacher:   senderCacher,
-	}
-=======
-		chainConfig: chainConfig,
-		cacheConfig: cacheConfig,
-		db:          db,
-		triegc:      prque.New(nil),
-		stateCache: state.NewDatabaseWithConfig(db, &trie.Config{
-			Cache:     cacheConfig.TrieCleanLimit,
-			Journal:   cacheConfig.TrieCleanJournal,
-			Preimages: cacheConfig.Preimages,
-		}),
-		quit:          make(chan struct{}),
-		chainmu:       syncx.NewClosableMutex(),
-		bodyCache:     bodyCache,
-		bodyRLPCache:  bodyRLPCache,
-		receiptsCache: receiptsCache,
-		blockCache:    blockCache,
-		txLookupCache: txLookupCache,
-		futureBlocks:  futureBlocks,
-		engine:        engine,
-		vmConfig:      vmConfig,
-	}
-	bc.forker = NewForkChoice(bc, shouldPreserve)
->>>>>>> aaca58a7
-	bc.validator = NewBlockValidator(chainConfig, bc, engine)
+        chainConfig: chainConfig,
+        cacheConfig: cacheConfig,
+        db:          db,
+        triegc:      prque.New(nil),
+        stateCache: state.NewDatabaseWithConfig(db, &trie.Config{
+            Cache:     cacheConfig.TrieCleanLimit,
+            Journal:   cacheConfig.TrieCleanJournal,
+            Preimages: cacheConfig.Preimages,
+        }),
+        quit:          make(chan struct{}),
+        chainmu:       syncx.NewClosableMutex(),
+        bodyCache:     bodyCache,
+        bodyRLPCache:  bodyRLPCache,
+        receiptsCache: receiptsCache,
+        blockCache:    blockCache,
+        txLookupCache: txLookupCache,
+        futureBlocks:  futureBlocks,
+        engine:        engine,
+        vmConfig:      vmConfig,
+    }
+    bc.forker = NewForkChoice(bc, shouldPreserve)
+    bc.validator = NewBlockValidator(chainConfig, bc, engine)
 	bc.prefetcher = newStatePrefetcher(chainConfig, bc, engine)
 	bc.processor = NewStateProcessor(chainConfig, bc, engine)
 
@@ -348,32 +300,31 @@
 	// Make sure the state associated with the block is available
 	head := bc.CurrentBlock()
 	if _, err := state.New(head.Root(), bc.stateCache, bc.snaps); err != nil {
-		// Head state is missing, before the state recovery, find out the
-		// disk layer point of snapshot(if it's enabled). Make sure the
-		// rewound point is lower than disk layer.
-		var diskRoot common.Hash
-		if bc.cacheConfig.SnapshotLimit > 0 {
-			diskRoot = rawdb.ReadSnapshotRoot(bc.db)
-		}
-		if diskRoot != (common.Hash{}) {
-			log.Warn("Head state missing, repairing", "number", head.Number(), "hash", head.Hash(), "snaproot", diskRoot)
-
-			snapDisk, err := bc.setHeadBeyondRoot(head.NumberU64(), diskRoot, true)
-			if err != nil {
-				return nil, err
-			}
-			// Chain rewound, persist old snapshot number to indicate recovery procedure
-			if snapDisk != 0 {
-				rawdb.WriteSnapshotRecoveryNumber(bc.db, snapDisk)
-			}
-		} else {
-			log.Warn("Head state missing, repairing", "number", head.Number(), "hash", head.Hash())
-			if _, err := bc.setHeadBeyondRoot(head.NumberU64(), common.Hash{}, true); err != nil {
-				return nil, err
-			}
-		}
-	}
-<<<<<<< HEAD
+        // Head state is missing, before the state recovery, find out the
+        // disk layer point of snapshot(if it's enabled). Make sure the
+        // rewound point is lower than disk layer.
+        var diskRoot common.Hash
+        if bc.cacheConfig.SnapshotLimit > 0 {
+            diskRoot = rawdb.ReadSnapshotRoot(bc.db)
+        }
+        if diskRoot != (common.Hash{}) {
+            log.Warn("Head state missing, repairing", "number", head.Number(), "hash", head.Hash(), "snaproot", diskRoot)
+
+            snapDisk, err := bc.setHeadBeyondRoot(head.NumberU64(), diskRoot, true)
+            if err != nil {
+                return nil, err
+            }
+            // Chain rewound, persist old snapshot number to indicate recovery procedure
+            if snapDisk != 0 {
+                rawdb.WriteSnapshotRecoveryNumber(bc.db, snapDisk)
+            }
+        } else {
+            log.Warn("Head state missing, repairing", "number", head.Number(), "hash", head.Hash())
+            if _, err := bc.setHeadBeyondRoot(head.NumberU64(), common.Hash{}, true); err != nil {
+                return nil, err
+            }
+        }
+    }
 	if chainConfig.Tendermint != nil {
 
 		if chainConfig.AutonityContractConfig == nil {
@@ -401,8 +352,6 @@
 		bc.autonityContract = contract
 		bc.processor.SetAutonityContract(bc.autonityContract)
 	}
-=======
->>>>>>> aaca58a7
 
 	// Ensure that a previous crash in SetHead doesn't leave extra ancients
 	if frozen, err := bc.db.Ancients(); err == nil && frozen > 0 {
@@ -448,61 +397,45 @@
 			// make sure the headerByNumber (if present) is in our current canonical chain
 			if headerByNumber != nil && headerByNumber.Hash() == header.Hash() {
 				log.Error("Found bad hash, rewinding chain", "number", header.Number, "hash", header.ParentHash)
-				if err := bc.SetHead(header.Number.Uint64() - 1); err != nil {
-					return nil, err
-				}
-				log.Error("Chain rewind was successful, resuming normal operation")
-			}
-		}
-	}
-
-	// Load any existing snapshot, regenerating it if loading failed
-	if bc.cacheConfig.SnapshotLimit > 0 {
-		// If the chain was rewound past the snapshot persistent layer (causing
-		// a recovery block number to be persisted to disk), check if we're still
-		// in recovery mode and in that case, don't invalidate the snapshot on a
-		// head mismatch.
-		var recover bool
-
-		head := bc.CurrentBlock()
-		if layer := rawdb.ReadSnapshotRecoveryNumber(bc.db); layer != nil && *layer > head.NumberU64() {
-			log.Warn("Enabling snapshot recovery", "chainhead", head.NumberU64(), "diskbase", *layer)
-			recover = true
-		}
-		bc.snaps, _ = snapshot.New(bc.db, bc.stateCache.TrieDB(), bc.cacheConfig.SnapshotLimit, head.Root(), !bc.cacheConfig.SnapshotWait, true, recover)
-	}
-<<<<<<< HEAD
-	bc.wg.Add(1)
-	go func() {
-		defer bc.wg.Done()
-		// Take ownership of this particular state
-		bc.update()
-	}()
-	if txLookupLimit != nil {
-		bc.txLookupLimit = *txLookupLimit
-		bc.wg.Add(1)
-		go func() {
-			defer bc.wg.Done()
-			bc.maintainTxIndex(txIndexBlock)
-		}()
-=======
-
-	// Start future block processor.
-	bc.wg.Add(1)
-	go bc.updateFutureBlocks()
-
-	// Start tx indexer/unindexer.
-	if txLookupLimit != nil {
-		bc.txLookupLimit = *txLookupLimit
-
-		bc.wg.Add(1)
-		go bc.maintainTxIndex(txIndexBlock)
->>>>>>> aaca58a7
-	}
-
-	// If periodic cache journal is required, spin it up.
-	if bc.cacheConfig.TrieCleanRejournal > 0 {
-		if bc.cacheConfig.TrieCleanRejournal < time.Minute {
+                if err := bc.SetHead(header.Number.Uint64() - 1); err != nil {
+                    return nil, err
+                }
+                log.Error("Chain rewind was successful, resuming normal operation")
+            }
+        }
+    }
+
+    // Load any existing snapshot, regenerating it if loading failed
+    if bc.cacheConfig.SnapshotLimit > 0 {
+        // If the chain was rewound past the snapshot persistent layer (causing
+        // a recovery block number to be persisted to disk), check if we're still
+        // in recovery mode and in that case, don't invalidate the snapshot on a
+        // head mismatch.
+        var recover bool
+
+        head := bc.CurrentBlock()
+        if layer := rawdb.ReadSnapshotRecoveryNumber(bc.db); layer != nil && *layer > head.NumberU64() {
+            log.Warn("Enabling snapshot recovery", "chainhead", head.NumberU64(), "diskbase", *layer)
+            recover = true
+        }
+        bc.snaps, _ = snapshot.New(bc.db, bc.stateCache.TrieDB(), bc.cacheConfig.SnapshotLimit, head.Root(), !bc.cacheConfig.SnapshotWait, true, recover)
+    }
+
+    // Start future block processor.
+    bc.wg.Add(1)
+    go bc.updateFutureBlocks()
+
+    // Start tx indexer/unindexer.
+    if txLookupLimit != nil {
+        bc.txLookupLimit = *txLookupLimit
+
+        bc.wg.Add(1)
+        go bc.maintainTxIndex(txIndexBlock)
+    }
+
+    // If periodic cache journal is required, spin it up.
+    if bc.cacheConfig.TrieCleanRejournal > 0 {
+        if bc.cacheConfig.TrieCleanRejournal < time.Minute {
 			log.Warn("Sanitizing invalid trie cache journal time", "provided", bc.cacheConfig.TrieCleanRejournal, "updated", time.Minute)
 			bc.cacheConfig.TrieCleanRejournal = time.Minute
 		}
@@ -580,18 +513,18 @@
 	log.Info("Loaded most recent local header", "number", currentHeader.Number, "hash", currentHeader.Hash(), "td", headerTd, "age", common.PrettyAge(time.Unix(int64(currentHeader.Time), 0)))
 	log.Info("Loaded most recent local full block", "number", currentBlock.Number(), "hash", currentBlock.Hash(), "td", blockTd, "age", common.PrettyAge(time.Unix(int64(currentBlock.Time()), 0)))
 	log.Info("Loaded most recent local fast block", "number", currentFastBlock.Number(), "hash", currentFastBlock.Hash(), "td", fastTd, "age", common.PrettyAge(time.Unix(int64(currentFastBlock.Time()), 0)))
-	if pivot := rawdb.ReadLastPivotNumber(bc.db); pivot != nil {
-		log.Info("Loaded last fast-sync pivot marker", "number", *pivot)
-	}
-	return nil
+    if pivot := rawdb.ReadLastPivotNumber(bc.db); pivot != nil {
+        log.Info("Loaded last fast-sync pivot marker", "number", *pivot)
+    }
+    return nil
 }
 
 // SetHead rewinds the local chain to a new head. Depending on whether the node
 // was fast synced or full synced and in which state, the method will try to
 // delete minimal data from disk whilst retaining chain consistency.
 func (bc *BlockChain) SetHead(head uint64) error {
-	_, err := bc.setHeadBeyondRoot(head, common.Hash{}, false)
-	return err
+    _, err := bc.setHeadBeyondRoot(head, common.Hash{}, false)
+    return err
 }
 
 // setHeadBeyondRoot rewinds the local chain to a new head with the extra condition
@@ -603,68 +536,68 @@
 //
 // The method returns the block number where the requested root cap was found.
 func (bc *BlockChain) setHeadBeyondRoot(head uint64, root common.Hash, repair bool) (uint64, error) {
-	if !bc.chainmu.TryLock() {
-		return 0, errChainStopped
-	}
-	defer bc.chainmu.Unlock()
-
-	// Track the block number of the requested root hash
-	var rootNumber uint64 // (no root == always 0)
-
-	// Retrieve the last pivot block to short circuit rollbacks beyond it and the
-	// current freezer limit to start nuking id underflown
-	pivot := rawdb.ReadLastPivotNumber(bc.db)
-	frozen, _ := bc.db.Ancients()
-
-	updateFn := func(db ethdb.KeyValueWriter, header *types.Header) (uint64, bool) {
-		// Rewind the blockchain, ensuring we don't end up with a stateless head
-		// block. Note, depth equality is permitted to allow using SetHead as a
-		// chain reparation mechanism without deleting any data!
+    if !bc.chainmu.TryLock() {
+        return 0, errChainStopped
+    }
+    defer bc.chainmu.Unlock()
+
+    // Track the block number of the requested root hash
+    var rootNumber uint64 // (no root == always 0)
+
+    // Retrieve the last pivot block to short circuit rollbacks beyond it and the
+    // current freezer limit to start nuking id underflown
+    pivot := rawdb.ReadLastPivotNumber(bc.db)
+    frozen, _ := bc.db.Ancients()
+
+    updateFn := func(db ethdb.KeyValueWriter, header *types.Header) (uint64, bool) {
+        // Rewind the blockchain, ensuring we don't end up with a stateless head
+        // block. Note, depth equality is permitted to allow using SetHead as a
+        // chain reparation mechanism without deleting any data!
 		if currentBlock := bc.CurrentBlock(); currentBlock != nil && header.Number.Uint64() <= currentBlock.NumberU64() {
 			newHeadBlock := bc.GetBlock(header.Hash(), header.Number.Uint64())
 			if newHeadBlock == nil {
 				log.Error("Gap in the chain, rewinding to genesis", "number", header.Number, "hash", header.Hash())
 				newHeadBlock = bc.genesisBlock
 			} else {
-				// Block exists, keep rewinding until we find one with state,
-				// keeping rewinding until we exceed the optional threshold
-				// root hash
-				beyondRoot := (root == common.Hash{}) // Flag whether we're beyond the requested root (no root, always true)
-
-				for {
-					// If a root threshold was requested but not yet crossed, check
-					if root != (common.Hash{}) && !beyondRoot && newHeadBlock.Root() == root {
-						beyondRoot, rootNumber = true, newHeadBlock.NumberU64()
-					}
-					if _, err := state.New(newHeadBlock.Root(), bc.stateCache, bc.snaps); err != nil {
-						log.Trace("Block state missing, rewinding further", "number", newHeadBlock.NumberU64(), "hash", newHeadBlock.Hash())
-						if pivot == nil || newHeadBlock.NumberU64() > *pivot {
-							parent := bc.GetBlock(newHeadBlock.ParentHash(), newHeadBlock.NumberU64()-1)
-							if parent != nil {
-								newHeadBlock = parent
-								continue
-							}
-							log.Error("Missing block in the middle, aiming genesis", "number", newHeadBlock.NumberU64()-1, "hash", newHeadBlock.ParentHash())
-							newHeadBlock = bc.genesisBlock
-						} else {
-							log.Trace("Rewind passed pivot, aiming genesis", "number", newHeadBlock.NumberU64(), "hash", newHeadBlock.Hash(), "pivot", *pivot)
-							newHeadBlock = bc.genesisBlock
-						}
-					}
-					if beyondRoot || newHeadBlock.NumberU64() == 0 {
-						log.Debug("Rewound to block with state", "number", newHeadBlock.NumberU64(), "hash", newHeadBlock.Hash())
-						break
-					}
-					log.Debug("Skipping block with threshold state", "number", newHeadBlock.NumberU64(), "hash", newHeadBlock.Hash(), "root", newHeadBlock.Root())
-					newHeadBlock = bc.GetBlock(newHeadBlock.ParentHash(), newHeadBlock.NumberU64()-1) // Keep rewinding
-				}
+                // Block exists, keep rewinding until we find one with state,
+                // keeping rewinding until we exceed the optional threshold
+                // root hash
+                beyondRoot := (root == common.Hash{}) // Flag whether we're beyond the requested root (no root, always true)
+
+                for {
+                    // If a root threshold was requested but not yet crossed, check
+                    if root != (common.Hash{}) && !beyondRoot && newHeadBlock.Root() == root {
+                        beyondRoot, rootNumber = true, newHeadBlock.NumberU64()
+                    }
+                    if _, err := state.New(newHeadBlock.Root(), bc.stateCache, bc.snaps); err != nil {
+                        log.Trace("Block state missing, rewinding further", "number", newHeadBlock.NumberU64(), "hash", newHeadBlock.Hash())
+                        if pivot == nil || newHeadBlock.NumberU64() > *pivot {
+                            parent := bc.GetBlock(newHeadBlock.ParentHash(), newHeadBlock.NumberU64()-1)
+                            if parent != nil {
+                                newHeadBlock = parent
+                                continue
+                            }
+                            log.Error("Missing block in the middle, aiming genesis", "number", newHeadBlock.NumberU64()-1, "hash", newHeadBlock.ParentHash())
+                            newHeadBlock = bc.genesisBlock
+                        } else {
+                            log.Trace("Rewind passed pivot, aiming genesis", "number", newHeadBlock.NumberU64(), "hash", newHeadBlock.Hash(), "pivot", *pivot)
+                            newHeadBlock = bc.genesisBlock
+                        }
+                    }
+                    if beyondRoot || newHeadBlock.NumberU64() == 0 {
+                        log.Debug("Rewound to block with state", "number", newHeadBlock.NumberU64(), "hash", newHeadBlock.Hash())
+                        break
+                    }
+                    log.Debug("Skipping block with threshold state", "number", newHeadBlock.NumberU64(), "hash", newHeadBlock.Hash(), "root", newHeadBlock.Root())
+                    newHeadBlock = bc.GetBlock(newHeadBlock.ParentHash(), newHeadBlock.NumberU64()-1) // Keep rewinding
+                }
 			}
 			rawdb.WriteHeadBlockHash(db, newHeadBlock.Hash())
 
 			// Degrade the chain markers if they are explicitly reverted.
 			// In theory we should update all in-memory markers in the
-			// last step, however the direction of SetHead is from high
-			// to low, so it's safe to update in-memory markers directly.
+            // last step, however the direction of SetHead is from high
+            // to low, so it's safe to update in-memory markers directly.
 			bc.currentBlock.Store(newHeadBlock)
 			headBlockGauge.Update(int64(newHeadBlock.NumberU64()))
 		}
@@ -708,64 +641,64 @@
 			// Remove the hash <-> number mapping from the active store.
 			rawdb.DeleteHeaderNumber(db, hash)
 		} else {
-			// Remove relative body and receipts from the active store.
-			// The header, total difficulty and canonical hash will be
-			// removed in the hc.SetHead function.
-			rawdb.DeleteBody(db, hash, num)
-			rawdb.DeleteReceipts(db, hash, num)
-		}
-		// Todo(rjl493456442) txlookup, bloombits, etc
-	}
-	// If SetHead was only called as a chain reparation method, try to skip
-	// touching the header chain altogether, unless the freezer is broken
-	if repair {
-		if target, force := updateFn(bc.db, bc.CurrentBlock().Header()); force {
-			bc.hc.SetHead(target, updateFn, delFn)
-		}
-	} else {
-		// Rewind the chain to the requested head and keep going backwards until a
-		// block with a state is found or fast sync pivot is passed
-		log.Warn("Rewinding blockchain", "target", head)
-		bc.hc.SetHead(head, updateFn, delFn)
-	}
-	// Clear out any stale content from the caches
-	bc.bodyCache.Purge()
+            // Remove relative body and receipts from the active store.
+            // The header, total difficulty and canonical hash will be
+            // removed in the hc.SetHead function.
+            rawdb.DeleteBody(db, hash, num)
+            rawdb.DeleteReceipts(db, hash, num)
+        }
+        // Todo(rjl493456442) txlookup, bloombits, etc
+    }
+    // If SetHead was only called as a chain reparation method, try to skip
+    // touching the header chain altogether, unless the freezer is broken
+    if repair {
+        if target, force := updateFn(bc.db, bc.CurrentBlock().Header()); force {
+            bc.hc.SetHead(target, updateFn, delFn)
+        }
+    } else {
+        // Rewind the chain to the requested head and keep going backwards until a
+        // block with a state is found or fast sync pivot is passed
+        log.Warn("Rewinding blockchain", "target", head)
+        bc.hc.SetHead(head, updateFn, delFn)
+    }
+    // Clear out any stale content from the caches
+    bc.bodyCache.Purge()
 	bc.bodyRLPCache.Purge()
 	bc.receiptsCache.Purge()
 	bc.blockCache.Purge()
 	bc.txLookupCache.Purge()
 	bc.futureBlocks.Purge()
 
-	return rootNumber, bc.loadLastState()
+    return rootNumber, bc.loadLastState()
 }
 
 // SnapSyncCommitHead sets the current head block to the one defined by the hash
 // irrelevant what the chain contents were prior.
 func (bc *BlockChain) SnapSyncCommitHead(hash common.Hash) error {
-	// Make sure that both the block as well at its state trie exists
-	block := bc.GetBlockByHash(hash)
-	if block == nil {
-		return fmt.Errorf("non existent block [%x..]", hash[:4])
-	}
-	if _, err := trie.NewSecure(block.Root(), bc.stateCache.TrieDB()); err != nil {
-		return err
-	}
-
-	// If all checks out, manually set the head block.
-	if !bc.chainmu.TryLock() {
-		return errChainStopped
-	}
-	bc.currentBlock.Store(block)
-	headBlockGauge.Update(int64(block.NumberU64()))
-	bc.chainmu.Unlock()
-
-	// Destroy any existing state snapshot and regenerate it in the background,
-	// also resuming the normal maintenance of any previously paused snapshot.
-	if bc.snaps != nil {
-		bc.snaps.Rebuild(block.Root())
-	}
-	log.Info("Committed new head block", "number", block.Number(), "hash", hash)
-	return nil
+    // Make sure that both the block as well at its state trie exists
+    block := bc.GetBlockByHash(hash)
+    if block == nil {
+        return fmt.Errorf("non existent block [%x..]", hash[:4])
+    }
+    if _, err := trie.NewSecure(block.Root(), bc.stateCache.TrieDB()); err != nil {
+        return err
+    }
+
+    // If all checks out, manually set the head block.
+    if !bc.chainmu.TryLock() {
+        return errChainStopped
+    }
+    bc.currentBlock.Store(block)
+    headBlockGauge.Update(int64(block.NumberU64()))
+    bc.chainmu.Unlock()
+
+    // Destroy any existing state snapshot and regenerate it in the background,
+    // also resuming the normal maintenance of any previously paused snapshot.
+    if bc.snaps != nil {
+        bc.snaps.Rebuild(block.Root())
+    }
+    log.Info("Committed new head block", "number", block.Number(), "hash", hash)
+    return nil
 }
 
 // Reset purges the entire blockchain, restoring it to its genesis state.
@@ -776,23 +709,23 @@
 // ResetWithGenesisBlock purges the entire blockchain, restoring it to the
 // specified genesis state.
 func (bc *BlockChain) ResetWithGenesisBlock(genesis *types.Block) error {
-	// Dump the entire block chain and purge the caches
-	if err := bc.SetHead(0); err != nil {
-		return err
-	}
-	if !bc.chainmu.TryLock() {
-		return errChainStopped
-	}
-	defer bc.chainmu.Unlock()
-
-	// Prepare the genesis block and reinitialise the chain
-	batch := bc.db.NewBatch()
-	rawdb.WriteTd(batch, genesis.Hash(), genesis.NumberU64(), genesis.Difficulty())
-	rawdb.WriteBlock(batch, genesis)
-	if err := batch.Write(); err != nil {
-		log.Crit("Failed to write genesis block", "err", err)
-	}
-	bc.writeHeadBlock(genesis)
+    // Dump the entire block chain and purge the caches
+    if err := bc.SetHead(0); err != nil {
+        return err
+    }
+    if !bc.chainmu.TryLock() {
+        return errChainStopped
+    }
+    defer bc.chainmu.Unlock()
+
+    // Prepare the genesis block and reinitialise the chain
+    batch := bc.db.NewBatch()
+    rawdb.WriteTd(batch, genesis.Hash(), genesis.NumberU64(), genesis.Difficulty())
+    rawdb.WriteBlock(batch, genesis)
+    if err := batch.Write(); err != nil {
+        log.Crit("Failed to write genesis block", "err", err)
+    }
+    bc.writeHeadBlock(genesis)
 
 	// Last update all in-memory chain markers
 	bc.genesisBlock = genesis
@@ -812,20 +745,20 @@
 
 // ExportN writes a subset of the active chain to the given writer.
 func (bc *BlockChain) ExportN(w io.Writer, first uint64, last uint64) error {
-	if !bc.chainmu.TryLock() {
-		return errChainStopped
-	}
-	defer bc.chainmu.Unlock()
-
-	if first > last {
-		return fmt.Errorf("export failed: first (%d) is greater than last (%d)", first, last)
-	}
-	log.Info("Exporting batch of blocks", "count", last-first+1)
-
-	start, reported := time.Now(), time.Now()
-	for nr := first; nr <= last; nr++ {
-		block := bc.GetBlockByNumber(nr)
-		if block == nil {
+    if !bc.chainmu.TryLock() {
+        return errChainStopped
+    }
+    defer bc.chainmu.Unlock()
+
+    if first > last {
+        return fmt.Errorf("export failed: first (%d) is greater than last (%d)", first, last)
+    }
+    log.Info("Exporting batch of blocks", "count", last-first+1)
+
+    start, reported := time.Now(), time.Now()
+    for nr := first; nr <= last; nr++ {
+        block := bc.GetBlockByNumber(nr)
+        if block == nil {
 			return fmt.Errorf("export failed on #%d: not found", nr)
 		}
 		if err := block.EncodeRLP(w); err != nil {
@@ -846,59 +779,59 @@
 //
 // Note, this function assumes that the `mu` mutex is held!
 func (bc *BlockChain) writeHeadBlock(block *types.Block) {
-	// Add the block to the canonical chain number scheme and mark as the head
-	batch := bc.db.NewBatch()
-	rawdb.WriteHeadHeaderHash(batch, block.Hash())
-	rawdb.WriteHeadFastBlockHash(batch, block.Hash())
-	rawdb.WriteCanonicalHash(batch, block.Hash(), block.NumberU64())
-	rawdb.WriteTxLookupEntriesByBlock(batch, block)
-	rawdb.WriteHeadBlockHash(batch, block.Hash())
-
-	// Flush the whole batch into the disk, exit the node if failed
-	if err := batch.Write(); err != nil {
-		log.Crit("Failed to update chain indexes and markers", "err", err)
-	}
-	// Update all in-memory chain markers in the last step
-	bc.hc.SetCurrentHeader(block.Header())
-
-	bc.currentFastBlock.Store(block)
-	headFastBlockGauge.Update(int64(block.NumberU64()))
-
-	bc.currentBlock.Store(block)
-	headBlockGauge.Update(int64(block.NumberU64()))
+    // Add the block to the canonical chain number scheme and mark as the head
+    batch := bc.db.NewBatch()
+    rawdb.WriteHeadHeaderHash(batch, block.Hash())
+    rawdb.WriteHeadFastBlockHash(batch, block.Hash())
+    rawdb.WriteCanonicalHash(batch, block.Hash(), block.NumberU64())
+    rawdb.WriteTxLookupEntriesByBlock(batch, block)
+    rawdb.WriteHeadBlockHash(batch, block.Hash())
+
+    // Flush the whole batch into the disk, exit the node if failed
+    if err := batch.Write(); err != nil {
+        log.Crit("Failed to update chain indexes and markers", "err", err)
+    }
+    // Update all in-memory chain markers in the last step
+    bc.hc.SetCurrentHeader(block.Header())
+
+    bc.currentFastBlock.Store(block)
+    headFastBlockGauge.Update(int64(block.NumberU64()))
+
+    bc.currentBlock.Store(block)
+    headBlockGauge.Update(int64(block.NumberU64()))
 }
 
 // Stop stops the blockchain service. If any imports are currently in progress
 // it will abort them using the procInterrupt.
 func (bc *BlockChain) Stop() {
-	if !atomic.CompareAndSwapInt32(&bc.running, 0, 1) {
-		return
-	}
-
-	// Unsubscribe all subscriptions registered from blockchain.
-	bc.scope.Close()
-
-	// Signal shutdown to all goroutines.
-	close(bc.quit)
-	bc.StopInsert()
-
-	// Now wait for all chain modifications to end and persistent goroutines to exit.
-	//
-	// Note: Close waits for the mutex to become available, i.e. any running chain
-	// modification will have exited when Close returns. Since we also called StopInsert,
-	// the mutex should become available quickly. It cannot be taken again after Close has
-	// returned.
-	bc.chainmu.Close()
-	bc.wg.Wait()
-
-	// Ensure that the entirety of the state snapshot is journalled to disk.
-	var snapBase common.Hash
-	if bc.snaps != nil {
-		var err error
-		if snapBase, err = bc.snaps.Journal(bc.CurrentBlock().Root()); err != nil {
-			log.Error("Failed to journal state snapshot", "err", err)
-		}
-	}
+    if !atomic.CompareAndSwapInt32(&bc.running, 0, 1) {
+        return
+    }
+
+    // Unsubscribe all subscriptions registered from blockchain.
+    bc.scope.Close()
+
+    // Signal shutdown to all goroutines.
+    close(bc.quit)
+    bc.StopInsert()
+
+    // Now wait for all chain modifications to end and persistent goroutines to exit.
+    //
+    // Note: Close waits for the mutex to become available, i.e. any running chain
+    // modification will have exited when Close returns. Since we also called StopInsert,
+    // the mutex should become available quickly. It cannot be taken again after Close has
+    // returned.
+    bc.chainmu.Close()
+    bc.wg.Wait()
+
+    // Ensure that the entirety of the state snapshot is journalled to disk.
+    var snapBase common.Hash
+    if bc.snaps != nil {
+        var err error
+        if snapBase, err = bc.snaps.Journal(bc.CurrentBlock().Root()); err != nil {
+            log.Error("Failed to journal state snapshot", "err", err)
+        }
+    }
 
 	// Ensure the state of a recent block is also stored to disk before exiting.
 	// We're writing three different states to catch different restart scenarios:
@@ -997,8 +930,8 @@
 			if blockChain[i].NumberU64() != blockChain[i-1].NumberU64()+1 || blockChain[i].ParentHash() != blockChain[i-1].Hash() {
 				log.Error("Non contiguous receipt insert", "number", blockChain[i].Number(), "hash", blockChain[i].Hash(), "parent", blockChain[i].ParentHash(),
 					"prevnumber", blockChain[i-1].Number(), "prevhash", blockChain[i-1].Hash())
-				return 0, fmt.Errorf("non contiguous insert: item %d is #%d [%x..], item %d is #%d [%x..] (parent [%x..])", i-1, blockChain[i-1].NumberU64(),
-					blockChain[i-1].Hash().Bytes()[:4], i, blockChain[i].NumberU64(), blockChain[i].Hash().Bytes()[:4], blockChain[i].ParentHash().Bytes()[:4])
+                return 0, fmt.Errorf("non contiguous insert: item %d is #%d [%x..], item %d is #%d [%x..] (parent [%x..])", i-1, blockChain[i-1].NumberU64(),
+                    blockChain[i-1].Hash().Bytes()[:4], i, blockChain[i].NumberU64(), blockChain[i].Hash().Bytes()[:4], blockChain[i].ParentHash().Bytes()[:4])
 			}
 		}
 		if blockChain[i].NumberU64() <= ancientLimit {
@@ -1010,32 +943,32 @@
 
 	var (
 		stats = struct{ processed, ignored int32 }{}
-		start = time.Now()
-		size  = int64(0)
+        start = time.Now()
+        size  = int64(0)
 	)
 
 	// updateHead updates the head fast sync block if the inserted blocks are better
 	// and returns an indicator whether the inserted blocks are canonical.
 	updateHead := func(head *types.Block) bool {
-		if !bc.chainmu.TryLock() {
-			return false
-		}
-		defer bc.chainmu.Unlock()
-
-		// Rewind may have occurred, skip in that case.
-		if bc.CurrentHeader().Number.Cmp(head.Number()) >= 0 {
-			reorg, err := bc.forker.ReorgNeeded(bc.CurrentFastBlock().Header(), head.Header())
-			if err != nil {
-				log.Warn("Reorg failed", "err", err)
-				return false
-			} else if !reorg {
-				return false
-			}
-			rawdb.WriteHeadFastBlockHash(bc.db, head.Hash())
-			bc.currentFastBlock.Store(head)
-			headFastBlockGauge.Update(int64(head.NumberU64()))
-			return true
-		}
+        if !bc.chainmu.TryLock() {
+            return false
+        }
+        defer bc.chainmu.Unlock()
+
+        // Rewind may have occurred, skip in that case.
+        if bc.CurrentHeader().Number.Cmp(head.Number()) >= 0 {
+            reorg, err := bc.forker.ReorgNeeded(bc.CurrentFastBlock().Header(), head.Header())
+            if err != nil {
+                log.Warn("Reorg failed", "err", err)
+                return false
+            } else if !reorg {
+                return false
+            }
+            rawdb.WriteHeadFastBlockHash(bc.db, head.Hash())
+            bc.currentFastBlock.Store(head)
+            headFastBlockGauge.Update(int64(head.NumberU64()))
+            return true
+        }
 		return false
 	}
 
@@ -1044,109 +977,109 @@
 	// this function only accepts canonical chain data. All side chain will be reverted
 	// eventually.
 	writeAncient := func(blockChain types.Blocks, receiptChain []types.Receipts) (int, error) {
-		first := blockChain[0]
-		last := blockChain[len(blockChain)-1]
-
-		// Ensure genesis is in ancients.
-		if first.NumberU64() == 1 {
-			if frozen, _ := bc.db.Ancients(); frozen == 0 {
-				b := bc.genesisBlock
-				td := bc.genesisBlock.Difficulty()
-				writeSize, err := rawdb.WriteAncientBlocks(bc.db, []*types.Block{b}, []types.Receipts{nil}, td)
-				size += writeSize
-				if err != nil {
-					log.Error("Error writing genesis to ancients", "err", err)
-					return 0, err
-				}
-				log.Info("Wrote genesis to ancients")
-			}
-		}
-		// Before writing the blocks to the ancients, we need to ensure that
-		// they correspond to the what the headerchain 'expects'.
-		// We only check the last block/header, since it's a contiguous chain.
-		if !bc.HasHeader(last.Hash(), last.NumberU64()) {
-			return 0, fmt.Errorf("containing header #%d [%x..] unknown", last.Number(), last.Hash().Bytes()[:4])
-		}
-
-		// Write all chain data to ancients.
-		td := bc.GetTd(first.Hash(), first.NumberU64())
-		writeSize, err := rawdb.WriteAncientBlocks(bc.db, blockChain, receiptChain, td)
-		size += writeSize
-		if err != nil {
-			log.Error("Error importing chain data to ancients", "err", err)
-			return 0, err
-		}
-
-		// Write tx indices if any condition is satisfied:
-		// * If user requires to reserve all tx indices(txlookuplimit=0)
-		// * If all ancient tx indices are required to be reserved(txlookuplimit is even higher than ancientlimit)
-		// * If block number is large enough to be regarded as a recent block
-		// It means blocks below the ancientLimit-txlookupLimit won't be indexed.
-		//
-		// But if the `TxIndexTail` is not nil, e.g. Geth is initialized with
-		// an external ancient database, during the setup, blockchain will start
-		// a background routine to re-indexed all indices in [ancients - txlookupLimit, ancients)
-		// range. In this case, all tx indices of newly imported blocks should be
-		// generated.
-		var batch = bc.db.NewBatch()
-		for i, block := range blockChain {
-			if bc.txLookupLimit == 0 || ancientLimit <= bc.txLookupLimit || block.NumberU64() >= ancientLimit-bc.txLookupLimit {
-				rawdb.WriteTxLookupEntriesByBlock(batch, block)
-			} else if rawdb.ReadTxIndexTail(bc.db) != nil {
-				rawdb.WriteTxLookupEntriesByBlock(batch, block)
-			}
-			stats.processed++
-
-			if batch.ValueSize() > ethdb.IdealBatchSize || i == len(blockChain)-1 {
-				size += int64(batch.ValueSize())
-				if err = batch.Write(); err != nil {
-					fastBlock := bc.CurrentFastBlock().NumberU64()
-					if err := bc.db.TruncateAncients(fastBlock + 1); err != nil {
-						log.Error("Can't truncate ancient store after failed insert", "err", err)
-					}
-					return 0, err
-				}
-				batch.Reset()
-			}
-		}
-
-		// Sync the ancient store explicitly to ensure all data has been flushed to disk.
-		if err := bc.db.Sync(); err != nil {
-			return 0, err
-		}
-		// Update the current fast block because all block data is now present in DB.
-		previousFastBlock := bc.CurrentFastBlock().NumberU64()
-		if !updateHead(blockChain[len(blockChain)-1]) {
-			// We end up here if the header chain has reorg'ed, and the blocks/receipts
-			// don't match the canonical chain.
-			if err := bc.db.TruncateAncients(previousFastBlock + 1); err != nil {
-				log.Error("Can't truncate ancient store after failed insert", "err", err)
-			}
-			return 0, errSideChainReceipts
-		}
-
-		// Delete block data from the main database.
-		batch.Reset()
-		canonHashes := make(map[common.Hash]struct{})
-		for _, block := range blockChain {
-			canonHashes[block.Hash()] = struct{}{}
-			if block.NumberU64() == 0 {
-				continue
-			}
-			rawdb.DeleteCanonicalHash(batch, block.NumberU64())
-			rawdb.DeleteBlockWithoutNumber(batch, block.Hash(), block.NumberU64())
-		}
-		// Delete side chain hash-to-number mappings.
-		for _, nh := range rawdb.ReadAllHashesInRange(bc.db, first.NumberU64(), last.NumberU64()) {
-			if _, canon := canonHashes[nh.Hash]; !canon {
-				rawdb.DeleteHeader(batch, nh.Hash, nh.Number)
-			}
-		}
-		if err := batch.Write(); err != nil {
-			return 0, err
-		}
-		return 0, nil
-	}
+        first := blockChain[0]
+        last := blockChain[len(blockChain)-1]
+
+        // Ensure genesis is in ancients.
+        if first.NumberU64() == 1 {
+            if frozen, _ := bc.db.Ancients(); frozen == 0 {
+                b := bc.genesisBlock
+                td := bc.genesisBlock.Difficulty()
+                writeSize, err := rawdb.WriteAncientBlocks(bc.db, []*types.Block{b}, []types.Receipts{nil}, td)
+                size += writeSize
+                if err != nil {
+                    log.Error("Error writing genesis to ancients", "err", err)
+                    return 0, err
+                }
+                log.Info("Wrote genesis to ancients")
+            }
+        }
+        // Before writing the blocks to the ancients, we need to ensure that
+        // they correspond to the what the headerchain 'expects'.
+        // We only check the last block/header, since it's a contiguous chain.
+        if !bc.HasHeader(last.Hash(), last.NumberU64()) {
+            return 0, fmt.Errorf("containing header #%d [%x..] unknown", last.Number(), last.Hash().Bytes()[:4])
+        }
+
+        // Write all chain data to ancients.
+        td := bc.GetTd(first.Hash(), first.NumberU64())
+        writeSize, err := rawdb.WriteAncientBlocks(bc.db, blockChain, receiptChain, td)
+        size += writeSize
+        if err != nil {
+            log.Error("Error importing chain data to ancients", "err", err)
+            return 0, err
+        }
+
+        // Write tx indices if any condition is satisfied:
+        // * If user requires to reserve all tx indices(txlookuplimit=0)
+        // * If all ancient tx indices are required to be reserved(txlookuplimit is even higher than ancientlimit)
+        // * If block number is large enough to be regarded as a recent block
+        // It means blocks below the ancientLimit-txlookupLimit won't be indexed.
+        //
+        // But if the `TxIndexTail` is not nil, e.g. Geth is initialized with
+        // an external ancient database, during the setup, blockchain will start
+        // a background routine to re-indexed all indices in [ancients - txlookupLimit, ancients)
+        // range. In this case, all tx indices of newly imported blocks should be
+        // generated.
+        var batch = bc.db.NewBatch()
+        for i, block := range blockChain {
+            if bc.txLookupLimit == 0 || ancientLimit <= bc.txLookupLimit || block.NumberU64() >= ancientLimit-bc.txLookupLimit {
+                rawdb.WriteTxLookupEntriesByBlock(batch, block)
+            } else if rawdb.ReadTxIndexTail(bc.db) != nil {
+                rawdb.WriteTxLookupEntriesByBlock(batch, block)
+            }
+            stats.processed++
+
+            if batch.ValueSize() > ethdb.IdealBatchSize || i == len(blockChain)-1 {
+                size += int64(batch.ValueSize())
+                if err = batch.Write(); err != nil {
+                    fastBlock := bc.CurrentFastBlock().NumberU64()
+                    if err := bc.db.TruncateAncients(fastBlock + 1); err != nil {
+                        log.Error("Can't truncate ancient store after failed insert", "err", err)
+                    }
+                    return 0, err
+                }
+                batch.Reset()
+            }
+        }
+
+        // Sync the ancient store explicitly to ensure all data has been flushed to disk.
+        if err := bc.db.Sync(); err != nil {
+            return 0, err
+        }
+        // Update the current fast block because all block data is now present in DB.
+        previousFastBlock := bc.CurrentFastBlock().NumberU64()
+        if !updateHead(blockChain[len(blockChain)-1]) {
+            // We end up here if the header chain has reorg'ed, and the blocks/receipts
+            // don't match the canonical chain.
+            if err := bc.db.TruncateAncients(previousFastBlock + 1); err != nil {
+                log.Error("Can't truncate ancient store after failed insert", "err", err)
+            }
+            return 0, errSideChainReceipts
+        }
+
+        // Delete block data from the main database.
+        batch.Reset()
+        canonHashes := make(map[common.Hash]struct{})
+        for _, block := range blockChain {
+            canonHashes[block.Hash()] = struct{}{}
+            if block.NumberU64() == 0 {
+                continue
+            }
+            rawdb.DeleteCanonicalHash(batch, block.NumberU64())
+            rawdb.DeleteBlockWithoutNumber(batch, block.Hash(), block.NumberU64())
+        }
+        // Delete side chain hash-to-number mappings.
+        for _, nh := range rawdb.ReadAllHashesInRange(bc.db, first.NumberU64(), last.NumberU64()) {
+            if _, canon := canonHashes[nh.Hash]; !canon {
+                rawdb.DeleteHeader(batch, nh.Hash, nh.Number)
+            }
+        }
+        if err := batch.Write(); err != nil {
+            return 0, err
+        }
+        return 0, nil
+    }
 
 	// writeLive writes blockchain and corresponding receipt chain into active store.
 	writeLive := func(blockChain types.Blocks, receiptChain []types.Receipts) (int, error) {
@@ -1159,7 +1092,7 @@
 			}
 			// Short circuit if the owner header is unknown
 			if !bc.HasHeader(block.Hash(), block.NumberU64()) {
-				return i, fmt.Errorf("containing header #%d [%x..] unknown", block.Number(), block.Hash().Bytes()[:4])
+                return i, fmt.Errorf("containing header #%d [%x..] unknown", block.Number(), block.Hash().Bytes()[:4])
 			}
 			if !skipPresenceCheck {
 				// Ignore if the entire data is already known
@@ -1185,7 +1118,7 @@
 				if err := batch.Write(); err != nil {
 					return 0, err
 				}
-				size += int64(batch.ValueSize())
+                size += int64(batch.ValueSize())
 				batch.Reset()
 			}
 			stats.processed++
@@ -1194,7 +1127,7 @@
 		// we can ensure all components of body is completed(body, receipts,
 		// tx indexes)
 		if batch.ValueSize() > 0 {
-			size += int64(batch.ValueSize())
+            size += int64(batch.ValueSize())
 			if err := batch.Write(); err != nil {
 				return 0, err
 			}
@@ -1254,45 +1187,45 @@
 // but does not write any state. This is used to construct competing side forks
 // up to the point where they exceed the canonical total difficulty.
 func (bc *BlockChain) writeBlockWithoutState(block *types.Block, td *big.Int) (err error) {
-	if bc.insertStopped() {
-		return errInsertionInterrupted
-	}
-
-	batch := bc.db.NewBatch()
-	rawdb.WriteTd(batch, block.Hash(), block.NumberU64(), td)
-	rawdb.WriteBlock(batch, block)
-	if err := batch.Write(); err != nil {
-		log.Crit("Failed to write block into disk", "err", err)
-	}
-	return nil
+    if bc.insertStopped() {
+        return errInsertionInterrupted
+    }
+
+    batch := bc.db.NewBatch()
+    rawdb.WriteTd(batch, block.Hash(), block.NumberU64(), td)
+    rawdb.WriteBlock(batch, block)
+    if err := batch.Write(); err != nil {
+        log.Crit("Failed to write block into disk", "err", err)
+    }
+    return nil
 }
 
 // writeKnownBlock updates the head block flag with a known block
 // and introduces chain reorg if necessary.
 func (bc *BlockChain) writeKnownBlock(block *types.Block) error {
-	current := bc.CurrentBlock()
-	if block.ParentHash() != current.Hash() {
-		if err := bc.reorg(current, block); err != nil {
-			return err
-		}
-	}
-	bc.writeHeadBlock(block)
-	return nil
+    current := bc.CurrentBlock()
+    if block.ParentHash() != current.Hash() {
+        if err := bc.reorg(current, block); err != nil {
+            return err
+        }
+    }
+    bc.writeHeadBlock(block)
+    return nil
 }
 
 // writeBlockWithState writes block, metadata and corresponding state data to the
 // database.
 func (bc *BlockChain) writeBlockWithState(block *types.Block, receipts []*types.Receipt, logs []*types.Log, state *state.StateDB) error {
-	// Calculate the total difficulty of the block
-	ptd := bc.GetTd(block.ParentHash(), block.NumberU64()-1)
-	if ptd == nil {
-		return consensus.ErrUnknownAncestor
-	}
-	// Make sure no inconsistent state is leaked during insertion
-	externTd := new(big.Int).Add(block.Difficulty(), ptd)
-
-	if bc.chainConfig.Tendermint != nil {
-		// Call network permissioning logic before committing the state
+    // Calculate the total difficulty of the block
+    ptd := bc.GetTd(block.ParentHash(), block.NumberU64()-1)
+    if ptd == nil {
+        return consensus.ErrUnknownAncestor
+    }
+    // Make sure no inconsistent state is leaked during insertion
+    externTd := new(big.Int).Add(block.Difficulty(), ptd)
+
+    if bc.chainConfig.Tendermint != nil {
+        // Call network permissioning logic before committing the state
 		err = bc.GetAutonityContract().UpdateEnodesWhitelist(state, block)
 		if err != nil && err != autonity.ErrAutonityContract {
 			return NonStatTy, err
@@ -1320,13 +1253,13 @@
 	// Commit all cached state changes into underlying memory database.
 	root, err := state.Commit(bc.chainConfig.IsEIP158(block.Number()))
 	if err != nil {
-		return err
+        return err
 	}
 	triedb := bc.stateCache.TrieDB()
 
 	// If we're running an archive node, always flush
 	if bc.cacheConfig.TrieDirtyDisabled {
-		return triedb.Commit(root, false, nil)
+        return triedb.Commit(root, false, nil)
 	} else {
 		// Full but not archive node, do proper garbage collection
 		triedb.Reference(root, common.Hash{}) // metadata reference to keep trie alive
@@ -1364,50 +1297,50 @@
 				}
 			}
 			// Garbage collect anything below our required write retention
-			for !bc.triegc.Empty() {
-				root, number := bc.triegc.Pop()
-				if uint64(-number) > chosen {
-					bc.triegc.Push(root, number)
-					break
-				}
-				triedb.Dereference(root.(common.Hash))
-			}
-		}
-	}
-	return nil
+            for !bc.triegc.Empty() {
+                root, number := bc.triegc.Pop()
+                if uint64(-number) > chosen {
+                    bc.triegc.Push(root, number)
+                    break
+                }
+                triedb.Dereference(root.(common.Hash))
+            }
+        }
+    }
+    return nil
 }
 
 // WriteBlockWithState writes the block and all associated state to the database.
 func (bc *BlockChain) WriteBlockAndSetHead(block *types.Block, receipts []*types.Receipt, logs []*types.Log, state *state.StateDB, emitHeadEvent bool) (status WriteStatus, err error) {
-	if !bc.chainmu.TryLock() {
-		return NonStatTy, errChainStopped
-	}
-	defer bc.chainmu.Unlock()
-
-	return bc.writeBlockAndSetHead(block, receipts, logs, state, emitHeadEvent)
+    if !bc.chainmu.TryLock() {
+        return NonStatTy, errChainStopped
+    }
+    defer bc.chainmu.Unlock()
+
+    return bc.writeBlockAndSetHead(block, receipts, logs, state, emitHeadEvent)
 }
 
 // writeBlockAndSetHead writes the block and all associated state to the database,
 // and also it applies the given block as the new chain head. This function expects
 // the chain mutex to be held.
 func (bc *BlockChain) writeBlockAndSetHead(block *types.Block, receipts []*types.Receipt, logs []*types.Log, state *state.StateDB, emitHeadEvent bool) (status WriteStatus, err error) {
-	if err := bc.writeBlockWithState(block, receipts, logs, state); err != nil {
-		return NonStatTy, err
-	}
-	currentBlock := bc.CurrentBlock()
-	reorg, err := bc.forker.ReorgNeeded(currentBlock.Header(), block.Header())
-	if err != nil {
-		return NonStatTy, err
-	}
-	if reorg {
-		// Reorganise the chain if the parent is not the head block
-		if block.ParentHash() != currentBlock.Hash() {
-			if err := bc.reorg(currentBlock, block); err != nil {
-				return NonStatTy, err
-			}
-		}
-		status = CanonStatTy
-	} else {
+    if err := bc.writeBlockWithState(block, receipts, logs, state); err != nil {
+        return NonStatTy, err
+    }
+    currentBlock := bc.CurrentBlock()
+    reorg, err := bc.forker.ReorgNeeded(currentBlock.Header(), block.Header())
+    if err != nil {
+        return NonStatTy, err
+    }
+    if reorg {
+        // Reorganise the chain if the parent is not the head block
+        if block.ParentHash() != currentBlock.Hash() {
+            if err := bc.reorg(currentBlock, block); err != nil {
+                return NonStatTy, err
+            }
+        }
+        status = CanonStatTy
+    } else {
 		status = SideStatTy
 	}
 	// Set new head.
@@ -1422,17 +1355,17 @@
 			bc.logsFeed.Send(logs)
 		}
 		// In theory we should fire a ChainHeadEvent when we inject
-		// a canonical block, but sometimes we can insert a batch of
-		// canonicial blocks. Avoid firing too many ChainHeadEvents,
-		// we will fire an accumulated ChainHeadEvent and disable fire
+        // a canonical block, but sometimes we can insert a batch of
+        // canonicial blocks. Avoid firing too many ChainHeadEvents,
+        // we will fire an accumulated ChainHeadEvent and disable fire
 		// event here.
 		if emitHeadEvent {
 			bc.chainHeadFeed.Send(ChainHeadEvent{Block: block})
-		}
-	} else {
-		bc.chainSideFeed.Send(ChainSideEvent{Block: block})
-	}
-	return status, nil
+        }
+    } else {
+        bc.chainSideFeed.Send(ChainSideEvent{Block: block})
+    }
+    return status, nil
 }
 
 // addFutureBlock checks if the block is within the max allowed window to get
@@ -1442,16 +1375,16 @@
 // TODO after the transition, the future block shouldn't be kept. Because
 // it's not checked in the Geth side anymore.
 func (bc *BlockChain) addFutureBlock(block *types.Block) error {
-	max := uint64(time.Now().Unix() + maxTimeFutureBlocks)
-	if block.Time() > max {
-		return fmt.Errorf("future block timestamp %v > allowed %v", block.Time(), max)
-	}
-	if block.Difficulty().Cmp(common.Big0) == 0 {
-		// Never add PoS blocks into the future queue
-		return nil
-	}
-	bc.futureBlocks.Add(block.Hash(), block)
-	return nil
+    max := uint64(time.Now().Unix() + maxTimeFutureBlocks)
+    if block.Time() > max {
+        return fmt.Errorf("future block timestamp %v > allowed %v", block.Time(), max)
+    }
+    if block.Difficulty().Cmp(common.Big0) == 0 {
+        // Never add PoS blocks into the future queue
+        return nil
+    }
+    bc.futureBlocks.Add(block.Hash(), block)
+    return nil
 }
 
 // InsertChain attempts to insert the given batch of blocks in to the canonical
@@ -1466,27 +1399,27 @@
 	bc.blockProcFeed.Send(true)
 	defer bc.blockProcFeed.Send(false)
 
-	// Do a sanity check that the provided chain is actually ordered and linked.
+    // Do a sanity check that the provided chain is actually ordered and linked.
 	for i := 1; i < len(chain); i++ {
-		block, prev := chain[i], chain[i-1]
+        block, prev := chain[i], chain[i-1]
 		if block.NumberU64() != prev.NumberU64()+1 || block.ParentHash() != prev.Hash() {
-			log.Error("Non contiguous block insert",
-				"number", block.Number(),
-				"hash", block.Hash(),
-				"parent", block.ParentHash(),
-				"prevnumber", prev.Number(),
-				"prevhash", prev.Hash(),
-			)
-			return 0, fmt.Errorf("non contiguous insert: item %d is #%d [%x..], item %d is #%d [%x..] (parent [%x..])", i-1, prev.NumberU64(),
-				prev.Hash().Bytes()[:4], i, block.NumberU64(), block.Hash().Bytes()[:4], block.ParentHash().Bytes()[:4])
-		}
-	}
-	// Pre-checks passed, start the full block imports
-	if !bc.chainmu.TryLock() {
-		return 0, errChainStopped
-	}
-	defer bc.chainmu.Unlock()
-	return bc.insertChain(chain, true, true)
+            log.Error("Non contiguous block insert",
+                "number", block.Number(),
+                "hash", block.Hash(),
+                "parent", block.ParentHash(),
+                "prevnumber", prev.Number(),
+                "prevhash", prev.Hash(),
+            )
+            return 0, fmt.Errorf("non contiguous insert: item %d is #%d [%x..], item %d is #%d [%x..] (parent [%x..])", i-1, prev.NumberU64(),
+                prev.Hash().Bytes()[:4], i, block.NumberU64(), block.Hash().Bytes()[:4], block.ParentHash().Bytes()[:4])
+        }
+    }
+    // Pre-checks passed, start the full block imports
+    if !bc.chainmu.TryLock() {
+        return 0, errChainStopped
+    }
+    defer bc.chainmu.Unlock()
+    return bc.insertChain(chain, true, true)
 }
 
 // insertChain is the internal implementation of InsertChain, which assumes that
@@ -1498,18 +1431,18 @@
 // is imported, but then new canon-head is added before the actual sidechain
 // completes, then the historic state could be pruned again
 func (bc *BlockChain) insertChain(chain types.Blocks, verifySeals, setHead bool) (int, error) {
-	// If the chain is terminating, don't even bother starting up.
-	if bc.insertStopped() {
-		return 0, nil
-	}
-
-	// Start a parallel signature recovery (signer will fluke on fork transition, minimal perf loss)
-	bc.senderCacher.recoverFromBlocks(types.MakeSigner(bc.chainConfig, chain[0].Number()), chain)
-
-	var (
-		stats     = insertStats{startTime: mclock.Now()}
-		lastCanon *types.Block
-	)
+    // If the chain is terminating, don't even bother starting up.
+    if bc.insertStopped() {
+        return 0, nil
+    }
+
+    // Start a parallel signature recovery (signer will fluke on fork transition, minimal perf loss)
+    senderCacher.recoverFromBlocks(types.MakeSigner(bc.chainConfig, chain[0].Number()), chain)
+
+    var (
+        stats     = insertStats{startTime: mclock.Now()}
+        lastCanon *types.Block
+    )
 	// Fire a single chain head event if we've progressed the chain
 	defer func() {
 		if lastCanon != nil && bc.CurrentBlock().Hash() == lastCanon.Hash() {
@@ -1521,152 +1454,146 @@
 	seals := make([]bool, len(chain))
 
 	for i, block := range chain {
-		headers[i] = block.Header()
-		seals[i] = verifySeals
-	}
-	abort, results := bc.engine.VerifyHeaders(bc, headers, seals)
-	defer close(abort)
-
-	// Peek the error for the first block to decide the directing import logic
-	it := newInsertIterator(chain, results, bc.validator)
-	block, err := it.next()
-
-	// Left-trim all the known blocks that don't need to build snapshot
-	if bc.skipBlock(err, it) {
-		// First block (and state) is known
-		//   1. We did a roll-back, and should now do a re-import
-		//   2. The block is stored as a sidechain, and is lying about it's stateroot, and passes a stateroot
-		//      from the canonical chain, which has not been verified.
-		// Skip all known blocks that are behind us.
-		var (
-			reorg   bool
-			current = bc.CurrentBlock()
-		)
-		for block != nil && bc.skipBlock(err, it) {
-			reorg, err = bc.forker.ReorgNeeded(current.Header(), block.Header())
-			if err != nil {
-				return it.index, err
-			}
-			if reorg {
-				// Switch to import mode if the forker says the reorg is necessary
-				// and also the block is not on the canonical chain.
-				// In eth2 the forker always returns true for reorg decision (blindly trusting
-				// the external consensus engine), but in order to prevent the unnecessary
-				// reorgs when importing known blocks, the special case is handled here.
-				if block.NumberU64() > current.NumberU64() || bc.GetCanonicalHash(block.NumberU64()) != block.Hash() {
-					break
-				}
-			}
-			log.Debug("Ignoring already known block", "number", block.Number(), "hash", block.Hash())
-			stats.ignored++
-
-			block, err = it.next()
-		}
-		// The remaining blocks are still known blocks, the only scenario here is:
-		// During the fast sync, the pivot point is already submitted but rollback
-		// happens. Then node resets the head full block to a lower height via `rollback`
-		// and leaves a few known blocks in the database.
+        headers[i] = block.Header()
+        seals[i] = verifySeals
+    }
+    abort, results := bc.engine.VerifyHeaders(bc, headers, seals)
+    defer close(abort)
+
+    // Peek the error for the first block to decide the directing import logic
+    it := newInsertIterator(chain, results, bc.validator)
+    block, err := it.next()
+
+    // Left-trim all the known blocks that don't need to build snapshot
+    if bc.skipBlock(err, it) {
+        // First block (and state) is known
+        //   1. We did a roll-back, and should now do a re-import
+        //   2. The block is stored as a sidechain, and is lying about it's stateroot, and passes a stateroot
+        //      from the canonical chain, which has not been verified.
+        // Skip all known blocks that are behind us.
+        var (
+            reorg   bool
+            current = bc.CurrentBlock()
+        )
+        for block != nil && bc.skipBlock(err, it) {
+            reorg, err = bc.forker.ReorgNeeded(current.Header(), block.Header())
+            if err != nil {
+                return it.index, err
+            }
+            if reorg {
+                // Switch to import mode if the forker says the reorg is necessary
+                // and also the block is not on the canonical chain.
+                // In eth2 the forker always returns true for reorg decision (blindly trusting
+                // the external consensus engine), but in order to prevent the unnecessary
+                // reorgs when importing known blocks, the special case is handled here.
+                if block.NumberU64() > current.NumberU64() || bc.GetCanonicalHash(block.NumberU64()) != block.Hash() {
+                    break
+                }
+            }
+            log.Debug("Ignoring already known block", "number", block.Number(), "hash", block.Hash())
+            stats.ignored++
+
+            block, err = it.next()
+        }
+        // The remaining blocks are still known blocks, the only scenario here is:
+        // During the fast sync, the pivot point is already submitted but rollback
+        // happens. Then node resets the head full block to a lower height via `rollback`
+        // and leaves a few known blocks in the database.
 		//
 		// When node runs a fast sync again, it can re-import a batch of known blocks via
 		// `insertChain` while a part of them have higher total difficulty than current
 		// head full block(new pivot point).
-		for block != nil && bc.skipBlock(err, it) {
-			log.Debug("Writing previously known block", "number", block.Number(), "hash", block.Hash())
-			if err := bc.writeKnownBlock(block); err != nil {
-				return it.index, err
-			}
-			lastCanon = block
-
-			block, err = it.next()
-		}
+        for block != nil && bc.skipBlock(err, it) {
+            log.Debug("Writing previously known block", "number", block.Number(), "hash", block.Hash())
+            if err := bc.writeKnownBlock(block); err != nil {
+                return it.index, err
+            }
+            lastCanon = block
+
+            block, err = it.next()
+        }
 		// Falls through to the block import
 	}
 	switch {
-	// First block is pruned
-	case errors.Is(err, consensus.ErrPrunedAncestor):
-		if setHead {
-			// First block is pruned, insert as sidechain and reorg only if TD grows enough
-			log.Debug("Pruned ancestor, inserting as sidechain", "number", block.Number(), "hash", block.Hash())
-			return bc.insertSideChain(block, it)
-		} else {
-			// We're post-merge and the parent is pruned, try to recover the parent state
-			log.Debug("Pruned ancestor", "number", block.Number(), "hash", block.Hash())
-			return it.index, bc.recoverAncestors(block)
-		}
-	// First block is future, shove it (and all children) to the future queue (unknown ancestor)
-	case errors.Is(err, consensus.ErrFutureBlock) || (errors.Is(err, consensus.ErrUnknownAncestor) && bc.futureBlocks.Contains(it.first().ParentHash())):
-		for block != nil && (it.index == 0 || errors.Is(err, consensus.ErrUnknownAncestor)) {
-			log.Debug("Future block, postponing import", "number", block.Number(), "hash", block.Hash())
-			if err := bc.addFutureBlock(block); err != nil {
-				return it.index, err
-			}
-			block, err = it.next()
-		}
-		stats.queued += it.processed()
-		stats.ignored += it.remaining()
-
-		// If there are any still remaining, mark as ignored
-		return it.index, err
-
-	// Some other error(except ErrKnownBlock) occurred, abort.
-	// ErrKnownBlock is allowed here since some known blocks
-	// still need re-execution to generate snapshots that are missing
-	case err != nil && !errors.Is(err, ErrKnownBlock):
-		bc.futureBlocks.Remove(block.Hash())
-		stats.ignored += len(it.chain)
-		bc.reportBlock(block, nil, err)
-		return it.index, err
-	}
-	// No validation errors for the first block (or chain prefix skipped)
-	var activeState *state.StateDB
-	defer func() {
-		// The chain importer is starting and stopping trie prefetchers. If a bad
-		// block or other error is hit however, an early return may not properly
-		// terminate the background threads. This defer ensures that we clean up
-		// and dangling prefetcher, without defering each and holding on live refs.
-		if activeState != nil {
-			activeState.StopPrefetcher()
-		}
-	}()
-
-	for ; block != nil && err == nil || errors.Is(err, ErrKnownBlock); block, err = it.next() {
-		// If the chain is terminating, stop processing blocks
-		if bc.insertStopped() {
-			log.Debug("Abort during block processing")
-			break
-		}
-		// If the header is a banned one, straight out abort
-		if BadHashes[block.Hash()] {
-			bc.reportBlock(block, nil, ErrBannedHash)
-			return it.index, ErrBannedHash
-		}
-		// If the block is known (in the middle of the chain), it's a special case for
-		// Clique blocks where they can share state among each other, so importing an
-		// older block might complete the state of the subsequent one. In this case,
-		// just skip the block (we already validated it once fully (and crashed), since
-<<<<<<< HEAD
-		// its header and body was already in the database).
-		if err == ErrKnownBlock {
-			logger := log.Warn
-=======
-		// its header and body was already in the database). But if the corresponding
-		// snapshot layer is missing, forcibly rerun the execution to build it.
-		if bc.skipBlock(err, it) {
-			logger := log.Debug
-			if bc.chainConfig.Clique == nil {
-				logger = log.Warn
-			}
->>>>>>> aaca58a7
-			logger("Inserted known block", "number", block.Number(), "hash", block.Hash(),
-				"uncles", len(block.Uncles()), "txs", len(block.Transactions()), "gas", block.GasUsed(),
-				"root", block.Root())
-
-			// Special case. Commit the empty receipt slice if we meet the known
-			// block in the middle. It can only happen in the clique chain. Whenever
-			// we insert blocks via `insertSideChain`, we only commit `td`, `header`
-			// and `body` if it's non-existent. Since we don't have receipts without
-			// reexecution, so nothing to commit. But if the sidechain will be adpoted
-			// as the canonical chain eventually, it needs to be reexecuted for missing
+    // First block is pruned
+    case errors.Is(err, consensus.ErrPrunedAncestor):
+        if setHead {
+            // First block is pruned, insert as sidechain and reorg only if TD grows enough
+            log.Debug("Pruned ancestor, inserting as sidechain", "number", block.Number(), "hash", block.Hash())
+            return bc.insertSideChain(block, it)
+        } else {
+            // We're post-merge and the parent is pruned, try to recover the parent state
+            log.Debug("Pruned ancestor", "number", block.Number(), "hash", block.Hash())
+            return it.index, bc.recoverAncestors(block)
+        }
+    // First block is future, shove it (and all children) to the future queue (unknown ancestor)
+    case errors.Is(err, consensus.ErrFutureBlock) || (errors.Is(err, consensus.ErrUnknownAncestor) && bc.futureBlocks.Contains(it.first().ParentHash())):
+        for block != nil && (it.index == 0 || errors.Is(err, consensus.ErrUnknownAncestor)) {
+            log.Debug("Future block, postponing import", "number", block.Number(), "hash", block.Hash())
+            if err := bc.addFutureBlock(block); err != nil {
+                return it.index, err
+            }
+            block, err = it.next()
+        }
+        stats.queued += it.processed()
+        stats.ignored += it.remaining()
+
+        // If there are any still remaining, mark as ignored
+        return it.index, err
+
+    // Some other error(except ErrKnownBlock) occurred, abort.
+    // ErrKnownBlock is allowed here since some known blocks
+    // still need re-execution to generate snapshots that are missing
+    case err != nil && !errors.Is(err, ErrKnownBlock):
+        bc.futureBlocks.Remove(block.Hash())
+        stats.ignored += len(it.chain)
+        bc.reportBlock(block, nil, err)
+        return it.index, err
+    }
+    // No validation errors for the first block (or chain prefix skipped)
+    var activeState *state.StateDB
+    defer func() {
+        // The chain importer is starting and stopping trie prefetchers. If a bad
+        // block or other error is hit however, an early return may not properly
+        // terminate the background threads. This defer ensures that we clean up
+        // and dangling prefetcher, without defering each and holding on live refs.
+        if activeState != nil {
+            activeState.StopPrefetcher()
+        }
+    }()
+
+    for ; block != nil && err == nil || errors.Is(err, ErrKnownBlock); block, err = it.next() {
+        // If the chain is terminating, stop processing blocks
+        if bc.insertStopped() {
+            log.Debug("Abort during block processing")
+            break
+        }
+        // If the header is a banned one, straight out abort
+        if BadHashes[block.Hash()] {
+            bc.reportBlock(block, nil, ErrBannedHash)
+            return it.index, ErrBannedHash
+        }
+        // If the block is known (in the middle of the chain), it's a special case for
+        // Clique blocks where they can share state among each other, so importing an
+        // older block might complete the state of the subsequent one. In this case,
+        // just skip the block (we already validated it once fully (and crashed), since
+        // its header and body was already in the database). But if the corresponding
+        // snapshot layer is missing, forcibly rerun the execution to build it.
+        if bc.skipBlock(err, it) {
+            logger := log.Debug
+            if bc.chainConfig.Clique == nil {
+                logger = log.Warn
+            }
+            logger("Inserted known block", "number", block.Number(), "hash", block.Hash(),
+                "uncles", len(block.Uncles()), "txs", len(block.Transactions()), "gas", block.GasUsed(),
+                "root", block.Root())
+
+            // Special case. Commit the empty receipt slice if we meet the known
+            // block in the middle. It can only happen in the clique chain. Whenever
+            // we insert blocks via `insertSideChain`, we only commit `td`, `header`
+            // and `body` if it's non-existent. Since we don't have receipts without
+            // reexecution, so nothing to commit. But if the sidechain will be adpoted
+            // as the canonical chain eventually, it needs to be reexecuted for missing
 			// state, but if it's this special case here(skip reexecution) we will lose
 			// the empty receipt entry.
 			if len(block.Transactions()) == 0 {
@@ -1686,35 +1613,30 @@
 			continue
 		}
 
-		// Retrieve the parent block and it's state to execute on top
-		start := time.Now()
-		parent := it.previous()
-		if parent == nil {
-			parent = bc.GetHeader(block.ParentHash(), block.NumberU64()-1)
-		}
-		statedb, err := state.New(parent.Root, bc.stateCache, bc.snaps)
-		if err != nil {
-			return it.index, err
-		}
-
-		// Enable prefetching to pull in trie node paths while processing transactions
-		statedb.StartPrefetcher("chain")
-		activeState = statedb
-
-		// If we have a followup block, run that against the current state to pre-cache
-		// transactions and probabilistically some of the account/storage trie nodes.
-		var followupInterrupt uint32
-		if !bc.cacheConfig.TrieCleanNoPrefetch {
-			if followup, err := it.peek(); followup != nil && err == nil {
-				throwaway, _ := state.New(parent.Root, bc.stateCache, bc.snaps)
-<<<<<<< HEAD
-				bc.wg.Add(1)
-=======
-
->>>>>>> aaca58a7
-				go func(start time.Time, followup *types.Block, throwaway *state.StateDB, interrupt *uint32) {
-					defer bc.wg.Done()
-					bc.prefetcher.Prefetch(followup, throwaway, bc.vmConfig, &followupInterrupt)
+        // Retrieve the parent block and it's state to execute on top
+        start := time.Now()
+        parent := it.previous()
+        if parent == nil {
+            parent = bc.GetHeader(block.ParentHash(), block.NumberU64()-1)
+        }
+        statedb, err := state.New(parent.Root, bc.stateCache, bc.snaps)
+        if err != nil {
+            return it.index, err
+        }
+
+        // Enable prefetching to pull in trie node paths while processing transactions
+        statedb.StartPrefetcher("chain")
+        activeState = statedb
+
+        // If we have a followup block, run that against the current state to pre-cache
+        // transactions and probabilistically some of the account/storage trie nodes.
+        var followupInterrupt uint32
+        if !bc.cacheConfig.TrieCleanNoPrefetch {
+            if followup, err := it.peek(); followup != nil && err == nil {
+                throwaway, _ := state.New(parent.Root, bc.stateCache, bc.snaps)
+
+                go func(start time.Time, followup *types.Block, throwaway *state.StateDB, interrupt *uint32) {
+                    bc.prefetcher.Prefetch(followup, throwaway, bc.vmConfig, &followupInterrupt)
 
 					blockPrefetchExecuteTimer.Update(time.Since(start))
 					if atomic.LoadUint32(interrupt) == 1 {
@@ -1730,71 +1652,71 @@
 		if err != nil {
 			bc.reportBlock(block, receipts, err)
 			atomic.StoreUint32(&followupInterrupt, 1)
+            return it.index, err
+        }
+
+        // Update the metrics touched during block processing
+        accountReadTimer.Update(statedb.AccountReads)                 // Account reads are complete, we can mark them
+        storageReadTimer.Update(statedb.StorageReads)                 // Storage reads are complete, we can mark them
+        accountUpdateTimer.Update(statedb.AccountUpdates)             // Account updates are complete, we can mark them
+        storageUpdateTimer.Update(statedb.StorageUpdates)             // Storage updates are complete, we can mark them
+        snapshotAccountReadTimer.Update(statedb.SnapshotAccountReads) // Account reads are complete, we can mark them
+        snapshotStorageReadTimer.Update(statedb.SnapshotStorageReads) // Storage reads are complete, we can mark them
+        triehash := statedb.AccountHashes + statedb.StorageHashes     // Save to not double count in validation
+        trieproc := statedb.SnapshotAccountReads + statedb.AccountReads + statedb.AccountUpdates
+        trieproc += statedb.SnapshotStorageReads + statedb.StorageReads + statedb.StorageUpdates
+
+        blockExecutionTimer.Update(time.Since(substart) - trieproc - triehash)
+
+        // Validate the state using the default validator
+        substart = time.Now()
+        if err := bc.validator.ValidateState(block, statedb, receipts, usedGas); err != nil {
+            bc.reportBlock(block, receipts, err)
+            atomic.StoreUint32(&followupInterrupt, 1)
 			return it.index, err
-		}
-
-		// Update the metrics touched during block processing
-		accountReadTimer.Update(statedb.AccountReads)                 // Account reads are complete, we can mark them
-		storageReadTimer.Update(statedb.StorageReads)                 // Storage reads are complete, we can mark them
-		accountUpdateTimer.Update(statedb.AccountUpdates)             // Account updates are complete, we can mark them
-		storageUpdateTimer.Update(statedb.StorageUpdates)             // Storage updates are complete, we can mark them
-		snapshotAccountReadTimer.Update(statedb.SnapshotAccountReads) // Account reads are complete, we can mark them
-		snapshotStorageReadTimer.Update(statedb.SnapshotStorageReads) // Storage reads are complete, we can mark them
-		triehash := statedb.AccountHashes + statedb.StorageHashes     // Save to not double count in validation
-		trieproc := statedb.SnapshotAccountReads + statedb.AccountReads + statedb.AccountUpdates
-		trieproc += statedb.SnapshotStorageReads + statedb.StorageReads + statedb.StorageUpdates
-
-		blockExecutionTimer.Update(time.Since(substart) - trieproc - triehash)
-
-		// Validate the state using the default validator
-		substart = time.Now()
-		if err := bc.validator.ValidateState(block, statedb, receipts, usedGas); err != nil {
-			bc.reportBlock(block, receipts, err)
-			atomic.StoreUint32(&followupInterrupt, 1)
-			return it.index, err
-		}
-		proctime := time.Since(start)
-
-		// Update the metrics touched during block validation
-		accountHashTimer.Update(statedb.AccountHashes) // Account hashes are complete, we can mark them
-		storageHashTimer.Update(statedb.StorageHashes) // Storage hashes are complete, we can mark them
-		blockValidationTimer.Update(time.Since(substart) - (statedb.AccountHashes + statedb.StorageHashes - triehash))
-
-		// Write the block to the chain and get the status.
-		substart = time.Now()
-		var status WriteStatus
-		if !setHead {
-			// Don't set the head, only insert the block
-			err = bc.writeBlockWithState(block, receipts, logs, statedb)
-		} else {
-			status, err = bc.writeBlockAndSetHead(block, receipts, logs, statedb, false)
-		}
-		atomic.StoreUint32(&followupInterrupt, 1)
-		if err != nil {
-			return it.index, err
-		}
-		// Update the metrics touched during block commit
-		accountCommitTimer.Update(statedb.AccountCommits)   // Account commits are complete, we can mark them
-		storageCommitTimer.Update(statedb.StorageCommits)   // Storage commits are complete, we can mark them
-		snapshotCommitTimer.Update(statedb.SnapshotCommits) // Snapshot commits are complete, we can mark them
-
-		blockWriteTimer.Update(time.Since(substart) - statedb.AccountCommits - statedb.StorageCommits - statedb.SnapshotCommits)
-		blockInsertTimer.UpdateSince(start)
-
-		if !setHead {
-			// We did not setHead, so we don't have any stats to update
-			log.Info("Inserted block", "number", block.Number(), "hash", block.Hash(), "txs", len(block.Transactions()), "elapsed", common.PrettyDuration(time.Since(start)))
-			return it.index, nil
-		}
-
-		switch status {
-		case CanonStatTy:
-			log.Debug("Inserted new block", "number", block.Number(), "hash", block.Hash(),
-				"uncles", len(block.Uncles()), "txs", len(block.Transactions()), "gas", block.GasUsed(),
-				"elapsed", common.PrettyDuration(time.Since(start)),
-				"root", block.Root())
-
-			lastCanon = block
+        }
+        proctime := time.Since(start)
+
+        // Update the metrics touched during block validation
+        accountHashTimer.Update(statedb.AccountHashes) // Account hashes are complete, we can mark them
+        storageHashTimer.Update(statedb.StorageHashes) // Storage hashes are complete, we can mark them
+        blockValidationTimer.Update(time.Since(substart) - (statedb.AccountHashes + statedb.StorageHashes - triehash))
+
+        // Write the block to the chain and get the status.
+        substart = time.Now()
+        var status WriteStatus
+        if !setHead {
+            // Don't set the head, only insert the block
+            err = bc.writeBlockWithState(block, receipts, logs, statedb)
+        } else {
+            status, err = bc.writeBlockAndSetHead(block, receipts, logs, statedb, false)
+        }
+        atomic.StoreUint32(&followupInterrupt, 1)
+        if err != nil {
+            return it.index, err
+        }
+        // Update the metrics touched during block commit
+        accountCommitTimer.Update(statedb.AccountCommits)   // Account commits are complete, we can mark them
+        storageCommitTimer.Update(statedb.StorageCommits)   // Storage commits are complete, we can mark them
+        snapshotCommitTimer.Update(statedb.SnapshotCommits) // Snapshot commits are complete, we can mark them
+
+        blockWriteTimer.Update(time.Since(substart) - statedb.AccountCommits - statedb.StorageCommits - statedb.SnapshotCommits)
+        blockInsertTimer.UpdateSince(start)
+
+        if !setHead {
+            // We did not setHead, so we don't have any stats to update
+            log.Info("Inserted block", "number", block.Number(), "hash", block.Hash(), "txs", len(block.Transactions()), "elapsed", common.PrettyDuration(time.Since(start)))
+            return it.index, nil
+        }
+
+        switch status {
+        case CanonStatTy:
+            log.Debug("Inserted new block", "number", block.Number(), "hash", block.Hash(),
+                "uncles", len(block.Uncles()), "txs", len(block.Transactions()), "gas", block.GasUsed(),
+                "elapsed", common.PrettyDuration(time.Since(start)),
+                "root", block.Root())
+
+            lastCanon = block
 
 			// Only count canonical blocks for GC processing time
 			bc.gcproc += proctime
@@ -1847,11 +1769,11 @@
 // switch over to the new chain if the TD exceeded the current chain.
 // insertSideChain is only used pre-merge.
 func (bc *BlockChain) insertSideChain(block *types.Block, it *insertIterator) (int, error) {
-	var (
-		externTd  *big.Int
-		lastBlock = block
-		current   = bc.CurrentBlock()
-	)
+    var (
+        externTd  *big.Int
+        lastBlock = block
+        current   = bc.CurrentBlock()
+    )
 	// The first sidechain block error is already verified to be ErrPrunedAncestor.
 	// Since we don't import them here, we expect ErrUnknownAncestor for the remaining
 	// ones. Any other errors means that the block is invalid, and should not be written
@@ -1899,32 +1821,32 @@
 			log.Debug("Injected sidechain block", "number", block.Number(), "hash", block.Hash(),
 				"diff", block.Difficulty(), "elapsed", common.PrettyDuration(time.Since(start)),
 				"txs", len(block.Transactions()), "gas", block.GasUsed(), "uncles", len(block.Uncles()),
-				"root", block.Root())
-		}
-		lastBlock = block
-	}
-	// At this point, we've written all sidechain blocks to database. Loop ended
-	// either on some other error or all were processed. If there was some other
-	// error, we can ignore the rest of those blocks.
-	//
-	// If the externTd was larger than our local TD, we now need to reimport the previous
-	// blocks to regenerate the required state
-	reorg, err := bc.forker.ReorgNeeded(current.Header(), lastBlock.Header())
-	if err != nil {
-		return it.index, err
-	}
-	if !reorg {
-		localTd := bc.GetTd(current.Hash(), current.NumberU64())
-		log.Info("Sidechain written to disk", "start", it.first().NumberU64(), "end", it.previous().Number, "sidetd", externTd, "localtd", localTd)
-		return it.index, err
-	}
-	// Gather all the sidechain hashes (full blocks may be memory heavy)
-	var (
-		hashes  []common.Hash
-		numbers []uint64
-	)
-	parent := it.previous()
-	for parent != nil && !bc.HasState(parent.Root) {
+                "root", block.Root())
+        }
+        lastBlock = block
+    }
+    // At this point, we've written all sidechain blocks to database. Loop ended
+    // either on some other error or all were processed. If there was some other
+    // error, we can ignore the rest of those blocks.
+    //
+    // If the externTd was larger than our local TD, we now need to reimport the previous
+    // blocks to regenerate the required state
+    reorg, err := bc.forker.ReorgNeeded(current.Header(), lastBlock.Header())
+    if err != nil {
+        return it.index, err
+    }
+    if !reorg {
+        localTd := bc.GetTd(current.Hash(), current.NumberU64())
+        log.Info("Sidechain written to disk", "start", it.first().NumberU64(), "end", it.previous().Number, "sidetd", externTd, "localtd", localTd)
+        return it.index, err
+    }
+    // Gather all the sidechain hashes (full blocks may be memory heavy)
+    var (
+        hashes  []common.Hash
+        numbers []uint64
+    )
+    parent := it.previous()
+    for parent != nil && !bc.HasState(parent.Root) {
 		hashes = append(hashes, parent.Hash())
 		numbers = append(numbers, parent.Number.Uint64())
 
@@ -1950,105 +1872,105 @@
 		// memory here.
 		if len(blocks) >= 2048 || memory > 64*1024*1024 {
 			log.Info("Importing heavy sidechain segment", "blocks", len(blocks), "start", blocks[0].NumberU64(), "end", block.NumberU64())
-			if _, err := bc.insertChain(blocks, false, true); err != nil {
-				return 0, err
-			}
+            if _, err := bc.insertChain(blocks, false, true); err != nil {
+                return 0, err
+            }
 			blocks, memory = blocks[:0], 0
 
 			// If the chain is terminating, stop processing blocks
 			if bc.insertStopped() {
 				log.Debug("Abort during blocks processing")
 				return 0, nil
-			}
-		}
-	}
-	if len(blocks) > 0 {
-		log.Info("Importing sidechain segment", "start", blocks[0].NumberU64(), "end", blocks[len(blocks)-1].NumberU64())
-		return bc.insertChain(blocks, false, true)
-	}
-	return 0, nil
+            }
+        }
+    }
+    if len(blocks) > 0 {
+        log.Info("Importing sidechain segment", "start", blocks[0].NumberU64(), "end", blocks[len(blocks)-1].NumberU64())
+        return bc.insertChain(blocks, false, true)
+    }
+    return 0, nil
 }
 
 // recoverAncestors finds the closest ancestor with available state and re-execute
 // all the ancestor blocks since that.
 // recoverAncestors is only used post-merge.
 func (bc *BlockChain) recoverAncestors(block *types.Block) error {
-	// Gather all the sidechain hashes (full blocks may be memory heavy)
-	var (
-		hashes  []common.Hash
-		numbers []uint64
-		parent  = block
-	)
-	for parent != nil && !bc.HasState(parent.Root()) {
-		hashes = append(hashes, parent.Hash())
-		numbers = append(numbers, parent.NumberU64())
-		parent = bc.GetBlock(parent.ParentHash(), parent.NumberU64()-1)
-
-		// If the chain is terminating, stop iteration
-		if bc.insertStopped() {
-			log.Debug("Abort during blocks iteration")
-			return errInsertionInterrupted
-		}
-	}
-	if parent == nil {
-		return errors.New("missing parent")
-	}
-	// Import all the pruned blocks to make the state available
-	for i := len(hashes) - 1; i >= 0; i-- {
-		// If the chain is terminating, stop processing blocks
-		if bc.insertStopped() {
-			log.Debug("Abort during blocks processing")
-			return errInsertionInterrupted
-		}
-		var b *types.Block
-		if i == 0 {
-			b = block
-		} else {
-			b = bc.GetBlock(hashes[i], numbers[i])
-		}
-		if _, err := bc.insertChain(types.Blocks{b}, false, false); err != nil {
-			return err
-		}
-	}
-	return nil
+    // Gather all the sidechain hashes (full blocks may be memory heavy)
+    var (
+        hashes  []common.Hash
+        numbers []uint64
+        parent  = block
+    )
+    for parent != nil && !bc.HasState(parent.Root()) {
+        hashes = append(hashes, parent.Hash())
+        numbers = append(numbers, parent.NumberU64())
+        parent = bc.GetBlock(parent.ParentHash(), parent.NumberU64()-1)
+
+        // If the chain is terminating, stop iteration
+        if bc.insertStopped() {
+            log.Debug("Abort during blocks iteration")
+            return errInsertionInterrupted
+        }
+    }
+    if parent == nil {
+        return errors.New("missing parent")
+    }
+    // Import all the pruned blocks to make the state available
+    for i := len(hashes) - 1; i >= 0; i-- {
+        // If the chain is terminating, stop processing blocks
+        if bc.insertStopped() {
+            log.Debug("Abort during blocks processing")
+            return errInsertionInterrupted
+        }
+        var b *types.Block
+        if i == 0 {
+            b = block
+        } else {
+            b = bc.GetBlock(hashes[i], numbers[i])
+        }
+        if _, err := bc.insertChain(types.Blocks{b}, false, false); err != nil {
+            return err
+        }
+    }
+    return nil
 }
 
 // collectLogs collects the logs that were generated or removed during
 // the processing of the block that corresponds with the given hash.
 // These logs are later announced as deleted or reborn.
 func (bc *BlockChain) collectLogs(hash common.Hash, removed bool) []*types.Log {
-	number := bc.hc.GetBlockNumber(hash)
-	if number == nil {
-		return nil
-	}
-	receipts := rawdb.ReadReceipts(bc.db, hash, *number, bc.chainConfig)
-
-	var logs []*types.Log
-	for _, receipt := range receipts {
-		for _, log := range receipt.Logs {
-			l := *log
-			if removed {
-				l.Removed = true
-			}
-			logs = append(logs, &l)
-		}
-	}
-	return logs
+    number := bc.hc.GetBlockNumber(hash)
+    if number == nil {
+        return nil
+    }
+    receipts := rawdb.ReadReceipts(bc.db, hash, *number, bc.chainConfig)
+
+    var logs []*types.Log
+    for _, receipt := range receipts {
+        for _, log := range receipt.Logs {
+            l := *log
+            if removed {
+                l.Removed = true
+            }
+            logs = append(logs, &l)
+        }
+    }
+    return logs
 }
 
 // mergeLogs returns a merged log slice with specified sort order.
 func mergeLogs(logs [][]*types.Log, reverse bool) []*types.Log {
-	var ret []*types.Log
-	if reverse {
-		for i := len(logs) - 1; i >= 0; i-- {
-			ret = append(ret, logs[i]...)
-		}
-	} else {
-		for i := 0; i < len(logs); i++ {
-			ret = append(ret, logs[i]...)
-		}
-	}
-	return ret
+    var ret []*types.Log
+    if reverse {
+        for i := len(logs) - 1; i >= 0; i-- {
+            ret = append(ret, logs[i]...)
+        }
+    } else {
+        for i := 0; i < len(logs); i++ {
+            ret = append(ret, logs[i]...)
+        }
+    }
+    return ret
 }
 
 // reorg takes two blocks, an old chain and a new chain and will reconstruct the
@@ -2057,30 +1979,30 @@
 // Note the new head block won't be processed here, callers need to handle it
 // externally.
 func (bc *BlockChain) reorg(oldBlock, newBlock *types.Block) error {
-	var (
-		newChain    types.Blocks
-		oldChain    types.Blocks
-		commonBlock *types.Block
-
-		deletedTxs types.Transactions
-		addedTxs   types.Transactions
-
-		deletedLogs [][]*types.Log
-		rebirthLogs [][]*types.Log
-	)
-	// Reduce the longer chain to the same number as the shorter one
-	if oldBlock.NumberU64() > newBlock.NumberU64() {
-		// Old chain is longer, gather all transactions and logs as deleted ones
-		for ; oldBlock != nil && oldBlock.NumberU64() != newBlock.NumberU64(); oldBlock = bc.GetBlock(oldBlock.ParentHash(), oldBlock.NumberU64()-1) {
-			oldChain = append(oldChain, oldBlock)
-			deletedTxs = append(deletedTxs, oldBlock.Transactions()...)
-
-			// Collect deleted logs for notification
-			logs := bc.collectLogs(oldBlock.Hash(), true)
-			if len(logs) > 0 {
-				deletedLogs = append(deletedLogs, logs)
-			}
-		}
+    var (
+        newChain    types.Blocks
+        oldChain    types.Blocks
+        commonBlock *types.Block
+
+        deletedTxs types.Transactions
+        addedTxs   types.Transactions
+
+        deletedLogs [][]*types.Log
+        rebirthLogs [][]*types.Log
+    )
+    // Reduce the longer chain to the same number as the shorter one
+    if oldBlock.NumberU64() > newBlock.NumberU64() {
+        // Old chain is longer, gather all transactions and logs as deleted ones
+        for ; oldBlock != nil && oldBlock.NumberU64() != newBlock.NumberU64(); oldBlock = bc.GetBlock(oldBlock.ParentHash(), oldBlock.NumberU64()-1) {
+            oldChain = append(oldChain, oldBlock)
+            deletedTxs = append(deletedTxs, oldBlock.Transactions()...)
+
+            // Collect deleted logs for notification
+            logs := bc.collectLogs(oldBlock.Hash(), true)
+            if len(logs) > 0 {
+                deletedLogs = append(deletedLogs, logs)
+            }
+        }
 	} else {
 		// New chain is longer, stash all blocks away for subsequent insertion
 		for ; newBlock != nil && newBlock.NumberU64() != oldBlock.NumberU64(); newBlock = bc.GetBlock(newBlock.ParentHash(), newBlock.NumberU64()-1) {
@@ -2096,69 +2018,69 @@
 	// Both sides of the reorg are at the same number, reduce both until the common
 	// ancestor is found
 	for {
-		// If the common ancestor was found, bail out
-		if oldBlock.Hash() == newBlock.Hash() {
-			commonBlock = oldBlock
-			break
-		}
-		// Remove an old block as well as stash away a new block
-		oldChain = append(oldChain, oldBlock)
-		deletedTxs = append(deletedTxs, oldBlock.Transactions()...)
-
-		// Collect deleted logs for notification
-		logs := bc.collectLogs(oldBlock.Hash(), true)
-		if len(logs) > 0 {
-			deletedLogs = append(deletedLogs, logs)
-		}
-		newChain = append(newChain, newBlock)
-
-		// Step back with both chains
-		oldBlock = bc.GetBlock(oldBlock.ParentHash(), oldBlock.NumberU64()-1)
-		if oldBlock == nil {
-			return fmt.Errorf("invalid old chain")
-		}
-		newBlock = bc.GetBlock(newBlock.ParentHash(), newBlock.NumberU64()-1)
-		if newBlock == nil {
-			return fmt.Errorf("invalid new chain")
+        // If the common ancestor was found, bail out
+        if oldBlock.Hash() == newBlock.Hash() {
+            commonBlock = oldBlock
+            break
+        }
+        // Remove an old block as well as stash away a new block
+        oldChain = append(oldChain, oldBlock)
+        deletedTxs = append(deletedTxs, oldBlock.Transactions()...)
+
+        // Collect deleted logs for notification
+        logs := bc.collectLogs(oldBlock.Hash(), true)
+        if len(logs) > 0 {
+            deletedLogs = append(deletedLogs, logs)
+        }
+        newChain = append(newChain, newBlock)
+
+        // Step back with both chains
+        oldBlock = bc.GetBlock(oldBlock.ParentHash(), oldBlock.NumberU64()-1)
+        if oldBlock == nil {
+            return fmt.Errorf("invalid old chain")
+        }
+        newBlock = bc.GetBlock(newBlock.ParentHash(), newBlock.NumberU64()-1)
+        if newBlock == nil {
+            return fmt.Errorf("invalid new chain")
 		}
 	}
 	// Ensure the user sees large reorgs
 	if len(oldChain) > 0 && len(newChain) > 0 {
 		logFn := log.Info
-		msg := "Chain reorg detected"
-		if len(oldChain) > 63 {
-			msg = "Large chain reorg detected"
-			logFn = log.Warn
-		}
-		logFn(msg, "number", commonBlock.Number(), "hash", commonBlock.Hash(),
-			"drop", len(oldChain), "dropfrom", oldChain[0].Hash(), "add", len(newChain), "addfrom", newChain[0].Hash())
-		blockReorgAddMeter.Mark(int64(len(newChain)))
-		blockReorgDropMeter.Mark(int64(len(oldChain)))
-		blockReorgMeter.Mark(1)
-	} else if len(newChain) > 0 {
-		// Special case happens in the post merge stage that current head is
-		// the ancestor of new head while these two blocks are not consecutive
-		log.Info("Extend chain", "add", len(newChain), "number", newChain[0].NumberU64(), "hash", newChain[0].Hash())
-		blockReorgAddMeter.Mark(int64(len(newChain)))
-	} else {
-		// len(newChain) == 0 && len(oldChain) > 0
-		// rewind the canonical chain to a lower point.
-		log.Error("Impossible reorg, please file an issue", "oldnum", oldBlock.Number(), "oldhash", oldBlock.Hash(), "oldblocks", len(oldChain), "newnum", newBlock.Number(), "newhash", newBlock.Hash(), "newblocks", len(newChain))
-	}
+        msg := "Chain reorg detected"
+        if len(oldChain) > 63 {
+            msg = "Large chain reorg detected"
+            logFn = log.Warn
+        }
+        logFn(msg, "number", commonBlock.Number(), "hash", commonBlock.Hash(),
+            "drop", len(oldChain), "dropfrom", oldChain[0].Hash(), "add", len(newChain), "addfrom", newChain[0].Hash())
+        blockReorgAddMeter.Mark(int64(len(newChain)))
+        blockReorgDropMeter.Mark(int64(len(oldChain)))
+        blockReorgMeter.Mark(1)
+    } else if len(newChain) > 0 {
+        // Special case happens in the post merge stage that current head is
+        // the ancestor of new head while these two blocks are not consecutive
+        log.Info("Extend chain", "add", len(newChain), "number", newChain[0].NumberU64(), "hash", newChain[0].Hash())
+        blockReorgAddMeter.Mark(int64(len(newChain)))
+    } else {
+        // len(newChain) == 0 && len(oldChain) > 0
+        // rewind the canonical chain to a lower point.
+        log.Error("Impossible reorg, please file an issue", "oldnum", oldBlock.Number(), "oldhash", oldBlock.Hash(), "oldblocks", len(oldChain), "newnum", newBlock.Number(), "newhash", newBlock.Hash(), "newblocks", len(newChain))
+    }
 	// Insert the new chain(except the head block(reverse order)),
 	// taking care of the proper incremental order.
 	for i := len(newChain) - 1; i >= 1; i-- {
-		// Insert the block in the canonical way, re-writing history
-		bc.writeHeadBlock(newChain[i])
-
-		// Collect reborn logs due to chain reorg
-		logs := bc.collectLogs(newChain[i].Hash(), false)
-		if len(logs) > 0 {
-			rebirthLogs = append(rebirthLogs, logs)
-		}
-		// Collect the new added transactions.
-		addedTxs = append(addedTxs, newChain[i].Transactions()...)
-	}
+        // Insert the block in the canonical way, re-writing history
+        bc.writeHeadBlock(newChain[i])
+
+        // Collect reborn logs due to chain reorg
+        logs := bc.collectLogs(newChain[i].Hash(), false)
+        if len(logs) > 0 {
+            rebirthLogs = append(rebirthLogs, logs)
+        }
+        // Collect the new added transactions.
+        addedTxs = append(addedTxs, newChain[i].Transactions()...)
+    }
 	// Delete useless indexes right now which includes the non-canonical
 	// transaction indexes, canonical chain indexes which above the head.
 	indexesBatch := bc.db.NewBatch()
@@ -2185,14 +2107,14 @@
 		bc.rmLogsFeed.Send(RemovedLogsEvent{mergeLogs(deletedLogs, true)})
 	}
 	if len(rebirthLogs) > 0 {
-		bc.logsFeed.Send(mergeLogs(rebirthLogs, false))
-	}
-	if len(oldChain) > 0 {
-		for i := len(oldChain) - 1; i >= 0; i-- {
-			bc.chainSideFeed.Send(ChainSideEvent{Block: oldChain[i]})
-		}
-	}
-	return nil
+        bc.logsFeed.Send(mergeLogs(rebirthLogs, false))
+    }
+    if len(oldChain) > 0 {
+        for i := len(oldChain) - 1; i >= 0; i-- {
+            bc.chainSideFeed.Send(ChainSideEvent{Block: oldChain[i]})
+        }
+    }
+    return nil
 }
 
 // InsertBlockWithoutSetHead executes the block, runs the necessary verification
@@ -2201,13 +2123,13 @@
 // updating. It relies on the additional SetChainHead call to finalize the entire
 // procedure.
 func (bc *BlockChain) InsertBlockWithoutSetHead(block *types.Block) error {
-	if !bc.chainmu.TryLock() {
-		return errChainStopped
-	}
-	defer bc.chainmu.Unlock()
-
-	_, err := bc.insertChain(types.Blocks{block}, true, false)
-	return err
+    if !bc.chainmu.TryLock() {
+        return errChainStopped
+    }
+    defer bc.chainmu.Unlock()
+
+    _, err := bc.insertChain(types.Blocks{block}, true, false)
+    return err
 }
 
 // SetChainHead rewinds the chain to set the new head block as the specified
@@ -2215,83 +2137,83 @@
 // is missing. It can be fixed by inserting a new block which triggers
 // the re-execution.
 func (bc *BlockChain) SetChainHead(newBlock *types.Block) error {
-	if !bc.chainmu.TryLock() {
-		return errChainStopped
-	}
-	defer bc.chainmu.Unlock()
-
-	// Run the reorg if necessary and set the given block as new head.
-	if newBlock.ParentHash() != bc.CurrentBlock().Hash() {
-		if err := bc.reorg(bc.CurrentBlock(), newBlock); err != nil {
-			return err
-		}
-	}
-	bc.writeHeadBlock(newBlock)
-
-	// Emit events
-	logs := bc.collectLogs(newBlock.Hash(), false)
-	bc.chainFeed.Send(ChainEvent{Block: newBlock, Hash: newBlock.Hash(), Logs: logs})
-	if len(logs) > 0 {
-		bc.logsFeed.Send(logs)
-	}
-	bc.chainHeadFeed.Send(ChainHeadEvent{Block: newBlock})
-	log.Info("Set the chain head", "number", newBlock.Number(), "hash", newBlock.Hash())
-	return nil
+    if !bc.chainmu.TryLock() {
+        return errChainStopped
+    }
+    defer bc.chainmu.Unlock()
+
+    // Run the reorg if necessary and set the given block as new head.
+    if newBlock.ParentHash() != bc.CurrentBlock().Hash() {
+        if err := bc.reorg(bc.CurrentBlock(), newBlock); err != nil {
+            return err
+        }
+    }
+    bc.writeHeadBlock(newBlock)
+
+    // Emit events
+    logs := bc.collectLogs(newBlock.Hash(), false)
+    bc.chainFeed.Send(ChainEvent{Block: newBlock, Hash: newBlock.Hash(), Logs: logs})
+    if len(logs) > 0 {
+        bc.logsFeed.Send(logs)
+    }
+    bc.chainHeadFeed.Send(ChainHeadEvent{Block: newBlock})
+    log.Info("Set the chain head", "number", newBlock.Number(), "hash", newBlock.Hash())
+    return nil
 }
 
 func (bc *BlockChain) updateFutureBlocks() {
-	futureTimer := time.NewTicker(5 * time.Second)
-	defer futureTimer.Stop()
-	defer bc.wg.Done()
-	for {
-		select {
-		case <-futureTimer.C:
-			bc.procFutureBlocks()
-		case <-bc.quit:
-			return
-		}
-	}
+    futureTimer := time.NewTicker(5 * time.Second)
+    defer futureTimer.Stop()
+    defer bc.wg.Done()
+    for {
+        select {
+        case <-futureTimer.C:
+            bc.procFutureBlocks()
+        case <-bc.quit:
+            return
+        }
+    }
 }
 
 // skipBlock returns 'true', if the block being imported can be skipped over, meaning
 // that the block does not need to be processed but can be considered already fully 'done'.
 func (bc *BlockChain) skipBlock(err error, it *insertIterator) bool {
-	// We can only ever bypass processing if the only error returned by the validator
-	// is ErrKnownBlock, which means all checks passed, but we already have the block
-	// and state.
-	if !errors.Is(err, ErrKnownBlock) {
-		return false
-	}
-	// If we're not using snapshots, we can skip this, since we have both block
-	// and (trie-) state
-	if bc.snaps == nil {
-		return true
-	}
-	var (
-		header     = it.current() // header can't be nil
-		parentRoot common.Hash
-	)
-	// If we also have the snapshot-state, we can skip the processing.
-	if bc.snaps.Snapshot(header.Root) != nil {
-		return true
-	}
-	// In this case, we have the trie-state but not snapshot-state. If the parent
-	// snapshot-state exists, we need to process this in order to not get a gap
-	// in the snapshot layers.
-	// Resolve parent block
-	if parent := it.previous(); parent != nil {
-		parentRoot = parent.Root
-	} else if parent = bc.GetHeaderByHash(header.ParentHash); parent != nil {
-		parentRoot = parent.Root
-	}
-	if parentRoot == (common.Hash{}) {
-		return false // Theoretically impossible case
-	}
-	// Parent is also missing snapshot: we can skip this. Otherwise process.
-	if bc.snaps.Snapshot(parentRoot) == nil {
-		return true
-	}
-	return false
+    // We can only ever bypass processing if the only error returned by the validator
+    // is ErrKnownBlock, which means all checks passed, but we already have the block
+    // and state.
+    if !errors.Is(err, ErrKnownBlock) {
+        return false
+    }
+    // If we're not using snapshots, we can skip this, since we have both block
+    // and (trie-) state
+    if bc.snaps == nil {
+        return true
+    }
+    var (
+        header     = it.current() // header can't be nil
+        parentRoot common.Hash
+    )
+    // If we also have the snapshot-state, we can skip the processing.
+    if bc.snaps.Snapshot(header.Root) != nil {
+        return true
+    }
+    // In this case, we have the trie-state but not snapshot-state. If the parent
+    // snapshot-state exists, we need to process this in order to not get a gap
+    // in the snapshot layers.
+    // Resolve parent block
+    if parent := it.previous(); parent != nil {
+        parentRoot = parent.Root
+    } else if parent = bc.GetHeaderByHash(header.ParentHash); parent != nil {
+        parentRoot = parent.Root
+    }
+    if parentRoot == (common.Hash{}) {
+        return false // Theoretically impossible case
+    }
+    // Parent is also missing snapshot: we can skip this. Otherwise process.
+    if bc.snaps.Snapshot(parentRoot) == nil {
+        return true
+    }
+    return false
 }
 
 // maintainTxIndex is responsible for the construction and deletion of the
@@ -2305,28 +2227,23 @@
 // sync, Geth will automatically construct the missing indices and delete
 // the extra indices.
 func (bc *BlockChain) maintainTxIndex(ancients uint64) {
-	defer bc.wg.Done()
-
-	// Before starting the actual maintenance, we need to handle a special case,
-	// where user might init Geth with an external ancient database. If so, we
-	// need to reindex all necessary transactions before starting to process any
-	// pruning requests.
-	if ancients > 0 {
-		var from = uint64(0)
-		if bc.txLookupLimit != 0 && ancients > bc.txLookupLimit {
-			from = ancients - bc.txLookupLimit
-		}
-		rawdb.IndexTransactions(bc.db, from, ancients, bc.quit)
-	}
-
-	// indexBlocks reindexes or unindexes transactions depending on user configuration
+    defer bc.wg.Done()
+
+    // Before starting the actual maintenance, we need to handle a special case,
+    // where user might init Geth with an external ancient database. If so, we
+    // need to reindex all necessary transactions before starting to process any
+    // pruning requests.
+    if ancients > 0 {
+        var from = uint64(0)
+        if bc.txLookupLimit != 0 && ancients > bc.txLookupLimit {
+            from = ancients - bc.txLookupLimit
+        }
+        rawdb.IndexTransactions(bc.db, from, ancients, bc.quit)
+	}
+
+    // indexBlocks reindexes or unindexes transactions depending on user configuration
 	indexBlocks := func(tail *uint64, head uint64, done chan struct{}) {
-		defer func() {
-			select {
-			case done <- struct{}{}:
-			case <-bc.quit:
-			}
-		}()
+        defer func() { done <- struct{}{} }()
 
 		// If the user just upgraded Geth to a new version which supports transaction
 		// index pruning, write the new tail and remove anything older.
@@ -2336,35 +2253,35 @@
 				rawdb.WriteTxIndexTail(bc.db, 0)
 			} else {
 				// Prune all stale tx indices and record the tx index tail
-				rawdb.UnindexTransactions(bc.db, 0, head-bc.txLookupLimit+1, bc.quit)
+                rawdb.UnindexTransactions(bc.db, 0, head-bc.txLookupLimit+1, bc.quit)
 			}
 			return
 		}
 		// If a previous indexing existed, make sure that we fill in any missing entries
 		if bc.txLookupLimit == 0 || head < bc.txLookupLimit {
 			if *tail > 0 {
-				// It can happen when chain is rewound to a historical point which
-				// is even lower than the indexes tail, recap the indexing target
-				// to new head to avoid reading non-existent block bodies.
-				end := *tail
-				if end > head+1 {
-					end = head + 1
-				}
-				rawdb.IndexTransactions(bc.db, 0, end, bc.quit)
-			}
+                // It can happen when chain is rewound to a historical point which
+                // is even lower than the indexes tail, recap the indexing target
+                // to new head to avoid reading non-existent block bodies.
+                end := *tail
+                if end > head+1 {
+                    end = head + 1
+                }
+                rawdb.IndexTransactions(bc.db, 0, end, bc.quit)
+            }
 			return
 		}
 		// Update the transaction index to the new chain state
 		if head-bc.txLookupLimit+1 < *tail {
 			// Reindex a part of missing indices and rewind index tail to HEAD-limit
-			rawdb.IndexTransactions(bc.db, head-bc.txLookupLimit+1, *tail, bc.quit)
+            rawdb.IndexTransactions(bc.db, head-bc.txLookupLimit+1, *tail, bc.quit)
 		} else {
 			// Unindex a part of stale indices and forward index tail to HEAD-limit
-			rawdb.UnindexTransactions(bc.db, *tail, head-bc.txLookupLimit+1, bc.quit)
-		}
-	}
-
-	// Any reindexing done, start listening to chain events and moving the index window
+            rawdb.UnindexTransactions(bc.db, *tail, head-bc.txLookupLimit+1, bc.quit)
+		}
+	}
+
+    // Any reindexing done, start listening to chain events and moving the index window
 	var (
 		done   chan struct{}                  // Non-nil if background unindexing or reindexing routine is active.
 		headCh = make(chan ChainHeadEvent, 1) // Buffered to avoid locking up the event feed
@@ -2380,52 +2297,23 @@
 		case head := <-headCh:
 			if done == nil {
 				done = make(chan struct{})
-				bc.wg.Add(1)
-				go func() {
-					defer bc.wg.Done()
-					indexBlocks(rawdb.ReadTxIndexTail(bc.db), head.Block.NumberU64(), done)
-				}()
-			}
-		case <-done:
-			done = nil
-		case <-bc.quit:
-			if done != nil {
-				log.Info("Waiting background transaction indexer to exit")
-				<-done
-			}
-			return
-		}
-	}
-}
-
-<<<<<<< HEAD
-// BadBlocks returns a list of the last 'bad blocks' that the client has seen on the network
-func (bc *BlockChain) BadBlocks() []*types.Block {
-	blocks := make([]*types.Block, 0, bc.badBlocks.Len())
-	for _, hash := range bc.badBlocks.Keys() {
-		if blk, exist := bc.badBlocks.Peek(hash); exist {
-			block := blk.(*types.Block)
-			blocks = append(blocks, block)
-		}
-	}
-	return blocks
-}
-
-// addBadBlock adds a bad block to the bad-block LRU cache
-func (bc *BlockChain) addBadBlock(block *types.Block) {
-	bc.badBlocks.Add(block.Hash(), block)
-}
-
-// HasBadBlock returns whether the block with the hash is a bad block
-func (bc *BlockChain) HasBadBlock(hash common.Hash) bool {
-	return bc.badBlocks.Contains(hash)
-}
-
-=======
->>>>>>> aaca58a7
+                go indexBlocks(rawdb.ReadTxIndexTail(bc.db), head.Block.NumberU64(), done)
+			}
+        case <-done:
+            done = nil
+        case <-bc.quit:
+            if done != nil {
+                log.Info("Waiting background transaction indexer to exit")
+                <-done
+            }
+            return
+		}
+	}
+}
+
 // reportBlock logs a bad block error.
 func (bc *BlockChain) reportBlock(block *types.Block, receipts types.Receipts, err error) {
-	rawdb.WriteBadBlock(bc.db, block)
+    rawdb.WriteBadBlock(bc.db, block)
 
 	var receiptString string
 	for i, receipt := range receipts {
@@ -2455,132 +2343,17 @@
 // of the header retrieval mechanisms already need to verify nonces, as well as
 // because nonces can be verified sparsely, not needing to check each.
 func (bc *BlockChain) InsertHeaderChain(chain []*types.Header, checkFreq int) (int, error) {
-	start := time.Now()
-	if i, err := bc.hc.ValidateHeaderChain(chain, checkFreq); err != nil {
-		return i, err
-	}
-
-	if !bc.chainmu.TryLock() {
-		return 0, errChainStopped
-	}
-<<<<<<< HEAD
-	return bc.hc.InsertHeaderChain(chain, whFunc, start)
-}
-
-// CurrentHeader retrieves the current head header of the canonical chain. The
-// header is retrieved from the HeaderChain's internal cache.
-func (bc *BlockChain) CurrentHeader() *types.Header {
-	return bc.hc.CurrentHeader()
-}
-
-// GetTd retrieves a block's total difficulty in the canonical chain from the
-// database by hash and number, caching it if found.
-func (bc *BlockChain) GetTd(hash common.Hash, number uint64) *big.Int {
-	return bc.hc.GetTd(hash, number)
-}
-
-// GetTdByHash retrieves a block's total difficulty in the canonical chain from the
-// database by hash, caching it if found.
-func (bc *BlockChain) GetTdByHash(hash common.Hash) *big.Int {
-	return bc.hc.GetTdByHash(hash)
-}
-
-// GetHeader retrieves a block header from the database by hash and number,
-// caching it if found.
-func (bc *BlockChain) GetHeader(hash common.Hash, number uint64) *types.Header {
-	return bc.hc.GetHeader(hash, number)
-}
-
-// GetHeaderByHash retrieves a block header from the database by hash, caching it if
-// found.
-func (bc *BlockChain) GetHeaderByHash(hash common.Hash) *types.Header {
-	return bc.hc.GetHeaderByHash(hash)
-}
-
-// HasHeader checks if a block header is present in the database or not, caching
-// it if present.
-func (bc *BlockChain) HasHeader(hash common.Hash, number uint64) bool {
-	return bc.hc.HasHeader(hash, number)
-}
-
-// GetCanonicalHash returns the canonical hash for a given block number
-func (bc *BlockChain) GetCanonicalHash(number uint64) common.Hash {
-	return bc.hc.GetCanonicalHash(number)
-}
-
-// GetBlockHashesFromHash retrieves a number of block hashes starting at a given
-// hash, fetching towards the genesis block.
-func (bc *BlockChain) GetBlockHashesFromHash(hash common.Hash, max uint64) []common.Hash {
-	return bc.hc.GetBlockHashesFromHash(hash, max)
-}
-
-// GetAncestor retrieves the Nth ancestor of a given block. It assumes that either the given block or
-// a close ancestor of it is canonical. maxNonCanonical points to a downwards counter limiting the
-// number of blocks to be individually checked before we reach the canonical chain.
-//
-// Note: ancestor == 0 returns the same block, 1 returns its parent and so on.
-func (bc *BlockChain) GetAncestor(hash common.Hash, number, ancestor uint64, maxNonCanonical *uint64) (common.Hash, uint64) {
-	return bc.hc.GetAncestor(hash, number, ancestor, maxNonCanonical)
-}
-
-// GetHeaderByNumber retrieves a block header from the database by number,
-// caching it (associated with its hash) if found.
-func (bc *BlockChain) GetHeaderByNumber(number uint64) *types.Header {
-	return bc.hc.GetHeaderByNumber(number)
-}
-
-// GetTransactionLookup retrieves the lookup associate with the given transaction
-// hash from the cache or database.
-func (bc *BlockChain) GetTransactionLookup(hash common.Hash) *rawdb.LegacyTxLookupEntry {
-	// Short circuit if the txlookup already in the cache, retrieve otherwise
-	if lookup, exist := bc.txLookupCache.Get(hash); exist {
-		return lookup.(*rawdb.LegacyTxLookupEntry)
-	}
-	tx, blockHash, blockNumber, txIndex := rawdb.ReadTransaction(bc.db, hash)
-	if tx == nil {
-		return nil
-	}
-	lookup := &rawdb.LegacyTxLookupEntry{BlockHash: blockHash, BlockIndex: blockNumber, Index: txIndex}
-	bc.txLookupCache.Add(hash, lookup)
-	return lookup
-}
-
-// Config retrieves the chain's fork configuration.
-func (bc *BlockChain) Config() *params.ChainConfig             { return bc.chainConfig }
-func (bc *BlockChain) GetAutonityContract() *autonity.Contract { return bc.autonityContract }
-
-// Engine retrieves the blockchain's consensus engine.
-func (bc *BlockChain) Engine() consensus.Engine { return bc.engine }
-
-// SubscribeRemovedLogsEvent registers a subscription of RemovedLogsEvent.
-func (bc *BlockChain) SubscribeRemovedLogsEvent(ch chan<- RemovedLogsEvent) event.Subscription {
-	return bc.scope.Track(bc.rmLogsFeed.Subscribe(ch))
-}
-
-// SubscribeChainEvent registers a subscription of ChainEvent.
-func (bc *BlockChain) SubscribeChainEvent(ch chan<- ChainEvent) event.Subscription {
-	return bc.scope.Track(bc.chainFeed.Subscribe(ch))
-}
-
-// SubscribeChainHeadEvent registers a subscription of ChainHeadEvent.
-func (bc *BlockChain) SubscribeChainHeadEvent(ch chan<- ChainHeadEvent) event.Subscription {
-	return bc.scope.Track(bc.chainHeadFeed.Subscribe(ch))
-}
-
-// SubscribeChainSideEvent registers a subscription of ChainSideEvent.
-func (bc *BlockChain) SubscribeChainSideEvent(ch chan<- ChainSideEvent) event.Subscription {
-	return bc.scope.Track(bc.chainSideFeed.Subscribe(ch))
-}
-
-// SubscribeLogsEvent registers a subscription of []*types.Log.
-func (bc *BlockChain) SubscribeLogsEvent(ch chan<- []*types.Log) event.Subscription {
-	return bc.scope.Track(bc.logsFeed.Subscribe(ch))
-}
-
-// SubscribeBlockProcessingEvent registers a subscription of bool where true means
-// block processing has started while false means it has stopped.
-func (bc *BlockChain) SubscribeBlockProcessingEvent(ch chan<- bool) event.Subscription {
-	return bc.scope.Track(bc.blockProcFeed.Subscribe(ch))
+    start := time.Now()
+    if i, err := bc.hc.ValidateHeaderChain(chain, checkFreq); err != nil {
+        return i, err
+    }
+
+    if !bc.chainmu.TryLock() {
+        return 0, errChainStopped
+    }
+    defer bc.chainmu.Unlock()
+    _, err := bc.hc.InsertHeaderChain(chain, start, bc.forker)
+    return 0, err
 }
 
 func (bc *BlockChain) SubscribeAutonityEvents(ch chan<- WhitelistEvent) event.Subscription {
@@ -2637,9 +2410,4 @@
 	contractMinGasPrice.SetUint64(minGasPrice)
 
 	return contractMinGasPrice, nil
-=======
-	defer bc.chainmu.Unlock()
-	_, err := bc.hc.InsertHeaderChain(chain, start, bc.forker)
-	return 0, err
->>>>>>> aaca58a7
 }