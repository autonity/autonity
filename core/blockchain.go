// Copyright 2014 The go-ethereum Authors
// This file is part of the go-ethereum library.
//
// The go-ethereum library is free software: you can redistribute it and/or modify
// it under the terms of the GNU Lesser General Public License as published by
// the Free Software Foundation, either version 3 of the License, or
// (at your option) any later version.
//
// The go-ethereum library is distributed in the hope that it will be useful,
// but WITHOUT ANY WARRANTY; without even the implied warranty of
// MERCHANTABILITY or FITNESS FOR A PARTICULAR PURPOSE. See the
// GNU Lesser General Public License for more details.
//
// You should have received a copy of the GNU Lesser General Public License
// along with the go-ethereum library. If not, see <http://www.gnu.org/licenses/>.

// Package core implements the Ethereum consensus protocol.
package core

import (
    "errors"
    "fmt"
    "io"
    "math/big"
    "sort"
    "sync"
    "sync/atomic"
    "time"

    "github.com/ethereum/go-ethereum/common"
    "github.com/ethereum/go-ethereum/common/mclock"
    "github.com/ethereum/go-ethereum/common/prque"
    "github.com/ethereum/go-ethereum/consensus"
    "github.com/ethereum/go-ethereum/core/rawdb"
    "github.com/ethereum/go-ethereum/core/state"
    "github.com/ethereum/go-ethereum/core/state/snapshot"
    "github.com/ethereum/go-ethereum/core/types"
    "github.com/ethereum/go-ethereum/core/vm"
    "github.com/ethereum/go-ethereum/ethdb"
    "github.com/ethereum/go-ethereum/event"
    "github.com/ethereum/go-ethereum/internal/syncx"
    "github.com/ethereum/go-ethereum/log"
    "github.com/ethereum/go-ethereum/metrics"
    "github.com/ethereum/go-ethereum/params"
    "github.com/ethereum/go-ethereum/trie"
    lru "github.com/hashicorp/golang-lru"
)

var (
	headBlockGauge     = metrics.NewRegisteredGauge("chain/head/block", nil)
	headHeaderGauge    = metrics.NewRegisteredGauge("chain/head/header", nil)
	headFastBlockGauge = metrics.NewRegisteredGauge("chain/head/receipt", nil)

	accountReadTimer   = metrics.NewRegisteredTimer("chain/account/reads", nil)
	accountHashTimer   = metrics.NewRegisteredTimer("chain/account/hashes", nil)
	accountUpdateTimer = metrics.NewRegisteredTimer("chain/account/updates", nil)
	accountCommitTimer = metrics.NewRegisteredTimer("chain/account/commits", nil)

	storageReadTimer   = metrics.NewRegisteredTimer("chain/storage/reads", nil)
	storageHashTimer   = metrics.NewRegisteredTimer("chain/storage/hashes", nil)
	storageUpdateTimer = metrics.NewRegisteredTimer("chain/storage/updates", nil)
	storageCommitTimer = metrics.NewRegisteredTimer("chain/storage/commits", nil)

	snapshotAccountReadTimer = metrics.NewRegisteredTimer("chain/snapshot/account/reads", nil)
	snapshotStorageReadTimer = metrics.NewRegisteredTimer("chain/snapshot/storage/reads", nil)
	snapshotCommitTimer      = metrics.NewRegisteredTimer("chain/snapshot/commits", nil)

	blockInsertTimer     = metrics.NewRegisteredTimer("chain/inserts", nil)
	blockValidationTimer = metrics.NewRegisteredTimer("chain/validation", nil)
	blockExecutionTimer  = metrics.NewRegisteredTimer("chain/execution", nil)
	blockWriteTimer      = metrics.NewRegisteredTimer("chain/write", nil)

	blockReorgMeter         = metrics.NewRegisteredMeter("chain/reorg/executes", nil)
	blockReorgAddMeter      = metrics.NewRegisteredMeter("chain/reorg/add", nil)
	blockReorgDropMeter     = metrics.NewRegisteredMeter("chain/reorg/drop", nil)
	blockReorgInvalidatedTx = metrics.NewRegisteredMeter("chain/reorg/invalidTx", nil)

	blockPrefetchExecuteTimer   = metrics.NewRegisteredTimer("chain/prefetch/executes", nil)
	blockPrefetchInterruptMeter = metrics.NewRegisteredMeter("chain/prefetch/interrupts", nil)

    errInsertionInterrupted = errors.New("insertion is interrupted")
    errChainStopped         = errors.New("blockchain is stopped")
)

const (
	bodyCacheLimit      = 256
	blockCacheLimit     = 256
	receiptsCacheLimit  = 32
	txLookupCacheLimit  = 1024
	maxFutureBlocks     = 256
	maxTimeFutureBlocks = 30
	TriesInMemory       = 128

	// BlockChainVersion ensures that an incompatible database forces a resync from scratch.
	//
	// Changelog:
	//
	// - Version 4
	//   The following incompatible database changes were added:
	//   * the `BlockNumber`, `TxHash`, `TxIndex`, `BlockHash` and `Index` fields of log are deleted
	//   * the `Bloom` field of receipt is deleted
	//   * the `BlockIndex` and `TxIndex` fields of txlookup are deleted
	// - Version 5
	//  The following incompatible database changes were added:
	//    * the `TxHash`, `GasCost`, and `ContractAddress` fields are no longer stored for a receipt
	//    * the `TxHash`, `GasCost`, and `ContractAddress` fields are computed by looking up the
	//      receipts' corresponding block
	// - Version 6
	//  The following incompatible database changes were added:
	//    * Transaction lookup information stores the corresponding block number instead of block hash
	// - Version 7
	//  The following incompatible database changes were added:
	//    * Use freezer as the ancient database to maintain all ancient data
	// - Version 8
	//  The following incompatible database changes were added:
	//    * New scheme for contract code in order to separate the codes and trie nodes
	BlockChainVersion uint64 = 8
)

// CacheConfig contains the configuration values for the trie caching/pruning
// that's resident in a blockchain.
type CacheConfig struct {
    TrieCleanLimit      int           // Memory allowance (MB) to use for caching trie nodes in memory
    TrieCleanJournal    string        // Disk journal for saving clean cache entries.
    TrieCleanRejournal  time.Duration // Time interval to dump clean cache to disk periodically
    TrieCleanNoPrefetch bool          // Whether to disable heuristic state prefetching for followup blocks
    TrieDirtyLimit      int           // Memory limit (MB) at which to start flushing dirty trie nodes to disk
    TrieDirtyDisabled   bool          // Whether to disable trie write caching and GC altogether (archive node)
    TrieTimeLimit       time.Duration // Time limit after which to flush the current in-memory trie to disk
    SnapshotLimit       int           // Memory allowance (MB) to use for caching snapshot entries in memory
    Preimages           bool          // Whether to store preimage of trie key to the disk

    SnapshotWait bool // Wait for snapshot construction on startup. TODO(karalabe): This is a dirty hack for testing, nuke it
}

// defaultCacheConfig are the default caching values if none are specified by the
// user (also used during testing).
var defaultCacheConfig = &CacheConfig{
	TrieCleanLimit: 256,
	TrieDirtyLimit: 256,
	TrieTimeLimit:  5 * time.Minute,
	SnapshotLimit:  256,
	SnapshotWait:   true,
}

// BlockChain represents the canonical chain given a database with a genesis
// block. The Blockchain manages chain imports, reverts, chain reorganisations.
//
// Importing blocks in to the block chain happens according to the set of rules
// defined by the two stage Validator. Processing of blocks is done using the
// Processor which processes the included transaction. The validation of the state
// is done in the second part of the Validator. Failing results in aborting of
// the import.
//
// The BlockChain also helps in returning blocks from **any** chain included
// in the database as well as blocks that represents the canonical chain. It's
// important to note that GetBlock can return any block and does not need to be
// included in the canonical one where as GetBlockByNumber always represents the
// canonical chain.
type BlockChain struct {
	chainConfig *params.ChainConfig // Chain & network configuration
	cacheConfig *CacheConfig        // Cache configuration for pruning

	db     ethdb.Database // Low level persistent database to store final content in
	snaps  *snapshot.Tree // Snapshot tree for fast trie leaf access
	triegc *prque.Prque   // Priority queue mapping block numbers to tries to gc
	gcproc time.Duration  // Accumulates canonical block processing for trie dumping

	// txLookupLimit is the maximum number of blocks from head whose tx indices
	// are reserved:
	//  * 0:   means no limit and regenerate any missing indexes
	//  * N:   means N block limit [HEAD-N+1, HEAD] and delete extra indexes
	//  * nil: disable tx reindexer/deleter, but still index new blocks
	txLookupLimit uint64

	hc            *HeaderChain
	rmLogsFeed    event.Feed
<<<<<<< HEAD
    chainFeed     event.Feed
    chainSideFeed event.Feed
    chainHeadFeed event.Feed
    logsFeed      event.Feed
    blockProcFeed event.Feed
    glienickeFeed event.Feed
    autonityFeed  event.Feed
    scope         event.SubscriptionScope
    genesisBlock  *types.Block

    // This mutex synchronizes chain write operations.
    // Readers don't need to take it, they can just read the database.
    chainmu *syncx.ClosableMutex

    currentBlock     atomic.Value // Current head of the block chain
    currentFastBlock atomic.Value // Current head of the fast-sync chain (may be above the block chain!)

    stateCache    state.Database // State database to reuse between imports (contains state cache)
    bodyCache     *lru.Cache     // Cache for the most recent block bodies
    bodyRLPCache  *lru.Cache     // Cache for the most recent block bodies in RLP encoded format
    receiptsCache *lru.Cache     // Cache for the most recent receipts per block
    blockCache    *lru.Cache     // Cache for the most recent entire blocks
    txLookupCache *lru.Cache     // Cache for the most recent transaction lookup data.
    futureBlocks  *lru.Cache     // future blocks are blocks added for later processing

    wg            sync.WaitGroup //
    quit          chan struct{}  // shutdown signal, closed in Stop.
    running       int32          // 0 if chain is running, 1 when stopped
    procInterrupt int32          // interrupt signaler for block processing
    quitMu        sync.RWMutex

    engine     consensus.Engine
    validator  Validator // Block and state validator interface
    prefetcher Prefetcher
    processor  Processor // Block transaction processor interface
    forker     *ForkChoice
    vmConfig   vm.Config

    badBlocks       *lru.Cache                     // Bad block cache
    shouldPreserve  func(*types.Block) bool        // Function used to determine whether should preserve the given block.
    terminateInsert func(common.Hash, uint64) bool // Testing hook used to terminate ancient receipt chain insertion.

    autonityContract *autonity.Contract

    // senderCacher is a concurrent transaction sender recoverer and cacher
    senderCacher *TxSenderCacher

    autonityContract *autonity.Contract
    // senderCacher is a concurrent transaction sender recoverer and cacher
    senderCacher *TxSenderCacher
=======
	chainFeed     event.Feed
	chainSideFeed event.Feed
	chainHeadFeed event.Feed
	logsFeed      event.Feed
	blockProcFeed event.Feed
	scope         event.SubscriptionScope
	genesisBlock  *types.Block

	chainmu sync.RWMutex // blockchain insertion lock

	currentBlock     atomic.Value // Current head of the block chain
	currentFastBlock atomic.Value // Current head of the fast-sync chain (may be above the block chain!)

	stateCache    state.Database // State database to reuse between imports (contains state cache)
	bodyCache     *lru.Cache     // Cache for the most recent block bodies
	bodyRLPCache  *lru.Cache     // Cache for the most recent block bodies in RLP encoded format
	receiptsCache *lru.Cache     // Cache for the most recent receipts per block
	blockCache    *lru.Cache     // Cache for the most recent entire blocks
	txLookupCache *lru.Cache     // Cache for the most recent transaction lookup data.
	futureBlocks  *lru.Cache     // future blocks are blocks added for later processing

	quit          chan struct{}  // blockchain quit channel
	wg            sync.WaitGroup // chain processing wait group for shutting down
	running       int32          // 0 if chain is running, 1 when stopped
	procInterrupt int32          // interrupt signaler for block processing
	quitMu        sync.RWMutex

	engine     consensus.Engine
	validator  Validator  // Block and state validator interface
	prefetcher Prefetcher // Block state prefetcher interface
	processor  Processor  // Block transaction processor interface
	vmConfig   vm.Config

	badBlocks       *lru.Cache                     // Bad block cache
	shouldPreserve  func(*types.Block) bool        // Function used to determine whether should preserve the given block.
	terminateInsert func(common.Hash, uint64) bool // Testing hook used to terminate ancient receipt chain insertion.

	autonityContract *autonity.Contract

	// senderCacher is a concurrent transaction sender recoverer and cacher
	senderCacher *TxSenderCacher
>>>>>>> cb9776a4
}

// NewBlockChain returns a fully initialised block chain using information
// available in the database. It initialises the default Ethereum Validator and
// Processor.
func NewBlockChain(db ethdb.Database, cacheConfig *CacheConfig, chainConfig *params.ChainConfig, engine consensus.Engine, vmConfig vm.Config, shouldPreserve func(block *types.Block) bool, senderCacher *TxSenderCacher, txLookupLimit *uint64) (*BlockChain, error) {
	if cacheConfig == nil {
		cacheConfig = defaultCacheConfig
	}
	bodyCache, _ := lru.New(bodyCacheLimit)
	bodyRLPCache, _ := lru.New(bodyCacheLimit)
	receiptsCache, _ := lru.New(receiptsCacheLimit)
	blockCache, _ := lru.New(blockCacheLimit)
	txLookupCache, _ := lru.New(txLookupCacheLimit)
	futureBlocks, _ := lru.New(maxFutureBlocks)

	bc := &BlockChain{
        chainConfig: chainConfig,
        cacheConfig: cacheConfig,
        db:          db,
        triegc:      prque.New(nil),
        stateCache: state.NewDatabaseWithConfig(db, &trie.Config{
            Cache:     cacheConfig.TrieCleanLimit,
            Journal:   cacheConfig.TrieCleanJournal,
            Preimages: cacheConfig.Preimages,
        }),
        quit:          make(chan struct{}),
        chainmu:       syncx.NewClosableMutex(),
        bodyCache:     bodyCache,
        bodyRLPCache:  bodyRLPCache,
        receiptsCache: receiptsCache,
        blockCache:    blockCache,
        txLookupCache: txLookupCache,
        futureBlocks:  futureBlocks,
        engine:        engine,
        vmConfig:      vmConfig,
    }
    bc.forker = NewForkChoice(bc, shouldPreserve)
    bc.validator = NewBlockValidator(chainConfig, bc, engine)
	bc.prefetcher = newStatePrefetcher(chainConfig, bc, engine)
	bc.processor = NewStateProcessor(chainConfig, bc, engine)

	var err error
	bc.hc, err = NewHeaderChain(db, chainConfig, engine, bc.insertStopped)
	if err != nil {
		return nil, err
	}
	bc.genesisBlock = bc.GetBlockByNumber(0)
	if bc.genesisBlock == nil {
		return nil, ErrNoGenesis
	}

	var nilBlock *types.Block
	bc.currentBlock.Store(nilBlock)
	bc.currentFastBlock.Store(nilBlock)

	// Initialize the chain with ancient data if it isn't empty.
	var txIndexBlock uint64

	if bc.empty() {
		rawdb.InitDatabaseFromFreezer(bc.db)
		// If ancient database is not empty, reconstruct all missing
		// indices in the background.
		frozen, _ := bc.db.Ancients()
		if frozen > 0 {
			txIndexBlock = frozen
		}
	}
	if err := bc.loadLastState(); err != nil {
		return nil, err
	}

	// Make sure the state associated with the block is available
	head := bc.CurrentBlock()
	if _, err := state.New(head.Root(), bc.stateCache, bc.snaps); err != nil {
<<<<<<< HEAD
        // Head state is missing, before the state recovery, find out the
        // disk layer point of snapshot(if it's enabled). Make sure the
        // rewound point is lower than disk layer.
        var diskRoot common.Hash
        if bc.cacheConfig.SnapshotLimit > 0 {
            diskRoot = rawdb.ReadSnapshotRoot(bc.db)
        }
        if diskRoot != (common.Hash{}) {
            log.Warn("Head state missing, repairing", "number", head.Number(), "hash", head.Hash(), "snaproot", diskRoot)

            snapDisk, err := bc.setHeadBeyondRoot(head.NumberU64(), diskRoot, true)
            if err != nil {
                return nil, err
            }
            // Chain rewound, persist old snapshot number to indicate recovery procedure
            if snapDisk != 0 {
                rawdb.WriteSnapshotRecoveryNumber(bc.db, snapDisk)
            }
        } else {
            log.Warn("Head state missing, repairing", "number", head.Number(), "hash", head.Hash())
            if _, err := bc.setHeadBeyondRoot(head.NumberU64(), common.Hash{}, true); err != nil {
                return nil, err
            }
        }
    }
	if chainConfig.Tendermint != nil {
=======
		log.Warn("Head state missing, repairing", "number", head.Number(), "hash", head.Hash())
		if err := bc.SetHead(head.NumberU64()); err != nil {
			return nil, err
		}
	}
>>>>>>> cb9776a4

	if chainConfig.AutonityContractConfig == nil {
		return nil, errors.New("Autonity contract config section missing from genesis config")
	}

	acConfig := bc.Config().AutonityContractConfig

	var JSONString = acConfig.ABI
	bytes, err := bc.GetKeyValue([]byte(autonity.ABISPEC))
	if err == nil || bytes != nil {
		JSONString = string(bytes)
	}
	if bc.autonityContract, err = autonity.NewAutonityContract(
		bc,
		acConfig.Operator,
		acConfig.MinGasPrice,
		JSONString,
		&defaultEVMProvider{bc},
	); err != nil {
		return nil, err
	}
	bc.processor.SetAutonityContract(bc.autonityContract)

	// Ensure that a previous crash in SetHead doesn't leave extra ancients
	if frozen, err := bc.db.Ancients(); err == nil && frozen > 0 {
		var (
			needRewind bool
			low        uint64
		)
		// The head full block may be rolled back to a very low height due to
		// blockchain repair. If the head full block is even lower than the ancient
		// chain, truncate the ancient store.
		fullBlock := bc.CurrentBlock()
		if fullBlock != nil && fullBlock.Hash() != bc.genesisBlock.Hash() && fullBlock.NumberU64() < frozen-1 {
			needRewind = true
			low = fullBlock.NumberU64()
		}
		// In fast sync, it may happen that ancient data has been written to the
		// ancient store, but the LastFastBlock has not been updated, truncate the
		// extra data here.
		fastBlock := bc.CurrentFastBlock()
		if fastBlock != nil && fastBlock.NumberU64() < frozen-1 {
			needRewind = true
			if fastBlock.NumberU64() < low || low == 0 {
				low = fastBlock.NumberU64()
			}
		}
		if needRewind {
			log.Error("Truncating ancient chain", "from", bc.CurrentHeader().Number.Uint64(), "to", low)
			if err := bc.SetHead(low); err != nil {
				return nil, err
			}
		}
	}
	// The first thing the node will do is reconstruct the verification data for
	// the head block (ethash cache or clique voting snapshot). Might as well do
	// it in advance.
	bc.engine.VerifyHeader(bc, bc.CurrentHeader(), true)

	// Check the current state of the block hashes and make sure that we do not have any of the bad blocks in our chain
	for hash := range BadHashes {
		if header := bc.GetHeaderByHash(hash); header != nil {
			// get the canonical block corresponding to the offending header's number
			headerByNumber := bc.GetHeaderByNumber(header.Number.Uint64())
			// make sure the headerByNumber (if present) is in our current canonical chain
			if headerByNumber != nil && headerByNumber.Hash() == header.Hash() {
				log.Error("Found bad hash, rewinding chain", "number", header.Number, "hash", header.ParentHash)
                if err := bc.SetHead(header.Number.Uint64() - 1); err != nil {
                    return nil, err
                }
                log.Error("Chain rewind was successful, resuming normal operation")
            }
        }
    }

    // Load any existing snapshot, regenerating it if loading failed
    if bc.cacheConfig.SnapshotLimit > 0 {
        // If the chain was rewound past the snapshot persistent layer (causing
        // a recovery block number to be persisted to disk), check if we're still
        // in recovery mode and in that case, don't invalidate the snapshot on a
        // head mismatch.
        var recover bool

        head := bc.CurrentBlock()
        if layer := rawdb.ReadSnapshotRecoveryNumber(bc.db); layer != nil && *layer > head.NumberU64() {
            log.Warn("Enabling snapshot recovery", "chainhead", head.NumberU64(), "diskbase", *layer)
            recover = true
        }
        bc.snaps, _ = snapshot.New(bc.db, bc.stateCache.TrieDB(), bc.cacheConfig.SnapshotLimit, head.Root(), !bc.cacheConfig.SnapshotWait, true, recover)
    }

    // Start future block processor.
    bc.wg.Add(1)
    go bc.updateFutureBlocks()

    // Start tx indexer/unindexer.
    if txLookupLimit != nil {
        bc.txLookupLimit = *txLookupLimit

        bc.wg.Add(1)
        go bc.maintainTxIndex(txIndexBlock)
    }

    // If periodic cache journal is required, spin it up.
    if bc.cacheConfig.TrieCleanRejournal > 0 {
        if bc.cacheConfig.TrieCleanRejournal < time.Minute {
			log.Warn("Sanitizing invalid trie cache journal time", "provided", bc.cacheConfig.TrieCleanRejournal, "updated", time.Minute)
			bc.cacheConfig.TrieCleanRejournal = time.Minute
		}
		triedb := bc.stateCache.TrieDB()
		bc.wg.Add(1)
		go func() {
			defer bc.wg.Done()
			triedb.SaveCachePeriodically(bc.cacheConfig.TrieCleanJournal, bc.cacheConfig.TrieCleanRejournal, bc.quit)
		}()
	}
	return bc, nil
}

// empty returns an indicator whether the blockchain is empty.
// Note, it's a special case that we connect a non-empty ancient
// database with an empty node, so that we can plugin the ancient
// into node seamlessly.
func (bc *BlockChain) empty() bool {
	genesis := bc.genesisBlock.Hash()
	for _, hash := range []common.Hash{rawdb.ReadHeadBlockHash(bc.db), rawdb.ReadHeadHeaderHash(bc.db), rawdb.ReadHeadFastBlockHash(bc.db)} {
		if hash != genesis {
			return false
		}
	}
	return true
}

// loadLastState loads the last known chain state from the database. This method
// assumes that the chain manager mutex is held.
func (bc *BlockChain) loadLastState() error {
	// Restore the last known head block
	head := rawdb.ReadHeadBlockHash(bc.db)
	if head == (common.Hash{}) {
		// Corrupt or empty database, init from scratch
		log.Warn("Empty database, resetting chain")
		return bc.Reset()
	}
	// Make sure the entire head block is available
	currentBlock := bc.GetBlockByHash(head)
	if currentBlock == nil {
		// Corrupt or empty database, init from scratch
		log.Warn("Head block missing, resetting chain", "hash", head)
		return bc.Reset()
	}
	// Everything seems to be fine, set as the head block
	bc.currentBlock.Store(currentBlock)
	headBlockGauge.Update(int64(currentBlock.NumberU64()))

	// Restore the last known head header
	currentHeader := currentBlock.Header()
	if head := rawdb.ReadHeadHeaderHash(bc.db); head != (common.Hash{}) {
		if header := bc.GetHeaderByHash(head); header != nil {
			currentHeader = header
		}
	}
	bc.hc.SetCurrentHeader(currentHeader)

	// Restore the last known head fast block
	bc.currentFastBlock.Store(currentBlock)
	headFastBlockGauge.Update(int64(currentBlock.NumberU64()))

	if head := rawdb.ReadHeadFastBlockHash(bc.db); head != (common.Hash{}) {
		if block := bc.GetBlockByHash(head); block != nil {
			bc.currentFastBlock.Store(block)
			headFastBlockGauge.Update(int64(block.NumberU64()))
		}
	}
	// Issue a status log for the user
	currentFastBlock := bc.CurrentFastBlock()

	headerTd := bc.GetTd(currentHeader.Hash(), currentHeader.Number.Uint64())
	blockTd := bc.GetTd(currentBlock.Hash(), currentBlock.NumberU64())
	fastTd := bc.GetTd(currentFastBlock.Hash(), currentFastBlock.NumberU64())

	log.Info("Loaded most recent local header", "number", currentHeader.Number, "hash", currentHeader.Hash(), "td", headerTd, "age", common.PrettyAge(time.Unix(int64(currentHeader.Time), 0)))
	log.Info("Loaded most recent local full block", "number", currentBlock.Number(), "hash", currentBlock.Hash(), "td", blockTd, "age", common.PrettyAge(time.Unix(int64(currentBlock.Time()), 0)))
	log.Info("Loaded most recent local fast block", "number", currentFastBlock.Number(), "hash", currentFastBlock.Hash(), "td", fastTd, "age", common.PrettyAge(time.Unix(int64(currentFastBlock.Time()), 0)))
    if pivot := rawdb.ReadLastPivotNumber(bc.db); pivot != nil {
        log.Info("Loaded last fast-sync pivot marker", "number", *pivot)
    }
    return nil
}

// SetHead rewinds the local chain to a new head. Depending on whether the node
// was fast synced or full synced and in which state, the method will try to
// delete minimal data from disk whilst retaining chain consistency.
func (bc *BlockChain) SetHead(head uint64) error {
    _, err := bc.setHeadBeyondRoot(head, common.Hash{}, false)
    return err
}

// setHeadBeyondRoot rewinds the local chain to a new head with the extra condition
// that the rewind must pass the specified state root. This method is meant to be
// used when rewinding with snapshots enabled to ensure that we go back further than
// persistent disk layer. Depending on whether the node was fast synced or full, and
// in which state, the method will try to delete minimal data from disk whilst
// retaining chain consistency.
//
// The method returns the block number where the requested root cap was found.
func (bc *BlockChain) setHeadBeyondRoot(head uint64, root common.Hash, repair bool) (uint64, error) {
    if !bc.chainmu.TryLock() {
        return 0, errChainStopped
    }
    defer bc.chainmu.Unlock()

    // Track the block number of the requested root hash
    var rootNumber uint64 // (no root == always 0)

    // Retrieve the last pivot block to short circuit rollbacks beyond it and the
    // current freezer limit to start nuking id underflown
    pivot := rawdb.ReadLastPivotNumber(bc.db)
    frozen, _ := bc.db.Ancients()

    updateFn := func(db ethdb.KeyValueWriter, header *types.Header) (uint64, bool) {
        // Rewind the blockchain, ensuring we don't end up with a stateless head
        // block. Note, depth equality is permitted to allow using SetHead as a
        // chain reparation mechanism without deleting any data!
		if currentBlock := bc.CurrentBlock(); currentBlock != nil && header.Number.Uint64() <= currentBlock.NumberU64() {
			newHeadBlock := bc.GetBlock(header.Hash(), header.Number.Uint64())
			if newHeadBlock == nil {
				log.Error("Gap in the chain, rewinding to genesis", "number", header.Number, "hash", header.Hash())
				newHeadBlock = bc.genesisBlock
			} else {
                // Block exists, keep rewinding until we find one with state,
                // keeping rewinding until we exceed the optional threshold
                // root hash
                beyondRoot := (root == common.Hash{}) // Flag whether we're beyond the requested root (no root, always true)

                for {
                    // If a root threshold was requested but not yet crossed, check
                    if root != (common.Hash{}) && !beyondRoot && newHeadBlock.Root() == root {
                        beyondRoot, rootNumber = true, newHeadBlock.NumberU64()
                    }
                    if _, err := state.New(newHeadBlock.Root(), bc.stateCache, bc.snaps); err != nil {
                        log.Trace("Block state missing, rewinding further", "number", newHeadBlock.NumberU64(), "hash", newHeadBlock.Hash())
                        if pivot == nil || newHeadBlock.NumberU64() > *pivot {
                            parent := bc.GetBlock(newHeadBlock.ParentHash(), newHeadBlock.NumberU64()-1)
                            if parent != nil {
                                newHeadBlock = parent
                                continue
                            }
                            log.Error("Missing block in the middle, aiming genesis", "number", newHeadBlock.NumberU64()-1, "hash", newHeadBlock.ParentHash())
                            newHeadBlock = bc.genesisBlock
                        } else {
                            log.Trace("Rewind passed pivot, aiming genesis", "number", newHeadBlock.NumberU64(), "hash", newHeadBlock.Hash(), "pivot", *pivot)
                            newHeadBlock = bc.genesisBlock
                        }
                    }
                    if beyondRoot || newHeadBlock.NumberU64() == 0 {
                        log.Debug("Rewound to block with state", "number", newHeadBlock.NumberU64(), "hash", newHeadBlock.Hash())
                        break
                    }
                    log.Debug("Skipping block with threshold state", "number", newHeadBlock.NumberU64(), "hash", newHeadBlock.Hash(), "root", newHeadBlock.Root())
                    newHeadBlock = bc.GetBlock(newHeadBlock.ParentHash(), newHeadBlock.NumberU64()-1) // Keep rewinding
                }
			}
			rawdb.WriteHeadBlockHash(db, newHeadBlock.Hash())

			// Degrade the chain markers if they are explicitly reverted.
			// In theory we should update all in-memory markers in the
            // last step, however the direction of SetHead is from high
            // to low, so it's safe to update in-memory markers directly.
			bc.currentBlock.Store(newHeadBlock)
			headBlockGauge.Update(int64(newHeadBlock.NumberU64()))
		}
		// Rewind the fast block in a simpleton way to the target head
		if currentFastBlock := bc.CurrentFastBlock(); currentFastBlock != nil && header.Number.Uint64() < currentFastBlock.NumberU64() {
			newHeadFastBlock := bc.GetBlock(header.Hash(), header.Number.Uint64())
			// If either blocks reached nil, reset to the genesis state
			if newHeadFastBlock == nil {
				newHeadFastBlock = bc.genesisBlock
			}
			rawdb.WriteHeadFastBlockHash(db, newHeadFastBlock.Hash())

			// Degrade the chain markers if they are explicitly reverted.
			// In theory we should update all in-memory markers in the
			// last step, however the direction of SetHead is from high
			// to low, so it's safe the update in-memory markers directly.
			bc.currentFastBlock.Store(newHeadFastBlock)
			headFastBlockGauge.Update(int64(newHeadFastBlock.NumberU64()))
		}
		head := bc.CurrentBlock().NumberU64()

		// If setHead underflown the freezer threshold and the block processing
		// intent afterwards is full block importing, delete the chain segment
		// between the stateful-block and the sethead target.
		var wipe bool
		if head+1 < frozen {
			wipe = pivot == nil || head >= *pivot
		}
		return head, wipe // Only force wipe if full synced
	}
	// Rewind the header chain, deleting all block bodies until then
	delFn := func(db ethdb.KeyValueWriter, hash common.Hash, num uint64) {
		// Ignore the error here since light client won't hit this path
		frozen, _ := bc.db.Ancients()
		if num+1 <= frozen {
			// Truncate all relative data(header, total difficulty, body, receipt
			// and canonical hash) from ancient store.
			if err := bc.db.TruncateAncients(num); err != nil {
				log.Crit("Failed to truncate ancient data", "number", num, "err", err)
			}
			// Remove the hash <-> number mapping from the active store.
			rawdb.DeleteHeaderNumber(db, hash)
		} else {
            // Remove relative body and receipts from the active store.
            // The header, total difficulty and canonical hash will be
            // removed in the hc.SetHead function.
            rawdb.DeleteBody(db, hash, num)
            rawdb.DeleteReceipts(db, hash, num)
        }
        // Todo(rjl493456442) txlookup, bloombits, etc
    }
    // If SetHead was only called as a chain reparation method, try to skip
    // touching the header chain altogether, unless the freezer is broken
    if repair {
        if target, force := updateFn(bc.db, bc.CurrentBlock().Header()); force {
            bc.hc.SetHead(target, updateFn, delFn)
        }
    } else {
        // Rewind the chain to the requested head and keep going backwards until a
        // block with a state is found or fast sync pivot is passed
        log.Warn("Rewinding blockchain", "target", head)
        bc.hc.SetHead(head, updateFn, delFn)
    }
    // Clear out any stale content from the caches
    bc.bodyCache.Purge()
	bc.bodyRLPCache.Purge()
	bc.receiptsCache.Purge()
	bc.blockCache.Purge()
	bc.txLookupCache.Purge()
	bc.futureBlocks.Purge()

    return rootNumber, bc.loadLastState()
}

// SnapSyncCommitHead sets the current head block to the one defined by the hash
// irrelevant what the chain contents were prior.
func (bc *BlockChain) SnapSyncCommitHead(hash common.Hash) error {
    // Make sure that both the block as well at its state trie exists
    block := bc.GetBlockByHash(hash)
    if block == nil {
        return fmt.Errorf("non existent block [%x..]", hash[:4])
    }
    if _, err := trie.NewSecure(block.Root(), bc.stateCache.TrieDB()); err != nil {
        return err
    }

    // If all checks out, manually set the head block.
    if !bc.chainmu.TryLock() {
        return errChainStopped
    }
    bc.currentBlock.Store(block)
    headBlockGauge.Update(int64(block.NumberU64()))
    bc.chainmu.Unlock()

    // Destroy any existing state snapshot and regenerate it in the background,
    // also resuming the normal maintenance of any previously paused snapshot.
    if bc.snaps != nil {
        bc.snaps.Rebuild(block.Root())
    }
    log.Info("Committed new head block", "number", block.Number(), "hash", hash)
    return nil
}

// Reset purges the entire blockchain, restoring it to its genesis state.
func (bc *BlockChain) Reset() error {
	return bc.ResetWithGenesisBlock(bc.genesisBlock)
}

// ResetWithGenesisBlock purges the entire blockchain, restoring it to the
// specified genesis state.
func (bc *BlockChain) ResetWithGenesisBlock(genesis *types.Block) error {
    // Dump the entire block chain and purge the caches
    if err := bc.SetHead(0); err != nil {
        return err
    }
    if !bc.chainmu.TryLock() {
        return errChainStopped
    }
    defer bc.chainmu.Unlock()

    // Prepare the genesis block and reinitialise the chain
    batch := bc.db.NewBatch()
    rawdb.WriteTd(batch, genesis.Hash(), genesis.NumberU64(), genesis.Difficulty())
    rawdb.WriteBlock(batch, genesis)
    if err := batch.Write(); err != nil {
        log.Crit("Failed to write genesis block", "err", err)
    }
    bc.writeHeadBlock(genesis)

	// Last update all in-memory chain markers
	bc.genesisBlock = genesis
	bc.currentBlock.Store(bc.genesisBlock)
	headBlockGauge.Update(int64(bc.genesisBlock.NumberU64()))
	bc.hc.SetGenesis(bc.genesisBlock.Header())
	bc.hc.SetCurrentHeader(bc.genesisBlock.Header())
	bc.currentFastBlock.Store(bc.genesisBlock)
	headFastBlockGauge.Update(int64(bc.genesisBlock.NumberU64()))
	return nil
}

// Export writes the active chain to the given writer.
func (bc *BlockChain) Export(w io.Writer) error {
	return bc.ExportN(w, uint64(0), bc.CurrentBlock().NumberU64())
}

// ExportN writes a subset of the active chain to the given writer.
func (bc *BlockChain) ExportN(w io.Writer, first uint64, last uint64) error {
    if !bc.chainmu.TryLock() {
        return errChainStopped
    }
    defer bc.chainmu.Unlock()

    if first > last {
        return fmt.Errorf("export failed: first (%d) is greater than last (%d)", first, last)
    }
    log.Info("Exporting batch of blocks", "count", last-first+1)

    start, reported := time.Now(), time.Now()
    for nr := first; nr <= last; nr++ {
        block := bc.GetBlockByNumber(nr)
        if block == nil {
			return fmt.Errorf("export failed on #%d: not found", nr)
		}
		if err := block.EncodeRLP(w); err != nil {
			return err
		}
		if time.Since(reported) >= statsReportLimit {
			log.Info("Exporting blocks", "exported", block.NumberU64()-first, "elapsed", common.PrettyDuration(time.Since(start)))
			reported = time.Now()
		}
	}
	return nil
}

// writeHeadBlock injects a new head block into the current block chain. This method
// assumes that the block is indeed a true head. It will also reset the head
// header and the head fast sync block to this very same block if they are older
// or if they are on a different side chain.
//
// Note, this function assumes that the `mu` mutex is held!
func (bc *BlockChain) writeHeadBlock(block *types.Block) {
    // Add the block to the canonical chain number scheme and mark as the head
    batch := bc.db.NewBatch()
    rawdb.WriteHeadHeaderHash(batch, block.Hash())
    rawdb.WriteHeadFastBlockHash(batch, block.Hash())
    rawdb.WriteCanonicalHash(batch, block.Hash(), block.NumberU64())
    rawdb.WriteTxLookupEntriesByBlock(batch, block)
    rawdb.WriteHeadBlockHash(batch, block.Hash())

    // Flush the whole batch into the disk, exit the node if failed
    if err := batch.Write(); err != nil {
        log.Crit("Failed to update chain indexes and markers", "err", err)
    }
    // Update all in-memory chain markers in the last step
    bc.hc.SetCurrentHeader(block.Header())

    bc.currentFastBlock.Store(block)
    headFastBlockGauge.Update(int64(block.NumberU64()))

    bc.currentBlock.Store(block)
    headBlockGauge.Update(int64(block.NumberU64()))
}

// Stop stops the blockchain service. If any imports are currently in progress
// it will abort them using the procInterrupt.
func (bc *BlockChain) Stop() {
    if !atomic.CompareAndSwapInt32(&bc.running, 0, 1) {
        return
    }

    // Unsubscribe all subscriptions registered from blockchain.
    bc.scope.Close()

    // Signal shutdown to all goroutines.
    close(bc.quit)
    bc.StopInsert()

    // Now wait for all chain modifications to end and persistent goroutines to exit.
    //
    // Note: Close waits for the mutex to become available, i.e. any running chain
    // modification will have exited when Close returns. Since we also called StopInsert,
    // the mutex should become available quickly. It cannot be taken again after Close has
    // returned.
    bc.chainmu.Close()
    bc.wg.Wait()

    // Ensure that the entirety of the state snapshot is journalled to disk.
    var snapBase common.Hash
    if bc.snaps != nil {
        var err error
        if snapBase, err = bc.snaps.Journal(bc.CurrentBlock().Root()); err != nil {
            log.Error("Failed to journal state snapshot", "err", err)
        }
    }

	// Ensure the state of a recent block is also stored to disk before exiting.
	// We're writing three different states to catch different restart scenarios:
	//  - HEAD:     So we don't need to reprocess any blocks in the general case
	//  - HEAD-1:   So we don't do large reorgs if our HEAD becomes an uncle
	//  - HEAD-127: So we have a hard limit on the number of blocks reexecuted
	if !bc.cacheConfig.TrieDirtyDisabled {
		triedb := bc.stateCache.TrieDB()

		for _, offset := range []uint64{0, 1, TriesInMemory - 1} {
			if number := bc.CurrentBlock().NumberU64(); number > offset {
				recent := bc.GetBlockByNumber(number - offset)

				log.Info("Writing cached state to disk", "block", recent.Number(), "hash", recent.Hash(), "root", recent.Root())
				if err := triedb.Commit(recent.Root(), true, nil); err != nil {
					log.Error("Failed to commit recent state trie", "err", err)
				}
			}
		}
		if snapBase != (common.Hash{}) {
			log.Info("Writing snapshot state to disk", "root", snapBase)
			if err := triedb.Commit(snapBase, true, nil); err != nil {
				log.Error("Failed to commit recent state trie", "err", err)
			}
		}
		for !bc.triegc.Empty() {
			triedb.Dereference(bc.triegc.PopItem().(common.Hash))
		}
		if size, _ := triedb.Size(); size != 0 {
			log.Error("Dangling trie nodes after full cleanup")
		}
	}
	// Ensure all live cached entries be saved into disk, so that we can skip
	// cache warmup when node restarts.
	if bc.cacheConfig.TrieCleanJournal != "" {
		triedb := bc.stateCache.TrieDB()
		triedb.SaveCache(bc.cacheConfig.TrieCleanJournal)
	}
	log.Info("Blockchain stopped")
}

// StopInsert interrupts all insertion methods, causing them to return
// errInsertionInterrupted as soon as possible. Insertion is permanently disabled after
// calling this method.
func (bc *BlockChain) StopInsert() {
	atomic.StoreInt32(&bc.procInterrupt, 1)
}

// insertStopped returns true after StopInsert has been called.
func (bc *BlockChain) insertStopped() bool {
	return atomic.LoadInt32(&bc.procInterrupt) == 1
}

func (bc *BlockChain) procFutureBlocks() {
	blocks := make([]*types.Block, 0, bc.futureBlocks.Len())
	for _, hash := range bc.futureBlocks.Keys() {
		if block, exist := bc.futureBlocks.Peek(hash); exist {
			blocks = append(blocks, block.(*types.Block))
		}
	}
	if len(blocks) > 0 {
		sort.Slice(blocks, func(i, j int) bool {
			return blocks[i].NumberU64() < blocks[j].NumberU64()
		})
		// Insert one by one as chain insertion needs contiguous ancestry between blocks
		for i := range blocks {
			bc.InsertChain(blocks[i : i+1])
		}
	}
}

// WriteStatus status of write
type WriteStatus byte

const (
	NonStatTy WriteStatus = iota
	CanonStatTy
	SideStatTy
)

// InsertReceiptChain attempts to complete an already existing header chain with
// transaction and receipt data.
func (bc *BlockChain) InsertReceiptChain(blockChain types.Blocks, receiptChain []types.Receipts, ancientLimit uint64) (int, error) {
	// We don't require the chainMu here since we want to maximize the
	// concurrency of header insertion and receipt insertion.
	bc.wg.Add(1)
	defer bc.wg.Done()

	var (
		ancientBlocks, liveBlocks     types.Blocks
		ancientReceipts, liveReceipts []types.Receipts
	)
	// Do a sanity check that the provided chain is actually ordered and linked
	for i := 0; i < len(blockChain); i++ {
		if i != 0 {
			if blockChain[i].NumberU64() != blockChain[i-1].NumberU64()+1 || blockChain[i].ParentHash() != blockChain[i-1].Hash() {
				log.Error("Non contiguous receipt insert", "number", blockChain[i].Number(), "hash", blockChain[i].Hash(), "parent", blockChain[i].ParentHash(),
					"prevnumber", blockChain[i-1].Number(), "prevhash", blockChain[i-1].Hash())
                return 0, fmt.Errorf("non contiguous insert: item %d is #%d [%x..], item %d is #%d [%x..] (parent [%x..])", i-1, blockChain[i-1].NumberU64(),
                    blockChain[i-1].Hash().Bytes()[:4], i, blockChain[i].NumberU64(), blockChain[i].Hash().Bytes()[:4], blockChain[i].ParentHash().Bytes()[:4])
			}
		}
		if blockChain[i].NumberU64() <= ancientLimit {
			ancientBlocks, ancientReceipts = append(ancientBlocks, blockChain[i]), append(ancientReceipts, receiptChain[i])
		} else {
			liveBlocks, liveReceipts = append(liveBlocks, blockChain[i]), append(liveReceipts, receiptChain[i])
		}
	}

	var (
		stats = struct{ processed, ignored int32 }{}
        start = time.Now()
        size  = int64(0)
	)

	// updateHead updates the head fast sync block if the inserted blocks are better
	// and returns an indicator whether the inserted blocks are canonical.
	updateHead := func(head *types.Block) bool {
        if !bc.chainmu.TryLock() {
            return false
        }
        defer bc.chainmu.Unlock()

        // Rewind may have occurred, skip in that case.
        if bc.CurrentHeader().Number.Cmp(head.Number()) >= 0 {
            reorg, err := bc.forker.ReorgNeeded(bc.CurrentFastBlock().Header(), head.Header())
            if err != nil {
                log.Warn("Reorg failed", "err", err)
                return false
            } else if !reorg {
                return false
            }
            rawdb.WriteHeadFastBlockHash(bc.db, head.Hash())
            bc.currentFastBlock.Store(head)
            headFastBlockGauge.Update(int64(head.NumberU64()))
            return true
        }
		return false
	}

	// writeAncient writes blockchain and corresponding receipt chain into ancient store.
	//
	// this function only accepts canonical chain data. All side chain will be reverted
	// eventually.
	writeAncient := func(blockChain types.Blocks, receiptChain []types.Receipts) (int, error) {
        first := blockChain[0]
        last := blockChain[len(blockChain)-1]

        // Ensure genesis is in ancients.
        if first.NumberU64() == 1 {
            if frozen, _ := bc.db.Ancients(); frozen == 0 {
                b := bc.genesisBlock
                td := bc.genesisBlock.Difficulty()
                writeSize, err := rawdb.WriteAncientBlocks(bc.db, []*types.Block{b}, []types.Receipts{nil}, td)
                size += writeSize
                if err != nil {
                    log.Error("Error writing genesis to ancients", "err", err)
                    return 0, err
                }
                log.Info("Wrote genesis to ancients")
            }
        }
        // Before writing the blocks to the ancients, we need to ensure that
        // they correspond to the what the headerchain 'expects'.
        // We only check the last block/header, since it's a contiguous chain.
        if !bc.HasHeader(last.Hash(), last.NumberU64()) {
            return 0, fmt.Errorf("containing header #%d [%x..] unknown", last.Number(), last.Hash().Bytes()[:4])
        }

        // Write all chain data to ancients.
        td := bc.GetTd(first.Hash(), first.NumberU64())
        writeSize, err := rawdb.WriteAncientBlocks(bc.db, blockChain, receiptChain, td)
        size += writeSize
        if err != nil {
            log.Error("Error importing chain data to ancients", "err", err)
            return 0, err
        }

        // Write tx indices if any condition is satisfied:
        // * If user requires to reserve all tx indices(txlookuplimit=0)
        // * If all ancient tx indices are required to be reserved(txlookuplimit is even higher than ancientlimit)
        // * If block number is large enough to be regarded as a recent block
        // It means blocks below the ancientLimit-txlookupLimit won't be indexed.
        //
        // But if the `TxIndexTail` is not nil, e.g. Geth is initialized with
        // an external ancient database, during the setup, blockchain will start
        // a background routine to re-indexed all indices in [ancients - txlookupLimit, ancients)
        // range. In this case, all tx indices of newly imported blocks should be
        // generated.
        var batch = bc.db.NewBatch()
        for i, block := range blockChain {
            if bc.txLookupLimit == 0 || ancientLimit <= bc.txLookupLimit || block.NumberU64() >= ancientLimit-bc.txLookupLimit {
                rawdb.WriteTxLookupEntriesByBlock(batch, block)
            } else if rawdb.ReadTxIndexTail(bc.db) != nil {
                rawdb.WriteTxLookupEntriesByBlock(batch, block)
            }
            stats.processed++

            if batch.ValueSize() > ethdb.IdealBatchSize || i == len(blockChain)-1 {
                size += int64(batch.ValueSize())
                if err = batch.Write(); err != nil {
                    fastBlock := bc.CurrentFastBlock().NumberU64()
                    if err := bc.db.TruncateAncients(fastBlock + 1); err != nil {
                        log.Error("Can't truncate ancient store after failed insert", "err", err)
                    }
                    return 0, err
                }
                batch.Reset()
            }
        }

        // Sync the ancient store explicitly to ensure all data has been flushed to disk.
        if err := bc.db.Sync(); err != nil {
            return 0, err
        }
        // Update the current fast block because all block data is now present in DB.
        previousFastBlock := bc.CurrentFastBlock().NumberU64()
        if !updateHead(blockChain[len(blockChain)-1]) {
            // We end up here if the header chain has reorg'ed, and the blocks/receipts
            // don't match the canonical chain.
            if err := bc.db.TruncateAncients(previousFastBlock + 1); err != nil {
                log.Error("Can't truncate ancient store after failed insert", "err", err)
            }
            return 0, errSideChainReceipts
        }

        // Delete block data from the main database.
        batch.Reset()
        canonHashes := make(map[common.Hash]struct{})
        for _, block := range blockChain {
            canonHashes[block.Hash()] = struct{}{}
            if block.NumberU64() == 0 {
                continue
            }
            rawdb.DeleteCanonicalHash(batch, block.NumberU64())
            rawdb.DeleteBlockWithoutNumber(batch, block.Hash(), block.NumberU64())
        }
        // Delete side chain hash-to-number mappings.
        for _, nh := range rawdb.ReadAllHashesInRange(bc.db, first.NumberU64(), last.NumberU64()) {
            if _, canon := canonHashes[nh.Hash]; !canon {
                rawdb.DeleteHeader(batch, nh.Hash, nh.Number)
            }
        }
        if err := batch.Write(); err != nil {
            return 0, err
        }
        return 0, nil
    }

	// writeLive writes blockchain and corresponding receipt chain into active store.
	writeLive := func(blockChain types.Blocks, receiptChain []types.Receipts) (int, error) {
		skipPresenceCheck := false
		batch := bc.db.NewBatch()
		for i, block := range blockChain {
			// Short circuit insertion if shutting down or processing failed
			if bc.insertStopped() {
				return 0, errInsertionInterrupted
			}
			// Short circuit if the owner header is unknown
			if !bc.HasHeader(block.Hash(), block.NumberU64()) {
                return i, fmt.Errorf("containing header #%d [%x..] unknown", block.Number(), block.Hash().Bytes()[:4])
			}
			if !skipPresenceCheck {
				// Ignore if the entire data is already known
				if bc.HasBlock(block.Hash(), block.NumberU64()) {
					stats.ignored++
					continue
				} else {
					// If block N is not present, neither are the later blocks.
					// This should be true, but if we are mistaken, the shortcut
					// here will only cause overwriting of some existing data
					skipPresenceCheck = true
				}
			}
			// Write all the data out into the database
			rawdb.WriteBody(batch, block.Hash(), block.NumberU64(), block.Body())
			rawdb.WriteReceipts(batch, block.Hash(), block.NumberU64(), receiptChain[i])
			rawdb.WriteTxLookupEntriesByBlock(batch, block) // Always write tx indices for live blocks, we assume they are needed

			// Write everything belongs to the blocks into the database. So that
			// we can ensure all components of body is completed(body, receipts,
			// tx indexes)
			if batch.ValueSize() >= ethdb.IdealBatchSize {
				if err := batch.Write(); err != nil {
					return 0, err
				}
                size += int64(batch.ValueSize())
				batch.Reset()
			}
			stats.processed++
		}
		// Write everything belongs to the blocks into the database. So that
		// we can ensure all components of body is completed(body, receipts,
		// tx indexes)
		if batch.ValueSize() > 0 {
            size += int64(batch.ValueSize())
			if err := batch.Write(); err != nil {
				return 0, err
			}
		}
		updateHead(blockChain[len(blockChain)-1])
		return 0, nil
	}

	// Write downloaded chain data and corresponding receipt chain data
	if len(ancientBlocks) > 0 {
		if n, err := writeAncient(ancientBlocks, ancientReceipts); err != nil {
			if err == errInsertionInterrupted {
				return 0, nil
			}
			return n, err
		}
	}
	// Write the tx index tail (block number from where we index) before write any live blocks
	if len(liveBlocks) > 0 && liveBlocks[0].NumberU64() == ancientLimit+1 {
		// The tx index tail can only be one of the following two options:
		// * 0: all ancient blocks have been indexed
		// * ancient-limit: the indices of blocks before ancient-limit are ignored
		if tail := rawdb.ReadTxIndexTail(bc.db); tail == nil {
			if bc.txLookupLimit == 0 || ancientLimit <= bc.txLookupLimit {
				rawdb.WriteTxIndexTail(bc.db, 0)
			} else {
				rawdb.WriteTxIndexTail(bc.db, ancientLimit-bc.txLookupLimit)
			}
		}
	}
	if len(liveBlocks) > 0 {
		if n, err := writeLive(liveBlocks, liveReceipts); err != nil {
			if err == errInsertionInterrupted {
				return 0, nil
			}
			return n, err
		}
	}

	head := blockChain[len(blockChain)-1]
	context := []interface{}{
		"count", stats.processed, "elapsed", common.PrettyDuration(time.Since(start)),
		"number", head.Number(), "hash", head.Hash(), "age", common.PrettyAge(time.Unix(int64(head.Time()), 0)),
		"size", common.StorageSize(size),
	}
	if stats.ignored > 0 {
		context = append(context, []interface{}{"ignored", stats.ignored}...)
	}
	log.Info("Imported new block receipts", context...)

	return 0, nil
}

var lastWrite uint64

// writeBlockWithoutState writes only the block and its metadata to the database,
// but does not write any state. This is used to construct competing side forks
// up to the point where they exceed the canonical total difficulty.
func (bc *BlockChain) writeBlockWithoutState(block *types.Block, td *big.Int) (err error) {
    if bc.insertStopped() {
        return errInsertionInterrupted
    }

    batch := bc.db.NewBatch()
    rawdb.WriteTd(batch, block.Hash(), block.NumberU64(), td)
    rawdb.WriteBlock(batch, block)
    if err := batch.Write(); err != nil {
        log.Crit("Failed to write block into disk", "err", err)
    }
    return nil
}

// writeKnownBlock updates the head block flag with a known block
// and introduces chain reorg if necessary.
func (bc *BlockChain) writeKnownBlock(block *types.Block) error {
<<<<<<< HEAD
    current := bc.CurrentBlock()
    if block.ParentHash() != current.Hash() {
        if err := bc.reorg(current, block); err != nil {
            return err
        }
    }
    bc.writeHeadBlock(block)
    return nil
}

// writeBlockWithState writes block, metadata and corresponding state data to the
// database.
func (bc *BlockChain) writeBlockWithState(block *types.Block, receipts []*types.Receipt, logs []*types.Log, state *state.StateDB) error {
    // Calculate the total difficulty of the block
    ptd := bc.GetTd(block.ParentHash(), block.NumberU64()-1)
    if ptd == nil {
        return consensus.ErrUnknownAncestor
    }
    // Make sure no inconsistent state is leaked during insertion
    externTd := new(big.Int).Add(block.Difficulty(), ptd)

    if bc.chainConfig.Tendermint != nil {
        // Call network permissioning logic before committing the state
		err = bc.GetAutonityContract().UpdateEnodesWhitelist(state, block)
		if err != nil && err != autonity.ErrAutonityContract {
			return NonStatTy, err
		}

		// Measure network economic metrics.
		err := bc.GetAutonityContract().MeasureMetricsOfNetworkEconomic(block.Header(), state)
		if err != nil {
			panic(err)
		}
	}
=======
	bc.wg.Add(1)
	defer bc.wg.Done()

	current := bc.CurrentBlock()
	if block.ParentHash() != current.Hash() {
		if err := bc.reorg(current, block); err != nil {
			return err
		}
	}
	bc.writeHeadBlock(block)
	return nil
}

// WriteBlockWithState writes the block and all associated state to the database.
func (bc *BlockChain) WriteBlockWithState(block *types.Block, receipts []*types.Receipt, logs []*types.Log, state *state.StateDB, emitHeadEvent bool) (status WriteStatus, err error) {
	bc.chainmu.Lock()
	defer bc.chainmu.Unlock()

	return bc.writeBlockWithState(block, receipts, logs, state, emitHeadEvent)
}

// writeBlockWithState writes the block and all associated state to the database,
// but is expects the chain mutex to be held.
func (bc *BlockChain) writeBlockWithState(block *types.Block, receipts []*types.Receipt, logs []*types.Log, state *state.StateDB, emitHeadEvent bool) (status WriteStatus, err error) {
	bc.wg.Add(1)
	defer bc.wg.Done()

	// Calculate the total difficulty of the block
	ptd := bc.GetTd(block.ParentHash(), block.NumberU64()-1)
	if ptd == nil {
		return NonStatTy, consensus.ErrUnknownAncestor
	}
	// Make sure no inconsistent state is leaked during insertion
	currentBlock := bc.CurrentBlock()
	localTd := bc.GetTd(currentBlock.Hash(), currentBlock.NumberU64())
	externTd := new(big.Int).Add(block.Difficulty(), ptd)
>>>>>>> cb9776a4

	// Irrelevant of the canonical status, write the block itself to the database.
	//
	// Note all the components of block(td, hash->number map, header, body, receipts)
	// should be written atomically. BlockBatch is used for containing all components.
	blockBatch := bc.db.NewBatch()
	rawdb.WriteTd(blockBatch, block.Hash(), block.NumberU64(), externTd)
	rawdb.WriteBlock(blockBatch, block)
	rawdb.WriteReceipts(blockBatch, block.Hash(), block.NumberU64(), receipts)
	rawdb.WritePreimages(blockBatch, state.Preimages())
	if err := blockBatch.Write(); err != nil {
		log.Crit("Failed to write block into disk", "err", err)
	}
	// Commit all cached state changes into underlying memory database.
	root, err := state.Commit(bc.chainConfig.IsEIP158(block.Number()))
	if err != nil {
        return err
	}
	triedb := bc.stateCache.TrieDB()

	// If we're running an archive node, always flush
	if bc.cacheConfig.TrieDirtyDisabled {
        return triedb.Commit(root, false, nil)
	} else {
		// Full but not archive node, do proper garbage collection
		triedb.Reference(root, common.Hash{}) // metadata reference to keep trie alive
		bc.triegc.Push(root, -int64(block.NumberU64()))

		if current := block.NumberU64(); current > TriesInMemory {
			// If we exceeded our memory allowance, flush matured singleton nodes to disk
			var (
				nodes, imgs = triedb.Size()
				limit       = common.StorageSize(bc.cacheConfig.TrieDirtyLimit) * 1024 * 1024
			)
			if nodes > limit || imgs > 4*1024*1024 {
				triedb.Cap(limit - ethdb.IdealBatchSize)
			}
			// Find the next state trie we need to commit
			chosen := current - TriesInMemory

			// If we exceeded out time allowance, flush an entire trie to disk
			if bc.gcproc > bc.cacheConfig.TrieTimeLimit {
				// If the header is missing (canonical chain behind), we're reorging a low
				// diff sidechain. Suspend committing until this operation is completed.
				header := bc.GetHeaderByNumber(chosen)
				if header == nil {
					log.Warn("Reorg in progress, trie commit postponed", "number", chosen)
				} else {
					// If we're exceeding limits but haven't reached a large enough memory gap,
					// warn the user that the system is becoming unstable.
					if chosen < lastWrite+TriesInMemory && bc.gcproc >= 2*bc.cacheConfig.TrieTimeLimit {
						log.Info("State in memory for too long, committing", "time", bc.gcproc, "allowance", bc.cacheConfig.TrieTimeLimit, "optimum", float64(chosen-lastWrite)/TriesInMemory)
					}
					// Flush an entire trie and restart the counters
					triedb.Commit(header.Root, true, nil)
					lastWrite = chosen
					bc.gcproc = 0
				}
			}
			// Garbage collect anything below our required write retention
            for !bc.triegc.Empty() {
                root, number := bc.triegc.Pop()
                if uint64(-number) > chosen {
                    bc.triegc.Push(root, number)
                    break
                }
                triedb.Dereference(root.(common.Hash))
            }
        }
    }
    return nil
}

// WriteBlockWithState writes the block and all associated state to the database.
func (bc *BlockChain) WriteBlockAndSetHead(block *types.Block, receipts []*types.Receipt, logs []*types.Log, state *state.StateDB, emitHeadEvent bool) (status WriteStatus, err error) {
    if !bc.chainmu.TryLock() {
        return NonStatTy, errChainStopped
    }
    defer bc.chainmu.Unlock()

    return bc.writeBlockAndSetHead(block, receipts, logs, state, emitHeadEvent)
}

// writeBlockAndSetHead writes the block and all associated state to the database,
// and also it applies the given block as the new chain head. This function expects
// the chain mutex to be held.
func (bc *BlockChain) writeBlockAndSetHead(block *types.Block, receipts []*types.Receipt, logs []*types.Log, state *state.StateDB, emitHeadEvent bool) (status WriteStatus, err error) {
    if err := bc.writeBlockWithState(block, receipts, logs, state); err != nil {
        return NonStatTy, err
    }
    currentBlock := bc.CurrentBlock()
    reorg, err := bc.forker.ReorgNeeded(currentBlock.Header(), block.Header())
    if err != nil {
        return NonStatTy, err
    }
    if reorg {
        // Reorganise the chain if the parent is not the head block
        if block.ParentHash() != currentBlock.Hash() {
            if err := bc.reorg(currentBlock, block); err != nil {
                return NonStatTy, err
            }
        }
        status = CanonStatTy
    } else {
		status = SideStatTy
	}
	// Set new head.
	if status == CanonStatTy {
		bc.writeHeadBlock(block)
	}
	bc.futureBlocks.Remove(block.Hash())

	if status == CanonStatTy {
		bc.chainFeed.Send(ChainEvent{Block: block, Hash: block.Hash(), Logs: logs})
		if len(logs) > 0 {
			bc.logsFeed.Send(logs)
		}
		// In theory we should fire a ChainHeadEvent when we inject
        // a canonical block, but sometimes we can insert a batch of
        // canonicial blocks. Avoid firing too many ChainHeadEvents,
        // we will fire an accumulated ChainHeadEvent and disable fire
		// event here.
		if emitHeadEvent {
			bc.chainHeadFeed.Send(ChainHeadEvent{Block: block})
        }
    } else {
        bc.chainSideFeed.Send(ChainSideEvent{Block: block})
    }
    return status, nil
}

// addFutureBlock checks if the block is within the max allowed window to get
// accepted for future processing, and returns an error if the block is too far
// ahead and was not added.
//
// TODO after the transition, the future block shouldn't be kept. Because
// it's not checked in the Geth side anymore.
func (bc *BlockChain) addFutureBlock(block *types.Block) error {
    max := uint64(time.Now().Unix() + maxTimeFutureBlocks)
    if block.Time() > max {
        return fmt.Errorf("future block timestamp %v > allowed %v", block.Time(), max)
    }
    if block.Difficulty().Cmp(common.Big0) == 0 {
        // Never add PoS blocks into the future queue
        return nil
    }
    bc.futureBlocks.Add(block.Hash(), block)
    return nil
}

// InsertChain attempts to insert the given batch of blocks in to the canonical
// chain or, otherwise, create a fork. If an error is returned it will return
// the index number of the failing block as well an error describing what went
// wrong. After insertion is done, all accumulated events will be fired.
func (bc *BlockChain) InsertChain(chain types.Blocks) (int, error) {
	// Sanity check that we have something meaningful to import
	if len(chain) == 0 {
		return 0, nil
	}
	bc.blockProcFeed.Send(true)
	defer bc.blockProcFeed.Send(false)

    // Do a sanity check that the provided chain is actually ordered and linked.
	for i := 1; i < len(chain); i++ {
        block, prev := chain[i], chain[i-1]
		if block.NumberU64() != prev.NumberU64()+1 || block.ParentHash() != prev.Hash() {
            log.Error("Non contiguous block insert",
                "number", block.Number(),
                "hash", block.Hash(),
                "parent", block.ParentHash(),
                "prevnumber", prev.Number(),
                "prevhash", prev.Hash(),
            )
            return 0, fmt.Errorf("non contiguous insert: item %d is #%d [%x..], item %d is #%d [%x..] (parent [%x..])", i-1, prev.NumberU64(),
                prev.Hash().Bytes()[:4], i, block.NumberU64(), block.Hash().Bytes()[:4], block.ParentHash().Bytes()[:4])
        }
    }
    // Pre-checks passed, start the full block imports
    if !bc.chainmu.TryLock() {
        return 0, errChainStopped
    }
    defer bc.chainmu.Unlock()
    return bc.insertChain(chain, true, true)
}

// insertChain is the internal implementation of InsertChain, which assumes that
// 1) chains are contiguous, and 2) The chain mutex is held.
//
// This method is split out so that import batches that require re-injecting
// historical blocks can do so without releasing the lock, which could lead to
// racey behaviour. If a sidechain import is in progress, and the historic state
// is imported, but then new canon-head is added before the actual sidechain
// completes, then the historic state could be pruned again
func (bc *BlockChain) insertChain(chain types.Blocks, verifySeals, setHead bool) (int, error) {
    // If the chain is terminating, don't even bother starting up.
    if bc.insertStopped() {
        return 0, nil
    }

    // Start a parallel signature recovery (signer will fluke on fork transition, minimal perf loss)
    senderCacher.recoverFromBlocks(types.MakeSigner(bc.chainConfig, chain[0].Number()), chain)

    var (
        stats     = insertStats{startTime: mclock.Now()}
        lastCanon *types.Block
    )
	// Fire a single chain head event if we've progressed the chain
	defer func() {
		if lastCanon != nil && bc.CurrentBlock().Hash() == lastCanon.Hash() {
			bc.chainHeadFeed.Send(ChainHeadEvent{lastCanon})
		}
	}()
	// Start the parallel header verifier
	headers := make([]*types.Header, len(chain))
	seals := make([]bool, len(chain))

	for i, block := range chain {
        headers[i] = block.Header()
        seals[i] = verifySeals
    }
    abort, results := bc.engine.VerifyHeaders(bc, headers, seals)
    defer close(abort)

    // Peek the error for the first block to decide the directing import logic
    it := newInsertIterator(chain, results, bc.validator)
    block, err := it.next()

    // Left-trim all the known blocks that don't need to build snapshot
    if bc.skipBlock(err, it) {
        // First block (and state) is known
        //   1. We did a roll-back, and should now do a re-import
        //   2. The block is stored as a sidechain, and is lying about it's stateroot, and passes a stateroot
        //      from the canonical chain, which has not been verified.
        // Skip all known blocks that are behind us.
        var (
            reorg   bool
            current = bc.CurrentBlock()
        )
        for block != nil && bc.skipBlock(err, it) {
            reorg, err = bc.forker.ReorgNeeded(current.Header(), block.Header())
            if err != nil {
                return it.index, err
            }
            if reorg {
                // Switch to import mode if the forker says the reorg is necessary
                // and also the block is not on the canonical chain.
                // In eth2 the forker always returns true for reorg decision (blindly trusting
                // the external consensus engine), but in order to prevent the unnecessary
                // reorgs when importing known blocks, the special case is handled here.
                if block.NumberU64() > current.NumberU64() || bc.GetCanonicalHash(block.NumberU64()) != block.Hash() {
                    break
                }
            }
            log.Debug("Ignoring already known block", "number", block.Number(), "hash", block.Hash())
            stats.ignored++

            block, err = it.next()
        }
        // The remaining blocks are still known blocks, the only scenario here is:
        // During the fast sync, the pivot point is already submitted but rollback
        // happens. Then node resets the head full block to a lower height via `rollback`
        // and leaves a few known blocks in the database.
		//
		// When node runs a fast sync again, it can re-import a batch of known blocks via
		// `insertChain` while a part of them have higher total difficulty than current
		// head full block(new pivot point).
        for block != nil && bc.skipBlock(err, it) {
            log.Debug("Writing previously known block", "number", block.Number(), "hash", block.Hash())
            if err := bc.writeKnownBlock(block); err != nil {
                return it.index, err
            }
            lastCanon = block

            block, err = it.next()
        }
		// Falls through to the block import
	}
	switch {
    // First block is pruned
    case errors.Is(err, consensus.ErrPrunedAncestor):
        if setHead {
            // First block is pruned, insert as sidechain and reorg only if TD grows enough
            log.Debug("Pruned ancestor, inserting as sidechain", "number", block.Number(), "hash", block.Hash())
            return bc.insertSideChain(block, it)
        } else {
            // We're post-merge and the parent is pruned, try to recover the parent state
            log.Debug("Pruned ancestor", "number", block.Number(), "hash", block.Hash())
            return it.index, bc.recoverAncestors(block)
        }
    // First block is future, shove it (and all children) to the future queue (unknown ancestor)
    case errors.Is(err, consensus.ErrFutureBlock) || (errors.Is(err, consensus.ErrUnknownAncestor) && bc.futureBlocks.Contains(it.first().ParentHash())):
        for block != nil && (it.index == 0 || errors.Is(err, consensus.ErrUnknownAncestor)) {
            log.Debug("Future block, postponing import", "number", block.Number(), "hash", block.Hash())
            if err := bc.addFutureBlock(block); err != nil {
                return it.index, err
            }
            block, err = it.next()
        }
        stats.queued += it.processed()
        stats.ignored += it.remaining()

        // If there are any still remaining, mark as ignored
        return it.index, err

    // Some other error(except ErrKnownBlock) occurred, abort.
    // ErrKnownBlock is allowed here since some known blocks
    // still need re-execution to generate snapshots that are missing
    case err != nil && !errors.Is(err, ErrKnownBlock):
        bc.futureBlocks.Remove(block.Hash())
        stats.ignored += len(it.chain)
        bc.reportBlock(block, nil, err)
        return it.index, err
    }
    // No validation errors for the first block (or chain prefix skipped)
    var activeState *state.StateDB
    defer func() {
        // The chain importer is starting and stopping trie prefetchers. If a bad
        // block or other error is hit however, an early return may not properly
        // terminate the background threads. This defer ensures that we clean up
        // and dangling prefetcher, without defering each and holding on live refs.
        if activeState != nil {
            activeState.StopPrefetcher()
        }
    }()

    for ; block != nil && err == nil || errors.Is(err, ErrKnownBlock); block, err = it.next() {
        // If the chain is terminating, stop processing blocks
        if bc.insertStopped() {
            log.Debug("Abort during block processing")
            break
        }
        // If the header is a banned one, straight out abort
        if BadHashes[block.Hash()] {
            bc.reportBlock(block, nil, ErrBannedHash)
            return it.index, ErrBannedHash
        }
        // If the block is known (in the middle of the chain), it's a special case for
        // Clique blocks where they can share state among each other, so importing an
        // older block might complete the state of the subsequent one. In this case,
        // just skip the block (we already validated it once fully (and crashed), since
        // its header and body was already in the database). But if the corresponding
        // snapshot layer is missing, forcibly rerun the execution to build it.
        if bc.skipBlock(err, it) {
            logger := log.Debug
            if bc.chainConfig.Clique == nil {
                logger = log.Warn
            }
            logger("Inserted known block", "number", block.Number(), "hash", block.Hash(),
                "uncles", len(block.Uncles()), "txs", len(block.Transactions()), "gas", block.GasUsed(),
                "root", block.Root())

            // Special case. Commit the empty receipt slice if we meet the known
            // block in the middle. It can only happen in the clique chain. Whenever
            // we insert blocks via `insertSideChain`, we only commit `td`, `header`
            // and `body` if it's non-existent. Since we don't have receipts without
            // reexecution, so nothing to commit. But if the sidechain will be adpoted
            // as the canonical chain eventually, it needs to be reexecuted for missing
			// state, but if it's this special case here(skip reexecution) we will lose
			// the empty receipt entry.
			if len(block.Transactions()) == 0 {
				rawdb.WriteReceipts(bc.db, block.Hash(), block.NumberU64(), nil)
			} else {
				log.Error("Please file an issue, skip known block execution without receipt",
					"hash", block.Hash(), "number", block.NumberU64())
			}
			if err := bc.writeKnownBlock(block); err != nil {
				return it.index, err
			}
			stats.processed++

			// We can assume that logs are empty here, since the only way for consecutive
			// Clique blocks to have the same state is if there are no transactions.
			lastCanon = block
			continue
		}

        // Retrieve the parent block and it's state to execute on top
        start := time.Now()
        parent := it.previous()
        if parent == nil {
            parent = bc.GetHeader(block.ParentHash(), block.NumberU64()-1)
        }
        statedb, err := state.New(parent.Root, bc.stateCache, bc.snaps)
        if err != nil {
            return it.index, err
        }

        // Enable prefetching to pull in trie node paths while processing transactions
        statedb.StartPrefetcher("chain")
        activeState = statedb

        // If we have a followup block, run that against the current state to pre-cache
        // transactions and probabilistically some of the account/storage trie nodes.
        var followupInterrupt uint32
        if !bc.cacheConfig.TrieCleanNoPrefetch {
            if followup, err := it.peek(); followup != nil && err == nil {
                throwaway, _ := state.New(parent.Root, bc.stateCache, bc.snaps)

                go func(start time.Time, followup *types.Block, throwaway *state.StateDB, interrupt *uint32) {
                    bc.prefetcher.Prefetch(followup, throwaway, bc.vmConfig, &followupInterrupt)

					blockPrefetchExecuteTimer.Update(time.Since(start))
					if atomic.LoadUint32(interrupt) == 1 {
						blockPrefetchInterruptMeter.Mark(1)
					}
				}(time.Now(), followup, throwaway, &followupInterrupt)
			}
		}

		// Process block using the parent state as reference point
		substart := time.Now()
		receipts, logs, usedGas, err := bc.processor.Process(block, statedb, bc.vmConfig)
		if err != nil {
			bc.reportBlock(block, receipts, err)
			atomic.StoreUint32(&followupInterrupt, 1)
            return it.index, err
        }

        // Update the metrics touched during block processing
        accountReadTimer.Update(statedb.AccountReads)                 // Account reads are complete, we can mark them
        storageReadTimer.Update(statedb.StorageReads)                 // Storage reads are complete, we can mark them
        accountUpdateTimer.Update(statedb.AccountUpdates)             // Account updates are complete, we can mark them
        storageUpdateTimer.Update(statedb.StorageUpdates)             // Storage updates are complete, we can mark them
        snapshotAccountReadTimer.Update(statedb.SnapshotAccountReads) // Account reads are complete, we can mark them
        snapshotStorageReadTimer.Update(statedb.SnapshotStorageReads) // Storage reads are complete, we can mark them
        triehash := statedb.AccountHashes + statedb.StorageHashes     // Save to not double count in validation
        trieproc := statedb.SnapshotAccountReads + statedb.AccountReads + statedb.AccountUpdates
        trieproc += statedb.SnapshotStorageReads + statedb.StorageReads + statedb.StorageUpdates

        blockExecutionTimer.Update(time.Since(substart) - trieproc - triehash)

        // Validate the state using the default validator
        substart = time.Now()
        if err := bc.validator.ValidateState(block, statedb, receipts, usedGas); err != nil {
            bc.reportBlock(block, receipts, err)
            atomic.StoreUint32(&followupInterrupt, 1)
			return it.index, err
        }
        proctime := time.Since(start)

        // Update the metrics touched during block validation
        accountHashTimer.Update(statedb.AccountHashes) // Account hashes are complete, we can mark them
        storageHashTimer.Update(statedb.StorageHashes) // Storage hashes are complete, we can mark them
        blockValidationTimer.Update(time.Since(substart) - (statedb.AccountHashes + statedb.StorageHashes - triehash))

        // Write the block to the chain and get the status.
        substart = time.Now()
        var status WriteStatus
        if !setHead {
            // Don't set the head, only insert the block
            err = bc.writeBlockWithState(block, receipts, logs, statedb)
        } else {
            status, err = bc.writeBlockAndSetHead(block, receipts, logs, statedb, false)
        }
        atomic.StoreUint32(&followupInterrupt, 1)
        if err != nil {
            return it.index, err
        }
        // Update the metrics touched during block commit
        accountCommitTimer.Update(statedb.AccountCommits)   // Account commits are complete, we can mark them
        storageCommitTimer.Update(statedb.StorageCommits)   // Storage commits are complete, we can mark them
        snapshotCommitTimer.Update(statedb.SnapshotCommits) // Snapshot commits are complete, we can mark them

        blockWriteTimer.Update(time.Since(substart) - statedb.AccountCommits - statedb.StorageCommits - statedb.SnapshotCommits)
        blockInsertTimer.UpdateSince(start)

        if !setHead {
            // We did not setHead, so we don't have any stats to update
            log.Info("Inserted block", "number", block.Number(), "hash", block.Hash(), "txs", len(block.Transactions()), "elapsed", common.PrettyDuration(time.Since(start)))
            return it.index, nil
        }

        switch status {
        case CanonStatTy:
            log.Debug("Inserted new block", "number", block.Number(), "hash", block.Hash(),
                "uncles", len(block.Uncles()), "txs", len(block.Transactions()), "gas", block.GasUsed(),
                "elapsed", common.PrettyDuration(time.Since(start)),
                "root", block.Root())

            lastCanon = block

			// Only count canonical blocks for GC processing time
			bc.gcproc += proctime

		case SideStatTy:
			log.Debug("Inserted forked block", "number", block.Number(), "hash", block.Hash(),
				"diff", block.Difficulty(), "elapsed", common.PrettyDuration(time.Since(start)),
				"txs", len(block.Transactions()), "gas", block.GasUsed(), "uncles", len(block.Uncles()),
				"root", block.Root())

		default:
			// This in theory is impossible, but lets be nice to our future selves and leave
			// a log, instead of trying to track down blocks imports that don't emit logs.
			log.Warn("Inserted block with unknown status", "number", block.Number(), "hash", block.Hash(),
				"diff", block.Difficulty(), "elapsed", common.PrettyDuration(time.Since(start)),
				"txs", len(block.Transactions()), "gas", block.GasUsed(), "uncles", len(block.Uncles()),
				"root", block.Root())
		}
		stats.processed++
		stats.usedGas += usedGas

		dirty, _ := bc.stateCache.TrieDB().Size()
		stats.report(chain, it.index, dirty)
	}

	// Any blocks remaining here? The only ones we care about are the future ones
	if block != nil && errors.Is(err, consensus.ErrFutureBlock) {
		if err := bc.addFutureBlock(block); err != nil {
			return it.index, err
		}
		block, err = it.next()

		for ; block != nil && errors.Is(err, consensus.ErrUnknownAncestor); block, err = it.next() {
			if err := bc.addFutureBlock(block); err != nil {
				return it.index, err
			}
			stats.queued++
		}
	}
	stats.ignored += it.remaining()

	return it.index, err
}

// insertSideChain is called when an import batch hits upon a pruned ancestor
// error, which happens when a sidechain with a sufficiently old fork-block is
// found.
//
// The method writes all (header-and-body-valid) blocks to disk, then tries to
// switch over to the new chain if the TD exceeded the current chain.
// insertSideChain is only used pre-merge.
func (bc *BlockChain) insertSideChain(block *types.Block, it *insertIterator) (int, error) {
    var (
        externTd  *big.Int
        lastBlock = block
        current   = bc.CurrentBlock()
    )
	// The first sidechain block error is already verified to be ErrPrunedAncestor.
	// Since we don't import them here, we expect ErrUnknownAncestor for the remaining
	// ones. Any other errors means that the block is invalid, and should not be written
	// to disk.
	err := consensus.ErrPrunedAncestor
	for ; block != nil && errors.Is(err, consensus.ErrPrunedAncestor); block, err = it.next() {
		// Check the canonical state root for that number
		if number := block.NumberU64(); current.NumberU64() >= number {
			canonical := bc.GetBlockByNumber(number)
			if canonical != nil && canonical.Hash() == block.Hash() {
				// Not a sidechain block, this is a re-import of a canon block which has it's state pruned

				// Collect the TD of the block. Since we know it's a canon one,
				// we can get it directly, and not (like further below) use
				// the parent and then add the block on top
				externTd = bc.GetTd(block.Hash(), block.NumberU64())
				continue
			}
			if canonical != nil && canonical.Root() == block.Root() {
				// This is most likely a shadow-state attack. When a fork is imported into the
				// database, and it eventually reaches a block height which is not pruned, we
				// just found that the state already exist! This means that the sidechain block
				// refers to a state which already exists in our canon chain.
				//
				// If left unchecked, we would now proceed importing the blocks, without actually
				// having verified the state of the previous blocks.
				log.Warn("Sidechain ghost-state attack detected", "number", block.NumberU64(), "sideroot", block.Root(), "canonroot", canonical.Root())

				// If someone legitimately side-mines blocks, they would still be imported as usual. However,
				// we cannot risk writing unverified blocks to disk when they obviously target the pruning
				// mechanism.
				return it.index, errors.New("sidechain ghost-state attack")
			}
		}
		if externTd == nil {
			externTd = bc.GetTd(block.ParentHash(), block.NumberU64()-1)
		}
		externTd = new(big.Int).Add(externTd, block.Difficulty())

		if !bc.HasBlock(block.Hash(), block.NumberU64()) {
			start := time.Now()
			if err := bc.writeBlockWithoutState(block, externTd); err != nil {
				return it.index, err
			}
			log.Debug("Injected sidechain block", "number", block.Number(), "hash", block.Hash(),
				"diff", block.Difficulty(), "elapsed", common.PrettyDuration(time.Since(start)),
				"txs", len(block.Transactions()), "gas", block.GasUsed(), "uncles", len(block.Uncles()),
                "root", block.Root())
        }
        lastBlock = block
    }
    // At this point, we've written all sidechain blocks to database. Loop ended
    // either on some other error or all were processed. If there was some other
    // error, we can ignore the rest of those blocks.
    //
    // If the externTd was larger than our local TD, we now need to reimport the previous
    // blocks to regenerate the required state
    reorg, err := bc.forker.ReorgNeeded(current.Header(), lastBlock.Header())
    if err != nil {
        return it.index, err
    }
    if !reorg {
        localTd := bc.GetTd(current.Hash(), current.NumberU64())
        log.Info("Sidechain written to disk", "start", it.first().NumberU64(), "end", it.previous().Number, "sidetd", externTd, "localtd", localTd)
        return it.index, err
    }
    // Gather all the sidechain hashes (full blocks may be memory heavy)
    var (
        hashes  []common.Hash
        numbers []uint64
    )
    parent := it.previous()
    for parent != nil && !bc.HasState(parent.Root) {
		hashes = append(hashes, parent.Hash())
		numbers = append(numbers, parent.Number.Uint64())

		parent = bc.GetHeader(parent.ParentHash, parent.Number.Uint64()-1)
	}
	if parent == nil {
		return it.index, errors.New("missing parent")
	}
	// Import all the pruned blocks to make the state available
	var (
		blocks []*types.Block
		memory common.StorageSize
	)
	for i := len(hashes) - 1; i >= 0; i-- {
		// Append the next block to our batch
		block := bc.GetBlock(hashes[i], numbers[i])

		blocks = append(blocks, block)
		memory += block.Size()

		// If memory use grew too large, import and continue. Sadly we need to discard
		// all raised events and logs from notifications since we're too heavy on the
		// memory here.
		if len(blocks) >= 2048 || memory > 64*1024*1024 {
			log.Info("Importing heavy sidechain segment", "blocks", len(blocks), "start", blocks[0].NumberU64(), "end", block.NumberU64())
            if _, err := bc.insertChain(blocks, false, true); err != nil {
                return 0, err
            }
			blocks, memory = blocks[:0], 0

			// If the chain is terminating, stop processing blocks
			if bc.insertStopped() {
				log.Debug("Abort during blocks processing")
				return 0, nil
            }
        }
    }
    if len(blocks) > 0 {
        log.Info("Importing sidechain segment", "start", blocks[0].NumberU64(), "end", blocks[len(blocks)-1].NumberU64())
        return bc.insertChain(blocks, false, true)
    }
    return 0, nil
}

// recoverAncestors finds the closest ancestor with available state and re-execute
// all the ancestor blocks since that.
// recoverAncestors is only used post-merge.
func (bc *BlockChain) recoverAncestors(block *types.Block) error {
    // Gather all the sidechain hashes (full blocks may be memory heavy)
    var (
        hashes  []common.Hash
        numbers []uint64
        parent  = block
    )
    for parent != nil && !bc.HasState(parent.Root()) {
        hashes = append(hashes, parent.Hash())
        numbers = append(numbers, parent.NumberU64())
        parent = bc.GetBlock(parent.ParentHash(), parent.NumberU64()-1)

        // If the chain is terminating, stop iteration
        if bc.insertStopped() {
            log.Debug("Abort during blocks iteration")
            return errInsertionInterrupted
        }
    }
    if parent == nil {
        return errors.New("missing parent")
    }
    // Import all the pruned blocks to make the state available
    for i := len(hashes) - 1; i >= 0; i-- {
        // If the chain is terminating, stop processing blocks
        if bc.insertStopped() {
            log.Debug("Abort during blocks processing")
            return errInsertionInterrupted
        }
        var b *types.Block
        if i == 0 {
            b = block
        } else {
            b = bc.GetBlock(hashes[i], numbers[i])
        }
        if _, err := bc.insertChain(types.Blocks{b}, false, false); err != nil {
            return err
        }
    }
    return nil
}

// collectLogs collects the logs that were generated or removed during
// the processing of the block that corresponds with the given hash.
// These logs are later announced as deleted or reborn.
func (bc *BlockChain) collectLogs(hash common.Hash, removed bool) []*types.Log {
    number := bc.hc.GetBlockNumber(hash)
    if number == nil {
        return nil
    }
    receipts := rawdb.ReadReceipts(bc.db, hash, *number, bc.chainConfig)

    var logs []*types.Log
    for _, receipt := range receipts {
        for _, log := range receipt.Logs {
            l := *log
            if removed {
                l.Removed = true
            }
            logs = append(logs, &l)
        }
    }
    return logs
}

// mergeLogs returns a merged log slice with specified sort order.
func mergeLogs(logs [][]*types.Log, reverse bool) []*types.Log {
    var ret []*types.Log
    if reverse {
        for i := len(logs) - 1; i >= 0; i-- {
            ret = append(ret, logs[i]...)
        }
    } else {
        for i := 0; i < len(logs); i++ {
            ret = append(ret, logs[i]...)
        }
    }
    return ret
}

// reorg takes two blocks, an old chain and a new chain and will reconstruct the
// blocks and inserts them to be part of the new canonical chain and accumulates
// potential missing transactions and post an event about them.
// Note the new head block won't be processed here, callers need to handle it
// externally.
func (bc *BlockChain) reorg(oldBlock, newBlock *types.Block) error {
    var (
        newChain    types.Blocks
        oldChain    types.Blocks
        commonBlock *types.Block

        deletedTxs types.Transactions
        addedTxs   types.Transactions

        deletedLogs [][]*types.Log
        rebirthLogs [][]*types.Log
    )
    // Reduce the longer chain to the same number as the shorter one
    if oldBlock.NumberU64() > newBlock.NumberU64() {
        // Old chain is longer, gather all transactions and logs as deleted ones
        for ; oldBlock != nil && oldBlock.NumberU64() != newBlock.NumberU64(); oldBlock = bc.GetBlock(oldBlock.ParentHash(), oldBlock.NumberU64()-1) {
            oldChain = append(oldChain, oldBlock)
            deletedTxs = append(deletedTxs, oldBlock.Transactions()...)

            // Collect deleted logs for notification
            logs := bc.collectLogs(oldBlock.Hash(), true)
            if len(logs) > 0 {
                deletedLogs = append(deletedLogs, logs)
            }
        }
	} else {
		// New chain is longer, stash all blocks away for subsequent insertion
		for ; newBlock != nil && newBlock.NumberU64() != oldBlock.NumberU64(); newBlock = bc.GetBlock(newBlock.ParentHash(), newBlock.NumberU64()-1) {
			newChain = append(newChain, newBlock)
		}
	}
	if oldBlock == nil {
		return fmt.Errorf("invalid old chain")
	}
	if newBlock == nil {
		return fmt.Errorf("invalid new chain")
	}
	// Both sides of the reorg are at the same number, reduce both until the common
	// ancestor is found
	for {
        // If the common ancestor was found, bail out
        if oldBlock.Hash() == newBlock.Hash() {
            commonBlock = oldBlock
            break
        }
        // Remove an old block as well as stash away a new block
        oldChain = append(oldChain, oldBlock)
        deletedTxs = append(deletedTxs, oldBlock.Transactions()...)

        // Collect deleted logs for notification
        logs := bc.collectLogs(oldBlock.Hash(), true)
        if len(logs) > 0 {
            deletedLogs = append(deletedLogs, logs)
        }
        newChain = append(newChain, newBlock)

        // Step back with both chains
        oldBlock = bc.GetBlock(oldBlock.ParentHash(), oldBlock.NumberU64()-1)
        if oldBlock == nil {
            return fmt.Errorf("invalid old chain")
        }
        newBlock = bc.GetBlock(newBlock.ParentHash(), newBlock.NumberU64()-1)
        if newBlock == nil {
            return fmt.Errorf("invalid new chain")
		}
	}
	// Ensure the user sees large reorgs
	if len(oldChain) > 0 && len(newChain) > 0 {
		logFn := log.Info
        msg := "Chain reorg detected"
        if len(oldChain) > 63 {
            msg = "Large chain reorg detected"
            logFn = log.Warn
        }
        logFn(msg, "number", commonBlock.Number(), "hash", commonBlock.Hash(),
            "drop", len(oldChain), "dropfrom", oldChain[0].Hash(), "add", len(newChain), "addfrom", newChain[0].Hash())
        blockReorgAddMeter.Mark(int64(len(newChain)))
        blockReorgDropMeter.Mark(int64(len(oldChain)))
        blockReorgMeter.Mark(1)
    } else if len(newChain) > 0 {
        // Special case happens in the post merge stage that current head is
        // the ancestor of new head while these two blocks are not consecutive
        log.Info("Extend chain", "add", len(newChain), "number", newChain[0].NumberU64(), "hash", newChain[0].Hash())
        blockReorgAddMeter.Mark(int64(len(newChain)))
    } else {
        // len(newChain) == 0 && len(oldChain) > 0
        // rewind the canonical chain to a lower point.
        log.Error("Impossible reorg, please file an issue", "oldnum", oldBlock.Number(), "oldhash", oldBlock.Hash(), "oldblocks", len(oldChain), "newnum", newBlock.Number(), "newhash", newBlock.Hash(), "newblocks", len(newChain))
    }
	// Insert the new chain(except the head block(reverse order)),
	// taking care of the proper incremental order.
	for i := len(newChain) - 1; i >= 1; i-- {
        // Insert the block in the canonical way, re-writing history
        bc.writeHeadBlock(newChain[i])

        // Collect reborn logs due to chain reorg
        logs := bc.collectLogs(newChain[i].Hash(), false)
        if len(logs) > 0 {
            rebirthLogs = append(rebirthLogs, logs)
        }
        // Collect the new added transactions.
        addedTxs = append(addedTxs, newChain[i].Transactions()...)
    }
	// Delete useless indexes right now which includes the non-canonical
	// transaction indexes, canonical chain indexes which above the head.
	indexesBatch := bc.db.NewBatch()
	for _, tx := range types.TxDifference(deletedTxs, addedTxs) {
		rawdb.DeleteTxLookupEntry(indexesBatch, tx.Hash())
	}
	// Delete any canonical number assignments above the new head
	number := bc.CurrentBlock().NumberU64()
	for i := number + 1; ; i++ {
		hash := rawdb.ReadCanonicalHash(bc.db, i)
		if hash == (common.Hash{}) {
			break
		}
		rawdb.DeleteCanonicalHash(indexesBatch, i)
	}
	if err := indexesBatch.Write(); err != nil {
		log.Crit("Failed to delete useless indexes", "err", err)
	}
	// If any logs need to be fired, do it now. In theory we could avoid creating
	// this goroutine if there are no events to fire, but realistcally that only
	// ever happens if we're reorging empty blocks, which will only happen on idle
	// networks where performance is not an issue either way.
	if len(deletedLogs) > 0 {
		bc.rmLogsFeed.Send(RemovedLogsEvent{mergeLogs(deletedLogs, true)})
	}
	if len(rebirthLogs) > 0 {
        bc.logsFeed.Send(mergeLogs(rebirthLogs, false))
    }
    if len(oldChain) > 0 {
        for i := len(oldChain) - 1; i >= 0; i-- {
            bc.chainSideFeed.Send(ChainSideEvent{Block: oldChain[i]})
        }
    }
    return nil
}

// InsertBlockWithoutSetHead executes the block, runs the necessary verification
// upon it and then persist the block and the associate state into the database.
// The key difference between the InsertChain is it won't do the canonical chain
// updating. It relies on the additional SetChainHead call to finalize the entire
// procedure.
func (bc *BlockChain) InsertBlockWithoutSetHead(block *types.Block) error {
    if !bc.chainmu.TryLock() {
        return errChainStopped
    }
    defer bc.chainmu.Unlock()

    _, err := bc.insertChain(types.Blocks{block}, true, false)
    return err
}

// SetChainHead rewinds the chain to set the new head block as the specified
// block. It's possible that after the reorg the relevant state of head
// is missing. It can be fixed by inserting a new block which triggers
// the re-execution.
func (bc *BlockChain) SetChainHead(newBlock *types.Block) error {
    if !bc.chainmu.TryLock() {
        return errChainStopped
    }
    defer bc.chainmu.Unlock()

    // Run the reorg if necessary and set the given block as new head.
    if newBlock.ParentHash() != bc.CurrentBlock().Hash() {
        if err := bc.reorg(bc.CurrentBlock(), newBlock); err != nil {
            return err
        }
    }
    bc.writeHeadBlock(newBlock)

    // Emit events
    logs := bc.collectLogs(newBlock.Hash(), false)
    bc.chainFeed.Send(ChainEvent{Block: newBlock, Hash: newBlock.Hash(), Logs: logs})
    if len(logs) > 0 {
        bc.logsFeed.Send(logs)
    }
    bc.chainHeadFeed.Send(ChainHeadEvent{Block: newBlock})
    log.Info("Set the chain head", "number", newBlock.Number(), "hash", newBlock.Hash())
    return nil
}

func (bc *BlockChain) updateFutureBlocks() {
    futureTimer := time.NewTicker(5 * time.Second)
    defer futureTimer.Stop()
    defer bc.wg.Done()
    for {
        select {
        case <-futureTimer.C:
            bc.procFutureBlocks()
        case <-bc.quit:
            return
        }
    }
}

// skipBlock returns 'true', if the block being imported can be skipped over, meaning
// that the block does not need to be processed but can be considered already fully 'done'.
func (bc *BlockChain) skipBlock(err error, it *insertIterator) bool {
    // We can only ever bypass processing if the only error returned by the validator
    // is ErrKnownBlock, which means all checks passed, but we already have the block
    // and state.
    if !errors.Is(err, ErrKnownBlock) {
        return false
    }
    // If we're not using snapshots, we can skip this, since we have both block
    // and (trie-) state
    if bc.snaps == nil {
        return true
    }
    var (
        header     = it.current() // header can't be nil
        parentRoot common.Hash
    )
    // If we also have the snapshot-state, we can skip the processing.
    if bc.snaps.Snapshot(header.Root) != nil {
        return true
    }
    // In this case, we have the trie-state but not snapshot-state. If the parent
    // snapshot-state exists, we need to process this in order to not get a gap
    // in the snapshot layers.
    // Resolve parent block
    if parent := it.previous(); parent != nil {
        parentRoot = parent.Root
    } else if parent = bc.GetHeaderByHash(header.ParentHash); parent != nil {
        parentRoot = parent.Root
    }
    if parentRoot == (common.Hash{}) {
        return false // Theoretically impossible case
    }
    // Parent is also missing snapshot: we can skip this. Otherwise process.
    if bc.snaps.Snapshot(parentRoot) == nil {
        return true
    }
    return false
}

// maintainTxIndex is responsible for the construction and deletion of the
// transaction index.
//
// User can use flag `txlookuplimit` to specify a "recentness" block, below
// which ancient tx indices get deleted. If `txlookuplimit` is 0, it means
// all tx indices will be reserved.
//
// The user can adjust the txlookuplimit value for each launch after fast
// sync, Geth will automatically construct the missing indices and delete
// the extra indices.
func (bc *BlockChain) maintainTxIndex(ancients uint64) {
    defer bc.wg.Done()

    // Before starting the actual maintenance, we need to handle a special case,
    // where user might init Geth with an external ancient database. If so, we
    // need to reindex all necessary transactions before starting to process any
    // pruning requests.
    if ancients > 0 {
        var from = uint64(0)
        if bc.txLookupLimit != 0 && ancients > bc.txLookupLimit {
            from = ancients - bc.txLookupLimit
        }
        rawdb.IndexTransactions(bc.db, from, ancients, bc.quit)
	}

    // indexBlocks reindexes or unindexes transactions depending on user configuration
	indexBlocks := func(tail *uint64, head uint64, done chan struct{}) {
        defer func() { done <- struct{}{} }()

		// If the user just upgraded Geth to a new version which supports transaction
		// index pruning, write the new tail and remove anything older.
		if tail == nil {
			if bc.txLookupLimit == 0 || head < bc.txLookupLimit {
				// Nothing to delete, write the tail and return
				rawdb.WriteTxIndexTail(bc.db, 0)
			} else {
				// Prune all stale tx indices and record the tx index tail
                rawdb.UnindexTransactions(bc.db, 0, head-bc.txLookupLimit+1, bc.quit)
			}
			return
		}
		// If a previous indexing existed, make sure that we fill in any missing entries
		if bc.txLookupLimit == 0 || head < bc.txLookupLimit {
			if *tail > 0 {
                // It can happen when chain is rewound to a historical point which
                // is even lower than the indexes tail, recap the indexing target
                // to new head to avoid reading non-existent block bodies.
                end := *tail
                if end > head+1 {
                    end = head + 1
                }
                rawdb.IndexTransactions(bc.db, 0, end, bc.quit)
            }
			return
		}
		// Update the transaction index to the new chain state
		if head-bc.txLookupLimit+1 < *tail {
			// Reindex a part of missing indices and rewind index tail to HEAD-limit
            rawdb.IndexTransactions(bc.db, head-bc.txLookupLimit+1, *tail, bc.quit)
		} else {
			// Unindex a part of stale indices and forward index tail to HEAD-limit
            rawdb.UnindexTransactions(bc.db, *tail, head-bc.txLookupLimit+1, bc.quit)
		}
	}

    // Any reindexing done, start listening to chain events and moving the index window
	var (
		done   chan struct{}                  // Non-nil if background unindexing or reindexing routine is active.
		headCh = make(chan ChainHeadEvent, 1) // Buffered to avoid locking up the event feed
	)
	sub := bc.SubscribeChainHeadEvent(headCh)
	if sub == nil {
		return
	}
	defer sub.Unsubscribe()

	for {
		select {
		case head := <-headCh:
			if done == nil {
				done = make(chan struct{})
                go indexBlocks(rawdb.ReadTxIndexTail(bc.db), head.Block.NumberU64(), done)
			}
        case <-done:
            done = nil
        case <-bc.quit:
            if done != nil {
                log.Info("Waiting background transaction indexer to exit")
                <-done
            }
            return
		}
	}
}

// reportBlock logs a bad block error.
func (bc *BlockChain) reportBlock(block *types.Block, receipts types.Receipts, err error) {
    rawdb.WriteBadBlock(bc.db, block)

	var receiptString string
	for i, receipt := range receipts {
		receiptString += fmt.Sprintf("\t %d: cumulative: %v gas: %v contract: %v status: %v tx: %v logs: %v bloom: %x state: %x\n",
			i, receipt.CumulativeGasUsed, receipt.GasUsed, receipt.ContractAddress.Hex(),
			receipt.Status, receipt.TxHash.Hex(), receipt.Logs, receipt.Bloom, receipt.PostState)
	}
	log.Error(fmt.Sprintf(`
########## BAD BLOCK #########
Chain config: %v

Number: %v
Hash: 0x%x
%v

Error: %v
##############################
`, bc.chainConfig, block.Number(), block.Hash(), receiptString, err))
}

// InsertHeaderChain attempts to insert the given header chain in to the local
// chain, possibly creating a reorg. If an error is returned, it will return the
// index number of the failing header as well an error describing what went wrong.
//
// The verify parameter can be used to fine tune whether nonce verification
// should be done or not. The reason behind the optional check is because some
// of the header retrieval mechanisms already need to verify nonces, as well as
// because nonces can be verified sparsely, not needing to check each.
func (bc *BlockChain) InsertHeaderChain(chain []*types.Header, checkFreq int) (int, error) {
    start := time.Now()
    if i, err := bc.hc.ValidateHeaderChain(chain, checkFreq); err != nil {
        return i, err
    }

    if !bc.chainmu.TryLock() {
        return 0, errChainStopped
    }
    defer bc.chainmu.Unlock()
    _, err := bc.hc.InsertHeaderChain(chain, start, bc.forker)
    return 0, err
}

func (bc *BlockChain) PutKeyValue(key []byte, value []byte) error {
	return rawdb.PutKeyValue(bc.db, key, value)
}

func (bc *BlockChain) GetKeyValue(key []byte) ([]byte, error) {
	return rawdb.GetKeyValue(bc.db, key)
}

func (bc *BlockChain) GetMinGasPrice(blockNumber ...uint64) (*big.Int, error) {
	if bc.autonityContract == nil {
		return nil, errors.New("the autonity contract is not specified")
	}

	var block *types.Block
	if len(blockNumber) > 0 {
		block = bc.GetBlockByNumber(blockNumber[0])
		if block == nil {
			return nil, fmt.Errorf("there is no block for number %d", blockNumber[0])
		}
	} else {
		block = bc.CurrentBlock()
	}

	statedb, err := state.New(block.Root(), bc.stateCache, nil)
	if err != nil {
		return nil, err
	}

	var contractMinGasPrice = new(big.Int)
	minGasPrice, err := bc.autonityContract.GetMinimumGasPrice(block, statedb)
	if err != nil {
		return nil, err
	}

	contractMinGasPrice.SetUint64(minGasPrice)

	return contractMinGasPrice, nil
}<|MERGE_RESOLUTION|>--- conflicted
+++ resolved
@@ -175,14 +175,11 @@
 
 	hc            *HeaderChain
 	rmLogsFeed    event.Feed
-<<<<<<< HEAD
     chainFeed     event.Feed
     chainSideFeed event.Feed
     chainHeadFeed event.Feed
     logsFeed      event.Feed
     blockProcFeed event.Feed
-    glienickeFeed event.Feed
-    autonityFeed  event.Feed
     scope         event.SubscriptionScope
     genesisBlock  *types.Block
 
@@ -222,53 +219,6 @@
 
     // senderCacher is a concurrent transaction sender recoverer and cacher
     senderCacher *TxSenderCacher
-
-    autonityContract *autonity.Contract
-    // senderCacher is a concurrent transaction sender recoverer and cacher
-    senderCacher *TxSenderCacher
-=======
-	chainFeed     event.Feed
-	chainSideFeed event.Feed
-	chainHeadFeed event.Feed
-	logsFeed      event.Feed
-	blockProcFeed event.Feed
-	scope         event.SubscriptionScope
-	genesisBlock  *types.Block
-
-	chainmu sync.RWMutex // blockchain insertion lock
-
-	currentBlock     atomic.Value // Current head of the block chain
-	currentFastBlock atomic.Value // Current head of the fast-sync chain (may be above the block chain!)
-
-	stateCache    state.Database // State database to reuse between imports (contains state cache)
-	bodyCache     *lru.Cache     // Cache for the most recent block bodies
-	bodyRLPCache  *lru.Cache     // Cache for the most recent block bodies in RLP encoded format
-	receiptsCache *lru.Cache     // Cache for the most recent receipts per block
-	blockCache    *lru.Cache     // Cache for the most recent entire blocks
-	txLookupCache *lru.Cache     // Cache for the most recent transaction lookup data.
-	futureBlocks  *lru.Cache     // future blocks are blocks added for later processing
-
-	quit          chan struct{}  // blockchain quit channel
-	wg            sync.WaitGroup // chain processing wait group for shutting down
-	running       int32          // 0 if chain is running, 1 when stopped
-	procInterrupt int32          // interrupt signaler for block processing
-	quitMu        sync.RWMutex
-
-	engine     consensus.Engine
-	validator  Validator  // Block and state validator interface
-	prefetcher Prefetcher // Block state prefetcher interface
-	processor  Processor  // Block transaction processor interface
-	vmConfig   vm.Config
-
-	badBlocks       *lru.Cache                     // Bad block cache
-	shouldPreserve  func(*types.Block) bool        // Function used to determine whether should preserve the given block.
-	terminateInsert func(common.Hash, uint64) bool // Testing hook used to terminate ancient receipt chain insertion.
-
-	autonityContract *autonity.Contract
-
-	// senderCacher is a concurrent transaction sender recoverer and cacher
-	senderCacher *TxSenderCacher
->>>>>>> cb9776a4
 }
 
 // NewBlockChain returns a fully initialised block chain using information
@@ -344,7 +294,6 @@
 	// Make sure the state associated with the block is available
 	head := bc.CurrentBlock()
 	if _, err := state.New(head.Root(), bc.stateCache, bc.snaps); err != nil {
-<<<<<<< HEAD
         // Head state is missing, before the state recovery, find out the
         // disk layer point of snapshot(if it's enabled). Make sure the
         // rewound point is lower than disk layer.
@@ -371,36 +320,29 @@
         }
     }
 	if chainConfig.Tendermint != nil {
-=======
-		log.Warn("Head state missing, repairing", "number", head.Number(), "hash", head.Hash())
-		if err := bc.SetHead(head.NumberU64()); err != nil {
+
+		if chainConfig.AutonityContractConfig == nil {
+			return nil, errors.New("Autonity contract config section missing from genesis config")
+		}
+
+		acConfig := bc.Config().AutonityContractConfig
+
+		var JSONString = acConfig.ABI
+		bytes, err := bc.GetKeyValue([]byte(autonity.ABISPEC))
+		if err == nil || bytes != nil {
+			JSONString = string(bytes)
+		}
+		if bc.autonityContract, err = autonity.NewAutonityContract(
+			bc,
+			acConfig.Operator,
+			acConfig.MinGasPrice,
+			JSONString,
+			&defaultEVMProvider{bc},
+		); err != nil {
 			return nil, err
 		}
-	}
->>>>>>> cb9776a4
-
-	if chainConfig.AutonityContractConfig == nil {
-		return nil, errors.New("Autonity contract config section missing from genesis config")
-	}
-
-	acConfig := bc.Config().AutonityContractConfig
-
-	var JSONString = acConfig.ABI
-	bytes, err := bc.GetKeyValue([]byte(autonity.ABISPEC))
-	if err == nil || bytes != nil {
-		JSONString = string(bytes)
-	}
-	if bc.autonityContract, err = autonity.NewAutonityContract(
-		bc,
-		acConfig.Operator,
-		acConfig.MinGasPrice,
-		JSONString,
-		&defaultEVMProvider{bc},
-	); err != nil {
-		return nil, err
-	}
-	bc.processor.SetAutonityContract(bc.autonityContract)
-
+		bc.processor.SetAutonityContract(bc.autonityContract)
+	}
 	// Ensure that a previous crash in SetHead doesn't leave extra ancients
 	if frozen, err := bc.db.Ancients(); err == nil && frozen > 0 {
 		var (
@@ -1251,7 +1193,6 @@
 // writeKnownBlock updates the head block flag with a known block
 // and introduces chain reorg if necessary.
 func (bc *BlockChain) writeKnownBlock(block *types.Block) error {
-<<<<<<< HEAD
     current := bc.CurrentBlock()
     if block.ParentHash() != current.Hash() {
         if err := bc.reorg(current, block); err != nil {
@@ -1272,58 +1213,6 @@
     }
     // Make sure no inconsistent state is leaked during insertion
     externTd := new(big.Int).Add(block.Difficulty(), ptd)
-
-    if bc.chainConfig.Tendermint != nil {
-        // Call network permissioning logic before committing the state
-		err = bc.GetAutonityContract().UpdateEnodesWhitelist(state, block)
-		if err != nil && err != autonity.ErrAutonityContract {
-			return NonStatTy, err
-		}
-
-		// Measure network economic metrics.
-		err := bc.GetAutonityContract().MeasureMetricsOfNetworkEconomic(block.Header(), state)
-		if err != nil {
-			panic(err)
-		}
-	}
-=======
-	bc.wg.Add(1)
-	defer bc.wg.Done()
-
-	current := bc.CurrentBlock()
-	if block.ParentHash() != current.Hash() {
-		if err := bc.reorg(current, block); err != nil {
-			return err
-		}
-	}
-	bc.writeHeadBlock(block)
-	return nil
-}
-
-// WriteBlockWithState writes the block and all associated state to the database.
-func (bc *BlockChain) WriteBlockWithState(block *types.Block, receipts []*types.Receipt, logs []*types.Log, state *state.StateDB, emitHeadEvent bool) (status WriteStatus, err error) {
-	bc.chainmu.Lock()
-	defer bc.chainmu.Unlock()
-
-	return bc.writeBlockWithState(block, receipts, logs, state, emitHeadEvent)
-}
-
-// writeBlockWithState writes the block and all associated state to the database,
-// but is expects the chain mutex to be held.
-func (bc *BlockChain) writeBlockWithState(block *types.Block, receipts []*types.Receipt, logs []*types.Log, state *state.StateDB, emitHeadEvent bool) (status WriteStatus, err error) {
-	bc.wg.Add(1)
-	defer bc.wg.Done()
-
-	// Calculate the total difficulty of the block
-	ptd := bc.GetTd(block.ParentHash(), block.NumberU64()-1)
-	if ptd == nil {
-		return NonStatTy, consensus.ErrUnknownAncestor
-	}
-	// Make sure no inconsistent state is leaked during insertion
-	currentBlock := bc.CurrentBlock()
-	localTd := bc.GetTd(currentBlock.Hash(), currentBlock.NumberU64())
-	externTd := new(big.Int).Add(block.Difficulty(), ptd)
->>>>>>> cb9776a4
 
 	// Irrelevant of the canonical status, write the block itself to the database.
 	//
