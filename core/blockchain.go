--- conflicted
+++ resolved
@@ -46,10 +46,6 @@
 	"github.com/clearmatics/autonity/params"
 	"github.com/clearmatics/autonity/rlp"
 	"github.com/clearmatics/autonity/trie"
-<<<<<<< HEAD
-	lru "github.com/hashicorp/golang-lru"
-=======
->>>>>>> 9edec3b9
 )
 
 var (
@@ -2291,8 +2287,6 @@
 	return rawdb.ReadEnodeWhitelist(bc.db, openNetwork)
 }
 
-<<<<<<< HEAD
-=======
 func (bc *BlockChain) PutKeyValue(key []byte, value []byte) error {
 	return rawdb.PutKeyValue(bc.db, key, value)
 }
@@ -2301,13 +2295,6 @@
 	return rawdb.GetKeyValue(bc.db, key)
 }
 
-// SubscribeBlockProcessingEvent registers a subscription of bool where true means
-// block processing has started while false means it has stopped.
-func (bc *BlockChain) SubscribeBlockProcessingEvent(ch chan<- bool) event.Subscription {
-	return bc.scope.Track(bc.blockProcFeed.Subscribe(ch))
-}
-
->>>>>>> 9edec3b9
 // addJob should be called only for public methods
 func (bc *BlockChain) addJob() error {
 	bc.quitMu.RLock()
