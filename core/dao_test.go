// Copyright 2016 The go-ethereum Authors
// This file is part of the go-ethereum library.
//
// The go-ethereum library is free software: you can redistribute it and/or modify
// it under the terms of the GNU Lesser General Public License as published by
// the Free Software Foundation, either version 3 of the License, or
// (at your option) any later version.
//
// The go-ethereum library is distributed in the hope that it will be useful,
// but WITHOUT ANY WARRANTY; without even the implied warranty of
// MERCHANTABILITY or FITNESS FOR A PARTICULAR PURPOSE. See the
// GNU Lesser General Public License for more details.
//
// You should have received a copy of the GNU Lesser General Public License
// along with the go-ethereum library. If not, see <http://www.gnu.org/licenses/>.

package core

import (
	"math/big"
	"testing"

	"github.com/clearmatics/autonity/consensus/ethash"
	"github.com/clearmatics/autonity/core/rawdb"
	"github.com/clearmatics/autonity/core/vm"
	"github.com/clearmatics/autonity/params"
)

// Tests that DAO-fork enabled clients can properly filter out fork-commencing
// blocks based on their extradata fields.
func TestDAOForkRangeExtradata(t *testing.T) {
	forkBlock := big.NewInt(32)

	// Generate a common prefix for both pro-forkers and non-forkers
	db := rawdb.NewMemoryDatabase()
<<<<<<< HEAD
    gspec := &Genesis{BaseFee: big.NewInt(params.InitialBaseFee)}
    genesis := gspec.MustCommit(db)
	prefix, _ := GenerateChain(params.TestChainConfig, genesis, ethash.NewFaker(), db, int(forkBlock.Int64()-1), func(i int, gen *BlockGen) {})
=======
	gspec := new(Genesis)
	genesis := gspec.MustCommit(db)
	prefix, _ := GenerateChain(params.AutonityTestChainConfig, genesis, ethash.NewFaker(), db, int(forkBlock.Int64()-1), func(i int, gen *BlockGen) {})
>>>>>>> cb9776a4

	// Create the concurrent, conflicting two nodes
	proDb := rawdb.NewMemoryDatabase()
	gspec.MustCommit(proDb)

	proConf := *params.AutonityTestChainConfig
	proConf.DAOForkBlock = forkBlock
	proConf.DAOForkSupport = true

	proBc, _ := NewBlockChain(proDb, nil, &proConf, ethash.NewFaker(), vm.Config{}, nil, NewTxSenderCacher(), nil)
	defer proBc.Stop()

	conDb := rawdb.NewMemoryDatabase()
	gspec.MustCommit(conDb)

	conConf := *params.AutonityTestChainConfig
	conConf.DAOForkBlock = forkBlock
	conConf.DAOForkSupport = false

	conBc, _ := NewBlockChain(conDb, nil, &conConf, ethash.NewFaker(), vm.Config{}, nil, NewTxSenderCacher(), nil)
	defer conBc.Stop()

	if _, err := proBc.InsertChain(prefix); err != nil {
		t.Fatalf("pro-fork: failed to import chain prefix: %v", err)
	}
	if _, err := conBc.InsertChain(prefix); err != nil {
		t.Fatalf("con-fork: failed to import chain prefix: %v", err)
	}
	// Try to expand both pro-fork and non-fork chains iteratively with other camp's blocks
	for i := int64(0); i < params.DAOForkExtraRange.Int64(); i++ {
		// Create a pro-fork block, and try to feed into the no-fork chain
		db = rawdb.NewMemoryDatabase()
		gspec.MustCommit(db)
		bc, _ := NewBlockChain(db, nil, &conConf, ethash.NewFaker(), vm.Config{}, nil, NewTxSenderCacher(), nil)
		defer bc.Stop()

		blocks := conBc.GetBlocksFromHash(conBc.CurrentBlock().Hash(), int(conBc.CurrentBlock().NumberU64()))
		for j := 0; j < len(blocks)/2; j++ {
			blocks[j], blocks[len(blocks)-1-j] = blocks[len(blocks)-1-j], blocks[j]
		}
		if _, err := bc.InsertChain(blocks); err != nil {
			t.Fatalf("failed to import contra-fork chain for expansion: %v", err)
		}
		if err := bc.stateCache.TrieDB().Commit(bc.CurrentHeader().Root, true, nil); err != nil {
			t.Fatalf("failed to commit contra-fork head for expansion: %v", err)
		}
		blocks, _ = GenerateChain(&proConf, conBc.CurrentBlock(), ethash.NewFaker(), db, 1, func(i int, gen *BlockGen) {})
		if _, err := conBc.InsertChain(blocks); err == nil {
			t.Fatalf("contra-fork chain accepted pro-fork block: %v", blocks[0])
		}
		// Create a proper no-fork block for the contra-forker
		blocks, _ = GenerateChain(&conConf, conBc.CurrentBlock(), ethash.NewFaker(), db, 1, func(i int, gen *BlockGen) {})
		if _, err := conBc.InsertChain(blocks); err != nil {
			t.Fatalf("contra-fork chain didn't accepted no-fork block: %v", err)
		}
		// Create a no-fork block, and try to feed into the pro-fork chain
		db = rawdb.NewMemoryDatabase()
		gspec.MustCommit(db)
		bc, _ = NewBlockChain(db, nil, &proConf, ethash.NewFaker(), vm.Config{}, nil, NewTxSenderCacher(), nil)
		defer bc.Stop()

		blocks = proBc.GetBlocksFromHash(proBc.CurrentBlock().Hash(), int(proBc.CurrentBlock().NumberU64()))
		for j := 0; j < len(blocks)/2; j++ {
			blocks[j], blocks[len(blocks)-1-j] = blocks[len(blocks)-1-j], blocks[j]
		}
		if _, err := bc.InsertChain(blocks); err != nil {
			t.Fatalf("failed to import pro-fork chain for expansion: %v", err)
		}
		if err := bc.stateCache.TrieDB().Commit(bc.CurrentHeader().Root, true, nil); err != nil {
			t.Fatalf("failed to commit pro-fork head for expansion: %v", err)
		}
		blocks, _ = GenerateChain(&conConf, proBc.CurrentBlock(), ethash.NewFaker(), db, 1, func(i int, gen *BlockGen) {})
		if _, err := proBc.InsertChain(blocks); err == nil {
			t.Fatalf("pro-fork chain accepted contra-fork block: %v", blocks[0])
		}
		// Create a proper pro-fork block for the pro-forker
		blocks, _ = GenerateChain(&proConf, proBc.CurrentBlock(), ethash.NewFaker(), db, 1, func(i int, gen *BlockGen) {})
		if _, err := proBc.InsertChain(blocks); err != nil {
			t.Fatalf("pro-fork chain didn't accepted pro-fork block: %v", err)
		}
	}
	// Verify that contra-forkers accept pro-fork extra-datas after forking finishes
	db = rawdb.NewMemoryDatabase()
	gspec.MustCommit(db)
	bc, _ := NewBlockChain(db, nil, &conConf, ethash.NewFaker(), vm.Config{}, nil, NewTxSenderCacher(), nil)
	defer bc.Stop()

	blocks := conBc.GetBlocksFromHash(conBc.CurrentBlock().Hash(), int(conBc.CurrentBlock().NumberU64()))
	for j := 0; j < len(blocks)/2; j++ {
		blocks[j], blocks[len(blocks)-1-j] = blocks[len(blocks)-1-j], blocks[j]
	}
	if _, err := bc.InsertChain(blocks); err != nil {
		t.Fatalf("failed to import contra-fork chain for expansion: %v", err)
	}
	if err := bc.stateCache.TrieDB().Commit(bc.CurrentHeader().Root, true, nil); err != nil {
		t.Fatalf("failed to commit contra-fork head for expansion: %v", err)
	}
	blocks, _ = GenerateChain(&proConf, conBc.CurrentBlock(), ethash.NewFaker(), db, 1, func(i int, gen *BlockGen) {})
	if _, err := conBc.InsertChain(blocks); err != nil {
		t.Fatalf("contra-fork chain didn't accept pro-fork block post-fork: %v", err)
	}
	// Verify that pro-forkers accept contra-fork extra-datas after forking finishes
	db = rawdb.NewMemoryDatabase()
	gspec.MustCommit(db)
	bc, _ = NewBlockChain(db, nil, &proConf, ethash.NewFaker(), vm.Config{}, nil, NewTxSenderCacher(), nil)
	defer bc.Stop()

	blocks = proBc.GetBlocksFromHash(proBc.CurrentBlock().Hash(), int(proBc.CurrentBlock().NumberU64()))
	for j := 0; j < len(blocks)/2; j++ {
		blocks[j], blocks[len(blocks)-1-j] = blocks[len(blocks)-1-j], blocks[j]
	}
	if _, err := bc.InsertChain(blocks); err != nil {
		t.Fatalf("failed to import pro-fork chain for expansion: %v", err)
	}
	if err := bc.stateCache.TrieDB().Commit(bc.CurrentHeader().Root, true, nil); err != nil {
		t.Fatalf("failed to commit pro-fork head for expansion: %v", err)
	}
	blocks, _ = GenerateChain(&conConf, proBc.CurrentBlock(), ethash.NewFaker(), db, 1, func(i int, gen *BlockGen) {})
	if _, err := proBc.InsertChain(blocks); err != nil {
		t.Fatalf("pro-fork chain didn't accept contra-fork block post-fork: %v", err)
	}
}<|MERGE_RESOLUTION|>--- conflicted
+++ resolved
@@ -33,15 +33,9 @@
 
 	// Generate a common prefix for both pro-forkers and non-forkers
 	db := rawdb.NewMemoryDatabase()
-<<<<<<< HEAD
     gspec := &Genesis{BaseFee: big.NewInt(params.InitialBaseFee)}
     genesis := gspec.MustCommit(db)
 	prefix, _ := GenerateChain(params.TestChainConfig, genesis, ethash.NewFaker(), db, int(forkBlock.Int64()-1), func(i int, gen *BlockGen) {})
-=======
-	gspec := new(Genesis)
-	genesis := gspec.MustCommit(db)
-	prefix, _ := GenerateChain(params.AutonityTestChainConfig, genesis, ethash.NewFaker(), db, int(forkBlock.Int64()-1), func(i int, gen *BlockGen) {})
->>>>>>> cb9776a4
 
 	// Create the concurrent, conflicting two nodes
 	proDb := rawdb.NewMemoryDatabase()
