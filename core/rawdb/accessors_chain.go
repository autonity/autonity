// Copyright 2018 The go-ethereum Authors
// This file is part of the go-ethereum library.
//
// The go-ethereum library is free software: you can redistribute it and/or modify
// it under the terms of the GNU Lesser General Public License as published by
// the Free Software Foundation, either version 3 of the License, or
// (at your option) any later version.
//
// The go-ethereum library is distributed in the hope that it will be useful,
// but WITHOUT ANY WARRANTY; without even the implied warranty of
// MERCHANTABILITY or FITNESS FOR A PARTICULAR PURPOSE. See the
// GNU Lesser General Public License for more details.
//
// You should have received a copy of the GNU Lesser General Public License
// along with the go-ethereum library. If not, see <http://www.gnu.org/licenses/>.

package rawdb

import (
	"bytes"
	"encoding/binary"
	"errors"
<<<<<<< HEAD
=======
	"fmt"
>>>>>>> aaca58a7
	"math/big"
	"sort"

	"github.com/clearmatics/autonity/common"
	"github.com/clearmatics/autonity/core/types"
	"github.com/clearmatics/autonity/ethdb"
	"github.com/clearmatics/autonity/log"
	"github.com/clearmatics/autonity/p2p/enode"
	"github.com/clearmatics/autonity/params"
	"github.com/clearmatics/autonity/rlp"
)

// ReadCanonicalHash retrieves the hash assigned to a canonical block number.
func ReadCanonicalHash(db ethdb.Reader, number uint64) common.Hash {
	var data []byte
	db.ReadAncients(func(reader ethdb.AncientReader) error {
		data, _ = reader.Ancient(freezerHashTable, number)
		if len(data) == 0 {
			// Get it by hash from leveldb
			data, _ = db.Get(headerHashKey(number))
		}
		return nil
	})
	return common.BytesToHash(data)
}

// WriteCanonicalHash stores the hash assigned to a canonical block number.
func WriteCanonicalHash(db ethdb.KeyValueWriter, hash common.Hash, number uint64) {
	if err := db.Put(headerHashKey(number), hash.Bytes()); err != nil {
		log.Crit("Failed to store number to hash mapping", "err", err)
	}
}

// WriteEnodeWhitelist stores the list of permitted enodes
func WriteEnodeWhitelist(db ethdb.KeyValueWriter, whitelist *types.Nodes) {
	bytes, err := rlp.EncodeToBytes(whitelist.StrList)
	if err != nil {
		log.Crit("Failed to RLP encode enode whitelist", "err", err)
	}
	if err := db.Put(enodeWhiteList, bytes); err != nil {
		log.Crit("Failed to store last header's hash", "err", err)
	}
}

// ReadEnodeWhitelist retrieve the list of permitted enodes
func ReadEnodeWhitelist(db ethdb.KeyValueReader) *types.Nodes {
	var strList []string
	nodes := &types.Nodes{List: make([]*enode.Node, 0)}

	data, _ := db.Get(enodeWhiteList)
	if len(data) == 0 {
		return nodes
	}
	if err := rlp.Decode(bytes.NewReader(data), &strList); err != nil {
		log.Error("Invalid Enode whitelist", "err", err)
		return nodes
	}

	nodes = types.NewNodes(strList)
	return nodes
}

// PutKeyValue stores the key value to the chain data level db.
func PutKeyValue(db ethdb.KeyValueWriter, key []byte, value []byte) error {
	if err := db.Put(key, value); err != nil {
		log.Crit("Failed to store state into level db.", "err", err)
		return err
	}
	return nil
}

// GetKeyValue get the key value from chain data level db.
func GetKeyValue(db ethdb.KeyValueReader, key []byte) ([]byte, error) {
	bytes, err := db.Get(key)
	if err != nil {
		return nil, err
	}

	if len(bytes) <= 0 {
		return nil, errors.New("no data found")
	}
	return bytes, nil
}

// DeleteCanonicalHash removes the number to hash canonical mapping.
func DeleteCanonicalHash(db ethdb.KeyValueWriter, number uint64) {
	if err := db.Delete(headerHashKey(number)); err != nil {
		log.Crit("Failed to delete number to hash mapping", "err", err)
	}
}

// ReadAllHashes retrieves all the hashes assigned to blocks at a certain heights,
// both canonical and reorged forks included.
func ReadAllHashes(db ethdb.Iteratee, number uint64) []common.Hash {
	prefix := headerKeyPrefix(number)

	hashes := make([]common.Hash, 0, 1)
	it := db.NewIterator(prefix, nil)
	defer it.Release()

	for it.Next() {
		if key := it.Key(); len(key) == len(prefix)+32 {
			hashes = append(hashes, common.BytesToHash(key[len(key)-32:]))
		}
	}
	return hashes
}

type NumberHash struct {
	Number uint64
	Hash   common.Hash
}

// ReadAllHashes retrieves all the hashes assigned to blocks at a certain heights,
// both canonical and reorged forks included.
// This method considers both limits to be _inclusive_.
func ReadAllHashesInRange(db ethdb.Iteratee, first, last uint64) []*NumberHash {
	var (
		start     = encodeBlockNumber(first)
		keyLength = len(headerPrefix) + 8 + 32
		hashes    = make([]*NumberHash, 0, 1+last-first)
		it        = db.NewIterator(headerPrefix, start)
	)
	defer it.Release()
	for it.Next() {
		key := it.Key()
		if len(key) != keyLength {
			continue
		}
		num := binary.BigEndian.Uint64(key[len(headerPrefix) : len(headerPrefix)+8])
		if num > last {
			break
		}
		hash := common.BytesToHash(key[len(key)-32:])
		hashes = append(hashes, &NumberHash{num, hash})
	}
	return hashes
}

// ReadAllCanonicalHashes retrieves all canonical number and hash mappings at the
// certain chain range. If the accumulated entries reaches the given threshold,
// abort the iteration and return the semi-finish result.
func ReadAllCanonicalHashes(db ethdb.Iteratee, from uint64, to uint64, limit int) ([]uint64, []common.Hash) {
	// Short circuit if the limit is 0.
	if limit == 0 {
		return nil, nil
	}
	var (
		numbers []uint64
		hashes  []common.Hash
	)
	// Construct the key prefix of start point.
	start, end := headerHashKey(from), headerHashKey(to)
	it := db.NewIterator(nil, start)
	defer it.Release()

	for it.Next() {
		if bytes.Compare(it.Key(), end) >= 0 {
			break
		}
		if key := it.Key(); len(key) == len(headerPrefix)+8+1 && bytes.Equal(key[len(key)-1:], headerHashSuffix) {
			numbers = append(numbers, binary.BigEndian.Uint64(key[len(headerPrefix):len(headerPrefix)+8]))
			hashes = append(hashes, common.BytesToHash(it.Value()))
			// If the accumulated entries reaches the limit threshold, return.
			if len(numbers) >= limit {
				break
			}
		}
	}
	return numbers, hashes
}

// ReadHeaderNumber returns the header number assigned to a hash.
func ReadHeaderNumber(db ethdb.KeyValueReader, hash common.Hash) *uint64 {
	data, _ := db.Get(headerNumberKey(hash))
	if len(data) != 8 {
		return nil
	}
	number := binary.BigEndian.Uint64(data)
	return &number
}

// WriteHeaderNumber stores the hash->number mapping.
func WriteHeaderNumber(db ethdb.KeyValueWriter, hash common.Hash, number uint64) {
	key := headerNumberKey(hash)
	enc := encodeBlockNumber(number)
	if err := db.Put(key, enc); err != nil {
		log.Crit("Failed to store hash to number mapping", "err", err)
	}
}

// DeleteHeaderNumber removes hash->number mapping.
func DeleteHeaderNumber(db ethdb.KeyValueWriter, hash common.Hash) {
	if err := db.Delete(headerNumberKey(hash)); err != nil {
		log.Crit("Failed to delete hash to number mapping", "err", err)
	}
}

// ReadHeadHeaderHash retrieves the hash of the current canonical head header.
func ReadHeadHeaderHash(db ethdb.KeyValueReader) common.Hash {
	data, _ := db.Get(headHeaderKey)
	if len(data) == 0 {
		return common.Hash{}
	}
	return common.BytesToHash(data)
}

// WriteHeadHeaderHash stores the hash of the current canonical head header.
func WriteHeadHeaderHash(db ethdb.KeyValueWriter, hash common.Hash) {
	if err := db.Put(headHeaderKey, hash.Bytes()); err != nil {
		log.Crit("Failed to store last header's hash", "err", err)
	}
}

// ReadHeadBlockHash retrieves the hash of the current canonical head block.
func ReadHeadBlockHash(db ethdb.KeyValueReader) common.Hash {
	data, _ := db.Get(headBlockKey)
	if len(data) == 0 {
		return common.Hash{}
	}
	return common.BytesToHash(data)
}

// WriteHeadBlockHash stores the head block's hash.
func WriteHeadBlockHash(db ethdb.KeyValueWriter, hash common.Hash) {
	if err := db.Put(headBlockKey, hash.Bytes()); err != nil {
		log.Crit("Failed to store last block's hash", "err", err)
	}
}

// ReadHeadFastBlockHash retrieves the hash of the current fast-sync head block.
func ReadHeadFastBlockHash(db ethdb.KeyValueReader) common.Hash {
	data, _ := db.Get(headFastBlockKey)
	if len(data) == 0 {
		return common.Hash{}
	}
	return common.BytesToHash(data)
}

// WriteHeadFastBlockHash stores the hash of the current fast-sync head block.
func WriteHeadFastBlockHash(db ethdb.KeyValueWriter, hash common.Hash) {
	if err := db.Put(headFastBlockKey, hash.Bytes()); err != nil {
		log.Crit("Failed to store last fast block's hash", "err", err)
	}
}

// ReadLastPivotNumber retrieves the number of the last pivot block. If the node
// full synced, the last pivot will always be nil.
func ReadLastPivotNumber(db ethdb.KeyValueReader) *uint64 {
	data, _ := db.Get(lastPivotKey)
	if len(data) == 0 {
		return nil
	}
	var pivot uint64
	if err := rlp.DecodeBytes(data, &pivot); err != nil {
		log.Error("Invalid pivot block number in database", "err", err)
		return nil
	}
	return &pivot
}

// WriteLastPivotNumber stores the number of the last pivot block.
func WriteLastPivotNumber(db ethdb.KeyValueWriter, pivot uint64) {
	enc, err := rlp.EncodeToBytes(pivot)
	if err != nil {
		log.Crit("Failed to encode pivot block number", "err", err)
	}
	if err := db.Put(lastPivotKey, enc); err != nil {
		log.Crit("Failed to store pivot block number", "err", err)
	}
}

// ReadTxIndexTail retrieves the number of oldest indexed block
// whose transaction indices has been indexed. If the corresponding entry
// is non-existent in database it means the indexing has been finished.
func ReadTxIndexTail(db ethdb.KeyValueReader) *uint64 {
	data, _ := db.Get(txIndexTailKey)
	if len(data) != 8 {
		return nil
	}
	number := binary.BigEndian.Uint64(data)
	return &number
}

// WriteTxIndexTail stores the number of oldest indexed block
// into database.
func WriteTxIndexTail(db ethdb.KeyValueWriter, number uint64) {
	if err := db.Put(txIndexTailKey, encodeBlockNumber(number)); err != nil {
		log.Crit("Failed to store the transaction index: %v", "err", err)
	}
}

// ReadFastTxLookupLimit retrieves the tx lookup limit used in fast sync.
func ReadFastTxLookupLimit(db ethdb.KeyValueReader) *uint64 {
	data, _ := db.Get(fastTxLookupLimitKey)
	if len(data) != 8 {
		return nil
	}
	number := binary.BigEndian.Uint64(data)
	return &number
}

// WriteFastTxLookupLimit stores the txlookup limit used in fast sync into database.
func WriteFastTxLookupLimit(db ethdb.KeyValueWriter, number uint64) {
	if err := db.Put(fastTxLookupLimitKey, encodeBlockNumber(number)); err != nil {
		log.Crit("Failed to store transaction lookup limit for fast sync", "err", err)
	}
}

<<<<<<< HEAD
// ReadHeaderRLP retrieves a block header in its raw RLP database encoding.
func ReadHeaderRLP(db ethdb.Reader, hash common.Hash, number uint64) (rlp.RawValue, *types.Header) {
	// First try to look up the data in ancient database. Extra hash
	// comparison is necessary since ancient database only maintains
	// the canonical data.
	data, _ := db.Ancient(freezerHeaderTable, number)
	if len(data) > 0 {
		if b, h := compareHeaderHash(data, hash); b {
			return data, h

		}
	}
	// Then try to look up the data in leveldb.
	data, _ = db.Get(headerKey(number, hash))
	if len(data) > 0 {
		header := decodeHeader(data)
		return data, header
	}
	// In the background freezer is moving data from leveldb to flatten files.
	// So during the first check for ancient db, the data is not yet in there,
	// but when we reach into leveldb, the data was already moved. That would
	// result in a not found error.
	data, _ = db.Ancient(freezerHeaderTable, number)
	if len(data) > 0 {
		if b, h := compareHeaderHash(data, hash); b {
			return data, h

		}
	}
	return nil, nil // Can't find the data anywhere.
}

func compareHeaderHash(data []byte, h common.Hash) (bool, *types.Header) {
	header := decodeHeader(data)
	if header.Hash() == h {
		return true, header
	}

	return false, nil
}

func decodeHeader(data []byte) *types.Header {
	var header types.Header
	err := rlp.DecodeBytes(data, &header)
	if err != nil {
		log.Error("Invalid block header RLP", "err", err)
		return nil
	}
	return &header
=======
// ReadHeaderRange returns the rlp-encoded headers, starting at 'number', and going
// backwards towards genesis. This method assumes that the caller already has
// placed a cap on count, to prevent DoS issues.
// Since this method operates in head-towards-genesis mode, it will return an empty
// slice in case the head ('number') is missing. Hence, the caller must ensure that
// the head ('number') argument is actually an existing header.
//
// N.B: Since the input is a number, as opposed to a hash, it's implicit that
// this method only operates on canon headers.
func ReadHeaderRange(db ethdb.Reader, number uint64, count uint64) []rlp.RawValue {
	var rlpHeaders []rlp.RawValue
	if count == 0 {
		return rlpHeaders
	}
	i := number
	if count-1 > number {
		// It's ok to request block 0, 1 item
		count = number + 1
	}
	limit, _ := db.Ancients()
	// First read live blocks
	if i >= limit {
		// If we need to read live blocks, we need to figure out the hash first
		hash := ReadCanonicalHash(db, number)
		for ; i >= limit && count > 0; i-- {
			if data, _ := db.Get(headerKey(i, hash)); len(data) > 0 {
				rlpHeaders = append(rlpHeaders, data)
				// Get the parent hash for next query
				hash = types.HeaderParentHashFromRLP(data)
			} else {
				break // Maybe got moved to ancients
			}
			count--
		}
	}
	if count == 0 {
		return rlpHeaders
	}
	// read remaining from ancients
	max := count * 700
	data, err := db.AncientRange(freezerHeaderTable, i+1-count, count, max)
	if err == nil && uint64(len(data)) == count {
		// the data is on the order [h, h+1, .., n] -- reordering needed
		for i := range data {
			rlpHeaders = append(rlpHeaders, data[len(data)-1-i])
		}
	}
	return rlpHeaders
}

// ReadHeaderRLP retrieves a block header in its raw RLP database encoding.
func ReadHeaderRLP(db ethdb.Reader, hash common.Hash, number uint64) rlp.RawValue {
	var data []byte
	db.ReadAncients(func(reader ethdb.AncientReader) error {
		// First try to look up the data in ancient database. Extra hash
		// comparison is necessary since ancient database only maintains
		// the canonical data.
		data, _ = reader.Ancient(freezerHeaderTable, number)
		if len(data) > 0 && crypto.Keccak256Hash(data) == hash {
			return nil
		}
		// If not, try reading from leveldb
		data, _ = db.Get(headerKey(number, hash))
		return nil
	})
	return data
>>>>>>> aaca58a7
}

// HasHeader verifies the existence of a block header corresponding to the hash.
func HasHeader(db ethdb.Reader, hash common.Hash, number uint64) bool {
	if isCanon(db, number, hash) {
		return true
	}
	if has, err := db.Has(headerKey(number, hash)); !has || err != nil {
		return false
	}
	return true
}

// ReadHeader retrieves the block header corresponding to the hash.
func ReadHeader(db ethdb.Reader, hash common.Hash, number uint64) *types.Header {
	if _, header := ReadHeaderRLP(db, hash, number); header != nil {
		return header
	}
	return nil
}

// WriteHeader stores a block header into the database and also stores the hash-
// to-number mapping.
func WriteHeader(db ethdb.KeyValueWriter, header *types.Header) {
	var (
		hash   = header.Hash()
		number = header.Number.Uint64()
	)
	// Write the hash -> number mapping
	WriteHeaderNumber(db, hash, number)

	// Write the encoded header
	data, err := rlp.EncodeToBytes(header)
	if err != nil {
		log.Crit("Failed to RLP encode header", "err", err)
	}
	key := headerKey(number, hash)
	if err := db.Put(key, data); err != nil {
		log.Crit("Failed to store header", "err", err)
	}
}

// DeleteHeader removes all block header data associated with a hash.
func DeleteHeader(db ethdb.KeyValueWriter, hash common.Hash, number uint64) {
	deleteHeaderWithoutNumber(db, hash, number)
	if err := db.Delete(headerNumberKey(hash)); err != nil {
		log.Crit("Failed to delete hash to number mapping", "err", err)
	}
}

// deleteHeaderWithoutNumber removes only the block header but does not remove
// the hash to number mapping.
func deleteHeaderWithoutNumber(db ethdb.KeyValueWriter, hash common.Hash, number uint64) {
	if err := db.Delete(headerKey(number, hash)); err != nil {
		log.Crit("Failed to delete header", "err", err)
	}
}

// isCanon is an internal utility method, to check whether the given number/hash
// is part of the ancient (canon) set.
func isCanon(reader ethdb.AncientReader, number uint64, hash common.Hash) bool {
	h, err := reader.Ancient(freezerHashTable, number)
	if err != nil {
		return false
	}
	return bytes.Equal(h, hash[:])
}

// ReadBodyRLP retrieves the block body (transactions and uncles) in RLP encoding.
func ReadBodyRLP(db ethdb.Reader, hash common.Hash, number uint64) rlp.RawValue {
	// First try to look up the data in ancient database. Extra hash
	// comparison is necessary since ancient database only maintains
	// the canonical data.
	var data []byte
	db.ReadAncients(func(reader ethdb.AncientReader) error {
		// Check if the data is in ancients
		if isCanon(reader, number, hash) {
			data, _ = reader.Ancient(freezerBodiesTable, number)
			return nil
		}
		// If not, try reading from leveldb
		data, _ = db.Get(blockBodyKey(number, hash))
		return nil
	})
	return data
}

// ReadCanonicalBodyRLP retrieves the block body (transactions and uncles) for the canonical
// block at number, in RLP encoding.
func ReadCanonicalBodyRLP(db ethdb.Reader, number uint64) rlp.RawValue {
	var data []byte
	db.ReadAncients(func(reader ethdb.AncientReader) error {
		data, _ = reader.Ancient(freezerBodiesTable, number)
		if len(data) > 0 {
			return nil
		}
		// Block is not in ancients, read from leveldb by hash and number.
		// Note: ReadCanonicalHash cannot be used here because it also
		// calls ReadAncients internally.
		hash, _ := db.Get(headerHashKey(number))
		data, _ = db.Get(blockBodyKey(number, common.BytesToHash(hash)))
		return nil
	})
	return data
}

// WriteBodyRLP stores an RLP encoded block body into the database.
func WriteBodyRLP(db ethdb.KeyValueWriter, hash common.Hash, number uint64, rlp rlp.RawValue) {
	if err := db.Put(blockBodyKey(number, hash), rlp); err != nil {
		log.Crit("Failed to store block body", "err", err)
	}
}

// HasBody verifies the existence of a block body corresponding to the hash.
func HasBody(db ethdb.Reader, hash common.Hash, number uint64) bool {
	if isCanon(db, number, hash) {
		return true
	}
	if has, err := db.Has(blockBodyKey(number, hash)); !has || err != nil {
		return false
	}
	return true
}

// ReadBody retrieves the block body corresponding to the hash.
func ReadBody(db ethdb.Reader, hash common.Hash, number uint64) *types.Body {
	data := ReadBodyRLP(db, hash, number)
	if len(data) == 0 {
		return nil
	}
	body := new(types.Body)
	if err := rlp.Decode(bytes.NewReader(data), body); err != nil {
		log.Error("Invalid block body RLP", "hash", hash, "err", err)
		return nil
	}
	return body
}

// WriteBody stores a block body into the database.
func WriteBody(db ethdb.KeyValueWriter, hash common.Hash, number uint64, body *types.Body) {
	data, err := rlp.EncodeToBytes(body)
	if err != nil {
		log.Crit("Failed to RLP encode body", "err", err)
	}
	WriteBodyRLP(db, hash, number, data)
}

// DeleteBody removes all block body data associated with a hash.
func DeleteBody(db ethdb.KeyValueWriter, hash common.Hash, number uint64) {
	if err := db.Delete(blockBodyKey(number, hash)); err != nil {
		log.Crit("Failed to delete block body", "err", err)
	}
}

// ReadTdRLP retrieves a block's total difficulty corresponding to the hash in RLP encoding.
func ReadTdRLP(db ethdb.Reader, hash common.Hash, number uint64) rlp.RawValue {
	var data []byte
	db.ReadAncients(func(reader ethdb.AncientReader) error {
		// Check if the data is in ancients
		if isCanon(reader, number, hash) {
			data, _ = reader.Ancient(freezerDifficultyTable, number)
			return nil
		}
		// If not, try reading from leveldb
		data, _ = db.Get(headerTDKey(number, hash))
		return nil
	})
	return data
}

// ReadTd retrieves a block's total difficulty corresponding to the hash.
func ReadTd(db ethdb.Reader, hash common.Hash, number uint64) *big.Int {
	data := ReadTdRLP(db, hash, number)
	if len(data) == 0 {
		return nil
	}
	td := new(big.Int)
	if err := rlp.Decode(bytes.NewReader(data), td); err != nil {
		log.Error("Invalid block total difficulty RLP", "hash", hash, "err", err)
		return nil
	}
	return td
}

// WriteTd stores the total difficulty of a block into the database.
func WriteTd(db ethdb.KeyValueWriter, hash common.Hash, number uint64, td *big.Int) {
	data, err := rlp.EncodeToBytes(td)
	if err != nil {
		log.Crit("Failed to RLP encode block total difficulty", "err", err)
	}
	if err := db.Put(headerTDKey(number, hash), data); err != nil {
		log.Crit("Failed to store block total difficulty", "err", err)
	}
}

// DeleteTd removes all block total difficulty data associated with a hash.
func DeleteTd(db ethdb.KeyValueWriter, hash common.Hash, number uint64) {
	if err := db.Delete(headerTDKey(number, hash)); err != nil {
		log.Crit("Failed to delete block total difficulty", "err", err)
	}
}

// HasReceipts verifies the existence of all the transaction receipts belonging
// to a block.
func HasReceipts(db ethdb.Reader, hash common.Hash, number uint64) bool {
	if isCanon(db, number, hash) {
		return true
	}
	if has, err := db.Has(blockReceiptsKey(number, hash)); !has || err != nil {
		return false
	}
	return true
}

// ReadReceiptsRLP retrieves all the transaction receipts belonging to a block in RLP encoding.
func ReadReceiptsRLP(db ethdb.Reader, hash common.Hash, number uint64) rlp.RawValue {
	var data []byte
	db.ReadAncients(func(reader ethdb.AncientReader) error {
		// Check if the data is in ancients
		if isCanon(reader, number, hash) {
			data, _ = reader.Ancient(freezerReceiptTable, number)
			return nil
		}
		// If not, try reading from leveldb
		data, _ = db.Get(blockReceiptsKey(number, hash))
		return nil
	})
	return data
}

// ReadRawReceipts retrieves all the transaction receipts belonging to a block.
// The receipt metadata fields are not guaranteed to be populated, so they
// should not be used. Use ReadReceipts instead if the metadata is needed.
func ReadRawReceipts(db ethdb.Reader, hash common.Hash, number uint64) types.Receipts {
	// Retrieve the flattened receipt slice
	data := ReadReceiptsRLP(db, hash, number)
	if len(data) == 0 {
		return nil
	}
	// Convert the receipts from their storage form to their internal representation
	storageReceipts := []*types.ReceiptForStorage{}
	if err := rlp.DecodeBytes(data, &storageReceipts); err != nil {
		log.Error("Invalid receipt array RLP", "hash", hash, "err", err)
		return nil
	}
	receipts := make(types.Receipts, len(storageReceipts))
	for i, storageReceipt := range storageReceipts {
		receipts[i] = (*types.Receipt)(storageReceipt)
	}
	return receipts
}

// ReadReceipts retrieves all the transaction receipts belonging to a block, including
// its correspoinding metadata fields. If it is unable to populate these metadata
// fields then nil is returned.
//
// The current implementation populates these metadata fields by reading the receipts'
// corresponding block body, so if the block body is not found it will return nil even
// if the receipt itself is stored.
func ReadReceipts(db ethdb.Reader, hash common.Hash, number uint64, config *params.ChainConfig) types.Receipts {
	// We're deriving many fields from the block body, retrieve beside the receipt
	receipts := ReadRawReceipts(db, hash, number)
	if receipts == nil {
		return nil
	}
	body := ReadBody(db, hash, number)
	if body == nil {
		log.Error("Missing body but have receipt", "hash", hash, "number", number)
		return nil
	}
	if err := receipts.DeriveFields(config, hash, number, body.Transactions); err != nil {
		log.Error("Failed to derive block receipts fields", "hash", hash, "number", number, "err", err)
		return nil
	}
	return receipts
}

// WriteReceipts stores all the transaction receipts belonging to a block.
func WriteReceipts(db ethdb.KeyValueWriter, hash common.Hash, number uint64, receipts types.Receipts) {
	// Convert the receipts into their storage form and serialize them
	storageReceipts := make([]*types.ReceiptForStorage, len(receipts))
	for i, receipt := range receipts {
		storageReceipts[i] = (*types.ReceiptForStorage)(receipt)
	}
	bytes, err := rlp.EncodeToBytes(storageReceipts)
	if err != nil {
		log.Crit("Failed to encode block receipts", "err", err)
	}
	// Store the flattened receipt slice
	if err := db.Put(blockReceiptsKey(number, hash), bytes); err != nil {
		log.Crit("Failed to store block receipts", "err", err)
	}
}

// DeleteReceipts removes all receipt data associated with a block hash.
func DeleteReceipts(db ethdb.KeyValueWriter, hash common.Hash, number uint64) {
	if err := db.Delete(blockReceiptsKey(number, hash)); err != nil {
		log.Crit("Failed to delete block receipts", "err", err)
	}
}

// storedReceiptRLP is the storage encoding of a receipt.
// Re-definition in core/types/receipt.go.
type storedReceiptRLP struct {
	PostStateOrStatus []byte
	CumulativeGasUsed uint64
	Logs              []*types.LogForStorage
}

// ReceiptLogs is a barebone version of ReceiptForStorage which only keeps
// the list of logs. When decoding a stored receipt into this object we
// avoid creating the bloom filter.
type receiptLogs struct {
	Logs []*types.Log
}

// DecodeRLP implements rlp.Decoder.
func (r *receiptLogs) DecodeRLP(s *rlp.Stream) error {
	var stored storedReceiptRLP
	if err := s.Decode(&stored); err != nil {
		return err
	}
	r.Logs = make([]*types.Log, len(stored.Logs))
	for i, log := range stored.Logs {
		r.Logs[i] = (*types.Log)(log)
	}
	return nil
}

// DeriveLogFields fills the logs in receiptLogs with information such as block number, txhash, etc.
func deriveLogFields(receipts []*receiptLogs, hash common.Hash, number uint64, txs types.Transactions) error {
	logIndex := uint(0)
	if len(txs) != len(receipts) {
		return errors.New("transaction and receipt count mismatch")
	}
	for i := 0; i < len(receipts); i++ {
		txHash := txs[i].Hash()
		// The derived log fields can simply be set from the block and transaction
		for j := 0; j < len(receipts[i].Logs); j++ {
			receipts[i].Logs[j].BlockNumber = number
			receipts[i].Logs[j].BlockHash = hash
			receipts[i].Logs[j].TxHash = txHash
			receipts[i].Logs[j].TxIndex = uint(i)
			receipts[i].Logs[j].Index = logIndex
			logIndex++
		}
	}
	return nil
}

// ReadLogs retrieves the logs for all transactions in a block. The log fields
// are populated with metadata. In case the receipts or the block body
// are not found, a nil is returned.
func ReadLogs(db ethdb.Reader, hash common.Hash, number uint64, config *params.ChainConfig) [][]*types.Log {
	// Retrieve the flattened receipt slice
	data := ReadReceiptsRLP(db, hash, number)
	if len(data) == 0 {
		return nil
	}
	receipts := []*receiptLogs{}
	if err := rlp.DecodeBytes(data, &receipts); err != nil {
		// Receipts might be in the legacy format, try decoding that.
		// TODO: to be removed after users migrated
		if logs := readLegacyLogs(db, hash, number, config); logs != nil {
			return logs
		}
		log.Error("Invalid receipt array RLP", "hash", hash, "err", err)
		return nil
	}

	body := ReadBody(db, hash, number)
	if body == nil {
		log.Error("Missing body but have receipt", "hash", hash, "number", number)
		return nil
	}
	if err := deriveLogFields(receipts, hash, number, body.Transactions); err != nil {
		log.Error("Failed to derive block receipts fields", "hash", hash, "number", number, "err", err)
		return nil
	}
	logs := make([][]*types.Log, len(receipts))
	for i, receipt := range receipts {
		logs[i] = receipt.Logs
	}
	return logs
}

// readLegacyLogs is a temporary workaround for when trying to read logs
// from a block which has its receipt stored in the legacy format. It'll
// be removed after users have migrated their freezer databases.
func readLegacyLogs(db ethdb.Reader, hash common.Hash, number uint64, config *params.ChainConfig) [][]*types.Log {
	receipts := ReadReceipts(db, hash, number, config)
	if receipts == nil {
		return nil
	}
	logs := make([][]*types.Log, len(receipts))
	for i, receipt := range receipts {
		logs[i] = receipt.Logs
	}
	return logs
}

// ReadBlock retrieves an entire block corresponding to the hash, assembling it
// back from the stored header and body. If either the header or body could not
// be retrieved nil is returned.
//
// Note, due to concurrent download of header and block body the header and thus
// canonical hash can be stored in the database but the body data not (yet).
func ReadBlock(db ethdb.Reader, hash common.Hash, number uint64) *types.Block {
	header := ReadHeader(db, hash, number)
	if header == nil {
		return nil
	}
	body := ReadBody(db, hash, number)
	if body == nil {
		return nil
	}
	return types.NewBlockWithHeader(header).WithBody(body.Transactions, body.Uncles)
}

// WriteBlock serializes a block into the database, header and body separately.
func WriteBlock(db ethdb.KeyValueWriter, block *types.Block) {
	WriteBody(db, block.Hash(), block.NumberU64(), block.Body())
	WriteHeader(db, block.Header())
}

// WriteAncientBlock writes entire block data into ancient store and returns the total written size.
func WriteAncientBlocks(db ethdb.AncientWriter, blocks []*types.Block, receipts []types.Receipts, td *big.Int) (int64, error) {
	var (
		tdSum      = new(big.Int).Set(td)
		stReceipts []*types.ReceiptForStorage
	)
	return db.ModifyAncients(func(op ethdb.AncientWriteOp) error {
		for i, block := range blocks {
			// Convert receipts to storage format and sum up total difficulty.
			stReceipts = stReceipts[:0]
			for _, receipt := range receipts[i] {
				stReceipts = append(stReceipts, (*types.ReceiptForStorage)(receipt))
			}
			header := block.Header()
			if i > 0 {
				tdSum.Add(tdSum, header.Difficulty)
			}
			if err := writeAncientBlock(op, block, header, stReceipts, tdSum); err != nil {
				return err
			}
		}
		return nil
	})
}

func writeAncientBlock(op ethdb.AncientWriteOp, block *types.Block, header *types.Header, receipts []*types.ReceiptForStorage, td *big.Int) error {
	num := block.NumberU64()
	if err := op.AppendRaw(freezerHashTable, num, block.Hash().Bytes()); err != nil {
		return fmt.Errorf("can't add block %d hash: %v", num, err)
	}
	if err := op.Append(freezerHeaderTable, num, header); err != nil {
		return fmt.Errorf("can't append block header %d: %v", num, err)
	}
	if err := op.Append(freezerBodiesTable, num, block.Body()); err != nil {
		return fmt.Errorf("can't append block body %d: %v", num, err)
	}
	if err := op.Append(freezerReceiptTable, num, receipts); err != nil {
		return fmt.Errorf("can't append block %d receipts: %v", num, err)
	}
	if err := op.Append(freezerDifficultyTable, num, td); err != nil {
		return fmt.Errorf("can't append block %d total difficulty: %v", num, err)
	}
	return nil
}

// DeleteBlock removes all block data associated with a hash.
func DeleteBlock(db ethdb.KeyValueWriter, hash common.Hash, number uint64) {
	DeleteReceipts(db, hash, number)
	DeleteHeader(db, hash, number)
	DeleteBody(db, hash, number)
	DeleteTd(db, hash, number)
}

// DeleteBlockWithoutNumber removes all block data associated with a hash, except
// the hash to number mapping.
func DeleteBlockWithoutNumber(db ethdb.KeyValueWriter, hash common.Hash, number uint64) {
	DeleteReceipts(db, hash, number)
	deleteHeaderWithoutNumber(db, hash, number)
	DeleteBody(db, hash, number)
	DeleteTd(db, hash, number)
}

const badBlockToKeep = 10

type badBlock struct {
	Header *types.Header
	Body   *types.Body
}

// badBlockList implements the sort interface to allow sorting a list of
// bad blocks by their number in the reverse order.
type badBlockList []*badBlock

func (s badBlockList) Len() int { return len(s) }
func (s badBlockList) Less(i, j int) bool {
	return s[i].Header.Number.Uint64() < s[j].Header.Number.Uint64()
}
func (s badBlockList) Swap(i, j int) { s[i], s[j] = s[j], s[i] }

// ReadBadBlock retrieves the bad block with the corresponding block hash.
func ReadBadBlock(db ethdb.Reader, hash common.Hash) *types.Block {
	blob, err := db.Get(badBlockKey)
	if err != nil {
		return nil
	}
	var badBlocks badBlockList
	if err := rlp.DecodeBytes(blob, &badBlocks); err != nil {
		return nil
	}
	for _, bad := range badBlocks {
		if bad.Header.Hash() == hash {
			return types.NewBlockWithHeader(bad.Header).WithBody(bad.Body.Transactions, bad.Body.Uncles)
		}
	}
	return nil
}

// ReadAllBadBlocks retrieves all the bad blocks in the database.
// All returned blocks are sorted in reverse order by number.
func ReadAllBadBlocks(db ethdb.Reader) []*types.Block {
	blob, err := db.Get(badBlockKey)
	if err != nil {
		return nil
	}
	var badBlocks badBlockList
	if err := rlp.DecodeBytes(blob, &badBlocks); err != nil {
		return nil
	}
	var blocks []*types.Block
	for _, bad := range badBlocks {
		blocks = append(blocks, types.NewBlockWithHeader(bad.Header).WithBody(bad.Body.Transactions, bad.Body.Uncles))
	}
	return blocks
}

// WriteBadBlock serializes the bad block into the database. If the cumulated
// bad blocks exceeds the limitation, the oldest will be dropped.
func WriteBadBlock(db ethdb.KeyValueStore, block *types.Block) {
	blob, err := db.Get(badBlockKey)
	if err != nil {
		log.Warn("Failed to load old bad blocks", "error", err)
	}
	var badBlocks badBlockList
	if len(blob) > 0 {
		if err := rlp.DecodeBytes(blob, &badBlocks); err != nil {
			log.Crit("Failed to decode old bad blocks", "error", err)
		}
	}
	for _, b := range badBlocks {
		if b.Header.Number.Uint64() == block.NumberU64() && b.Header.Hash() == block.Hash() {
			log.Info("Skip duplicated bad block", "number", block.NumberU64(), "hash", block.Hash())
			return
		}
	}
	badBlocks = append(badBlocks, &badBlock{
		Header: block.Header(),
		Body:   block.Body(),
	})
	sort.Sort(sort.Reverse(badBlocks))
	if len(badBlocks) > badBlockToKeep {
		badBlocks = badBlocks[:badBlockToKeep]
	}
	data, err := rlp.EncodeToBytes(badBlocks)
	if err != nil {
		log.Crit("Failed to encode bad blocks", "err", err)
	}
	if err := db.Put(badBlockKey, data); err != nil {
		log.Crit("Failed to write bad blocks", "err", err)
	}
}

// DeleteBadBlocks deletes all the bad blocks from the database
func DeleteBadBlocks(db ethdb.KeyValueWriter) {
	if err := db.Delete(badBlockKey); err != nil {
		log.Crit("Failed to delete bad blocks", "err", err)
	}
}

// FindCommonAncestor returns the last common ancestor of two block headers
func FindCommonAncestor(db ethdb.Reader, a, b *types.Header) *types.Header {
	for bn := b.Number.Uint64(); a.Number.Uint64() > bn; {
		a = ReadHeader(db, a.ParentHash, a.Number.Uint64()-1)
		if a == nil {
			return nil
		}
	}
	for an := a.Number.Uint64(); an < b.Number.Uint64(); {
		b = ReadHeader(db, b.ParentHash, b.Number.Uint64()-1)
		if b == nil {
			return nil
		}
	}
	for a.Hash() != b.Hash() {
		a = ReadHeader(db, a.ParentHash, a.Number.Uint64()-1)
		if a == nil {
			return nil
		}
		b = ReadHeader(db, b.ParentHash, b.Number.Uint64()-1)
		if b == nil {
			return nil
		}
	}
	return a
}

// ReadHeadHeader returns the current canonical head header.
func ReadHeadHeader(db ethdb.Reader) *types.Header {
	headHeaderHash := ReadHeadHeaderHash(db)
	if headHeaderHash == (common.Hash{}) {
		return nil
	}
	headHeaderNumber := ReadHeaderNumber(db, headHeaderHash)
	if headHeaderNumber == nil {
		return nil
	}
	return ReadHeader(db, headHeaderHash, *headHeaderNumber)
}

// ReadHeadBlock returns the current canonical head block.
func ReadHeadBlock(db ethdb.Reader) *types.Block {
	headBlockHash := ReadHeadBlockHash(db)
	if headBlockHash == (common.Hash{}) {
		return nil
	}
	headBlockNumber := ReadHeaderNumber(db, headBlockHash)
	if headBlockNumber == nil {
		return nil
	}
	return ReadBlock(db, headBlockHash, *headBlockNumber)
}<|MERGE_RESOLUTION|>--- conflicted
+++ resolved
@@ -20,12 +20,9 @@
 	"bytes"
 	"encoding/binary"
 	"errors"
-<<<<<<< HEAD
-=======
-	"fmt"
->>>>>>> aaca58a7
-	"math/big"
-	"sort"
+    "fmt"
+    "math/big"
+    "sort"
 
 	"github.com/clearmatics/autonity/common"
 	"github.com/clearmatics/autonity/core/types"
@@ -38,16 +35,16 @@
 
 // ReadCanonicalHash retrieves the hash assigned to a canonical block number.
 func ReadCanonicalHash(db ethdb.Reader, number uint64) common.Hash {
-	var data []byte
-	db.ReadAncients(func(reader ethdb.AncientReader) error {
-		data, _ = reader.Ancient(freezerHashTable, number)
-		if len(data) == 0 {
-			// Get it by hash from leveldb
-			data, _ = db.Get(headerHashKey(number))
-		}
-		return nil
-	})
-	return common.BytesToHash(data)
+    var data []byte
+    db.ReadAncients(func(reader ethdb.AncientReader) error {
+        data, _ = reader.Ancient(freezerHashTable, number)
+        if len(data) == 0 {
+            // Get it by hash from leveldb
+            data, _ = db.Get(headerHashKey(number))
+        }
+        return nil
+    })
+    return common.BytesToHash(data)
 }
 
 // WriteCanonicalHash stores the hash assigned to a canonical block number.
@@ -122,56 +119,56 @@
 
 	hashes := make([]common.Hash, 0, 1)
 	it := db.NewIterator(prefix, nil)
-	defer it.Release()
-
-	for it.Next() {
-		if key := it.Key(); len(key) == len(prefix)+32 {
-			hashes = append(hashes, common.BytesToHash(key[len(key)-32:]))
-		}
-	}
-	return hashes
+    defer it.Release()
+
+    for it.Next() {
+        if key := it.Key(); len(key) == len(prefix)+32 {
+            hashes = append(hashes, common.BytesToHash(key[len(key)-32:]))
+        }
+    }
+    return hashes
 }
 
 type NumberHash struct {
-	Number uint64
-	Hash   common.Hash
+    Number uint64
+    Hash   common.Hash
 }
 
 // ReadAllHashes retrieves all the hashes assigned to blocks at a certain heights,
 // both canonical and reorged forks included.
 // This method considers both limits to be _inclusive_.
 func ReadAllHashesInRange(db ethdb.Iteratee, first, last uint64) []*NumberHash {
-	var (
-		start     = encodeBlockNumber(first)
-		keyLength = len(headerPrefix) + 8 + 32
-		hashes    = make([]*NumberHash, 0, 1+last-first)
-		it        = db.NewIterator(headerPrefix, start)
-	)
-	defer it.Release()
-	for it.Next() {
-		key := it.Key()
-		if len(key) != keyLength {
-			continue
-		}
-		num := binary.BigEndian.Uint64(key[len(headerPrefix) : len(headerPrefix)+8])
-		if num > last {
-			break
-		}
-		hash := common.BytesToHash(key[len(key)-32:])
-		hashes = append(hashes, &NumberHash{num, hash})
-	}
-	return hashes
+    var (
+        start     = encodeBlockNumber(first)
+        keyLength = len(headerPrefix) + 8 + 32
+        hashes    = make([]*NumberHash, 0, 1+last-first)
+        it        = db.NewIterator(headerPrefix, start)
+    )
+    defer it.Release()
+    for it.Next() {
+        key := it.Key()
+        if len(key) != keyLength {
+            continue
+        }
+        num := binary.BigEndian.Uint64(key[len(headerPrefix) : len(headerPrefix)+8])
+        if num > last {
+            break
+        }
+        hash := common.BytesToHash(key[len(key)-32:])
+        hashes = append(hashes, &NumberHash{num, hash})
+    }
+    return hashes
 }
 
 // ReadAllCanonicalHashes retrieves all canonical number and hash mappings at the
 // certain chain range. If the accumulated entries reaches the given threshold,
 // abort the iteration and return the semi-finish result.
 func ReadAllCanonicalHashes(db ethdb.Iteratee, from uint64, to uint64, limit int) ([]uint64, []common.Hash) {
-	// Short circuit if the limit is 0.
-	if limit == 0 {
-		return nil, nil
-	}
-	var (
+    // Short circuit if the limit is 0.
+    if limit == 0 {
+        return nil, nil
+    }
+    var (
 		numbers []uint64
 		hashes  []common.Hash
 	)
@@ -312,7 +309,7 @@
 // into database.
 func WriteTxIndexTail(db ethdb.KeyValueWriter, number uint64) {
 	if err := db.Put(txIndexTailKey, encodeBlockNumber(number)); err != nil {
-		log.Crit("Failed to store the transaction index: %v", "err", err)
+        log.Crit("Failed to store the transaction index tail", "err", err)
 	}
 }
 
@@ -323,67 +320,16 @@
 		return nil
 	}
 	number := binary.BigEndian.Uint64(data)
-	return &number
+    return &number
 }
 
 // WriteFastTxLookupLimit stores the txlookup limit used in fast sync into database.
 func WriteFastTxLookupLimit(db ethdb.KeyValueWriter, number uint64) {
-	if err := db.Put(fastTxLookupLimitKey, encodeBlockNumber(number)); err != nil {
-		log.Crit("Failed to store transaction lookup limit for fast sync", "err", err)
-	}
-}
-
-<<<<<<< HEAD
-// ReadHeaderRLP retrieves a block header in its raw RLP database encoding.
-func ReadHeaderRLP(db ethdb.Reader, hash common.Hash, number uint64) (rlp.RawValue, *types.Header) {
-	// First try to look up the data in ancient database. Extra hash
-	// comparison is necessary since ancient database only maintains
-	// the canonical data.
-	data, _ := db.Ancient(freezerHeaderTable, number)
-	if len(data) > 0 {
-		if b, h := compareHeaderHash(data, hash); b {
-			return data, h
-
-		}
-	}
-	// Then try to look up the data in leveldb.
-	data, _ = db.Get(headerKey(number, hash))
-	if len(data) > 0 {
-		header := decodeHeader(data)
-		return data, header
-	}
-	// In the background freezer is moving data from leveldb to flatten files.
-	// So during the first check for ancient db, the data is not yet in there,
-	// but when we reach into leveldb, the data was already moved. That would
-	// result in a not found error.
-	data, _ = db.Ancient(freezerHeaderTable, number)
-	if len(data) > 0 {
-		if b, h := compareHeaderHash(data, hash); b {
-			return data, h
-
-		}
-	}
-	return nil, nil // Can't find the data anywhere.
-}
-
-func compareHeaderHash(data []byte, h common.Hash) (bool, *types.Header) {
-	header := decodeHeader(data)
-	if header.Hash() == h {
-		return true, header
-	}
-
-	return false, nil
-}
-
-func decodeHeader(data []byte) *types.Header {
-	var header types.Header
-	err := rlp.DecodeBytes(data, &header)
-	if err != nil {
-		log.Error("Invalid block header RLP", "err", err)
-		return nil
-	}
-	return &header
-=======
+    if err := db.Put(fastTxLookupLimitKey, encodeBlockNumber(number)); err != nil {
+        log.Crit("Failed to store transaction lookup limit for fast sync", "err", err)
+    }
+}
+
 // ReadHeaderRange returns the rlp-encoded headers, starting at 'number', and going
 // backwards towards genesis. This method assumes that the caller already has
 // placed a cap on count, to prevent DoS issues.
@@ -394,82 +340,87 @@
 // N.B: Since the input is a number, as opposed to a hash, it's implicit that
 // this method only operates on canon headers.
 func ReadHeaderRange(db ethdb.Reader, number uint64, count uint64) []rlp.RawValue {
-	var rlpHeaders []rlp.RawValue
-	if count == 0 {
-		return rlpHeaders
-	}
-	i := number
-	if count-1 > number {
-		// It's ok to request block 0, 1 item
-		count = number + 1
-	}
-	limit, _ := db.Ancients()
-	// First read live blocks
-	if i >= limit {
-		// If we need to read live blocks, we need to figure out the hash first
-		hash := ReadCanonicalHash(db, number)
-		for ; i >= limit && count > 0; i-- {
-			if data, _ := db.Get(headerKey(i, hash)); len(data) > 0 {
-				rlpHeaders = append(rlpHeaders, data)
-				// Get the parent hash for next query
-				hash = types.HeaderParentHashFromRLP(data)
-			} else {
-				break // Maybe got moved to ancients
-			}
-			count--
-		}
-	}
-	if count == 0 {
-		return rlpHeaders
-	}
-	// read remaining from ancients
-	max := count * 700
-	data, err := db.AncientRange(freezerHeaderTable, i+1-count, count, max)
-	if err == nil && uint64(len(data)) == count {
-		// the data is on the order [h, h+1, .., n] -- reordering needed
-		for i := range data {
-			rlpHeaders = append(rlpHeaders, data[len(data)-1-i])
-		}
-	}
-	return rlpHeaders
+    var rlpHeaders []rlp.RawValue
+    if count == 0 {
+        return rlpHeaders
+    }
+    i := number
+    if count-1 > number {
+        // It's ok to request block 0, 1 item
+        count = number + 1
+    }
+    limit, _ := db.Ancients()
+    // First read live blocks
+    if i >= limit {
+        // If we need to read live blocks, we need to figure out the hash first
+        hash := ReadCanonicalHash(db, number)
+        for ; i >= limit && count > 0; i-- {
+            if data, _ := db.Get(headerKey(i, hash)); len(data) > 0 {
+                rlpHeaders = append(rlpHeaders, data)
+                // Get the parent hash for next query
+                hash = types.HeaderParentHashFromRLP(data)
+            } else {
+                break // Maybe got moved to ancients
+            }
+            count--
+        }
+    }
+    if count == 0 {
+        return rlpHeaders
+    }
+    // read remaining from ancients
+    max := count * 700
+    data, err := db.AncientRange(freezerHeaderTable, i+1-count, count, max)
+    if err == nil && uint64(len(data)) == count {
+        // the data is on the order [h, h+1, .., n] -- reordering needed
+        for i := range data {
+            rlpHeaders = append(rlpHeaders, data[len(data)-1-i])
+        }
+    }
+    return rlpHeaders
 }
 
 // ReadHeaderRLP retrieves a block header in its raw RLP database encoding.
 func ReadHeaderRLP(db ethdb.Reader, hash common.Hash, number uint64) rlp.RawValue {
-	var data []byte
-	db.ReadAncients(func(reader ethdb.AncientReader) error {
-		// First try to look up the data in ancient database. Extra hash
-		// comparison is necessary since ancient database only maintains
-		// the canonical data.
-		data, _ = reader.Ancient(freezerHeaderTable, number)
-		if len(data) > 0 && crypto.Keccak256Hash(data) == hash {
-			return nil
-		}
-		// If not, try reading from leveldb
-		data, _ = db.Get(headerKey(number, hash))
-		return nil
-	})
-	return data
->>>>>>> aaca58a7
+    var data []byte
+    db.ReadAncients(func(reader ethdb.AncientReader) error {
+        // First try to look up the data in ancient database. Extra hash
+        // comparison is necessary since ancient database only maintains
+        // the canonical data.
+        data, _ = reader.Ancient(freezerHeaderTable, number)
+        if len(data) > 0 && crypto.Keccak256Hash(data) == hash {
+            return nil
+        }
+        // If not, try reading from leveldb
+        data, _ = db.Get(headerKey(number, hash))
+        return nil
+    })
+    return data
 }
 
 // HasHeader verifies the existence of a block header corresponding to the hash.
 func HasHeader(db ethdb.Reader, hash common.Hash, number uint64) bool {
-	if isCanon(db, number, hash) {
-		return true
-	}
-	if has, err := db.Has(headerKey(number, hash)); !has || err != nil {
-		return false
-	}
+    if isCanon(db, number, hash) {
+        return true
+    }
+    if has, err := db.Has(headerKey(number, hash)); !has || err != nil {
+        return false
+    }
 	return true
 }
 
 // ReadHeader retrieves the block header corresponding to the hash.
 func ReadHeader(db ethdb.Reader, hash common.Hash, number uint64) *types.Header {
-	if _, header := ReadHeaderRLP(db, hash, number); header != nil {
-		return header
-	}
-	return nil
+    data := ReadHeaderRLP(db, hash, number)
+    if len(data) == 0 {
+        return nil
+    }
+    header := new(types.Header)
+    if err := rlp.Decode(bytes.NewReader(data), header); err != nil {
+        log.Error("Invalid block header RLP", "hash", hash, "err", err)
+        return nil
+    }
+    return header
 }
 
 // WriteHeader stores a block header into the database and also stores the hash-
@@ -504,57 +455,57 @@
 // deleteHeaderWithoutNumber removes only the block header but does not remove
 // the hash to number mapping.
 func deleteHeaderWithoutNumber(db ethdb.KeyValueWriter, hash common.Hash, number uint64) {
-	if err := db.Delete(headerKey(number, hash)); err != nil {
-		log.Crit("Failed to delete header", "err", err)
-	}
+    if err := db.Delete(headerKey(number, hash)); err != nil {
+        log.Crit("Failed to delete header", "err", err)
+    }
 }
 
 // isCanon is an internal utility method, to check whether the given number/hash
 // is part of the ancient (canon) set.
 func isCanon(reader ethdb.AncientReader, number uint64, hash common.Hash) bool {
-	h, err := reader.Ancient(freezerHashTable, number)
-	if err != nil {
-		return false
-	}
-	return bytes.Equal(h, hash[:])
+    h, err := reader.Ancient(freezerHashTable, number)
+    if err != nil {
+        return false
+    }
+    return bytes.Equal(h, hash[:])
 }
 
 // ReadBodyRLP retrieves the block body (transactions and uncles) in RLP encoding.
 func ReadBodyRLP(db ethdb.Reader, hash common.Hash, number uint64) rlp.RawValue {
-	// First try to look up the data in ancient database. Extra hash
-	// comparison is necessary since ancient database only maintains
-	// the canonical data.
-	var data []byte
-	db.ReadAncients(func(reader ethdb.AncientReader) error {
-		// Check if the data is in ancients
-		if isCanon(reader, number, hash) {
-			data, _ = reader.Ancient(freezerBodiesTable, number)
-			return nil
-		}
-		// If not, try reading from leveldb
-		data, _ = db.Get(blockBodyKey(number, hash))
-		return nil
-	})
-	return data
+    // First try to look up the data in ancient database. Extra hash
+    // comparison is necessary since ancient database only maintains
+    // the canonical data.
+    var data []byte
+    db.ReadAncients(func(reader ethdb.AncientReader) error {
+        // Check if the data is in ancients
+        if isCanon(reader, number, hash) {
+            data, _ = reader.Ancient(freezerBodiesTable, number)
+            return nil
+        }
+        // If not, try reading from leveldb
+        data, _ = db.Get(blockBodyKey(number, hash))
+        return nil
+    })
+    return data
 }
 
 // ReadCanonicalBodyRLP retrieves the block body (transactions and uncles) for the canonical
 // block at number, in RLP encoding.
 func ReadCanonicalBodyRLP(db ethdb.Reader, number uint64) rlp.RawValue {
-	var data []byte
-	db.ReadAncients(func(reader ethdb.AncientReader) error {
-		data, _ = reader.Ancient(freezerBodiesTable, number)
-		if len(data) > 0 {
-			return nil
-		}
-		// Block is not in ancients, read from leveldb by hash and number.
-		// Note: ReadCanonicalHash cannot be used here because it also
-		// calls ReadAncients internally.
-		hash, _ := db.Get(headerHashKey(number))
-		data, _ = db.Get(blockBodyKey(number, common.BytesToHash(hash)))
-		return nil
-	})
-	return data
+    var data []byte
+    db.ReadAncients(func(reader ethdb.AncientReader) error {
+        data, _ = reader.Ancient(freezerBodiesTable, number)
+        if len(data) > 0 {
+            return nil
+        }
+        // Block is not in ancients, read from leveldb by hash and number.
+        // Note: ReadCanonicalHash cannot be used here because it also
+        // calls ReadAncients internally.
+        hash, _ := db.Get(headerHashKey(number))
+        data, _ = db.Get(blockBodyKey(number, common.BytesToHash(hash)))
+        return nil
+    })
+    return data
 }
 
 // WriteBodyRLP stores an RLP encoded block body into the database.
@@ -566,12 +517,12 @@
 
 // HasBody verifies the existence of a block body corresponding to the hash.
 func HasBody(db ethdb.Reader, hash common.Hash, number uint64) bool {
-	if isCanon(db, number, hash) {
-		return true
-	}
-	if has, err := db.Has(blockBodyKey(number, hash)); !has || err != nil {
-		return false
-	}
+    if isCanon(db, number, hash) {
+        return true
+    }
+    if has, err := db.Has(blockBodyKey(number, hash)); !has || err != nil {
+        return false
+    }
 	return true
 }
 
@@ -607,18 +558,18 @@
 
 // ReadTdRLP retrieves a block's total difficulty corresponding to the hash in RLP encoding.
 func ReadTdRLP(db ethdb.Reader, hash common.Hash, number uint64) rlp.RawValue {
-	var data []byte
-	db.ReadAncients(func(reader ethdb.AncientReader) error {
-		// Check if the data is in ancients
-		if isCanon(reader, number, hash) {
-			data, _ = reader.Ancient(freezerDifficultyTable, number)
-			return nil
-		}
-		// If not, try reading from leveldb
-		data, _ = db.Get(headerTDKey(number, hash))
-		return nil
-	})
-	return data
+    var data []byte
+    db.ReadAncients(func(reader ethdb.AncientReader) error {
+        // Check if the data is in ancients
+        if isCanon(reader, number, hash) {
+            data, _ = reader.Ancient(freezerDifficultyTable, number)
+            return nil
+        }
+        // If not, try reading from leveldb
+        data, _ = db.Get(headerTDKey(number, hash))
+        return nil
+    })
+    return data
 }
 
 // ReadTd retrieves a block's total difficulty corresponding to the hash.
@@ -656,29 +607,29 @@
 // HasReceipts verifies the existence of all the transaction receipts belonging
 // to a block.
 func HasReceipts(db ethdb.Reader, hash common.Hash, number uint64) bool {
-	if isCanon(db, number, hash) {
-		return true
-	}
-	if has, err := db.Has(blockReceiptsKey(number, hash)); !has || err != nil {
-		return false
-	}
+    if isCanon(db, number, hash) {
+        return true
+    }
+    if has, err := db.Has(blockReceiptsKey(number, hash)); !has || err != nil {
+        return false
+    }
 	return true
 }
 
 // ReadReceiptsRLP retrieves all the transaction receipts belonging to a block in RLP encoding.
 func ReadReceiptsRLP(db ethdb.Reader, hash common.Hash, number uint64) rlp.RawValue {
-	var data []byte
-	db.ReadAncients(func(reader ethdb.AncientReader) error {
-		// Check if the data is in ancients
-		if isCanon(reader, number, hash) {
-			data, _ = reader.Ancient(freezerReceiptTable, number)
-			return nil
-		}
-		// If not, try reading from leveldb
-		data, _ = db.Get(blockReceiptsKey(number, hash))
-		return nil
-	})
-	return data
+    var data []byte
+    db.ReadAncients(func(reader ethdb.AncientReader) error {
+        // Check if the data is in ancients
+        if isCanon(reader, number, hash) {
+            data, _ = reader.Ancient(freezerReceiptTable, number)
+            return nil
+        }
+        // If not, try reading from leveldb
+        data, _ = db.Get(blockReceiptsKey(number, hash))
+        return nil
+    })
+    return data
 }
 
 // ReadRawReceipts retrieves all the transaction receipts belonging to a block.
@@ -742,114 +693,114 @@
 	// Store the flattened receipt slice
 	if err := db.Put(blockReceiptsKey(number, hash), bytes); err != nil {
 		log.Crit("Failed to store block receipts", "err", err)
-	}
+    }
 }
 
 // DeleteReceipts removes all receipt data associated with a block hash.
 func DeleteReceipts(db ethdb.KeyValueWriter, hash common.Hash, number uint64) {
-	if err := db.Delete(blockReceiptsKey(number, hash)); err != nil {
-		log.Crit("Failed to delete block receipts", "err", err)
-	}
+    if err := db.Delete(blockReceiptsKey(number, hash)); err != nil {
+        log.Crit("Failed to delete block receipts", "err", err)
+    }
 }
 
 // storedReceiptRLP is the storage encoding of a receipt.
 // Re-definition in core/types/receipt.go.
 type storedReceiptRLP struct {
-	PostStateOrStatus []byte
-	CumulativeGasUsed uint64
-	Logs              []*types.LogForStorage
+    PostStateOrStatus []byte
+    CumulativeGasUsed uint64
+    Logs              []*types.LogForStorage
 }
 
 // ReceiptLogs is a barebone version of ReceiptForStorage which only keeps
 // the list of logs. When decoding a stored receipt into this object we
 // avoid creating the bloom filter.
 type receiptLogs struct {
-	Logs []*types.Log
+    Logs []*types.Log
 }
 
 // DecodeRLP implements rlp.Decoder.
 func (r *receiptLogs) DecodeRLP(s *rlp.Stream) error {
-	var stored storedReceiptRLP
-	if err := s.Decode(&stored); err != nil {
-		return err
-	}
-	r.Logs = make([]*types.Log, len(stored.Logs))
-	for i, log := range stored.Logs {
-		r.Logs[i] = (*types.Log)(log)
-	}
-	return nil
+    var stored storedReceiptRLP
+    if err := s.Decode(&stored); err != nil {
+        return err
+    }
+    r.Logs = make([]*types.Log, len(stored.Logs))
+    for i, log := range stored.Logs {
+        r.Logs[i] = (*types.Log)(log)
+    }
+    return nil
 }
 
 // DeriveLogFields fills the logs in receiptLogs with information such as block number, txhash, etc.
 func deriveLogFields(receipts []*receiptLogs, hash common.Hash, number uint64, txs types.Transactions) error {
-	logIndex := uint(0)
-	if len(txs) != len(receipts) {
-		return errors.New("transaction and receipt count mismatch")
-	}
-	for i := 0; i < len(receipts); i++ {
-		txHash := txs[i].Hash()
-		// The derived log fields can simply be set from the block and transaction
-		for j := 0; j < len(receipts[i].Logs); j++ {
-			receipts[i].Logs[j].BlockNumber = number
-			receipts[i].Logs[j].BlockHash = hash
-			receipts[i].Logs[j].TxHash = txHash
-			receipts[i].Logs[j].TxIndex = uint(i)
-			receipts[i].Logs[j].Index = logIndex
-			logIndex++
-		}
-	}
-	return nil
+    logIndex := uint(0)
+    if len(txs) != len(receipts) {
+        return errors.New("transaction and receipt count mismatch")
+    }
+    for i := 0; i < len(receipts); i++ {
+        txHash := txs[i].Hash()
+        // The derived log fields can simply be set from the block and transaction
+        for j := 0; j < len(receipts[i].Logs); j++ {
+            receipts[i].Logs[j].BlockNumber = number
+            receipts[i].Logs[j].BlockHash = hash
+            receipts[i].Logs[j].TxHash = txHash
+            receipts[i].Logs[j].TxIndex = uint(i)
+            receipts[i].Logs[j].Index = logIndex
+            logIndex++
+        }
+    }
+    return nil
 }
 
 // ReadLogs retrieves the logs for all transactions in a block. The log fields
 // are populated with metadata. In case the receipts or the block body
 // are not found, a nil is returned.
 func ReadLogs(db ethdb.Reader, hash common.Hash, number uint64, config *params.ChainConfig) [][]*types.Log {
-	// Retrieve the flattened receipt slice
-	data := ReadReceiptsRLP(db, hash, number)
-	if len(data) == 0 {
-		return nil
-	}
-	receipts := []*receiptLogs{}
-	if err := rlp.DecodeBytes(data, &receipts); err != nil {
-		// Receipts might be in the legacy format, try decoding that.
-		// TODO: to be removed after users migrated
-		if logs := readLegacyLogs(db, hash, number, config); logs != nil {
-			return logs
-		}
-		log.Error("Invalid receipt array RLP", "hash", hash, "err", err)
-		return nil
-	}
-
-	body := ReadBody(db, hash, number)
-	if body == nil {
-		log.Error("Missing body but have receipt", "hash", hash, "number", number)
-		return nil
-	}
-	if err := deriveLogFields(receipts, hash, number, body.Transactions); err != nil {
-		log.Error("Failed to derive block receipts fields", "hash", hash, "number", number, "err", err)
-		return nil
-	}
-	logs := make([][]*types.Log, len(receipts))
-	for i, receipt := range receipts {
-		logs[i] = receipt.Logs
-	}
-	return logs
+    // Retrieve the flattened receipt slice
+    data := ReadReceiptsRLP(db, hash, number)
+    if len(data) == 0 {
+        return nil
+    }
+    receipts := []*receiptLogs{}
+    if err := rlp.DecodeBytes(data, &receipts); err != nil {
+        // Receipts might be in the legacy format, try decoding that.
+        // TODO: to be removed after users migrated
+        if logs := readLegacyLogs(db, hash, number, config); logs != nil {
+            return logs
+        }
+        log.Error("Invalid receipt array RLP", "hash", hash, "err", err)
+        return nil
+    }
+
+    body := ReadBody(db, hash, number)
+    if body == nil {
+        log.Error("Missing body but have receipt", "hash", hash, "number", number)
+        return nil
+    }
+    if err := deriveLogFields(receipts, hash, number, body.Transactions); err != nil {
+        log.Error("Failed to derive block receipts fields", "hash", hash, "number", number, "err", err)
+        return nil
+    }
+    logs := make([][]*types.Log, len(receipts))
+    for i, receipt := range receipts {
+        logs[i] = receipt.Logs
+    }
+    return logs
 }
 
 // readLegacyLogs is a temporary workaround for when trying to read logs
 // from a block which has its receipt stored in the legacy format. It'll
 // be removed after users have migrated their freezer databases.
 func readLegacyLogs(db ethdb.Reader, hash common.Hash, number uint64, config *params.ChainConfig) [][]*types.Log {
-	receipts := ReadReceipts(db, hash, number, config)
-	if receipts == nil {
-		return nil
-	}
-	logs := make([][]*types.Log, len(receipts))
-	for i, receipt := range receipts {
-		logs[i] = receipt.Logs
-	}
-	return logs
+    receipts := ReadReceipts(db, hash, number, config)
+    if receipts == nil {
+        return nil
+    }
+    logs := make([][]*types.Log, len(receipts))
+    for i, receipt := range receipts {
+        logs[i] = receipt.Logs
+    }
+    return logs
 }
 
 // ReadBlock retrieves an entire block corresponding to the hash, assembling it
@@ -859,66 +810,66 @@
 // Note, due to concurrent download of header and block body the header and thus
 // canonical hash can be stored in the database but the body data not (yet).
 func ReadBlock(db ethdb.Reader, hash common.Hash, number uint64) *types.Block {
-	header := ReadHeader(db, hash, number)
-	if header == nil {
+    header := ReadHeader(db, hash, number)
+    if header == nil {
 		return nil
 	}
 	body := ReadBody(db, hash, number)
 	if body == nil {
 		return nil
 	}
-	return types.NewBlockWithHeader(header).WithBody(body.Transactions, body.Uncles)
+    return types.NewBlockWithHeader(header).WithBody(body.Transactions, body.Uncles)
 }
 
 // WriteBlock serializes a block into the database, header and body separately.
 func WriteBlock(db ethdb.KeyValueWriter, block *types.Block) {
-	WriteBody(db, block.Hash(), block.NumberU64(), block.Body())
-	WriteHeader(db, block.Header())
+    WriteBody(db, block.Hash(), block.NumberU64(), block.Body())
+    WriteHeader(db, block.Header())
 }
 
 // WriteAncientBlock writes entire block data into ancient store and returns the total written size.
 func WriteAncientBlocks(db ethdb.AncientWriter, blocks []*types.Block, receipts []types.Receipts, td *big.Int) (int64, error) {
-	var (
-		tdSum      = new(big.Int).Set(td)
-		stReceipts []*types.ReceiptForStorage
-	)
-	return db.ModifyAncients(func(op ethdb.AncientWriteOp) error {
-		for i, block := range blocks {
-			// Convert receipts to storage format and sum up total difficulty.
-			stReceipts = stReceipts[:0]
-			for _, receipt := range receipts[i] {
-				stReceipts = append(stReceipts, (*types.ReceiptForStorage)(receipt))
-			}
-			header := block.Header()
-			if i > 0 {
-				tdSum.Add(tdSum, header.Difficulty)
-			}
-			if err := writeAncientBlock(op, block, header, stReceipts, tdSum); err != nil {
-				return err
-			}
-		}
-		return nil
-	})
+    var (
+        tdSum      = new(big.Int).Set(td)
+        stReceipts []*types.ReceiptForStorage
+    )
+    return db.ModifyAncients(func(op ethdb.AncientWriteOp) error {
+        for i, block := range blocks {
+            // Convert receipts to storage format and sum up total difficulty.
+            stReceipts = stReceipts[:0]
+            for _, receipt := range receipts[i] {
+                stReceipts = append(stReceipts, (*types.ReceiptForStorage)(receipt))
+            }
+            header := block.Header()
+            if i > 0 {
+                tdSum.Add(tdSum, header.Difficulty)
+            }
+            if err := writeAncientBlock(op, block, header, stReceipts, tdSum); err != nil {
+                return err
+            }
+        }
+        return nil
+    })
 }
 
 func writeAncientBlock(op ethdb.AncientWriteOp, block *types.Block, header *types.Header, receipts []*types.ReceiptForStorage, td *big.Int) error {
-	num := block.NumberU64()
-	if err := op.AppendRaw(freezerHashTable, num, block.Hash().Bytes()); err != nil {
-		return fmt.Errorf("can't add block %d hash: %v", num, err)
-	}
-	if err := op.Append(freezerHeaderTable, num, header); err != nil {
-		return fmt.Errorf("can't append block header %d: %v", num, err)
-	}
-	if err := op.Append(freezerBodiesTable, num, block.Body()); err != nil {
-		return fmt.Errorf("can't append block body %d: %v", num, err)
-	}
-	if err := op.Append(freezerReceiptTable, num, receipts); err != nil {
-		return fmt.Errorf("can't append block %d receipts: %v", num, err)
-	}
-	if err := op.Append(freezerDifficultyTable, num, td); err != nil {
-		return fmt.Errorf("can't append block %d total difficulty: %v", num, err)
-	}
-	return nil
+    num := block.NumberU64()
+    if err := op.AppendRaw(freezerHashTable, num, block.Hash().Bytes()); err != nil {
+        return fmt.Errorf("can't add block %d hash: %v", num, err)
+    }
+    if err := op.Append(freezerHeaderTable, num, header); err != nil {
+        return fmt.Errorf("can't append block header %d: %v", num, err)
+    }
+    if err := op.Append(freezerBodiesTable, num, block.Body()); err != nil {
+        return fmt.Errorf("can't append block body %d: %v", num, err)
+    }
+    if err := op.Append(freezerReceiptTable, num, receipts); err != nil {
+        return fmt.Errorf("can't append block %d receipts: %v", num, err)
+    }
+    if err := op.Append(freezerDifficultyTable, num, td); err != nil {
+        return fmt.Errorf("can't append block %d total difficulty: %v", num, err)
+    }
+    return nil
 }
 
 // DeleteBlock removes all block data associated with a hash.
@@ -932,17 +883,17 @@
 // DeleteBlockWithoutNumber removes all block data associated with a hash, except
 // the hash to number mapping.
 func DeleteBlockWithoutNumber(db ethdb.KeyValueWriter, hash common.Hash, number uint64) {
-	DeleteReceipts(db, hash, number)
-	deleteHeaderWithoutNumber(db, hash, number)
-	DeleteBody(db, hash, number)
-	DeleteTd(db, hash, number)
+    DeleteReceipts(db, hash, number)
+    deleteHeaderWithoutNumber(db, hash, number)
+    DeleteBody(db, hash, number)
+    DeleteTd(db, hash, number)
 }
 
 const badBlockToKeep = 10
 
 type badBlock struct {
-	Header *types.Header
-	Body   *types.Body
+    Header *types.Header
+    Body   *types.Body
 }
 
 // badBlockList implements the sort interface to allow sorting a list of
@@ -951,98 +902,98 @@
 
 func (s badBlockList) Len() int { return len(s) }
 func (s badBlockList) Less(i, j int) bool {
-	return s[i].Header.Number.Uint64() < s[j].Header.Number.Uint64()
+    return s[i].Header.Number.Uint64() < s[j].Header.Number.Uint64()
 }
 func (s badBlockList) Swap(i, j int) { s[i], s[j] = s[j], s[i] }
 
 // ReadBadBlock retrieves the bad block with the corresponding block hash.
 func ReadBadBlock(db ethdb.Reader, hash common.Hash) *types.Block {
-	blob, err := db.Get(badBlockKey)
-	if err != nil {
-		return nil
-	}
-	var badBlocks badBlockList
-	if err := rlp.DecodeBytes(blob, &badBlocks); err != nil {
-		return nil
-	}
-	for _, bad := range badBlocks {
-		if bad.Header.Hash() == hash {
-			return types.NewBlockWithHeader(bad.Header).WithBody(bad.Body.Transactions, bad.Body.Uncles)
-		}
-	}
-	return nil
+    blob, err := db.Get(badBlockKey)
+    if err != nil {
+        return nil
+    }
+    var badBlocks badBlockList
+    if err := rlp.DecodeBytes(blob, &badBlocks); err != nil {
+        return nil
+    }
+    for _, bad := range badBlocks {
+        if bad.Header.Hash() == hash {
+            return types.NewBlockWithHeader(bad.Header).WithBody(bad.Body.Transactions, bad.Body.Uncles)
+        }
+    }
+    return nil
 }
 
 // ReadAllBadBlocks retrieves all the bad blocks in the database.
 // All returned blocks are sorted in reverse order by number.
 func ReadAllBadBlocks(db ethdb.Reader) []*types.Block {
-	blob, err := db.Get(badBlockKey)
-	if err != nil {
-		return nil
-	}
-	var badBlocks badBlockList
-	if err := rlp.DecodeBytes(blob, &badBlocks); err != nil {
-		return nil
-	}
-	var blocks []*types.Block
-	for _, bad := range badBlocks {
-		blocks = append(blocks, types.NewBlockWithHeader(bad.Header).WithBody(bad.Body.Transactions, bad.Body.Uncles))
-	}
-	return blocks
+    blob, err := db.Get(badBlockKey)
+    if err != nil {
+        return nil
+    }
+    var badBlocks badBlockList
+    if err := rlp.DecodeBytes(blob, &badBlocks); err != nil {
+        return nil
+    }
+    var blocks []*types.Block
+    for _, bad := range badBlocks {
+        blocks = append(blocks, types.NewBlockWithHeader(bad.Header).WithBody(bad.Body.Transactions, bad.Body.Uncles))
+    }
+    return blocks
 }
 
 // WriteBadBlock serializes the bad block into the database. If the cumulated
 // bad blocks exceeds the limitation, the oldest will be dropped.
 func WriteBadBlock(db ethdb.KeyValueStore, block *types.Block) {
-	blob, err := db.Get(badBlockKey)
-	if err != nil {
-		log.Warn("Failed to load old bad blocks", "error", err)
-	}
-	var badBlocks badBlockList
-	if len(blob) > 0 {
-		if err := rlp.DecodeBytes(blob, &badBlocks); err != nil {
-			log.Crit("Failed to decode old bad blocks", "error", err)
-		}
-	}
-	for _, b := range badBlocks {
-		if b.Header.Number.Uint64() == block.NumberU64() && b.Header.Hash() == block.Hash() {
-			log.Info("Skip duplicated bad block", "number", block.NumberU64(), "hash", block.Hash())
-			return
-		}
-	}
-	badBlocks = append(badBlocks, &badBlock{
-		Header: block.Header(),
-		Body:   block.Body(),
-	})
-	sort.Sort(sort.Reverse(badBlocks))
-	if len(badBlocks) > badBlockToKeep {
-		badBlocks = badBlocks[:badBlockToKeep]
-	}
-	data, err := rlp.EncodeToBytes(badBlocks)
-	if err != nil {
-		log.Crit("Failed to encode bad blocks", "err", err)
-	}
-	if err := db.Put(badBlockKey, data); err != nil {
-		log.Crit("Failed to write bad blocks", "err", err)
-	}
+    blob, err := db.Get(badBlockKey)
+    if err != nil {
+        log.Warn("Failed to load old bad blocks", "error", err)
+    }
+    var badBlocks badBlockList
+    if len(blob) > 0 {
+        if err := rlp.DecodeBytes(blob, &badBlocks); err != nil {
+            log.Crit("Failed to decode old bad blocks", "error", err)
+        }
+    }
+    for _, b := range badBlocks {
+        if b.Header.Number.Uint64() == block.NumberU64() && b.Header.Hash() == block.Hash() {
+            log.Info("Skip duplicated bad block", "number", block.NumberU64(), "hash", block.Hash())
+            return
+        }
+    }
+    badBlocks = append(badBlocks, &badBlock{
+        Header: block.Header(),
+        Body:   block.Body(),
+    })
+    sort.Sort(sort.Reverse(badBlocks))
+    if len(badBlocks) > badBlockToKeep {
+        badBlocks = badBlocks[:badBlockToKeep]
+    }
+    data, err := rlp.EncodeToBytes(badBlocks)
+    if err != nil {
+        log.Crit("Failed to encode bad blocks", "err", err)
+    }
+    if err := db.Put(badBlockKey, data); err != nil {
+        log.Crit("Failed to write bad blocks", "err", err)
+    }
 }
 
 // DeleteBadBlocks deletes all the bad blocks from the database
 func DeleteBadBlocks(db ethdb.KeyValueWriter) {
-	if err := db.Delete(badBlockKey); err != nil {
-		log.Crit("Failed to delete bad blocks", "err", err)
-	}
+    if err := db.Delete(badBlockKey); err != nil {
+        log.Crit("Failed to delete bad blocks", "err", err)
+    }
 }
 
 // FindCommonAncestor returns the last common ancestor of two block headers
 func FindCommonAncestor(db ethdb.Reader, a, b *types.Header) *types.Header {
-	for bn := b.Number.Uint64(); a.Number.Uint64() > bn; {
-		a = ReadHeader(db, a.ParentHash, a.Number.Uint64()-1)
-		if a == nil {
-			return nil
-		}
-	}
-	for an := a.Number.Uint64(); an < b.Number.Uint64(); {
+    for bn := b.Number.Uint64(); a.Number.Uint64() > bn; {
+        a = ReadHeader(db, a.ParentHash, a.Number.Uint64()-1)
+        if a == nil {
+            return nil
+        }
+    }
+    for an := a.Number.Uint64(); an < b.Number.Uint64(); {
 		b = ReadHeader(db, b.ParentHash, b.Number.Uint64()-1)
 		if b == nil {
 			return nil
@@ -1051,38 +1002,38 @@
 	for a.Hash() != b.Hash() {
 		a = ReadHeader(db, a.ParentHash, a.Number.Uint64()-1)
 		if a == nil {
-			return nil
-		}
-		b = ReadHeader(db, b.ParentHash, b.Number.Uint64()-1)
-		if b == nil {
-			return nil
-		}
-	}
-	return a
+            return nil
+        }
+        b = ReadHeader(db, b.ParentHash, b.Number.Uint64()-1)
+        if b == nil {
+            return nil
+        }
+    }
+    return a
 }
 
 // ReadHeadHeader returns the current canonical head header.
 func ReadHeadHeader(db ethdb.Reader) *types.Header {
-	headHeaderHash := ReadHeadHeaderHash(db)
-	if headHeaderHash == (common.Hash{}) {
-		return nil
-	}
-	headHeaderNumber := ReadHeaderNumber(db, headHeaderHash)
-	if headHeaderNumber == nil {
-		return nil
-	}
-	return ReadHeader(db, headHeaderHash, *headHeaderNumber)
+    headHeaderHash := ReadHeadHeaderHash(db)
+    if headHeaderHash == (common.Hash{}) {
+        return nil
+    }
+    headHeaderNumber := ReadHeaderNumber(db, headHeaderHash)
+    if headHeaderNumber == nil {
+        return nil
+    }
+    return ReadHeader(db, headHeaderHash, *headHeaderNumber)
 }
 
 // ReadHeadBlock returns the current canonical head block.
 func ReadHeadBlock(db ethdb.Reader) *types.Block {
-	headBlockHash := ReadHeadBlockHash(db)
-	if headBlockHash == (common.Hash{}) {
-		return nil
-	}
-	headBlockNumber := ReadHeaderNumber(db, headBlockHash)
-	if headBlockNumber == nil {
-		return nil
-	}
-	return ReadBlock(db, headBlockHash, *headBlockNumber)
+    headBlockHash := ReadHeadBlockHash(db)
+    if headBlockHash == (common.Hash{}) {
+        return nil
+    }
+    headBlockNumber := ReadHeaderNumber(db, headBlockHash)
+    if headBlockNumber == nil {
+        return nil
+    }
+    return ReadBlock(db, headBlockHash, *headBlockNumber)
 }