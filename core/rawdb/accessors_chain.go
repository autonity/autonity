// Copyright 2018 The go-ethereum Authors
// This file is part of the go-ethereum library.
//
// The go-ethereum library is free software: you can redistribute it and/or modify
// it under the terms of the GNU Lesser General Public License as published by
// the Free Software Foundation, either version 3 of the License, or
// (at your option) any later version.
//
// The go-ethereum library is distributed in the hope that it will be useful,
// but WITHOUT ANY WARRANTY; without even the implied warranty of
// MERCHANTABILITY or FITNESS FOR A PARTICULAR PURPOSE. See the
// GNU Lesser General Public License for more details.
//
// You should have received a copy of the GNU Lesser General Public License
// along with the go-ethereum library. If not, see <http://www.gnu.org/licenses/>.

package rawdb

import (
	"bytes"
	"encoding/binary"
	"math/big"

<<<<<<< HEAD
	"github.com/clearmatics/autonity/common"
	"github.com/clearmatics/autonity/core/types"
	"github.com/clearmatics/autonity/ethdb"
	"github.com/clearmatics/autonity/log"
	"github.com/clearmatics/autonity/params"
	"github.com/clearmatics/autonity/p2p/enode"
	"github.com/clearmatics/autonity/rlp"
=======
	"github.com/ethereum/go-ethereum/common"
	"github.com/ethereum/go-ethereum/core/types"
	"github.com/ethereum/go-ethereum/crypto"
	"github.com/ethereum/go-ethereum/ethdb"
	"github.com/ethereum/go-ethereum/log"
	"github.com/ethereum/go-ethereum/params"
	"github.com/ethereum/go-ethereum/rlp"
>>>>>>> 3bb6815f
)

// ReadCanonicalHash retrieves the hash assigned to a canonical block number.
func ReadCanonicalHash(db ethdb.Reader, number uint64) common.Hash {
	data, _ := db.Ancient(freezerHashTable, number)
	if len(data) == 0 {
		data, _ = db.Get(headerHashKey(number))
		// In the background freezer is moving data from leveldb to flatten files.
		// So during the first check for ancient db, the data is not yet in there,
		// but when we reach into leveldb, the data was already moved. That would
		// result in a not found error.
		if len(data) == 0 {
			data, _ = db.Ancient(freezerHashTable, number)
		}
	}
	if len(data) == 0 {
		return common.Hash{}
	}
	return common.BytesToHash(data)
}

// WriteCanonicalHash stores the hash assigned to a canonical block number.
func WriteCanonicalHash(db ethdb.KeyValueWriter, hash common.Hash, number uint64) {
	if err := db.Put(headerHashKey(number), hash.Bytes()); err != nil {
		log.Crit("Failed to store number to hash mapping", "err", err)
	}
}

// WriteEnodeWhitelist stores the list of permitted enodes
func WriteEnodeWhitelist(db ethdb.KeyValueWriter, whitelist *types.Nodes) {
	bytes, err := rlp.EncodeToBytes(whitelist.StrList)
	if err != nil {
		log.Crit("Failed to RLP encode enode whitelist", "err", err)
	}
	if err := db.Put(enodeWhiteList, bytes); err != nil {
		log.Crit("Failed to store last header's hash", "err", err)
	}
}

// ReadEnodeWhitelist retrieve the list of permitted enodes
func ReadEnodeWhitelist(db ethdb.KeyValueReader, openNetwork bool) *types.Nodes {
	var strList []string
	nodes := &types.Nodes{List: make([]*enode.Node, 0)}

	data, _ := db.Get(enodeWhiteList)
	if len(data) == 0 {
		return nodes
	}
	if err := rlp.Decode(bytes.NewReader(data), &strList); err != nil {
		log.Error("Invalid Enode whitelist", "err", err)
		return nodes
	}

	nodes = types.NewNodes(strList, openNetwork)
	return nodes
}

// DeleteCanonicalHash removes the number to hash canonical mapping.
func DeleteCanonicalHash(db ethdb.KeyValueWriter, number uint64) {
	if err := db.Delete(headerHashKey(number)); err != nil {
		log.Crit("Failed to delete number to hash mapping", "err", err)
	}
}

// ReadAllHashes retrieves all the hashes assigned to blocks at a certain heights,
// both canonical and reorged forks included.
func ReadAllHashes(db ethdb.Iteratee, number uint64) []common.Hash {
	prefix := headerKeyPrefix(number)

	hashes := make([]common.Hash, 0, 1)
	it := db.NewIteratorWithPrefix(prefix)
	defer it.Release()

	for it.Next() {
		if key := it.Key(); len(key) == len(prefix)+32 {
			hashes = append(hashes, common.BytesToHash(key[len(key)-32:]))
		}
	}
	return hashes
}

// ReadHeaderNumber returns the header number assigned to a hash.
func ReadHeaderNumber(db ethdb.KeyValueReader, hash common.Hash) *uint64 {
	data, _ := db.Get(headerNumberKey(hash))
	if len(data) != 8 {
		return nil
	}
	number := binary.BigEndian.Uint64(data)
	return &number
}

// WriteHeaderNumber stores the hash->number mapping.
func WriteHeaderNumber(db ethdb.KeyValueWriter, hash common.Hash, number uint64) {
	key := headerNumberKey(hash)
	enc := encodeBlockNumber(number)
	if err := db.Put(key, enc); err != nil {
		log.Crit("Failed to store hash to number mapping", "err", err)
	}
}

// DeleteHeaderNumber removes hash->number mapping.
func DeleteHeaderNumber(db ethdb.KeyValueWriter, hash common.Hash) {
	if err := db.Delete(headerNumberKey(hash)); err != nil {
		log.Crit("Failed to delete hash to number mapping", "err", err)
	}
}

// ReadHeadHeaderHash retrieves the hash of the current canonical head header.
func ReadHeadHeaderHash(db ethdb.KeyValueReader) common.Hash {
	data, _ := db.Get(headHeaderKey)
	if len(data) == 0 {
		return common.Hash{}
	}
	return common.BytesToHash(data)
}

// WriteHeadHeaderHash stores the hash of the current canonical head header.
func WriteHeadHeaderHash(db ethdb.KeyValueWriter, hash common.Hash) {
	if err := db.Put(headHeaderKey, hash.Bytes()); err != nil {
		log.Crit("Failed to store last header's hash", "err", err)
	}
}

// ReadHeadBlockHash retrieves the hash of the current canonical head block.
func ReadHeadBlockHash(db ethdb.KeyValueReader) common.Hash {
	data, _ := db.Get(headBlockKey)
	if len(data) == 0 {
		return common.Hash{}
	}
	return common.BytesToHash(data)
}

// WriteHeadBlockHash stores the head block's hash.
func WriteHeadBlockHash(db ethdb.KeyValueWriter, hash common.Hash) {
	if err := db.Put(headBlockKey, hash.Bytes()); err != nil {
		log.Crit("Failed to store last block's hash", "err", err)
	}
}

// ReadHeadFastBlockHash retrieves the hash of the current fast-sync head block.
func ReadHeadFastBlockHash(db ethdb.KeyValueReader) common.Hash {
	data, _ := db.Get(headFastBlockKey)
	if len(data) == 0 {
		return common.Hash{}
	}
	return common.BytesToHash(data)
}

// WriteHeadFastBlockHash stores the hash of the current fast-sync head block.
func WriteHeadFastBlockHash(db ethdb.KeyValueWriter, hash common.Hash) {
	if err := db.Put(headFastBlockKey, hash.Bytes()); err != nil {
		log.Crit("Failed to store last fast block's hash", "err", err)
	}
}

// ReadFastTrieProgress retrieves the number of tries nodes fast synced to allow
// reporting correct numbers across restarts.
func ReadFastTrieProgress(db ethdb.KeyValueReader) uint64 {
	data, _ := db.Get(fastTrieProgressKey)
	if len(data) == 0 {
		return 0
	}
	return new(big.Int).SetBytes(data).Uint64()
}

// WriteFastTrieProgress stores the fast sync trie process counter to support
// retrieving it across restarts.
func WriteFastTrieProgress(db ethdb.KeyValueWriter, count uint64) {
	if err := db.Put(fastTrieProgressKey, new(big.Int).SetUint64(count).Bytes()); err != nil {
		log.Crit("Failed to store fast sync trie progress", "err", err)
	}
}

// ReadHeaderRLP retrieves a block header in its raw RLP database encoding.
func ReadHeaderRLP(db ethdb.Reader, hash common.Hash, number uint64) rlp.RawValue {
<<<<<<< HEAD
	data, _ := db.Ancient(freezerHeaderTable, number)
	if len(data) == 0 {
		data, _ = db.Get(headerKey(number, hash))
		// In the background freezer is moving data from leveldb to flatten files.
		// So during the first check for ancient db, the data is not yet in there,
		// but when we reach into leveldb, the data was already moved. That would
		// result in a not found error.
		if len(data) == 0 {
			data, _ = db.Ancient(freezerHeaderTable, number)
		}
	}
	return data
=======
	// First try to look up the data in ancient database. Extra hash
	// comparison is necessary since ancient database only maintains
	// the canonical data.
	data, _ := db.Ancient(freezerHeaderTable, number)
	if len(data) > 0 && crypto.Keccak256Hash(data) == hash {
		return data
	}
	// Then try to look up the data in leveldb.
	data, _ = db.Get(headerKey(number, hash))
	if len(data) > 0 {
		return data
	}
	// In the background freezer is moving data from leveldb to flatten files.
	// So during the first check for ancient db, the data is not yet in there,
	// but when we reach into leveldb, the data was already moved. That would
	// result in a not found error.
	data, _ = db.Ancient(freezerHeaderTable, number)
	if len(data) > 0 && crypto.Keccak256Hash(data) == hash {
		return data
	}
	return nil // Can't find the data anywhere.
>>>>>>> 3bb6815f
}

// HasHeader verifies the existence of a block header corresponding to the hash.
func HasHeader(db ethdb.Reader, hash common.Hash, number uint64) bool {
	if has, err := db.Ancient(freezerHashTable, number); err == nil && common.BytesToHash(has) == hash {
		return true
	}
	if has, err := db.Has(headerKey(number, hash)); !has || err != nil {
		return false
	}
	return true
}

// ReadHeader retrieves the block header corresponding to the hash.
func ReadHeader(db ethdb.Reader, hash common.Hash, number uint64) *types.Header {
	data := ReadHeaderRLP(db, hash, number)
	if len(data) == 0 {
		return nil
	}
	header := new(types.Header)
	if err := rlp.Decode(bytes.NewReader(data), header); err != nil {
		log.Error("Invalid block header RLP", "hash", hash, "err", err)
		return nil
	}
	return header
}

// WriteHeader stores a block header into the database and also stores the hash-
// to-number mapping.
func WriteHeader(db ethdb.KeyValueWriter, header *types.Header) {
	var (
		hash   = header.Hash()
		number = header.Number.Uint64()
	)
	// Write the hash -> number mapping
	WriteHeaderNumber(db, hash, number)

	// Write the encoded header
	data, err := rlp.EncodeToBytes(header)
	if err != nil {
		log.Crit("Failed to RLP encode header", "err", err)
	}
	key := headerKey(number, hash)
	if err := db.Put(key, data); err != nil {
		log.Crit("Failed to store header", "err", err)
	}
}

// DeleteHeader removes all block header data associated with a hash.
func DeleteHeader(db ethdb.KeyValueWriter, hash common.Hash, number uint64) {
	deleteHeaderWithoutNumber(db, hash, number)
	if err := db.Delete(headerNumberKey(hash)); err != nil {
		log.Crit("Failed to delete hash to number mapping", "err", err)
	}
}

// deleteHeaderWithoutNumber removes only the block header but does not remove
// the hash to number mapping.
func deleteHeaderWithoutNumber(db ethdb.KeyValueWriter, hash common.Hash, number uint64) {
	if err := db.Delete(headerKey(number, hash)); err != nil {
		log.Crit("Failed to delete header", "err", err)
	}
}

// ReadBodyRLP retrieves the block body (transactions and uncles) in RLP encoding.
func ReadBodyRLP(db ethdb.Reader, hash common.Hash, number uint64) rlp.RawValue {
<<<<<<< HEAD
	data, _ := db.Ancient(freezerBodiesTable, number)
	if len(data) == 0 {
		data, _ = db.Get(blockBodyKey(number, hash))
		// In the background freezer is moving data from leveldb to flatten files.
		// So during the first check for ancient db, the data is not yet in there,
		// but when we reach into leveldb, the data was already moved. That would
		// result in a not found error.
		if len(data) == 0 {
			data, _ = db.Ancient(freezerBodiesTable, number)
		}
	}
	return data
=======
	// First try to look up the data in ancient database. Extra hash
	// comparison is necessary since ancient database only maintains
	// the canonical data.
	data, _ := db.Ancient(freezerBodiesTable, number)
	if len(data) > 0 {
		h, _ := db.Ancient(freezerHashTable, number)
		if common.BytesToHash(h) == hash {
			return data
		}
	}
	// Then try to look up the data in leveldb.
	data, _ = db.Get(blockBodyKey(number, hash))
	if len(data) > 0 {
		return data
	}
	// In the background freezer is moving data from leveldb to flatten files.
	// So during the first check for ancient db, the data is not yet in there,
	// but when we reach into leveldb, the data was already moved. That would
	// result in a not found error.
	data, _ = db.Ancient(freezerBodiesTable, number)
	if len(data) > 0 {
		h, _ := db.Ancient(freezerHashTable, number)
		if common.BytesToHash(h) == hash {
			return data
		}
	}
	return nil // Can't find the data anywhere.
>>>>>>> 3bb6815f
}

// WriteBodyRLP stores an RLP encoded block body into the database.
func WriteBodyRLP(db ethdb.KeyValueWriter, hash common.Hash, number uint64, rlp rlp.RawValue) {
	if err := db.Put(blockBodyKey(number, hash), rlp); err != nil {
		log.Crit("Failed to store block body", "err", err)
	}
}

// HasBody verifies the existence of a block body corresponding to the hash.
func HasBody(db ethdb.Reader, hash common.Hash, number uint64) bool {
	if has, err := db.Ancient(freezerHashTable, number); err == nil && common.BytesToHash(has) == hash {
		return true
	}
	if has, err := db.Has(blockBodyKey(number, hash)); !has || err != nil {
		return false
	}
	return true
}

// ReadBody retrieves the block body corresponding to the hash.
func ReadBody(db ethdb.Reader, hash common.Hash, number uint64) *types.Body {
	data := ReadBodyRLP(db, hash, number)
	if len(data) == 0 {
		return nil
	}
	body := new(types.Body)
	if err := rlp.Decode(bytes.NewReader(data), body); err != nil {
		log.Error("Invalid block body RLP", "hash", hash, "err", err)
		return nil
	}
	return body
}

// WriteBody stores a block body into the database.
func WriteBody(db ethdb.KeyValueWriter, hash common.Hash, number uint64, body *types.Body) {
	data, err := rlp.EncodeToBytes(body)
	if err != nil {
		log.Crit("Failed to RLP encode body", "err", err)
	}
	WriteBodyRLP(db, hash, number, data)
}

// DeleteBody removes all block body data associated with a hash.
func DeleteBody(db ethdb.KeyValueWriter, hash common.Hash, number uint64) {
	if err := db.Delete(blockBodyKey(number, hash)); err != nil {
		log.Crit("Failed to delete block body", "err", err)
	}
}

// ReadTdRLP retrieves a block's total difficulty corresponding to the hash in RLP encoding.
func ReadTdRLP(db ethdb.Reader, hash common.Hash, number uint64) rlp.RawValue {
<<<<<<< HEAD
	data, _ := db.Ancient(freezerDifficultyTable, number)
	if len(data) == 0 {
		data, _ = db.Get(headerTDKey(number, hash))
		// In the background freezer is moving data from leveldb to flatten files.
		// So during the first check for ancient db, the data is not yet in there,
		// but when we reach into leveldb, the data was already moved. That would
		// result in a not found error.
		if len(data) == 0 {
			data, _ = db.Ancient(freezerDifficultyTable, number)
		}
	}
	return data
=======
	// First try to look up the data in ancient database. Extra hash
	// comparison is necessary since ancient database only maintains
	// the canonical data.
	data, _ := db.Ancient(freezerDifficultyTable, number)
	if len(data) > 0 {
		h, _ := db.Ancient(freezerHashTable, number)
		if common.BytesToHash(h) == hash {
			return data
		}
	}
	// Then try to look up the data in leveldb.
	data, _ = db.Get(headerTDKey(number, hash))
	if len(data) > 0 {
		return data
	}
	// In the background freezer is moving data from leveldb to flatten files.
	// So during the first check for ancient db, the data is not yet in there,
	// but when we reach into leveldb, the data was already moved. That would
	// result in a not found error.
	data, _ = db.Ancient(freezerDifficultyTable, number)
	if len(data) > 0 {
		h, _ := db.Ancient(freezerHashTable, number)
		if common.BytesToHash(h) == hash {
			return data
		}
	}
	return nil // Can't find the data anywhere.
>>>>>>> 3bb6815f
}

// ReadTd retrieves a block's total difficulty corresponding to the hash.
func ReadTd(db ethdb.Reader, hash common.Hash, number uint64) *big.Int {
	data := ReadTdRLP(db, hash, number)
	if len(data) == 0 {
		return nil
	}
	td := new(big.Int)
	if err := rlp.Decode(bytes.NewReader(data), td); err != nil {
		log.Error("Invalid block total difficulty RLP", "hash", hash, "err", err)
		return nil
	}
	return td
}

// WriteTd stores the total difficulty of a block into the database.
func WriteTd(db ethdb.KeyValueWriter, hash common.Hash, number uint64, td *big.Int) {
	data, err := rlp.EncodeToBytes(td)
	if err != nil {
		log.Crit("Failed to RLP encode block total difficulty", "err", err)
	}
	if err := db.Put(headerTDKey(number, hash), data); err != nil {
		log.Crit("Failed to store block total difficulty", "err", err)
	}
}

// DeleteTd removes all block total difficulty data associated with a hash.
func DeleteTd(db ethdb.KeyValueWriter, hash common.Hash, number uint64) {
	if err := db.Delete(headerTDKey(number, hash)); err != nil {
		log.Crit("Failed to delete block total difficulty", "err", err)
	}
}

// HasReceipts verifies the existence of all the transaction receipts belonging
// to a block.
func HasReceipts(db ethdb.Reader, hash common.Hash, number uint64) bool {
	if has, err := db.Ancient(freezerHashTable, number); err == nil && common.BytesToHash(has) == hash {
		return true
	}
	if has, err := db.Has(blockReceiptsKey(number, hash)); !has || err != nil {
		return false
	}
	return true
}

// ReadReceiptsRLP retrieves all the transaction receipts belonging to a block in RLP encoding.
func ReadReceiptsRLP(db ethdb.Reader, hash common.Hash, number uint64) rlp.RawValue {
<<<<<<< HEAD
	data, _ := db.Ancient(freezerReceiptTable, number)
	if len(data) == 0 {
		data, _ = db.Get(blockReceiptsKey(number, hash))
		// In the background freezer is moving data from leveldb to flatten files.
		// So during the first check for ancient db, the data is not yet in there,
		// but when we reach into leveldb, the data was already moved. That would
		// result in a not found error.
		if len(data) == 0 {
			data, _ = db.Ancient(freezerReceiptTable, number)
		}
	}
	return data
=======
	// First try to look up the data in ancient database. Extra hash
	// comparison is necessary since ancient database only maintains
	// the canonical data.
	data, _ := db.Ancient(freezerReceiptTable, number)
	if len(data) > 0 {
		h, _ := db.Ancient(freezerHashTable, number)
		if common.BytesToHash(h) == hash {
			return data
		}
	}
	// Then try to look up the data in leveldb.
	data, _ = db.Get(blockReceiptsKey(number, hash))
	if len(data) > 0 {
		return data
	}
	// In the background freezer is moving data from leveldb to flatten files.
	// So during the first check for ancient db, the data is not yet in there,
	// but when we reach into leveldb, the data was already moved. That would
	// result in a not found error.
	data, _ = db.Ancient(freezerReceiptTable, number)
	if len(data) > 0 {
		h, _ := db.Ancient(freezerHashTable, number)
		if common.BytesToHash(h) == hash {
			return data
		}
	}
	return nil // Can't find the data anywhere.
>>>>>>> 3bb6815f
}

// ReadRawReceipts retrieves all the transaction receipts belonging to a block.
// The receipt metadata fields are not guaranteed to be populated, so they
// should not be used. Use ReadReceipts instead if the metadata is needed.
func ReadRawReceipts(db ethdb.Reader, hash common.Hash, number uint64) types.Receipts {
	// Retrieve the flattened receipt slice
	data := ReadReceiptsRLP(db, hash, number)
	if len(data) == 0 {
		return nil
	}
	// Convert the receipts from their storage form to their internal representation
	storageReceipts := []*types.ReceiptForStorage{}
	if err := rlp.DecodeBytes(data, &storageReceipts); err != nil {
		log.Error("Invalid receipt array RLP", "hash", hash, "err", err)
		return nil
	}
	receipts := make(types.Receipts, len(storageReceipts))
	for i, storageReceipt := range storageReceipts {
		receipts[i] = (*types.Receipt)(storageReceipt)
	}
	return receipts
}

// ReadReceipts retrieves all the transaction receipts belonging to a block, including
// its correspoinding metadata fields. If it is unable to populate these metadata
// fields then nil is returned.
//
// The current implementation populates these metadata fields by reading the receipts'
// corresponding block body, so if the block body is not found it will return nil even
// if the receipt itself is stored.
func ReadReceipts(db ethdb.Reader, hash common.Hash, number uint64, config *params.ChainConfig) types.Receipts {
	// We're deriving many fields from the block body, retrieve beside the receipt
	receipts := ReadRawReceipts(db, hash, number)
	if receipts == nil {
		return nil
	}
	body := ReadBody(db, hash, number)
	if body == nil {
		log.Error("Missing body but have receipt", "hash", hash, "number", number)
		return nil
	}
	if err := receipts.DeriveFields(config, hash, number, body.Transactions); err != nil {
		log.Error("Failed to derive block receipts fields", "hash", hash, "number", number, "err", err)
		return nil
	}
	return receipts
}

// WriteReceipts stores all the transaction receipts belonging to a block.
func WriteReceipts(db ethdb.KeyValueWriter, hash common.Hash, number uint64, receipts types.Receipts) {
	// Convert the receipts into their storage form and serialize them
	storageReceipts := make([]*types.ReceiptForStorage, len(receipts))
	for i, receipt := range receipts {
		storageReceipts[i] = (*types.ReceiptForStorage)(receipt)
	}
	bytes, err := rlp.EncodeToBytes(storageReceipts)
	if err != nil {
		log.Crit("Failed to encode block receipts", "err", err)
	}
	// Store the flattened receipt slice
	if err := db.Put(blockReceiptsKey(number, hash), bytes); err != nil {
		log.Crit("Failed to store block receipts", "err", err)
	}
}

// DeleteReceipts removes all receipt data associated with a block hash.
func DeleteReceipts(db ethdb.KeyValueWriter, hash common.Hash, number uint64) {
	if err := db.Delete(blockReceiptsKey(number, hash)); err != nil {
		log.Crit("Failed to delete block receipts", "err", err)
	}
}

// ReadBlock retrieves an entire block corresponding to the hash, assembling it
// back from the stored header and body. If either the header or body could not
// be retrieved nil is returned.
//
// Note, due to concurrent download of header and block body the header and thus
// canonical hash can be stored in the database but the body data not (yet).
func ReadBlock(db ethdb.Reader, hash common.Hash, number uint64) *types.Block {
	header := ReadHeader(db, hash, number)
	if header == nil {
		return nil
	}
	body := ReadBody(db, hash, number)
	if body == nil {
		return nil
	}
	return types.NewBlockWithHeader(header).WithBody(body.Transactions, body.Uncles)
}

// WriteBlock serializes a block into the database, header and body separately.
func WriteBlock(db ethdb.KeyValueWriter, block *types.Block) {
	WriteBody(db, block.Hash(), block.NumberU64(), block.Body())
	WriteHeader(db, block.Header())
}

// WriteAncientBlock writes entire block data into ancient store and returns the total written size.
func WriteAncientBlock(db ethdb.AncientWriter, block *types.Block, receipts types.Receipts, td *big.Int) int {
	// Encode all block components to RLP format.
	headerBlob, err := rlp.EncodeToBytes(block.Header())
	if err != nil {
		log.Crit("Failed to RLP encode block header", "err", err)
	}
	bodyBlob, err := rlp.EncodeToBytes(block.Body())
	if err != nil {
		log.Crit("Failed to RLP encode body", "err", err)
	}
	storageReceipts := make([]*types.ReceiptForStorage, len(receipts))
	for i, receipt := range receipts {
		storageReceipts[i] = (*types.ReceiptForStorage)(receipt)
	}
	receiptBlob, err := rlp.EncodeToBytes(storageReceipts)
	if err != nil {
		log.Crit("Failed to RLP encode block receipts", "err", err)
	}
	tdBlob, err := rlp.EncodeToBytes(td)
	if err != nil {
		log.Crit("Failed to RLP encode block total difficulty", "err", err)
	}
	// Write all blob to flatten files.
	err = db.AppendAncient(block.NumberU64(), block.Hash().Bytes(), headerBlob, bodyBlob, receiptBlob, tdBlob)
	if err != nil {
		log.Crit("Failed to write block data to ancient store", "err", err)
	}
	return len(headerBlob) + len(bodyBlob) + len(receiptBlob) + len(tdBlob) + common.HashLength
}

// DeleteBlock removes all block data associated with a hash.
func DeleteBlock(db ethdb.KeyValueWriter, hash common.Hash, number uint64) {
	DeleteReceipts(db, hash, number)
	DeleteHeader(db, hash, number)
	DeleteBody(db, hash, number)
	DeleteTd(db, hash, number)
}

// DeleteBlockWithoutNumber removes all block data associated with a hash, except
// the hash to number mapping.
func DeleteBlockWithoutNumber(db ethdb.KeyValueWriter, hash common.Hash, number uint64) {
	DeleteReceipts(db, hash, number)
	deleteHeaderWithoutNumber(db, hash, number)
	DeleteBody(db, hash, number)
	DeleteTd(db, hash, number)
}

// FindCommonAncestor returns the last common ancestor of two block headers
func FindCommonAncestor(db ethdb.Reader, a, b *types.Header) *types.Header {
	for bn := b.Number.Uint64(); a.Number.Uint64() > bn; {
		a = ReadHeader(db, a.ParentHash, a.Number.Uint64()-1)
		if a == nil {
			return nil
		}
	}
	for an := a.Number.Uint64(); an < b.Number.Uint64(); {
		b = ReadHeader(db, b.ParentHash, b.Number.Uint64()-1)
		if b == nil {
			return nil
		}
	}
	for a.Hash() != b.Hash() {
		a = ReadHeader(db, a.ParentHash, a.Number.Uint64()-1)
		if a == nil {
			return nil
		}
		b = ReadHeader(db, b.ParentHash, b.Number.Uint64()-1)
		if b == nil {
			return nil
		}
	}
	return a
}<|MERGE_RESOLUTION|>--- conflicted
+++ resolved
@@ -21,23 +21,14 @@
 	"encoding/binary"
 	"math/big"
 
-<<<<<<< HEAD
 	"github.com/clearmatics/autonity/common"
 	"github.com/clearmatics/autonity/core/types"
+	"github.com/clearmatics/autonity/crypto"
 	"github.com/clearmatics/autonity/ethdb"
 	"github.com/clearmatics/autonity/log"
+	"github.com/clearmatics/autonity/p2p/enode"
 	"github.com/clearmatics/autonity/params"
-	"github.com/clearmatics/autonity/p2p/enode"
 	"github.com/clearmatics/autonity/rlp"
-=======
-	"github.com/ethereum/go-ethereum/common"
-	"github.com/ethereum/go-ethereum/core/types"
-	"github.com/ethereum/go-ethereum/crypto"
-	"github.com/ethereum/go-ethereum/ethdb"
-	"github.com/ethereum/go-ethereum/log"
-	"github.com/ethereum/go-ethereum/params"
-	"github.com/ethereum/go-ethereum/rlp"
->>>>>>> 3bb6815f
 )
 
 // ReadCanonicalHash retrieves the hash assigned to a canonical block number.
@@ -213,20 +204,6 @@
 
 // ReadHeaderRLP retrieves a block header in its raw RLP database encoding.
 func ReadHeaderRLP(db ethdb.Reader, hash common.Hash, number uint64) rlp.RawValue {
-<<<<<<< HEAD
-	data, _ := db.Ancient(freezerHeaderTable, number)
-	if len(data) == 0 {
-		data, _ = db.Get(headerKey(number, hash))
-		// In the background freezer is moving data from leveldb to flatten files.
-		// So during the first check for ancient db, the data is not yet in there,
-		// but when we reach into leveldb, the data was already moved. That would
-		// result in a not found error.
-		if len(data) == 0 {
-			data, _ = db.Ancient(freezerHeaderTable, number)
-		}
-	}
-	return data
-=======
 	// First try to look up the data in ancient database. Extra hash
 	// comparison is necessary since ancient database only maintains
 	// the canonical data.
@@ -248,7 +225,6 @@
 		return data
 	}
 	return nil // Can't find the data anywhere.
->>>>>>> 3bb6815f
 }
 
 // HasHeader verifies the existence of a block header corresponding to the hash.
@@ -315,20 +291,6 @@
 
 // ReadBodyRLP retrieves the block body (transactions and uncles) in RLP encoding.
 func ReadBodyRLP(db ethdb.Reader, hash common.Hash, number uint64) rlp.RawValue {
-<<<<<<< HEAD
-	data, _ := db.Ancient(freezerBodiesTable, number)
-	if len(data) == 0 {
-		data, _ = db.Get(blockBodyKey(number, hash))
-		// In the background freezer is moving data from leveldb to flatten files.
-		// So during the first check for ancient db, the data is not yet in there,
-		// but when we reach into leveldb, the data was already moved. That would
-		// result in a not found error.
-		if len(data) == 0 {
-			data, _ = db.Ancient(freezerBodiesTable, number)
-		}
-	}
-	return data
-=======
 	// First try to look up the data in ancient database. Extra hash
 	// comparison is necessary since ancient database only maintains
 	// the canonical data.
@@ -356,7 +318,6 @@
 		}
 	}
 	return nil // Can't find the data anywhere.
->>>>>>> 3bb6815f
 }
 
 // WriteBodyRLP stores an RLP encoded block body into the database.
@@ -409,20 +370,6 @@
 
 // ReadTdRLP retrieves a block's total difficulty corresponding to the hash in RLP encoding.
 func ReadTdRLP(db ethdb.Reader, hash common.Hash, number uint64) rlp.RawValue {
-<<<<<<< HEAD
-	data, _ := db.Ancient(freezerDifficultyTable, number)
-	if len(data) == 0 {
-		data, _ = db.Get(headerTDKey(number, hash))
-		// In the background freezer is moving data from leveldb to flatten files.
-		// So during the first check for ancient db, the data is not yet in there,
-		// but when we reach into leveldb, the data was already moved. That would
-		// result in a not found error.
-		if len(data) == 0 {
-			data, _ = db.Ancient(freezerDifficultyTable, number)
-		}
-	}
-	return data
-=======
 	// First try to look up the data in ancient database. Extra hash
 	// comparison is necessary since ancient database only maintains
 	// the canonical data.
@@ -450,7 +397,6 @@
 		}
 	}
 	return nil // Can't find the data anywhere.
->>>>>>> 3bb6815f
 }
 
 // ReadTd retrieves a block's total difficulty corresponding to the hash.
@@ -499,20 +445,6 @@
 
 // ReadReceiptsRLP retrieves all the transaction receipts belonging to a block in RLP encoding.
 func ReadReceiptsRLP(db ethdb.Reader, hash common.Hash, number uint64) rlp.RawValue {
-<<<<<<< HEAD
-	data, _ := db.Ancient(freezerReceiptTable, number)
-	if len(data) == 0 {
-		data, _ = db.Get(blockReceiptsKey(number, hash))
-		// In the background freezer is moving data from leveldb to flatten files.
-		// So during the first check for ancient db, the data is not yet in there,
-		// but when we reach into leveldb, the data was already moved. That would
-		// result in a not found error.
-		if len(data) == 0 {
-			data, _ = db.Ancient(freezerReceiptTable, number)
-		}
-	}
-	return data
-=======
 	// First try to look up the data in ancient database. Extra hash
 	// comparison is necessary since ancient database only maintains
 	// the canonical data.
@@ -540,7 +472,6 @@
 		}
 	}
 	return nil // Can't find the data anywhere.
->>>>>>> 3bb6815f
 }
 
 // ReadRawReceipts retrieves all the transaction receipts belonging to a block.
