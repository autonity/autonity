--- conflicted
+++ resolved
@@ -20,25 +20,15 @@
 	"bytes"
 	"encoding/hex"
 	"fmt"
-<<<<<<< HEAD
-=======
 	"io/ioutil"
->>>>>>> 3bb6815f
 	"math/big"
 	"os"
 	"testing"
 
-<<<<<<< HEAD
 	"github.com/clearmatics/autonity/common"
 	"github.com/clearmatics/autonity/core/types"
 	"github.com/clearmatics/autonity/params"
 	"github.com/clearmatics/autonity/rlp"
-=======
-	"github.com/ethereum/go-ethereum/common"
-	"github.com/ethereum/go-ethereum/core/types"
-	"github.com/ethereum/go-ethereum/params"
-	"github.com/ethereum/go-ethereum/rlp"
->>>>>>> 3bb6815f
 	"golang.org/x/crypto/sha3"
 )
 
@@ -369,8 +359,6 @@
 		}
 	}
 	return nil
-<<<<<<< HEAD
-=======
 }
 
 func TestAncientStorage(t *testing.T) {
@@ -435,5 +423,4 @@
 	if blob := ReadTdRLP(db, fakeHash, number); len(blob) != 0 {
 		t.Fatalf("invalid td returned")
 	}
->>>>>>> 3bb6815f
 }