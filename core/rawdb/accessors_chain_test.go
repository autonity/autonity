--- conflicted
+++ resolved
@@ -464,9 +464,7 @@
 			checkAncientStore(b.block)
 		})
 	}
-<<<<<<< HEAD
-
-=======
+
 }
 
 func TestCanonicalHashIteration(t *testing.T) {
@@ -499,5 +497,4 @@
 			t.Fatalf("Case %d failed, want %v, got %v", i, c.expect, numbers)
 		}
 	}
->>>>>>> c71a7e26
 }