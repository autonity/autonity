--- conflicted
+++ resolved
@@ -17,25 +17,16 @@
 package rawdb
 
 import (
-	"runtime"
-	"sync/atomic"
-	"time"
-
-<<<<<<< HEAD
-	"github.com/clearmatics/autonity/common"
-	"github.com/clearmatics/autonity/common/prque"
-	"github.com/clearmatics/autonity/ethdb"
-	"github.com/clearmatics/autonity/log"
-	"github.com/clearmatics/autonity/rlp"
-	"golang.org/x/crypto/sha3"
-=======
-	"github.com/ethereum/go-ethereum/common"
-	"github.com/ethereum/go-ethereum/common/prque"
-	"github.com/ethereum/go-ethereum/core/types"
-	"github.com/ethereum/go-ethereum/ethdb"
-	"github.com/ethereum/go-ethereum/log"
-	"github.com/ethereum/go-ethereum/rlp"
->>>>>>> aaca58a7
+    "runtime"
+    "sync/atomic"
+    "time"
+
+    "github.com/ethereum/go-ethereum/common"
+    "github.com/ethereum/go-ethereum/common/prque"
+    "github.com/ethereum/go-ethereum/core/types"
+    "github.com/ethereum/go-ethereum/ethdb"
+    "github.com/ethereum/go-ethereum/log"
+    "github.com/ethereum/go-ethereum/rlp"
 )
 
 // InitDatabaseFromFreezer reinitializes an empty database from a previous batch
@@ -43,58 +34,58 @@
 // injects into the database the block hash->number mappings.
 func InitDatabaseFromFreezer(db ethdb.Database) {
 	// If we can't access the freezer or it's empty, abort
-	frozen, err := db.Ancients()
-	if err != nil || frozen == 0 {
-		return
-	}
-	var (
-		batch  = db.NewBatch()
-		start  = time.Now()
-		logged = start.Add(-7 * time.Second) // Unindex during import is fast, don't double log
-		hash   common.Hash
-	)
-	for i := uint64(0); i < frozen; {
-		// We read 100K hashes at a time, for a total of 3.2M
-		count := uint64(100_000)
-		if i+count > frozen {
-			count = frozen - i
-		}
-		data, err := db.AncientRange(freezerHashTable, i, count, 32*count)
-		if err != nil {
-			log.Crit("Failed to init database from freezer", "err", err)
-		}
-		for j, h := range data {
-			number := i + uint64(j)
-			hash = common.BytesToHash(h)
-			WriteHeaderNumber(batch, hash, number)
-			// If enough data was accumulated in memory or we're at the last block, dump to disk
-			if batch.ValueSize() > ethdb.IdealBatchSize {
-				if err := batch.Write(); err != nil {
-					log.Crit("Failed to write data to db", "err", err)
-				}
-				batch.Reset()
-			}
-		}
-		i += uint64(len(data))
-		// If we've spent too much time already, notify the user of what we're doing
-		if time.Since(logged) > 8*time.Second {
-			log.Info("Initializing database from freezer", "total", frozen, "number", i, "hash", hash, "elapsed", common.PrettyDuration(time.Since(start)))
-			logged = time.Now()
-		}
-	}
+    frozen, err := db.Ancients()
+    if err != nil || frozen == 0 {
+        return
+    }
+    var (
+        batch  = db.NewBatch()
+        start  = time.Now()
+        logged = start.Add(-7 * time.Second) // Unindex during import is fast, don't double log
+        hash   common.Hash
+    )
+    for i := uint64(0); i < frozen; {
+        // We read 100K hashes at a time, for a total of 3.2M
+        count := uint64(100_000)
+        if i+count > frozen {
+            count = frozen - i
+        }
+        data, err := db.AncientRange(freezerHashTable, i, count, 32*count)
+        if err != nil {
+            log.Crit("Failed to init database from freezer", "err", err)
+        }
+        for j, h := range data {
+            number := i + uint64(j)
+            hash = common.BytesToHash(h)
+            WriteHeaderNumber(batch, hash, number)
+            // If enough data was accumulated in memory or we're at the last block, dump to disk
+            if batch.ValueSize() > ethdb.IdealBatchSize {
+                if err := batch.Write(); err != nil {
+                    log.Crit("Failed to write data to db", "err", err)
+                }
+                batch.Reset()
+            }
+        }
+        i += uint64(len(data))
+        // If we've spent too much time already, notify the user of what we're doing
+        if time.Since(logged) > 8*time.Second {
+            log.Info("Initializing database from freezer", "total", frozen, "number", i, "hash", hash, "elapsed", common.PrettyDuration(time.Since(start)))
+            logged = time.Now()
+        }
+    }
 	if err := batch.Write(); err != nil {
 		log.Crit("Failed to write data to db", "err", err)
 	}
 	batch.Reset()
 
 	WriteHeadHeaderHash(db, hash)
-	WriteHeadFastBlockHash(db, hash)
-	log.Info("Initialized database from freezer", "blocks", frozen, "elapsed", common.PrettyDuration(time.Since(start)))
+    WriteHeadFastBlockHash(db, hash)
+    log.Info("Initialized database from freezer", "blocks", frozen, "elapsed", common.PrettyDuration(time.Since(start)))
 }
 
 type blockTxHashes struct {
-	number uint64
-	hashes []common.Hash
+    number uint64
+    hashes []common.Hash
 }
 
 // iterateTransactions iterates over all transactions in the (canon) block
@@ -102,16 +93,16 @@
 // received from interrupt channel, the iteration will be aborted and result
 // channel will be closed.
 func iterateTransactions(db ethdb.Database, from uint64, to uint64, reverse bool, interrupt chan struct{}) chan *blockTxHashes {
-	// One thread sequentially reads data from db
-	type numberRlp struct {
-		number uint64
-		rlp    rlp.RawValue
-	}
-	if to == from {
-		return nil
-	}
-	threads := to - from
-	if cpus := runtime.NumCPU(); threads > uint64(cpus) {
+    // One thread sequentially reads data from db
+    type numberRlp struct {
+        number uint64
+        rlp    rlp.RawValue
+    }
+    if to == from {
+        return nil
+    }
+    threads := to - from
+    if cpus := runtime.NumCPU(); threads > uint64(cpus) {
 		threads = uint64(cpus)
 	}
 	var (
@@ -129,9 +120,9 @@
 			data := ReadCanonicalBodyRLP(db, n)
 			// Feed the block to the aggregator, or abort on interrupt
 			select {
-			case rlpCh <- &numberRlp{n, data}:
-			case <-interrupt:
-				return
+            case rlpCh <- &numberRlp{n, data}:
+            case <-interrupt:
+                return
 			}
 			if reverse {
 				n--
@@ -150,32 +141,32 @@
 			}
 		}()
 		for data := range rlpCh {
-			var body types.Body
-			if err := rlp.DecodeBytes(data.rlp, &body); err != nil {
-				log.Warn("Failed to decode block body", "block", data.number, "error", err)
-				return
-			}
-			var hashes []common.Hash
-			for _, tx := range body.Transactions {
-				hashes = append(hashes, tx.Hash())
-			}
-			result := &blockTxHashes{
-				hashes: hashes,
-				number: data.number,
-			}
-			// Feed the block to the aggregator, or abort on interrupt
-			select {
-			case hashesCh <- result:
-			case <-interrupt:
-				return
+            var body types.Body
+            if err := rlp.DecodeBytes(data.rlp, &body); err != nil {
+                log.Warn("Failed to decode block body", "block", data.number, "error", err)
+                return
+            }
+            var hashes []common.Hash
+            for _, tx := range body.Transactions {
+                hashes = append(hashes, tx.Hash())
+            }
+            result := &blockTxHashes{
+                hashes: hashes,
+                number: data.number,
+            }
+            // Feed the block to the aggregator, or abort on interrupt
+            select {
+            case hashesCh <- result:
+            case <-interrupt:
+                return
 			}
 		}
 	}
 	go lookup() // start the sequential db accessor
 	for i := 0; i < int(threads); i++ {
-		go process()
-	}
-	return hashesCh
+        go process()
+    }
+    return hashesCh
 }
 
 // indexTransactions creates txlookup indices of the specified block range.
@@ -187,73 +178,73 @@
 // There is a passed channel, the whole procedure will be interrupted if any
 // signal received.
 func indexTransactions(db ethdb.Database, from uint64, to uint64, interrupt chan struct{}, hook func(uint64) bool) {
-	// short circuit for invalid range
-	if from >= to {
-		return
-	}
-	var (
-		hashesCh = iterateTransactions(db, from, to, true, interrupt)
-		batch    = db.NewBatch()
-		start    = time.Now()
-		logged   = start.Add(-7 * time.Second)
-		// Since we iterate in reverse, we expect the first number to come
-		// in to be [to-1]. Therefore, setting lastNum to means that the
-		// prqueue gap-evaluation will work correctly
-		lastNum = to
-		queue   = prque.New(nil)
-		// for stats reporting
-		blocks, txs = 0, 0
-	)
+    // short circuit for invalid range
+    if from >= to {
+        return
+    }
+    var (
+        hashesCh = iterateTransactions(db, from, to, true, interrupt)
+        batch    = db.NewBatch()
+        start    = time.Now()
+        logged   = start.Add(-7 * time.Second)
+        // Since we iterate in reverse, we expect the first number to come
+        // in to be [to-1]. Therefore, setting lastNum to means that the
+        // prqueue gap-evaluation will work correctly
+        lastNum = to
+        queue   = prque.New(nil)
+        // for stats reporting
+        blocks, txs = 0, 0
+    )
 	for chanDelivery := range hashesCh {
 		// Push the delivery into the queue and process contiguous ranges.
 		// Since we iterate in reverse, so lower numbers have lower prio, and
 		// we can use the number directly as prio marker
 		queue.Push(chanDelivery, int64(chanDelivery.number))
 		for !queue.Empty() {
-			// If the next available item is gapped, return
-			if _, priority := queue.Peek(); priority != int64(lastNum-1) {
-				break
-			}
-			// For testing
-			if hook != nil && !hook(lastNum-1) {
-				break
-			}
-			// Next block available, pop it off and index it
-			delivery := queue.PopItem().(*blockTxHashes)
-			lastNum = delivery.number
-			WriteTxLookupEntries(batch, delivery.number, delivery.hashes)
-			blocks++
-			txs += len(delivery.hashes)
-			// If enough data was accumulated in memory or we're at the last block, dump to disk
-			if batch.ValueSize() > ethdb.IdealBatchSize {
-				WriteTxIndexTail(batch, lastNum) // Also write the tail here
-				if err := batch.Write(); err != nil {
-					log.Crit("Failed writing batch to db", "error", err)
-					return
-				}
-				batch.Reset()
-			}
-			// If we've spent too much time already, notify the user of what we're doing
-			if time.Since(logged) > 8*time.Second {
-				log.Info("Indexing transactions", "blocks", blocks, "txs", txs, "tail", lastNum, "total", to-from, "elapsed", common.PrettyDuration(time.Since(start)))
-				logged = time.Now()
-			}
-		}
-	}
-	// Flush the new indexing tail and the last committed data. It can also happen
-	// that the last batch is empty because nothing to index, but the tail has to
-	// be flushed anyway.
-	WriteTxIndexTail(batch, lastNum)
-	if err := batch.Write(); err != nil {
-		log.Crit("Failed writing batch to db", "error", err)
-		return
-	}
-	select {
-	case <-interrupt:
-		log.Debug("Transaction indexing interrupted", "blocks", blocks, "txs", txs, "tail", lastNum, "elapsed", common.PrettyDuration(time.Since(start)))
-	default:
-		log.Info("Indexed transactions", "blocks", blocks, "txs", txs, "tail", lastNum, "elapsed", common.PrettyDuration(time.Since(start)))
-	}
+            // If the next available item is gapped, return
+            if _, priority := queue.Peek(); priority != int64(lastNum-1) {
+                break
+            }
+            // For testing
+            if hook != nil && !hook(lastNum-1) {
+                break
+            }
+            // Next block available, pop it off and index it
+            delivery := queue.PopItem().(*blockTxHashes)
+            lastNum = delivery.number
+            WriteTxLookupEntries(batch, delivery.number, delivery.hashes)
+            blocks++
+            txs += len(delivery.hashes)
+            // If enough data was accumulated in memory or we're at the last block, dump to disk
+            if batch.ValueSize() > ethdb.IdealBatchSize {
+                WriteTxIndexTail(batch, lastNum) // Also write the tail here
+                if err := batch.Write(); err != nil {
+                    log.Crit("Failed writing batch to db", "error", err)
+                    return
+                }
+                batch.Reset()
+            }
+            // If we've spent too much time already, notify the user of what we're doing
+            if time.Since(logged) > 8*time.Second {
+                log.Info("Indexing transactions", "blocks", blocks, "txs", txs, "tail", lastNum, "total", to-from, "elapsed", common.PrettyDuration(time.Since(start)))
+                logged = time.Now()
+            }
+        }
+    }
+    // Flush the new indexing tail and the last committed data. It can also happen
+    // that the last batch is empty because nothing to index, but the tail has to
+    // be flushed anyway.
+    WriteTxIndexTail(batch, lastNum)
+    if err := batch.Write(); err != nil {
+        log.Crit("Failed writing batch to db", "error", err)
+        return
+    }
+    select {
+    case <-interrupt:
+        log.Debug("Transaction indexing interrupted", "blocks", blocks, "txs", txs, "tail", lastNum, "elapsed", common.PrettyDuration(time.Since(start)))
+    default:
+        log.Info("Indexed transactions", "blocks", blocks, "txs", txs, "tail", lastNum, "elapsed", common.PrettyDuration(time.Since(start)))
+    }
 }
 
 // IndexTransactions creates txlookup indices of the specified block range. The from
@@ -266,12 +257,12 @@
 // There is a passed channel, the whole procedure will be interrupted if any
 // signal received.
 func IndexTransactions(db ethdb.Database, from uint64, to uint64, interrupt chan struct{}) {
-	indexTransactions(db, from, to, interrupt, nil)
+    indexTransactions(db, from, to, interrupt, nil)
 }
 
 // indexTransactionsForTesting is the internal debug version with an additional hook.
 func indexTransactionsForTesting(db ethdb.Database, from uint64, to uint64, interrupt chan struct{}, hook func(uint64) bool) {
-	indexTransactions(db, from, to, interrupt, hook)
+    indexTransactions(db, from, to, interrupt, hook)
 }
 
 // unindexTransactions removes txlookup indices of the specified block range.
@@ -279,73 +270,73 @@
 // There is a passed channel, the whole procedure will be interrupted if any
 // signal received.
 func unindexTransactions(db ethdb.Database, from uint64, to uint64, interrupt chan struct{}, hook func(uint64) bool) {
-	// short circuit for invalid range
-	if from >= to {
-		return
-	}
-	var (
-		hashesCh = iterateTransactions(db, from, to, false, interrupt)
-		batch    = db.NewBatch()
-		start    = time.Now()
-		logged   = start.Add(-7 * time.Second)
-		// we expect the first number to come in to be [from]. Therefore, setting
-		// nextNum to from means that the prqueue gap-evaluation will work correctly
-		nextNum = from
-		queue   = prque.New(nil)
-		// for stats reporting
-		blocks, txs = 0, 0
-	)
+    // short circuit for invalid range
+    if from >= to {
+        return
+    }
+    var (
+        hashesCh = iterateTransactions(db, from, to, false, interrupt)
+        batch    = db.NewBatch()
+        start    = time.Now()
+        logged   = start.Add(-7 * time.Second)
+        // we expect the first number to come in to be [from]. Therefore, setting
+        // nextNum to from means that the prqueue gap-evaluation will work correctly
+        nextNum = from
+        queue   = prque.New(nil)
+        // for stats reporting
+        blocks, txs = 0, 0
+    )
 	// Otherwise spin up the concurrent iterator and unindexer
 	for delivery := range hashesCh {
-		// Push the delivery into the queue and process contiguous ranges.
-		queue.Push(delivery, -int64(delivery.number))
-		for !queue.Empty() {
-			// If the next available item is gapped, return
-			if _, priority := queue.Peek(); -priority != int64(nextNum) {
-				break
-			}
-			// For testing
-			if hook != nil && !hook(nextNum) {
-				break
-			}
-			delivery := queue.PopItem().(*blockTxHashes)
-			nextNum = delivery.number + 1
-			DeleteTxLookupEntries(batch, delivery.hashes)
-			txs += len(delivery.hashes)
-			blocks++
-
-			// If enough data was accumulated in memory or we're at the last block, dump to disk
-			// A batch counts the size of deletion as '1', so we need to flush more
-			// often than that.
-			if blocks%1000 == 0 {
-				WriteTxIndexTail(batch, nextNum)
-				if err := batch.Write(); err != nil {
-					log.Crit("Failed writing batch to db", "error", err)
-					return
-				}
-				batch.Reset()
-			}
-			// If we've spent too much time already, notify the user of what we're doing
-			if time.Since(logged) > 8*time.Second {
-				log.Info("Unindexing transactions", "blocks", blocks, "txs", txs, "total", to-from, "elapsed", common.PrettyDuration(time.Since(start)))
-				logged = time.Now()
-			}
-		}
-	}
-	// Flush the new indexing tail and the last committed data. It can also happen
-	// that the last batch is empty because nothing to unindex, but the tail has to
-	// be flushed anyway.
-	WriteTxIndexTail(batch, nextNum)
-	if err := batch.Write(); err != nil {
-		log.Crit("Failed writing batch to db", "error", err)
-		return
-	}
-	select {
-	case <-interrupt:
-		log.Debug("Transaction unindexing interrupted", "blocks", blocks, "txs", txs, "tail", to, "elapsed", common.PrettyDuration(time.Since(start)))
-	default:
-		log.Info("Unindexed transactions", "blocks", blocks, "txs", txs, "tail", to, "elapsed", common.PrettyDuration(time.Since(start)))
-	}
+        // Push the delivery into the queue and process contiguous ranges.
+        queue.Push(delivery, -int64(delivery.number))
+        for !queue.Empty() {
+            // If the next available item is gapped, return
+            if _, priority := queue.Peek(); -priority != int64(nextNum) {
+                break
+            }
+            // For testing
+            if hook != nil && !hook(nextNum) {
+                break
+            }
+            delivery := queue.PopItem().(*blockTxHashes)
+            nextNum = delivery.number + 1
+            DeleteTxLookupEntries(batch, delivery.hashes)
+            txs += len(delivery.hashes)
+            blocks++
+
+            // If enough data was accumulated in memory or we're at the last block, dump to disk
+            // A batch counts the size of deletion as '1', so we need to flush more
+            // often than that.
+            if blocks%1000 == 0 {
+                WriteTxIndexTail(batch, nextNum)
+                if err := batch.Write(); err != nil {
+                    log.Crit("Failed writing batch to db", "error", err)
+                    return
+                }
+                batch.Reset()
+            }
+            // If we've spent too much time already, notify the user of what we're doing
+            if time.Since(logged) > 8*time.Second {
+                log.Info("Unindexing transactions", "blocks", blocks, "txs", txs, "total", to-from, "elapsed", common.PrettyDuration(time.Since(start)))
+                logged = time.Now()
+            }
+        }
+    }
+    // Flush the new indexing tail and the last committed data. It can also happen
+    // that the last batch is empty because nothing to unindex, but the tail has to
+    // be flushed anyway.
+    WriteTxIndexTail(batch, nextNum)
+    if err := batch.Write(); err != nil {
+        log.Crit("Failed writing batch to db", "error", err)
+        return
+    }
+    select {
+    case <-interrupt:
+        log.Debug("Transaction unindexing interrupted", "blocks", blocks, "txs", txs, "tail", to, "elapsed", common.PrettyDuration(time.Since(start)))
+    default:
+        log.Info("Unindexed transactions", "blocks", blocks, "txs", txs, "tail", to, "elapsed", common.PrettyDuration(time.Since(start)))
+    }
 }
 
 // UnindexTransactions removes txlookup indices of the specified block range.
@@ -354,10 +345,10 @@
 // There is a passed channel, the whole procedure will be interrupted if any
 // signal received.
 func UnindexTransactions(db ethdb.Database, from uint64, to uint64, interrupt chan struct{}) {
-	unindexTransactions(db, from, to, interrupt, nil)
+    unindexTransactions(db, from, to, interrupt, nil)
 }
 
 // unindexTransactionsForTesting is the internal debug version with an additional hook.
 func unindexTransactionsForTesting(db ethdb.Database, from uint64, to uint64, interrupt chan struct{}, hook func(uint64) bool) {
-	unindexTransactions(db, from, to, interrupt, hook)
+    unindexTransactions(db, from, to, interrupt, hook)
 }