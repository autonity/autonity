--- conflicted
+++ resolved
@@ -73,11 +73,7 @@
 
 	tables       map[string]*freezerTable // Data tables for storing everything
 	instanceLock fileutil.Releaser        // File-system lock to prevent double opens
-<<<<<<< HEAD
-	closeCh      chan struct{}
-=======
 	quit         chan struct{}
->>>>>>> 0f77f34b
 }
 
 // newFreezer creates a chain freezer that moves ancient chain data into
@@ -106,11 +102,7 @@
 	freezer := &freezer{
 		tables:       make(map[string]*freezerTable),
 		instanceLock: lock,
-<<<<<<< HEAD
-		closeCh:      make(chan struct{}, 1),
-=======
 		quit:         make(chan struct{}),
->>>>>>> 0f77f34b
 	}
 	for name, disableSnappy := range freezerNoSnappy {
 		table, err := newTable(datadir, name, readMeter, writeMeter, sizeGauge, disableSnappy)
@@ -269,42 +261,6 @@
 	backoff := false
 	for {
 		select {
-<<<<<<< HEAD
-		case <-f.closeCh:
-			return
-		default:
-			// Retrieve the freezing threshold.
-			hash := ReadHeadBlockHash(nfdb)
-			if hash == (common.Hash{}) {
-				log.Debug("Current full block hash unavailable") // new chain, empty database
-				if err := f.sleep(); err != nil {
-					return
-				}
-				continue
-			}
-			number := ReadHeaderNumber(nfdb, hash)
-			switch {
-			case number == nil:
-				log.Error("Current full block number unavailable", "hash", hash)
-				if err := f.sleep(); err != nil {
-					return
-				}
-				continue
-
-			case *number < params.ImmutabilityThreshold:
-				log.Debug("Current full block not old enough", "number", *number, "hash", hash, "delay", params.ImmutabilityThreshold)
-				if err := f.sleep(); err != nil {
-					return
-				}
-				continue
-
-			case *number-params.ImmutabilityThreshold <= f.frozen:
-				log.Debug("Ancient blocks frozen already", "number", *number, "hash", hash, "frozen", f.frozen)
-				if err := f.sleep(); err != nil {
-					return
-				}
-				continue
-=======
 		case <-f.quit:
 			log.Info("Freezer shutting down")
 			return
@@ -364,110 +320,75 @@
 			if hash == (common.Hash{}) {
 				log.Error("Canonical hash missing, can't freeze", "number", f.frozen)
 				break
->>>>>>> 0f77f34b
-			}
-			head := ReadHeader(nfdb, hash, *number)
-			if head == nil {
-				log.Error("Current full block unavailable", "number", *number, "hash", hash)
-				if err := f.sleep(); err != nil {
-					return
+			}
+			header := ReadHeaderRLP(nfdb, hash, f.frozen)
+			if len(header) == 0 {
+				log.Error("Block header missing, can't freeze", "number", f.frozen, "hash", hash)
+				break
+			}
+			body := ReadBodyRLP(nfdb, hash, f.frozen)
+			if len(body) == 0 {
+				log.Error("Block body missing, can't freeze", "number", f.frozen, "hash", hash)
+				break
+			}
+			receipts := ReadReceiptsRLP(nfdb, hash, f.frozen)
+			if len(receipts) == 0 {
+				log.Error("Block receipts missing, can't freeze", "number", f.frozen, "hash", hash)
+				break
+			}
+			td := ReadTdRLP(nfdb, hash, f.frozen)
+			if len(td) == 0 {
+				log.Error("Total difficulty missing, can't freeze", "number", f.frozen, "hash", hash)
+				break
+			}
+			log.Trace("Deep froze ancient block", "number", f.frozen, "hash", hash)
+			// Inject all the components into the relevant data tables
+			if err := f.AppendAncient(f.frozen, hash[:], header, body, receipts, td); err != nil {
+				break
+			}
+			ancients = append(ancients, hash)
+		}
+		// Batch of blocks have been frozen, flush them before wiping from leveldb
+		if err := f.Sync(); err != nil {
+			log.Crit("Failed to flush frozen tables", "err", err)
+		}
+		// Wipe out all data from the active database
+		batch := db.NewBatch()
+		for i := 0; i < len(ancients); i++ {
+			// Always keep the genesis block in active database
+			if first+uint64(i) != 0 {
+				DeleteBlockWithoutNumber(batch, ancients[i], first+uint64(i))
+				DeleteCanonicalHash(batch, first+uint64(i))
+			}
+		}
+		if err := batch.Write(); err != nil {
+			log.Crit("Failed to delete frozen canonical blocks", "err", err)
+		}
+		batch.Reset()
+		// Wipe out side chain also.
+		for number := first; number < f.frozen; number++ {
+			// Always keep the genesis block in active database
+			if number != 0 {
+				for _, hash := range ReadAllHashes(db, number) {
+					DeleteBlock(batch, hash, number)
 				}
-				continue
-			}
-			// Seems we have data ready to be frozen, process in usable batches
-			limit := *number - params.ImmutabilityThreshold
-			if limit-f.frozen > freezerBatchLimit {
-				limit = f.frozen + freezerBatchLimit
-			}
-			var (
-				start    = time.Now()
-				first    = f.frozen
-				ancients = make([]common.Hash, 0, limit)
-			)
-			for f.frozen < limit {
-				// Retrieves all the components of the canonical block
-				hash := ReadCanonicalHash(nfdb, f.frozen)
-				if hash == (common.Hash{}) {
-					log.Error("Canonical hash missing, can't freeze", "number", f.frozen)
-					break
-				}
-				header := ReadHeaderRLP(nfdb, hash, f.frozen)
-				if len(header) == 0 {
-					log.Error("Block header missing, can't freeze", "number", f.frozen, "hash", hash)
-					break
-				}
-				body := ReadBodyRLP(nfdb, hash, f.frozen)
-				if len(body) == 0 {
-					log.Error("Block body missing, can't freeze", "number", f.frozen, "hash", hash)
-					break
-				}
-				receipts := ReadReceiptsRLP(nfdb, hash, f.frozen)
-				if len(receipts) == 0 {
-					log.Error("Block receipts missing, can't freeze", "number", f.frozen, "hash", hash)
-					break
-				}
-				td := ReadTdRLP(nfdb, hash, f.frozen)
-				if len(td) == 0 {
-					log.Error("Total difficulty missing, can't freeze", "number", f.frozen, "hash", hash)
-					break
-				}
-				log.Trace("Deep froze ancient block", "number", f.frozen, "hash", hash)
-				// Inject all the components into the relevant data tables
-				if err := f.AppendAncient(f.frozen, hash[:], header, body, receipts, td); err != nil {
-					break
-				}
-				ancients = append(ancients, hash)
-			}
-			// Batch of blocks have been frozen, flush them before wiping from leveldb
-			if err := f.Sync(); err != nil {
-				log.Crit("Failed to flush frozen tables", "err", err)
-			}
-			// Wipe out all data from the active database
-			batch := db.NewBatch()
-			for i := 0; i < len(ancients); i++ {
-				// Always keep the genesis block in active database
-				if first+uint64(i) != 0 {
-					DeleteBlockWithoutNumber(batch, ancients[i], first+uint64(i))
-					DeleteCanonicalHash(batch, first+uint64(i))
-				}
-			}
-			if err := batch.Write(); err != nil {
-				log.Crit("Failed to delete frozen canonical blocks", "err", err)
-			}
-			batch.Reset()
-			// Wipe out side chain also.
-			for number := first; number < f.frozen; number++ {
-				// Always keep the genesis block in active database
-				if number != 0 {
-					for _, hash := range ReadAllHashes(db, number) {
-						DeleteBlock(batch, hash, number)
-					}
-				}
-			}
-			if err := batch.Write(); err != nil {
-				log.Crit("Failed to delete frozen side blocks", "err", err)
-			}
-			// Log something friendly for the user
-			context := []interface{}{
-				"blocks", f.frozen - first, "elapsed", common.PrettyDuration(time.Since(start)), "number", f.frozen - 1,
-			}
-			if n := len(ancients); n > 0 {
-				context = append(context, []interface{}{"hash", ancients[n-1]}...)
-			}
-			log.Info("Deep froze chain segment", context...)
-
-<<<<<<< HEAD
-			// Avoid database thrashing with tiny writes
-			if f.frozen-first < freezerBatchLimit {
-				if err := f.sleep(); err != nil {
-					return
-				}
-			}
-=======
+			}
+		}
+		if err := batch.Write(); err != nil {
+			log.Crit("Failed to delete frozen side blocks", "err", err)
+		}
+		// Log something friendly for the user
+		context := []interface{}{
+			"blocks", f.frozen - first, "elapsed", common.PrettyDuration(time.Since(start)), "number", f.frozen - 1,
+		}
+		if n := len(ancients); n > 0 {
+			context = append(context, []interface{}{"hash", ancients[n-1]}...)
+		}
+		log.Info("Deep froze chain segment", context...)
+
 		// Avoid database thrashing with tiny writes
 		if f.frozen-first < freezerBatchLimit {
 			backoff = true
->>>>>>> 0f77f34b
 		}
 	}
 }
