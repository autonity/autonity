--- conflicted
+++ resolved
@@ -17,19 +17,19 @@
 package rawdb
 
 import (
-	"bytes"
-	"errors"
-	"fmt"
-	"os"
-	"sync/atomic"
-	"time"
-
-	"github.com/clearmatics/autonity/common"
-	"github.com/clearmatics/autonity/ethdb"
-	"github.com/clearmatics/autonity/ethdb/leveldb"
-	"github.com/clearmatics/autonity/ethdb/memorydb"
-	"github.com/clearmatics/autonity/log"
-	"github.com/olekukonko/tablewriter"
+    "bytes"
+    "errors"
+    "fmt"
+    "os"
+    "sync/atomic"
+    "time"
+
+    "github.com/ethereum/go-ethereum/common"
+    "github.com/ethereum/go-ethereum/ethdb"
+    "github.com/ethereum/go-ethereum/ethdb/leveldb"
+    "github.com/ethereum/go-ethereum/ethdb/memorydb"
+    "github.com/ethereum/go-ethereum/log"
+    "github.com/olekukonko/tablewriter"
 )
 
 // freezerdb is a database wrapper that enabled freezer data retrievals.
@@ -58,20 +58,20 @@
 // a freeze cycle completes, without having to sleep for a minute to trigger the
 // automatic background run.
 func (frdb *freezerdb) Freeze(threshold uint64) error {
-	if frdb.AncientStore.(*freezer).readonly {
-		return errReadOnly
-	}
-	// Set the freezer threshold to a temporary value
-	defer func(old uint64) {
-		atomic.StoreUint64(&frdb.AncientStore.(*freezer).threshold, old)
-	}(atomic.LoadUint64(&frdb.AncientStore.(*freezer).threshold))
-	atomic.StoreUint64(&frdb.AncientStore.(*freezer).threshold, threshold)
-
-	// Trigger a freeze cycle and block until it's done
-	trigger := make(chan struct{}, 1)
-	frdb.AncientStore.(*freezer).trigger <- trigger
-	<-trigger
-	return nil
+    if frdb.AncientStore.(*freezer).readonly {
+        return errReadOnly
+    }
+    // Set the freezer threshold to a temporary value
+    defer func(old uint64) {
+        atomic.StoreUint64(&frdb.AncientStore.(*freezer).threshold, old)
+    }(atomic.LoadUint64(&frdb.AncientStore.(*freezer).threshold))
+    atomic.StoreUint64(&frdb.AncientStore.(*freezer).threshold, threshold)
+
+    // Trigger a freeze cycle and block until it's done
+    trigger := make(chan struct{}, 1)
+    frdb.AncientStore.(*freezer).trigger <- trigger
+    <-trigger
+    return nil
 }
 
 // nofreezedb is a database wrapper that disables freezer data retrievals.
@@ -81,80 +81,80 @@
 
 // HasAncient returns an error as we don't have a backing chain freezer.
 func (db *nofreezedb) HasAncient(kind string, number uint64) (bool, error) {
-	return false, errNotSupported
+    return false, errNotSupported
 }
 
 // Ancient returns an error as we don't have a backing chain freezer.
 func (db *nofreezedb) Ancient(kind string, number uint64) ([]byte, error) {
-	return nil, errNotSupported
+    return nil, errNotSupported
 }
 
 // AncientRange returns an error as we don't have a backing chain freezer.
 func (db *nofreezedb) AncientRange(kind string, start, max, maxByteSize uint64) ([][]byte, error) {
-	return nil, errNotSupported
+    return nil, errNotSupported
 }
 
 // Ancients returns an error as we don't have a backing chain freezer.
 func (db *nofreezedb) Ancients() (uint64, error) {
-	return 0, errNotSupported
+    return 0, errNotSupported
 }
 
 // AncientSize returns an error as we don't have a backing chain freezer.
 func (db *nofreezedb) AncientSize(kind string) (uint64, error) {
-	return 0, errNotSupported
+    return 0, errNotSupported
 }
 
 // ModifyAncients is not supported.
 func (db *nofreezedb) ModifyAncients(func(ethdb.AncientWriteOp) error) (int64, error) {
-	return 0, errNotSupported
+    return 0, errNotSupported
 }
 
 // TruncateAncients returns an error as we don't have a backing chain freezer.
 func (db *nofreezedb) TruncateAncients(items uint64) error {
-	return errNotSupported
+    return errNotSupported
 }
 
 // Sync returns an error as we don't have a backing chain freezer.
 func (db *nofreezedb) Sync() error {
-	return errNotSupported
+    return errNotSupported
 }
 
 func (db *nofreezedb) ReadAncients(fn func(reader ethdb.AncientReader) error) (err error) {
-	// Unlike other ancient-related methods, this method does not return
-	// errNotSupported when invoked.
-	// The reason for this is that the caller might want to do several things:
-	// 1. Check if something is in freezer,
-	// 2. If not, check leveldb.
-	//
-	// This will work, since the ancient-checks inside 'fn' will return errors,
-	// and the leveldb work will continue.
-	//
-	// If we instead were to return errNotSupported here, then the caller would
-	// have to explicitly check for that, having an extra clause to do the
-	// non-ancient operations.
-	return fn(db)
+    // Unlike other ancient-related methods, this method does not return
+    // errNotSupported when invoked.
+    // The reason for this is that the caller might want to do several things:
+    // 1. Check if something is in freezer,
+    // 2. If not, check leveldb.
+    //
+    // This will work, since the ancient-checks inside 'fn' will return errors,
+    // and the leveldb work will continue.
+    //
+    // If we instead were to return errNotSupported here, then the caller would
+    // have to explicitly check for that, having an extra clause to do the
+    // non-ancient operations.
+    return fn(db)
 }
 
 // NewDatabase creates a high level database on top of a given key-value data
 // store without a freezer moving immutable chain segments into cold storage.
 func NewDatabase(db ethdb.KeyValueStore) ethdb.Database {
-	return &nofreezedb{KeyValueStore: db}
+    return &nofreezedb{KeyValueStore: db}
 }
 
 // NewDatabaseWithFreezer creates a high level database on top of a given key-
 // value data store with a freezer moving immutable chain segments into cold
 // storage.
 func NewDatabaseWithFreezer(db ethdb.KeyValueStore, freezer string, namespace string, readonly bool) (ethdb.Database, error) {
-	// Create the idle freezer instance
-	frdb, err := newFreezer(freezer, namespace, readonly, freezerTableSize, FreezerNoSnappy)
-	if err != nil {
-		return nil, err
-	}
-	// Since the freezer can be stored separately from the user's key-value database,
-	// there's a fairly high probability that the user requests invalid combinations
-	// of the freezer and database. Ensure that we don't shoot ourselves in the foot
-	// by serving up conflicting data, leading to both datastores getting corrupted.
-	//
+    // Create the idle freezer instance
+    frdb, err := newFreezer(freezer, namespace, readonly, freezerTableSize, FreezerNoSnappy)
+    if err != nil {
+        return nil, err
+    }
+    // Since the freezer can be stored separately from the user's key-value database,
+    // there's a fairly high probability that the user requests invalid combinations
+    // of the freezer and database. Ensure that we don't shoot ourselves in the foot
+    // by serving up conflicting data, leading to both datastores getting corrupted.
+    //
 	//   - If both the freezer and key-value store is empty (no genesis), we just
 	//     initialized a new empty freezer, so everything's fine.
 	//   - If the key-value store is empty, but the freezer is not, we need to make
@@ -205,27 +205,27 @@
 			if ReadHeadHeaderHash(db) != common.BytesToHash(kvgenesis) {
 				// Key-value store contains more data than the genesis block, make sure we
 				// didn't freeze anything yet.
-				if kvblob, _ := db.Get(headerHashKey(1)); len(kvblob) == 0 {
-					return nil, errors.New("ancient chain segments already extracted, please set --datadir.ancient to the correct path")
-				}
-				// Block #1 is still in the database, we're allowed to init a new feezer
-			}
-			// Otherwise, the head header is still the genesis, we're allowed to init a new
-			// feezer.
-		}
-	}
-	// Freezer is consistent with the key-value database, permit combining the two
-	if !frdb.readonly {
-		frdb.wg.Add(1)
-		go func() {
-			frdb.freeze(db)
-			frdb.wg.Done()
-		}()
-	}
-	return &freezerdb{
-		KeyValueStore: db,
-		AncientStore:  frdb,
-	}, nil
+                if kvblob, _ := db.Get(headerHashKey(1)); len(kvblob) == 0 {
+                    return nil, errors.New("ancient chain segments already extracted, please set --datadir.ancient to the correct path")
+                }
+                // Block #1 is still in the database, we're allowed to init a new feezer
+            }
+            // Otherwise, the head header is still the genesis, we're allowed to init a new
+            // feezer.
+        }
+    }
+    // Freezer is consistent with the key-value database, permit combining the two
+    if !frdb.readonly {
+        frdb.wg.Add(1)
+        go func() {
+            frdb.freeze(db)
+            frdb.wg.Done()
+        }()
+    }
+    return &freezerdb{
+        KeyValueStore: db,
+        AncientStore:  frdb,
+    }, nil
 }
 
 // NewMemoryDatabase creates an ephemeral in-memory key-value database without a
@@ -244,26 +244,26 @@
 // NewLevelDBDatabase creates a persistent key-value database without a freezer
 // moving immutable chain segments into cold storage.
 func NewLevelDBDatabase(file string, cache int, handles int, namespace string, readonly bool) (ethdb.Database, error) {
-	db, err := leveldb.New(file, cache, handles, namespace, readonly)
-	if err != nil {
-		return nil, err
-	}
-	return NewDatabase(db), nil
+    db, err := leveldb.New(file, cache, handles, namespace, readonly)
+    if err != nil {
+        return nil, err
+    }
+    return NewDatabase(db), nil
 }
 
 // NewLevelDBDatabaseWithFreezer creates a persistent key-value database with a
 // freezer moving immutable chain segments into cold storage.
 func NewLevelDBDatabaseWithFreezer(file string, cache int, handles int, freezer string, namespace string, readonly bool) (ethdb.Database, error) {
-	kvdb, err := leveldb.New(file, cache, handles, namespace, readonly)
-	if err != nil {
-		return nil, err
-	}
-	frdb, err := NewDatabaseWithFreezer(kvdb, freezer, namespace, readonly)
-	if err != nil {
-		kvdb.Close()
-		return nil, err
-	}
-	return frdb, nil
+    kvdb, err := leveldb.New(file, cache, handles, namespace, readonly)
+    if err != nil {
+        return nil, err
+    }
+    frdb, err := NewDatabaseWithFreezer(kvdb, freezer, namespace, readonly)
+    if err != nil {
+        kvdb.Close()
+        return nil, err
+    }
+    return frdb, nil
 }
 
 type counter uint64
@@ -299,17 +299,17 @@
 // InspectDatabase traverses the entire database and checks the size
 // of all different categories of data.
 func InspectDatabase(db ethdb.Database, keyPrefix, keyStart []byte) error {
-	it := db.NewIterator(keyPrefix, keyStart)
-	defer it.Release()
-
-	var (
-		count  int64
-		start  = time.Now()
-		logged = time.Now()
-
-		// Key-value store statistics
-		headers         stat
-		bodies          stat
+    it := db.NewIterator(keyPrefix, keyStart)
+    defer it.Release()
+
+    var (
+        count  int64
+        start  = time.Now()
+        logged = time.Now()
+
+        // Key-value store statistics
+        headers         stat
+        bodies          stat
 		receipts        stat
 		tds             stat
 		numHashPairings stat
@@ -360,55 +360,51 @@
 			numHashPairings.Add(size)
 		case bytes.HasPrefix(key, headerNumberPrefix) && len(key) == (len(headerNumberPrefix)+common.HashLength):
 			hashNumPairings.Add(size)
-		case len(key) == common.HashLength:
-			tries.Add(size)
-		case bytes.HasPrefix(key, CodePrefix) && len(key) == len(CodePrefix)+common.HashLength:
-			codes.Add(size)
-		case bytes.HasPrefix(key, txLookupPrefix) && len(key) == (len(txLookupPrefix)+common.HashLength):
-			txLookups.Add(size)
-		case bytes.HasPrefix(key, SnapshotAccountPrefix) && len(key) == (len(SnapshotAccountPrefix)+common.HashLength):
-			accountSnaps.Add(size)
-		case bytes.HasPrefix(key, SnapshotStoragePrefix) && len(key) == (len(SnapshotStoragePrefix)+2*common.HashLength):
-			storageSnaps.Add(size)
-		case bytes.HasPrefix(key, PreimagePrefix) && len(key) == (len(PreimagePrefix)+common.HashLength):
-			preimages.Add(size)
-		case bytes.HasPrefix(key, configPrefix) && len(key) == (len(configPrefix)+common.HashLength):
-			metadata.Add(size)
-		case bytes.HasPrefix(key, bloomBitsPrefix) && len(key) == (len(bloomBitsPrefix)+10+common.HashLength):
-			bloomBits.Add(size)
-<<<<<<< HEAD
-		case bytes.HasPrefix(key, []byte("cht-")) && len(key) == 4+common.HashLength:
-=======
-		case bytes.HasPrefix(key, BloomBitsIndexPrefix):
-			bloomBits.Add(size)
-		case bytes.HasPrefix(key, []byte("clique-")) && len(key) == 7+common.HashLength:
-			cliqueSnaps.Add(size)
-		case bytes.HasPrefix(key, []byte("cht-")) ||
-			bytes.HasPrefix(key, []byte("chtIndexV2-")) ||
-			bytes.HasPrefix(key, []byte("chtRootV2-")): // Canonical hash trie
->>>>>>> aaca58a7
-			chtTrieNodes.Add(size)
-		case bytes.HasPrefix(key, []byte("blt-")) ||
-			bytes.HasPrefix(key, []byte("bltIndex-")) ||
-			bytes.HasPrefix(key, []byte("bltRoot-")): // Bloomtrie sub
-			bloomTrieNodes.Add(size)
-		default:
-			var accounted bool
-			for _, meta := range [][]byte{
-				databaseVersionKey, headHeaderKey, headBlockKey, headFastBlockKey, lastPivotKey,
-				fastTrieProgressKey, snapshotDisabledKey, SnapshotRootKey, snapshotJournalKey,
-				snapshotGeneratorKey, snapshotRecoveryKey, txIndexTailKey, fastTxLookupLimitKey,
-				uncleanShutdownKey, badBlockKey, transitionStatusKey,
-			} {
-				if bytes.Equal(key, meta) {
-					metadata.Add(size)
-					accounted = true
-					break
-				}
-			}
-			if !accounted {
-				unaccounted.Add(size)
-			}
+        case len(key) == common.HashLength:
+            tries.Add(size)
+        case bytes.HasPrefix(key, CodePrefix) && len(key) == len(CodePrefix)+common.HashLength:
+            codes.Add(size)
+        case bytes.HasPrefix(key, txLookupPrefix) && len(key) == (len(txLookupPrefix)+common.HashLength):
+            txLookups.Add(size)
+        case bytes.HasPrefix(key, SnapshotAccountPrefix) && len(key) == (len(SnapshotAccountPrefix)+common.HashLength):
+            accountSnaps.Add(size)
+        case bytes.HasPrefix(key, SnapshotStoragePrefix) && len(key) == (len(SnapshotStoragePrefix)+2*common.HashLength):
+            storageSnaps.Add(size)
+        case bytes.HasPrefix(key, PreimagePrefix) && len(key) == (len(PreimagePrefix)+common.HashLength):
+            preimages.Add(size)
+        case bytes.HasPrefix(key, configPrefix) && len(key) == (len(configPrefix)+common.HashLength):
+            metadata.Add(size)
+        case bytes.HasPrefix(key, bloomBitsPrefix) && len(key) == (len(bloomBitsPrefix)+10+common.HashLength):
+            bloomBits.Add(size)
+        case bytes.HasPrefix(key, BloomBitsIndexPrefix):
+            bloomBits.Add(size)
+        case bytes.HasPrefix(key, []byte("clique-")) && len(key) == 7+common.HashLength:
+            cliqueSnaps.Add(size)
+        case bytes.HasPrefix(key, []byte("cht-")) ||
+            bytes.HasPrefix(key, []byte("chtIndexV2-")) ||
+            bytes.HasPrefix(key, []byte("chtRootV2-")): // Canonical hash trie
+            chtTrieNodes.Add(size)
+        case bytes.HasPrefix(key, []byte("blt-")) ||
+            bytes.HasPrefix(key, []byte("bltIndex-")) ||
+            bytes.HasPrefix(key, []byte("bltRoot-")): // Bloomtrie sub
+            bloomTrieNodes.Add(size)
+        default:
+            var accounted bool
+            for _, meta := range [][]byte{
+                databaseVersionKey, headHeaderKey, headBlockKey, headFastBlockKey, lastPivotKey,
+                fastTrieProgressKey, snapshotDisabledKey, SnapshotRootKey, snapshotJournalKey,
+                snapshotGeneratorKey, snapshotRecoveryKey, txIndexTailKey, fastTxLookupLimitKey,
+                uncleanShutdownKey, badBlockKey, transitionStatusKey,
+            } {
+                if bytes.Equal(key, meta) {
+                    metadata.Add(size)
+                    accounted = true
+                    break
+                }
+            }
+            if !accounted {
+                unaccounted.Add(size)
+            }
 		}
 		count++
 		if count%1000 == 0 && time.Since(logged) > 8*time.Second {
