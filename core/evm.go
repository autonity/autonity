// Copyright 2016 The go-ethereum Authors
// This file is part of the go-ethereum library.
//
// The go-ethereum library is free software: you can redistribute it and/or modify
// it under the terms of the GNU Lesser General Public License as published by
// the Free Software Foundation, either version 3 of the License, or
// (at your option) any later version.
//
// The go-ethereum library is distributed in the hope that it will be useful,
// but WITHOUT ANY WARRANTY; without even the implied warranty of
// MERCHANTABILITY or FITNESS FOR A PARTICULAR PURPOSE. See the
// GNU Lesser General Public License for more details.
//
// You should have received a copy of the GNU Lesser General Public License
// along with the go-ethereum library. If not, see <http://www.gnu.org/licenses/>.

package core

import (
	"math/big"

	"github.com/autonity/autonity/common"
	"github.com/autonity/autonity/consensus"
	"github.com/autonity/autonity/core/types"
	"github.com/autonity/autonity/core/vm"
)

// ChainContext supports retrieving headers and consensus parameters from the
// current blockchain to be used during transaction processing.
type ChainContext interface {
	// GetHeader returns the header corresponding to the passed hash and number
	GetHeader(common.Hash, uint64) *types.Header
	// Engine retrieves the chain's consensus engine.
	Engine() consensus.Engine
}

// NewEVMBlockContext creates a new context for use in the EVM.
func NewEVMBlockContext(header *types.Header, chain ChainContext, author *common.Address) vm.BlockContext {
	var (
		beneficiary common.Address
		baseFee     *big.Int
		random      *common.Hash
	)

	// If we don't have an explicit author (i.e. not mining), extract from the header
	if author == nil {
		beneficiary, _ = chain.Engine().Author(header) // Ignore error, we're past header validation
	} else {
		beneficiary = *author
	}
	if header.BaseFee != nil {
		baseFee = new(big.Int).Set(header.BaseFee)
	}
	if header.Difficulty.Cmp(common.Big0) == 0 {
		random = &header.MixDigest
	}

<<<<<<< HEAD
	// TODO(lorenzo) double check if we even need a copy, it was due to calling Validate() in absenteesComputer
	var activityProofCopy *types.AggregateSignature
	if header.ActivityProof != nil {
		//activityProofCopy = header.ActivityProof.Copy() // if too computationally expensive, copy it only when needed in absenteesComputer precompile
		activityProofCopy = header.ActivityProof
	}

=======
>>>>>>> 16f5f48c
	return vm.BlockContext{
		CanTransfer: CanTransfer,
		Transfer:    Transfer,
		GetHash:     GetHashFn(header, chain),
		Coinbase:    beneficiary,
		BlockNumber: new(big.Int).Set(header.Number),
		Time:        new(big.Int).SetUint64(header.Time),
		Difficulty:  new(big.Int).Set(header.Difficulty),
		BaseFee:     baseFee,
		GasLimit:    header.GasLimit,
		Random:      random,

		ActivityProof:      header.ActivityProof,
		ActivityProofRound: header.ActivityProofRound,
	}
}

// Used by the Autonity Contract
func GetDefaultEVM(chain *BlockChain) func(header *types.Header, origin common.Address, statedb vm.StateDB) *vm.EVM {
	return func(header *types.Header, origin common.Address, statedb vm.StateDB) *vm.EVM {
<<<<<<< HEAD
		// TODO(lorenzo) double check if we even need a copy, it was due to calling Validate() in absenteesComputer
		var activityProofCopy *types.AggregateSignature
		if header.ActivityProof != nil {
			//activityProofCopy = header.ActivityProof.Copy() // if too computationally expensive, copy it only when needed in absenteesComputer precompile
			activityProofCopy = header.ActivityProof
		}

=======
>>>>>>> 16f5f48c
		evmContext := vm.BlockContext{
			CanTransfer: CanTransfer,
			Transfer:    Transfer,
			GetHash:     GetHashFn(header, chain),
			Coinbase:    header.Coinbase,
			BlockNumber: new(big.Int).Set(header.Number),
			Time:        new(big.Int).SetUint64(header.Time),
			GasLimit:    header.GasLimit,
			Difficulty:  header.Difficulty,
			BaseFee:     header.BaseFee,

			ActivityProof:      header.ActivityProof,
			ActivityProofRound: header.ActivityProofRound,
		}
		txContext := vm.TxContext{
			Origin:   origin,
			GasPrice: new(big.Int).SetUint64(0x0),
		}
		evm := vm.NewEVM(evmContext, txContext, statedb, chain.chainConfig,
			vm.Config{
				//// Uncomment this to get EVM debugging logs
				//Debug: true,
				//Tracer: logger.NewMarkdownLogger(&logger.Config{
				//	EnableMemory:     true,
				//	DisableStack:     false,
				//	DisableStorage:   false,
				//	EnableReturnData: true,
				//	Debug:            true,
				//	Limit:            0,
				//	Overrides:        nil,
				//}, os.Stdout),
			},
		)
		return evm
	}
}

// NewEVMTxContext creates a new transaction context for a single transaction.
func NewEVMTxContext(msg Message) vm.TxContext {
	return vm.TxContext{
		Origin:   msg.From(),
		GasPrice: new(big.Int).Set(msg.GasPrice()),
	}
}

// GetHashFn returns a GetHashFunc which retrieves header hashes by number
func GetHashFn(ref *types.Header, chain ChainContext) func(n uint64) common.Hash {
	// Cache will initially contain [refHash.parent],
	// Then fill up with [refHash.p, refHash.pp, refHash.ppp, ...]
	var cache []common.Hash

	return func(n uint64) common.Hash {
		// If there's no hash cache yet, make one
		if len(cache) == 0 {
			cache = append(cache, ref.ParentHash)
		}
		if idx := ref.Number.Uint64() - n - 1; idx < uint64(len(cache)) {
			return cache[idx]
		}
		// No luck in the cache, but we can start iterating from the last element we already know
		lastKnownHash := cache[len(cache)-1]
		lastKnownNumber := ref.Number.Uint64() - uint64(len(cache))

		for {
			header := chain.GetHeader(lastKnownHash, lastKnownNumber)
			if header == nil {
				break
			}
			cache = append(cache, header.ParentHash)
			lastKnownHash = header.ParentHash
			lastKnownNumber = header.Number.Uint64() - 1
			if n == lastKnownNumber {
				return lastKnownHash
			}
		}
		return common.Hash{}
	}
}

// CanTransfer checks whether there are enough funds in the address' account to make a transfer.
// This does not take the necessary gas in to account to make the transfer valid.
func CanTransfer(db vm.StateDB, addr common.Address, amount *big.Int) bool {
	return db.GetBalance(addr).Cmp(amount) >= 0
}

// Transfer subtracts amount from sender and adds amount to recipient using the given Db
func Transfer(db vm.StateDB, sender, recipient common.Address, amount *big.Int) {
	db.SubBalance(sender, amount)
	db.AddBalance(recipient, amount)
}<|MERGE_RESOLUTION|>--- conflicted
+++ resolved
@@ -55,16 +55,6 @@
 		random = &header.MixDigest
 	}
 
-<<<<<<< HEAD
-	// TODO(lorenzo) double check if we even need a copy, it was due to calling Validate() in absenteesComputer
-	var activityProofCopy *types.AggregateSignature
-	if header.ActivityProof != nil {
-		//activityProofCopy = header.ActivityProof.Copy() // if too computationally expensive, copy it only when needed in absenteesComputer precompile
-		activityProofCopy = header.ActivityProof
-	}
-
-=======
->>>>>>> 16f5f48c
 	return vm.BlockContext{
 		CanTransfer: CanTransfer,
 		Transfer:    Transfer,
@@ -85,16 +75,6 @@
 // Used by the Autonity Contract
 func GetDefaultEVM(chain *BlockChain) func(header *types.Header, origin common.Address, statedb vm.StateDB) *vm.EVM {
 	return func(header *types.Header, origin common.Address, statedb vm.StateDB) *vm.EVM {
-<<<<<<< HEAD
-		// TODO(lorenzo) double check if we even need a copy, it was due to calling Validate() in absenteesComputer
-		var activityProofCopy *types.AggregateSignature
-		if header.ActivityProof != nil {
-			//activityProofCopy = header.ActivityProof.Copy() // if too computationally expensive, copy it only when needed in absenteesComputer precompile
-			activityProofCopy = header.ActivityProof
-		}
-
-=======
->>>>>>> 16f5f48c
 		evmContext := vm.BlockContext{
 			CanTransfer: CanTransfer,
 			Transfer:    Transfer,
