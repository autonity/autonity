// Copyright 2014 The go-ethereum Authors
// This file is part of the go-ethereum library.
//
// The go-ethereum library is free software: you can redistribute it and/or modify
// it under the terms of the GNU Lesser General Public License as published by
// the Free Software Foundation, either version 3 of the License, or
// (at your option) any later version.
//
// The go-ethereum library is distributed in the hope that it will be useful,
// but WITHOUT ANY WARRANTY; without even the implied warranty of
// MERCHANTABILITY or FITNESS FOR A PARTICULAR PURPOSE. See the
// GNU Lesser General Public License for more details.
//
// You should have received a copy of the GNU Lesser General Public License
// along with the go-ethereum library. If not, see <http://www.gnu.org/licenses/>.

package state

import (
	"bytes"
	"fmt"
	"io"
	"math/big"
	"time"

<<<<<<< HEAD
	"github.com/clearmatics/autonity/common"
	"github.com/clearmatics/autonity/crypto"
	"github.com/clearmatics/autonity/metrics"
	"github.com/clearmatics/autonity/rlp"
=======
	"github.com/ethereum/go-ethereum/common"
	"github.com/ethereum/go-ethereum/crypto"
	"github.com/ethereum/go-ethereum/metrics"
	"github.com/ethereum/go-ethereum/rlp"
>>>>>>> 3bb6815f
)

var emptyCodeHash = crypto.Keccak256(nil)

type Code []byte

func (c Code) String() string {
	return string(c) //strings.Join(Disassemble(c), " ")
}

type Storage map[common.Hash]common.Hash

func (s Storage) String() (str string) {
	for key, value := range s {
		str += fmt.Sprintf("%X : %X\n", key, value)
	}

	return
}

func (s Storage) Copy() Storage {
	cpy := make(Storage)
	for key, value := range s {
		cpy[key] = value
	}

	return cpy
}

// stateObject represents an Ethereum account which is being modified.
//
// The usage pattern is as follows:
// First you need to obtain a state object.
// Account values can be accessed and modified through the object.
// Finally, call CommitTrie to write the modified storage trie into a database.
type stateObject struct {
	address  common.Address
	addrHash common.Hash // hash of ethereum address of the account
	data     Account
	db       *StateDB

	// DB error.
	// State objects are used by the consensus core and VM which are
	// unable to deal with database-level errors. Any error that occurs
	// during a database read is memoized here and will eventually be returned
	// by StateDB.Commit.
	dbErr error

	// Write caches.
	trie Trie // storage trie, which becomes non-nil on first access
	code Code // contract bytecode, which gets set when code is loaded

	originStorage  Storage // Storage cache of original entries to dedup rewrites, reset for every transaction
	pendingStorage Storage // Storage entries that need to be flushed to disk, at the end of an entire block
	dirtyStorage   Storage // Storage entries that have been modified in the current transaction execution
	fakeStorage    Storage // Fake storage which constructed by caller for debugging purpose.

	// Cache flags.
	// When an object is marked suicided it will be delete from the trie
	// during the "update" phase of the state transition.
	dirtyCode bool // true if the code was updated
	suicided  bool
	deleted   bool
}

// empty returns whether the account is considered empty.
func (s *stateObject) empty() bool {
	return s.data.Nonce == 0 && s.data.Balance.Sign() == 0 && bytes.Equal(s.data.CodeHash, emptyCodeHash)
}

// Account is the Ethereum consensus representation of accounts.
// These objects are stored in the main account trie.
type Account struct {
	Nonce    uint64
	Balance  *big.Int
	Root     common.Hash // merkle root of the storage trie
	CodeHash []byte
}

// newObject creates a state object.
func newObject(db *StateDB, address common.Address, data Account) *stateObject {
	if data.Balance == nil {
		data.Balance = new(big.Int)
	}
	if data.CodeHash == nil {
		data.CodeHash = emptyCodeHash
	}
	if data.Root == (common.Hash{}) {
		data.Root = emptyRoot
	}
	return &stateObject{
		db:             db,
		address:        address,
		addrHash:       crypto.Keccak256Hash(address[:]),
		data:           data,
		originStorage:  make(Storage),
		pendingStorage: make(Storage),
		dirtyStorage:   make(Storage),
	}
}

// EncodeRLP implements rlp.Encoder.
func (s *stateObject) EncodeRLP(w io.Writer) error {
	return rlp.Encode(w, s.data)
}

// setError remembers the first non-nil error it is called with.
func (s *stateObject) setError(err error) {
	if s.dbErr == nil {
		s.dbErr = err
	}
}

func (s *stateObject) markSuicided() {
	s.suicided = true
}

func (s *stateObject) touch() {
	s.db.journal.append(touchChange{
		account: &s.address,
	})
	if s.address == ripemd {
		// Explicitly put it in the dirty-cache, which is otherwise generated from
		// flattened journals.
		s.db.journal.dirty(s.address)
	}
}

func (s *stateObject) getTrie(db Database) Trie {
	if s.trie == nil {
		var err error
		s.trie, err = db.OpenStorageTrie(s.addrHash, s.data.Root)
		if err != nil {
			s.trie, _ = db.OpenStorageTrie(s.addrHash, common.Hash{})
			s.setError(fmt.Errorf("can't create storage trie: %v", err))
		}
	}
	return s.trie
}

// GetState retrieves a value from the account storage trie.
func (s *stateObject) GetState(db Database, key common.Hash) common.Hash {
<<<<<<< HEAD
=======
	// If the fake storage is set, only lookup the state here(in the debugging mode)
	if s.fakeStorage != nil {
		return s.fakeStorage[key]
	}
>>>>>>> 3bb6815f
	// If we have a dirty value for this state entry, return it
	value, dirty := s.dirtyStorage[key]
	if dirty {
		return value
	}
	// Otherwise return the entry's original value
	return s.GetCommittedState(db, key)
}

// GetCommittedState retrieves a value from the committed account storage trie.
func (s *stateObject) GetCommittedState(db Database, key common.Hash) common.Hash {
<<<<<<< HEAD
	// If we have the original value cached, return that
	value, cached := s.originStorage[key]
	if cached {
		return value
	}
	// Track the amount of time wasted on reading the storge trie
=======
	// If the fake storage is set, only lookup the state here(in the debugging mode)
	if s.fakeStorage != nil {
		return s.fakeStorage[key]
	}
	// If we have a pending write or clean cached, return that
	if value, pending := s.pendingStorage[key]; pending {
		return value
	}
	if value, cached := s.originStorage[key]; cached {
		return value
	}
	// Track the amount of time wasted on reading the storage trie
>>>>>>> 3bb6815f
	if metrics.EnabledExpensive {
		defer func(start time.Time) { s.db.StorageReads += time.Since(start) }(time.Now())
	}
	// Otherwise load the value from the database
	enc, err := s.getTrie(db).TryGet(key[:])
	if err != nil {
		s.setError(err)
		return common.Hash{}
	}
	var value common.Hash
	if len(enc) > 0 {
		_, content, _, err := rlp.Split(enc)
		if err != nil {
			s.setError(err)
		}
		value.SetBytes(content)
	}
	s.originStorage[key] = value
	return value
}

// SetState updates a value in account storage.
func (s *stateObject) SetState(db Database, key, value common.Hash) {
<<<<<<< HEAD
=======
	// If the fake storage is set, put the temporary state update here.
	if s.fakeStorage != nil {
		s.fakeStorage[key] = value
		return
	}
>>>>>>> 3bb6815f
	// If the new value is the same as old, don't set
	prev := s.GetState(db, key)
	if prev == value {
		return
	}
	// New value is different, update and journal the change
	s.db.journal.append(storageChange{
		account:  &s.address,
		key:      key,
		prevalue: prev,
	})
	s.setState(key, value)
}

<<<<<<< HEAD
func (s *stateObject) setState(key, value common.Hash) {
	s.dirtyStorage[key] = value
=======
// SetStorage replaces the entire state storage with the given one.
//
// After this function is called, all original state will be ignored and state
// lookup only happens in the fake state storage.
//
// Note this function should only be used for debugging purpose.
func (s *stateObject) SetStorage(storage map[common.Hash]common.Hash) {
	// Allocate fake storage if it's nil.
	if s.fakeStorage == nil {
		s.fakeStorage = make(Storage)
	}
	for key, value := range storage {
		s.fakeStorage[key] = value
	}
	// Don't bother journal since this function should only be used for
	// debugging and the `fake` storage won't be committed to database.
}

func (s *stateObject) setState(key, value common.Hash) {
	s.dirtyStorage[key] = value
}

// finalise moves all dirty storage slots into the pending area to be hashed or
// committed later. It is invoked at the end of every transaction.
func (s *stateObject) finalise() {
	for key, value := range s.dirtyStorage {
		s.pendingStorage[key] = value
	}
	if len(s.dirtyStorage) > 0 {
		s.dirtyStorage = make(Storage)
	}
>>>>>>> 3bb6815f
}

// updateTrie writes cached storage modifications into the object's storage trie.
func (s *stateObject) updateTrie(db Database) Trie {
<<<<<<< HEAD
	// Track the amount of time wasted on updating the storge trie
	if metrics.EnabledExpensive {
		defer func(start time.Time) { s.db.StorageUpdates += time.Since(start) }(time.Now())
	}
	// Update all the dirty slots in the trie
	tr := s.getTrie(db)
	for key, value := range s.dirtyStorage {
		delete(s.dirtyStorage, key)
=======
	// Make sure all dirty slots are finalized into the pending storage area
	s.finalise()
>>>>>>> 3bb6815f

	// Track the amount of time wasted on updating the storge trie
	if metrics.EnabledExpensive {
		defer func(start time.Time) { s.db.StorageUpdates += time.Since(start) }(time.Now())
	}
	// Insert all the pending updates into the trie
	tr := s.getTrie(db)
	for key, value := range s.pendingStorage {
		// Skip noop changes, persist actual changes
		if value == s.originStorage[key] {
			continue
		}
		s.originStorage[key] = value

		if (value == common.Hash{}) {
			s.setError(tr.TryDelete(key[:]))
			continue
		}
		// Encoding []byte cannot fail, ok to ignore the error.
<<<<<<< HEAD
		v, _ := rlp.EncodeToBytes(bytes.TrimLeft(value[:], "\x00"))
		s.setError(tr.TryUpdate(key[:], v))
=======
		v, _ := rlp.EncodeToBytes(common.TrimLeftZeroes(value[:]))
		s.setError(tr.TryUpdate(key[:], v))
	}
	if len(s.pendingStorage) > 0 {
		s.pendingStorage = make(Storage)
>>>>>>> 3bb6815f
	}
	return tr
}

// UpdateRoot sets the trie root to the current root hash of
func (s *stateObject) updateRoot(db Database) {
	s.updateTrie(db)

	// Track the amount of time wasted on hashing the storge trie
	if metrics.EnabledExpensive {
		defer func(start time.Time) { s.db.StorageHashes += time.Since(start) }(time.Now())
	}
	s.data.Root = s.trie.Hash()
}

// CommitTrie the storage trie of the object to db.
// This updates the trie root.
func (s *stateObject) CommitTrie(db Database) error {
	s.updateTrie(db)
	if s.dbErr != nil {
		return s.dbErr
<<<<<<< HEAD
	}
	// Track the amount of time wasted on committing the storge trie
	if metrics.EnabledExpensive {
		defer func(start time.Time) { s.db.StorageCommits += time.Since(start) }(time.Now())
	}
=======
	}
	// Track the amount of time wasted on committing the storge trie
	if metrics.EnabledExpensive {
		defer func(start time.Time) { s.db.StorageCommits += time.Since(start) }(time.Now())
	}
>>>>>>> 3bb6815f
	root, err := s.trie.Commit(nil)
	if err == nil {
		s.data.Root = root
	}
	return err
}

// AddBalance removes amount from c's balance.
// It is used to add funds to the destination account of a transfer.
func (s *stateObject) AddBalance(amount *big.Int) {
	// EIP158: We must check emptiness for the objects such that the account
	// clearing (0,0,0 objects) can take effect.
	if amount.Sign() == 0 {
		if s.empty() {
			s.touch()
		}

		return
	}
	s.SetBalance(new(big.Int).Add(s.Balance(), amount))
}

// SubBalance removes amount from c's balance.
// It is used to remove funds from the origin account of a transfer.
func (s *stateObject) SubBalance(amount *big.Int) {
	if amount.Sign() == 0 {
		return
	}
	s.SetBalance(new(big.Int).Sub(s.Balance(), amount))
}

func (s *stateObject) SetBalance(amount *big.Int) {
	s.db.journal.append(balanceChange{
		account: &s.address,
		prev:    new(big.Int).Set(s.data.Balance),
	})
	s.setBalance(amount)
}

func (s *stateObject) setBalance(amount *big.Int) {
	s.data.Balance = amount
}

// Return the gas back to the origin. Used by the Virtual machine or Closures
func (s *stateObject) ReturnGas(gas *big.Int) {}

func (s *stateObject) deepCopy(db *StateDB) *stateObject {
	stateObject := newObject(db, s.address, s.data)
	if s.trie != nil {
		stateObject.trie = db.db.CopyTrie(s.trie)
	}
	stateObject.code = s.code
	stateObject.dirtyStorage = s.dirtyStorage.Copy()
	stateObject.originStorage = s.originStorage.Copy()
<<<<<<< HEAD
=======
	stateObject.pendingStorage = s.pendingStorage.Copy()
>>>>>>> 3bb6815f
	stateObject.suicided = s.suicided
	stateObject.dirtyCode = s.dirtyCode
	stateObject.deleted = s.deleted
	return stateObject
}

//
// Attribute accessors
//

// Returns the address of the contract/account
func (s *stateObject) Address() common.Address {
	return s.address
}

// Code returns the contract code associated with this object, if any.
func (s *stateObject) Code(db Database) []byte {
	if s.code != nil {
		return s.code
	}
	if bytes.Equal(s.CodeHash(), emptyCodeHash) {
		return nil
	}
	code, err := db.ContractCode(s.addrHash, common.BytesToHash(s.CodeHash()))
	if err != nil {
		s.setError(fmt.Errorf("can't load code hash %x: %v", s.CodeHash(), err))
	}
	s.code = code
	return code
}

func (s *stateObject) SetCode(codeHash common.Hash, code []byte) {
	prevcode := s.Code(s.db.db)
	s.db.journal.append(codeChange{
		account:  &s.address,
		prevhash: s.CodeHash(),
		prevcode: prevcode,
	})
	s.setCode(codeHash, code)
}

func (s *stateObject) setCode(codeHash common.Hash, code []byte) {
	s.code = code
	s.data.CodeHash = codeHash[:]
	s.dirtyCode = true
}

func (s *stateObject) SetNonce(nonce uint64) {
	s.db.journal.append(nonceChange{
		account: &s.address,
		prev:    s.data.Nonce,
	})
	s.setNonce(nonce)
}

func (s *stateObject) setNonce(nonce uint64) {
	s.data.Nonce = nonce
}

func (s *stateObject) CodeHash() []byte {
	return s.data.CodeHash
}

func (s *stateObject) Balance() *big.Int {
	return s.data.Balance
}

func (s *stateObject) Nonce() uint64 {
	return s.data.Nonce
}

// Never called, but must be present to allow stateObject to be used
// as a vm.Account interface that also satisfies the vm.ContractRef
// interface. Interfaces are awesome.
func (s *stateObject) Value() *big.Int {
	panic("Value on stateObject should never be called")
}<|MERGE_RESOLUTION|>--- conflicted
+++ resolved
@@ -23,17 +23,10 @@
 	"math/big"
 	"time"
 
-<<<<<<< HEAD
 	"github.com/clearmatics/autonity/common"
 	"github.com/clearmatics/autonity/crypto"
 	"github.com/clearmatics/autonity/metrics"
 	"github.com/clearmatics/autonity/rlp"
-=======
-	"github.com/ethereum/go-ethereum/common"
-	"github.com/ethereum/go-ethereum/crypto"
-	"github.com/ethereum/go-ethereum/metrics"
-	"github.com/ethereum/go-ethereum/rlp"
->>>>>>> 3bb6815f
 )
 
 var emptyCodeHash = crypto.Keccak256(nil)
@@ -176,13 +169,10 @@
 
 // GetState retrieves a value from the account storage trie.
 func (s *stateObject) GetState(db Database, key common.Hash) common.Hash {
-<<<<<<< HEAD
-=======
 	// If the fake storage is set, only lookup the state here(in the debugging mode)
 	if s.fakeStorage != nil {
 		return s.fakeStorage[key]
 	}
->>>>>>> 3bb6815f
 	// If we have a dirty value for this state entry, return it
 	value, dirty := s.dirtyStorage[key]
 	if dirty {
@@ -194,14 +184,6 @@
 
 // GetCommittedState retrieves a value from the committed account storage trie.
 func (s *stateObject) GetCommittedState(db Database, key common.Hash) common.Hash {
-<<<<<<< HEAD
-	// If we have the original value cached, return that
-	value, cached := s.originStorage[key]
-	if cached {
-		return value
-	}
-	// Track the amount of time wasted on reading the storge trie
-=======
 	// If the fake storage is set, only lookup the state here(in the debugging mode)
 	if s.fakeStorage != nil {
 		return s.fakeStorage[key]
@@ -214,7 +196,6 @@
 		return value
 	}
 	// Track the amount of time wasted on reading the storage trie
->>>>>>> 3bb6815f
 	if metrics.EnabledExpensive {
 		defer func(start time.Time) { s.db.StorageReads += time.Since(start) }(time.Now())
 	}
@@ -238,14 +219,11 @@
 
 // SetState updates a value in account storage.
 func (s *stateObject) SetState(db Database, key, value common.Hash) {
-<<<<<<< HEAD
-=======
 	// If the fake storage is set, put the temporary state update here.
 	if s.fakeStorage != nil {
 		s.fakeStorage[key] = value
 		return
 	}
->>>>>>> 3bb6815f
 	// If the new value is the same as old, don't set
 	prev := s.GetState(db, key)
 	if prev == value {
@@ -260,10 +238,6 @@
 	s.setState(key, value)
 }
 
-<<<<<<< HEAD
-func (s *stateObject) setState(key, value common.Hash) {
-	s.dirtyStorage[key] = value
-=======
 // SetStorage replaces the entire state storage with the given one.
 //
 // After this function is called, all original state will be ignored and state
@@ -295,24 +269,12 @@
 	if len(s.dirtyStorage) > 0 {
 		s.dirtyStorage = make(Storage)
 	}
->>>>>>> 3bb6815f
 }
 
 // updateTrie writes cached storage modifications into the object's storage trie.
 func (s *stateObject) updateTrie(db Database) Trie {
-<<<<<<< HEAD
-	// Track the amount of time wasted on updating the storge trie
-	if metrics.EnabledExpensive {
-		defer func(start time.Time) { s.db.StorageUpdates += time.Since(start) }(time.Now())
-	}
-	// Update all the dirty slots in the trie
-	tr := s.getTrie(db)
-	for key, value := range s.dirtyStorage {
-		delete(s.dirtyStorage, key)
-=======
 	// Make sure all dirty slots are finalized into the pending storage area
 	s.finalise()
->>>>>>> 3bb6815f
 
 	// Track the amount of time wasted on updating the storge trie
 	if metrics.EnabledExpensive {
@@ -332,16 +294,11 @@
 			continue
 		}
 		// Encoding []byte cannot fail, ok to ignore the error.
-<<<<<<< HEAD
-		v, _ := rlp.EncodeToBytes(bytes.TrimLeft(value[:], "\x00"))
-		s.setError(tr.TryUpdate(key[:], v))
-=======
 		v, _ := rlp.EncodeToBytes(common.TrimLeftZeroes(value[:]))
 		s.setError(tr.TryUpdate(key[:], v))
 	}
 	if len(s.pendingStorage) > 0 {
 		s.pendingStorage = make(Storage)
->>>>>>> 3bb6815f
 	}
 	return tr
 }
@@ -363,19 +320,11 @@
 	s.updateTrie(db)
 	if s.dbErr != nil {
 		return s.dbErr
-<<<<<<< HEAD
 	}
 	// Track the amount of time wasted on committing the storge trie
 	if metrics.EnabledExpensive {
 		defer func(start time.Time) { s.db.StorageCommits += time.Since(start) }(time.Now())
 	}
-=======
-	}
-	// Track the amount of time wasted on committing the storge trie
-	if metrics.EnabledExpensive {
-		defer func(start time.Time) { s.db.StorageCommits += time.Since(start) }(time.Now())
-	}
->>>>>>> 3bb6815f
 	root, err := s.trie.Commit(nil)
 	if err == nil {
 		s.data.Root = root
@@ -430,10 +379,7 @@
 	stateObject.code = s.code
 	stateObject.dirtyStorage = s.dirtyStorage.Copy()
 	stateObject.originStorage = s.originStorage.Copy()
-<<<<<<< HEAD
-=======
 	stateObject.pendingStorage = s.pendingStorage.Copy()
->>>>>>> 3bb6815f
 	stateObject.suicided = s.suicided
 	stateObject.dirtyCode = s.dirtyCode
 	stateObject.deleted = s.deleted
