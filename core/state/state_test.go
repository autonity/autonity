// Copyright 2014 The go-ethereum Authors
// This file is part of the go-ethereum library.
//
// The go-ethereum library is free software: you can redistribute it and/or modify
// it under the terms of the GNU Lesser General Public License as published by
// the Free Software Foundation, either version 3 of the License, or
// (at your option) any later version.
//
// The go-ethereum library is distributed in the hope that it will be useful,
// but WITHOUT ANY WARRANTY; without even the implied warranty of
// MERCHANTABILITY or FITNESS FOR A PARTICULAR PURPOSE. See the
// GNU Lesser General Public License for more details.
//
// You should have received a copy of the GNU Lesser General Public License
// along with the go-ethereum library. If not, see <http://www.gnu.org/licenses/>.

package state

import (
	"bytes"
	"math/big"
	"testing"

<<<<<<< HEAD
	"github.com/clearmatics/autonity/common"
	"github.com/clearmatics/autonity/core/rawdb"
	"github.com/clearmatics/autonity/crypto"
	"github.com/clearmatics/autonity/ethdb"
	checker "gopkg.in/check.v1"
)

type StateSuite struct {
=======
	"github.com/ethereum/go-ethereum/common"
	"github.com/ethereum/go-ethereum/core/rawdb"
	"github.com/ethereum/go-ethereum/crypto"
	"github.com/ethereum/go-ethereum/ethdb"
)

var toAddr = common.BytesToAddress

type stateTest struct {
>>>>>>> 3bb6815f
	db    ethdb.Database
	state *StateDB
}

func newStateTest() *stateTest {
	db := rawdb.NewMemoryDatabase()
	sdb, _ := New(common.Hash{}, NewDatabase(db))
	return &stateTest{db: db, state: sdb}
}

func TestDump(t *testing.T) {
	s := newStateTest()

	// generate a few entries
	obj1 := s.state.GetOrNewStateObject(toAddr([]byte{0x01}))
	obj1.AddBalance(big.NewInt(22))
	obj2 := s.state.GetOrNewStateObject(toAddr([]byte{0x01, 0x02}))
	obj2.SetCode(crypto.Keccak256Hash([]byte{3, 3, 3, 3, 3, 3, 3}), []byte{3, 3, 3, 3, 3, 3, 3})
	obj3 := s.state.GetOrNewStateObject(toAddr([]byte{0x02}))
	obj3.SetBalance(big.NewInt(44))

	// write some of them to the trie
	s.state.updateStateObject(obj1)
	s.state.updateStateObject(obj2)
	s.state.Commit(false)

	// check that dump contains the state objects that are in trie
	got := string(s.state.Dump(false, false, true))
	want := `{
    "root": "71edff0130dd2385947095001c73d9e28d862fc286fca2b922ca6f6f3cddfdd2",
    "accounts": {
        "0x0000000000000000000000000000000000000001": {
            "balance": "22",
            "nonce": 0,
            "root": "56e81f171bcc55a6ff8345e692c0f86e5b48e01b996cadc001622fb5e363b421",
            "codeHash": "c5d2460186f7233c927e7db2dcc703c0e500b653ca82273b7bfad8045d85a470"
        },
        "0x0000000000000000000000000000000000000002": {
            "balance": "44",
            "nonce": 0,
            "root": "56e81f171bcc55a6ff8345e692c0f86e5b48e01b996cadc001622fb5e363b421",
            "codeHash": "c5d2460186f7233c927e7db2dcc703c0e500b653ca82273b7bfad8045d85a470"
        },
        "0x0000000000000000000000000000000000000102": {
            "balance": "0",
            "nonce": 0,
            "root": "56e81f171bcc55a6ff8345e692c0f86e5b48e01b996cadc001622fb5e363b421",
            "codeHash": "87874902497a5bb968da31a2998d8f22e949d1ef6214bcdedd8bae24cca4b9e3",
            "code": "03030303030303"
        }
    }
}`
	if got != want {
		t.Errorf("dump mismatch:\ngot: %s\nwant: %s\n", got, want)
	}
}

<<<<<<< HEAD
func (s *StateSuite) SetUpTest(c *checker.C) {
	s.db = rawdb.NewMemoryDatabase()
	s.state, _ = New(common.Hash{}, NewDatabase(s.db))
}

func (s *StateSuite) TestNull(c *checker.C) {
=======
func TestNull(t *testing.T) {
	s := newStateTest()
>>>>>>> 3bb6815f
	address := common.HexToAddress("0x823140710bf13990e4500136726d8b55")
	s.state.CreateAccount(address)
	//value := common.FromHex("0x823140710bf13990e4500136726d8b55")
	var value common.Hash

	s.state.SetState(address, common.Hash{}, value)
	s.state.Commit(false)

	if value := s.state.GetState(address, common.Hash{}); value != (common.Hash{}) {
		t.Errorf("expected empty current value, got %x", value)
	}
	if value := s.state.GetCommittedState(address, common.Hash{}); value != (common.Hash{}) {
		t.Errorf("expected empty committed value, got %x", value)
	}
}

func TestSnapshot(t *testing.T) {
	stateobjaddr := toAddr([]byte("aa"))
	var storageaddr common.Hash
	data1 := common.BytesToHash([]byte{42})
	data2 := common.BytesToHash([]byte{43})
	s := newStateTest()

	// snapshot the genesis state
	genesis := s.state.Snapshot()

	// set initial state object value
	s.state.SetState(stateobjaddr, storageaddr, data1)
	snapshot := s.state.Snapshot()

	// set a new state object value, revert it and ensure correct content
	s.state.SetState(stateobjaddr, storageaddr, data2)
	s.state.RevertToSnapshot(snapshot)

	if v := s.state.GetState(stateobjaddr, storageaddr); v != data1 {
		t.Errorf("wrong storage value %v, want %v", v, data1)
	}
	if v := s.state.GetCommittedState(stateobjaddr, storageaddr); v != (common.Hash{}) {
		t.Errorf("wrong committed storage value %v, want %v", v, common.Hash{})
	}

	// revert up to the genesis state and ensure correct content
	s.state.RevertToSnapshot(genesis)
	if v := s.state.GetState(stateobjaddr, storageaddr); v != (common.Hash{}) {
		t.Errorf("wrong storage value %v, want %v", v, common.Hash{})
	}
	if v := s.state.GetCommittedState(stateobjaddr, storageaddr); v != (common.Hash{}) {
		t.Errorf("wrong committed storage value %v, want %v", v, common.Hash{})
	}
}

func TestSnapshotEmpty(t *testing.T) {
	s := newStateTest()
	s.state.RevertToSnapshot(s.state.Snapshot())
}

func TestSnapshot2(t *testing.T) {
	state, _ := New(common.Hash{}, NewDatabase(rawdb.NewMemoryDatabase()))

	stateobjaddr0 := toAddr([]byte("so0"))
	stateobjaddr1 := toAddr([]byte("so1"))
	var storageaddr common.Hash

	data0 := common.BytesToHash([]byte{17})
	data1 := common.BytesToHash([]byte{18})

	state.SetState(stateobjaddr0, storageaddr, data0)
	state.SetState(stateobjaddr1, storageaddr, data1)

	// db, trie are already non-empty values
	so0 := state.getStateObject(stateobjaddr0)
	so0.SetBalance(big.NewInt(42))
	so0.SetNonce(43)
	so0.SetCode(crypto.Keccak256Hash([]byte{'c', 'a', 'f', 'e'}), []byte{'c', 'a', 'f', 'e'})
	so0.suicided = false
	so0.deleted = false
	state.setStateObject(so0)

	root, _ := state.Commit(false)
	state.Reset(root)

	// and one with deleted == true
	so1 := state.getStateObject(stateobjaddr1)
	so1.SetBalance(big.NewInt(52))
	so1.SetNonce(53)
	so1.SetCode(crypto.Keccak256Hash([]byte{'c', 'a', 'f', 'e', '2'}), []byte{'c', 'a', 'f', 'e', '2'})
	so1.suicided = true
	so1.deleted = true
	state.setStateObject(so1)

	so1 = state.getStateObject(stateobjaddr1)
	if so1 != nil {
		t.Fatalf("deleted object not nil when getting")
	}

	snapshot := state.Snapshot()
	state.RevertToSnapshot(snapshot)

	so0Restored := state.getStateObject(stateobjaddr0)
	// Update lazily-loaded values before comparing.
	so0Restored.GetState(state.db, storageaddr)
	so0Restored.Code(state.db)
	// non-deleted is equal (restored)
	compareStateObjects(so0Restored, so0, t)

	// deleted should be nil, both before and after restore of state copy
	so1Restored := state.getStateObject(stateobjaddr1)
	if so1Restored != nil {
		t.Fatalf("deleted object not nil after restoring snapshot: %+v", so1Restored)
	}
}

func compareStateObjects(so0, so1 *stateObject, t *testing.T) {
	if so0.Address() != so1.Address() {
		t.Fatalf("Address mismatch: have %v, want %v", so0.address, so1.address)
	}
	if so0.Balance().Cmp(so1.Balance()) != 0 {
		t.Fatalf("Balance mismatch: have %v, want %v", so0.Balance(), so1.Balance())
	}
	if so0.Nonce() != so1.Nonce() {
		t.Fatalf("Nonce mismatch: have %v, want %v", so0.Nonce(), so1.Nonce())
	}
	if so0.data.Root != so1.data.Root {
		t.Errorf("Root mismatch: have %x, want %x", so0.data.Root[:], so1.data.Root[:])
	}
	if !bytes.Equal(so0.CodeHash(), so1.CodeHash()) {
		t.Fatalf("CodeHash mismatch: have %v, want %v", so0.CodeHash(), so1.CodeHash())
	}
	if !bytes.Equal(so0.code, so1.code) {
		t.Fatalf("Code mismatch: have %v, want %v", so0.code, so1.code)
	}

	if len(so1.dirtyStorage) != len(so0.dirtyStorage) {
		t.Errorf("Dirty storage size mismatch: have %d, want %d", len(so1.dirtyStorage), len(so0.dirtyStorage))
	}
	for k, v := range so1.dirtyStorage {
		if so0.dirtyStorage[k] != v {
			t.Errorf("Dirty storage key %x mismatch: have %v, want %v", k, so0.dirtyStorage[k], v)
		}
	}
	for k, v := range so0.dirtyStorage {
		if so1.dirtyStorage[k] != v {
			t.Errorf("Dirty storage key %x mismatch: have %v, want none.", k, v)
		}
	}
	if len(so1.originStorage) != len(so0.originStorage) {
		t.Errorf("Origin storage size mismatch: have %d, want %d", len(so1.originStorage), len(so0.originStorage))
	}
	for k, v := range so1.originStorage {
		if so0.originStorage[k] != v {
			t.Errorf("Origin storage key %x mismatch: have %v, want %v", k, so0.originStorage[k], v)
		}
	}
	for k, v := range so0.originStorage {
		if so1.originStorage[k] != v {
			t.Errorf("Origin storage key %x mismatch: have %v, want none.", k, v)
		}
	}
}<|MERGE_RESOLUTION|>--- conflicted
+++ resolved
@@ -21,26 +21,15 @@
 	"math/big"
 	"testing"
 
-<<<<<<< HEAD
 	"github.com/clearmatics/autonity/common"
 	"github.com/clearmatics/autonity/core/rawdb"
 	"github.com/clearmatics/autonity/crypto"
 	"github.com/clearmatics/autonity/ethdb"
-	checker "gopkg.in/check.v1"
 )
 
-type StateSuite struct {
-=======
-	"github.com/ethereum/go-ethereum/common"
-	"github.com/ethereum/go-ethereum/core/rawdb"
-	"github.com/ethereum/go-ethereum/crypto"
-	"github.com/ethereum/go-ethereum/ethdb"
-)
-
 var toAddr = common.BytesToAddress
 
 type stateTest struct {
->>>>>>> 3bb6815f
 	db    ethdb.Database
 	state *StateDB
 }
@@ -98,17 +87,8 @@
 	}
 }
 
-<<<<<<< HEAD
-func (s *StateSuite) SetUpTest(c *checker.C) {
-	s.db = rawdb.NewMemoryDatabase()
-	s.state, _ = New(common.Hash{}, NewDatabase(s.db))
-}
-
-func (s *StateSuite) TestNull(c *checker.C) {
-=======
 func TestNull(t *testing.T) {
 	s := newStateTest()
->>>>>>> 3bb6815f
 	address := common.HexToAddress("0x823140710bf13990e4500136726d8b55")
 	s.state.CreateAccount(address)
 	//value := common.FromHex("0x823140710bf13990e4500136726d8b55")
