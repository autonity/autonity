--- conflicted
+++ resolved
@@ -17,26 +17,18 @@
 package snapshot
 
 import (
-	"bytes"
-	"io/ioutil"
-	"os"
-	"testing"
-
-	"github.com/VictoriaMetrics/fastcache"
-<<<<<<< HEAD
-	"github.com/clearmatics/autonity/common"
-	"github.com/clearmatics/autonity/core/rawdb"
-	"github.com/clearmatics/autonity/ethdb"
-	"github.com/clearmatics/autonity/ethdb/leveldb"
-	"github.com/clearmatics/autonity/ethdb/memorydb"
-=======
-	"github.com/ethereum/go-ethereum/common"
-	"github.com/ethereum/go-ethereum/core/rawdb"
-	"github.com/ethereum/go-ethereum/ethdb"
-	"github.com/ethereum/go-ethereum/ethdb/leveldb"
-	"github.com/ethereum/go-ethereum/ethdb/memorydb"
-	"github.com/ethereum/go-ethereum/rlp"
->>>>>>> aaca58a7
+    "bytes"
+    "io/ioutil"
+    "os"
+    "testing"
+
+    "github.com/VictoriaMetrics/fastcache"
+    "github.com/ethereum/go-ethereum/common"
+    "github.com/ethereum/go-ethereum/core/rawdb"
+    "github.com/ethereum/go-ethereum/ethdb"
+    "github.com/ethereum/go-ethereum/ethdb/leveldb"
+    "github.com/ethereum/go-ethereum/ethdb/memorydb"
+    "github.com/ethereum/go-ethereum/rlp"
 )
 
 // reverse reverses the contents of a byte slice. It's used to update random accs
@@ -428,89 +420,89 @@
 			}
 		}
 		assertDatabaseStorage(conNoModNoCache, conNoModNoCacheSlot, conNoModNoCacheSlot[:])
-		assertDatabaseStorage(conNoModCache, conNoModCacheSlot, conNoModCacheSlot[:])
-		assertDatabaseStorage(conModNoCache, conModNoCacheSlot, reverse(conModNoCacheSlot[:]))
-		assertDatabaseStorage(conModCache, conModCacheSlot, reverse(conModCacheSlot[:]))
-		assertDatabaseStorage(conDelNoCache, conDelNoCacheSlot, nil)
-		assertDatabaseStorage(conDelCache, conDelCacheSlot, nil)
-		assertDatabaseStorage(conNukeNoCache, conNukeNoCacheSlot, nil)
-		assertDatabaseStorage(conNukeCache, conNukeCacheSlot, nil)
-	}
+        assertDatabaseStorage(conNoModCache, conNoModCacheSlot, conNoModCacheSlot[:])
+        assertDatabaseStorage(conModNoCache, conModNoCacheSlot, reverse(conModNoCacheSlot[:]))
+        assertDatabaseStorage(conModCache, conModCacheSlot, reverse(conModCacheSlot[:]))
+        assertDatabaseStorage(conDelNoCache, conDelNoCacheSlot, nil)
+        assertDatabaseStorage(conDelCache, conDelCacheSlot, nil)
+        assertDatabaseStorage(conNukeNoCache, conNukeNoCacheSlot, nil)
+        assertDatabaseStorage(conNukeCache, conNukeCacheSlot, nil)
+    }
 }
 
 // Tests that when the bottom-most diff layer is merged into the disk
 // layer whether the corresponding generator is persisted correctly.
 func TestDiskGeneratorPersistence(t *testing.T) {
-	var (
-		accOne        = randomHash()
-		accTwo        = randomHash()
-		accOneSlotOne = randomHash()
-		accOneSlotTwo = randomHash()
-
-		accThree     = randomHash()
-		accThreeSlot = randomHash()
-		baseRoot     = randomHash()
-		diffRoot     = randomHash()
-		diffTwoRoot  = randomHash()
-		genMarker    = append(randomHash().Bytes(), randomHash().Bytes()...)
-	)
-	// Testing scenario 1, the disk layer is still under the construction.
-	db := rawdb.NewMemoryDatabase()
-
-	rawdb.WriteAccountSnapshot(db, accOne, accOne[:])
-	rawdb.WriteStorageSnapshot(db, accOne, accOneSlotOne, accOneSlotOne[:])
-	rawdb.WriteStorageSnapshot(db, accOne, accOneSlotTwo, accOneSlotTwo[:])
-	rawdb.WriteSnapshotRoot(db, baseRoot)
-
-	// Create a disk layer based on all above updates
-	snaps := &Tree{
-		layers: map[common.Hash]snapshot{
-			baseRoot: &diskLayer{
-				diskdb:    db,
-				cache:     fastcache.New(500 * 1024),
-				root:      baseRoot,
-				genMarker: genMarker,
-			},
-		},
-	}
-	// Modify or delete some accounts, flatten everything onto disk
-	if err := snaps.Update(diffRoot, baseRoot, nil, map[common.Hash][]byte{
-		accTwo: accTwo[:],
-	}, nil); err != nil {
-		t.Fatalf("failed to update snapshot tree: %v", err)
-	}
-	if err := snaps.Cap(diffRoot, 0); err != nil {
-		t.Fatalf("failed to flatten snapshot tree: %v", err)
-	}
-	blob := rawdb.ReadSnapshotGenerator(db)
-	var generator journalGenerator
-	if err := rlp.DecodeBytes(blob, &generator); err != nil {
-		t.Fatalf("Failed to decode snapshot generator %v", err)
-	}
-	if !bytes.Equal(generator.Marker, genMarker) {
-		t.Fatalf("Generator marker is not matched")
-	}
-	// Test scenario 2, the disk layer is fully generated
-	// Modify or delete some accounts, flatten everything onto disk
-	if err := snaps.Update(diffTwoRoot, diffRoot, nil, map[common.Hash][]byte{
-		accThree: accThree.Bytes(),
-	}, map[common.Hash]map[common.Hash][]byte{
-		accThree: {accThreeSlot: accThreeSlot.Bytes()},
-	}); err != nil {
-		t.Fatalf("failed to update snapshot tree: %v", err)
-	}
-	diskLayer := snaps.layers[snaps.diskRoot()].(*diskLayer)
-	diskLayer.genMarker = nil // Construction finished
-	if err := snaps.Cap(diffTwoRoot, 0); err != nil {
-		t.Fatalf("failed to flatten snapshot tree: %v", err)
-	}
-	blob = rawdb.ReadSnapshotGenerator(db)
-	if err := rlp.DecodeBytes(blob, &generator); err != nil {
-		t.Fatalf("Failed to decode snapshot generator %v", err)
-	}
-	if len(generator.Marker) != 0 {
-		t.Fatalf("Failed to update snapshot generator")
-	}
+    var (
+        accOne        = randomHash()
+        accTwo        = randomHash()
+        accOneSlotOne = randomHash()
+        accOneSlotTwo = randomHash()
+
+        accThree     = randomHash()
+        accThreeSlot = randomHash()
+        baseRoot     = randomHash()
+        diffRoot     = randomHash()
+        diffTwoRoot  = randomHash()
+        genMarker    = append(randomHash().Bytes(), randomHash().Bytes()...)
+    )
+    // Testing scenario 1, the disk layer is still under the construction.
+    db := rawdb.NewMemoryDatabase()
+
+    rawdb.WriteAccountSnapshot(db, accOne, accOne[:])
+    rawdb.WriteStorageSnapshot(db, accOne, accOneSlotOne, accOneSlotOne[:])
+    rawdb.WriteStorageSnapshot(db, accOne, accOneSlotTwo, accOneSlotTwo[:])
+    rawdb.WriteSnapshotRoot(db, baseRoot)
+
+    // Create a disk layer based on all above updates
+    snaps := &Tree{
+        layers: map[common.Hash]snapshot{
+            baseRoot: &diskLayer{
+                diskdb:    db,
+                cache:     fastcache.New(500 * 1024),
+                root:      baseRoot,
+                genMarker: genMarker,
+            },
+        },
+    }
+    // Modify or delete some accounts, flatten everything onto disk
+    if err := snaps.Update(diffRoot, baseRoot, nil, map[common.Hash][]byte{
+        accTwo: accTwo[:],
+    }, nil); err != nil {
+        t.Fatalf("failed to update snapshot tree: %v", err)
+    }
+    if err := snaps.Cap(diffRoot, 0); err != nil {
+        t.Fatalf("failed to flatten snapshot tree: %v", err)
+    }
+    blob := rawdb.ReadSnapshotGenerator(db)
+    var generator journalGenerator
+    if err := rlp.DecodeBytes(blob, &generator); err != nil {
+        t.Fatalf("Failed to decode snapshot generator %v", err)
+    }
+    if !bytes.Equal(generator.Marker, genMarker) {
+        t.Fatalf("Generator marker is not matched")
+    }
+    // Test scenario 2, the disk layer is fully generated
+    // Modify or delete some accounts, flatten everything onto disk
+    if err := snaps.Update(diffTwoRoot, diffRoot, nil, map[common.Hash][]byte{
+        accThree: accThree.Bytes(),
+    }, map[common.Hash]map[common.Hash][]byte{
+        accThree: {accThreeSlot: accThreeSlot.Bytes()},
+    }); err != nil {
+        t.Fatalf("failed to update snapshot tree: %v", err)
+    }
+    diskLayer := snaps.layers[snaps.diskRoot()].(*diskLayer)
+    diskLayer.genMarker = nil // Construction finished
+    if err := snaps.Cap(diffTwoRoot, 0); err != nil {
+        t.Fatalf("failed to flatten snapshot tree: %v", err)
+    }
+    blob = rawdb.ReadSnapshotGenerator(db)
+    if err := rlp.DecodeBytes(blob, &generator); err != nil {
+        t.Fatalf("Failed to decode snapshot generator %v", err)
+    }
+    if len(generator.Marker) != 0 {
+        t.Fatalf("Failed to update snapshot generator")
+    }
 }
 
 // Tests that merging something into a disk layer persists it into the database
@@ -520,7 +512,7 @@
 // This test case is a tiny specialized case of TestDiskPartialMerge, which tests
 // some very specific cornercases that random tests won't ever trigger.
 func TestDiskMidAccountPartialMerge(t *testing.T) {
-	// TODO(@karalabe) ?
+    // TODO(@karalabe) ?
 }
 
 // TestDiskSeek tests that seek-operations work on the disk layer
@@ -532,7 +524,7 @@
 		t.Fatal(err)
 	} else {
 		defer os.RemoveAll(dir)
-		diskdb, err := leveldb.New(dir, 256, 0, "", false)
+        diskdb, err := leveldb.New(dir, 256, 0, "", false)
 		if err != nil {
 			t.Fatal(err)
 		}
