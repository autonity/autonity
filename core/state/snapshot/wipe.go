// Copyright 2019 The go-ethereum Authors
// This file is part of the go-ethereum library.
//
// The go-ethereum library is free software: you can redistribute it and/or modify
// it under the terms of the GNU Lesser General Public License as published by
// the Free Software Foundation, either version 3 of the License, or
// (at your option) any later version.
//
// The go-ethereum library is distributed in the hope that it will be useful,
// but WITHOUT ANY WARRANTY; without even the implied warranty of
// MERCHANTABILITY or FITNESS FOR A PARTICULAR PURPOSE. See the
// GNU Lesser General Public License for more details.
//
// You should have received a copy of the GNU Lesser General Public License
// along with the go-ethereum library. If not, see <http://www.gnu.org/licenses/>.

package snapshot

import (
	"bytes"
	"time"

<<<<<<< HEAD
	"github.com/clearmatics/autonity/common"
	"github.com/clearmatics/autonity/core/rawdb"
	"github.com/clearmatics/autonity/ethdb"
	"github.com/clearmatics/autonity/log"
=======
	"github.com/ethereum/go-ethereum/common"
	"github.com/ethereum/go-ethereum/ethdb"
	"github.com/ethereum/go-ethereum/log"
	"github.com/ethereum/go-ethereum/metrics"
>>>>>>> aaca58a7
)

// wipeKeyRange deletes a range of keys from the database starting with prefix
// and having a specific total key length. The start and limit is optional for
// specifying a particular key range for deletion.
//
// Origin is included for wiping and limit is excluded if they are specified.
func wipeKeyRange(db ethdb.KeyValueStore, kind string, prefix []byte, origin []byte, limit []byte, keylen int, meter metrics.Meter, report bool) error {
	// Batch deletions together to avoid holding an iterator for too long
	var (
		batch = db.NewBatch()
		items int
	)
	// Iterate over the key-range and delete all of them
	start, logged := time.Now(), time.Now()

	it := db.NewIterator(prefix, origin)
	var stop []byte
	if limit != nil {
		stop = append(prefix, limit...)
	}
	for it.Next() {
		// Skip any keys with the correct prefix but wrong length (trie nodes)
		key := it.Key()
		if !bytes.HasPrefix(key, prefix) {
			break
		}
		if len(key) != keylen {
			continue
		}
		if stop != nil && bytes.Compare(key, stop) >= 0 {
			break
		}
		// Delete the key and periodically recreate the batch and iterator
		batch.Delete(key)
		items++

		if items%10000 == 0 {
			// Batch too large (or iterator too long lived, flush and recreate)
			it.Release()
			if err := batch.Write(); err != nil {
				return err
			}
			batch.Reset()
			seekPos := key[len(prefix):]
			it = db.NewIterator(prefix, seekPos)

			if time.Since(logged) > 8*time.Second && report {
				log.Info("Deleting state snapshot leftovers", "kind", kind, "wiped", items, "elapsed", common.PrettyDuration(time.Since(start)))
				logged = time.Now()
			}
		}
	}
	it.Release()
	if err := batch.Write(); err != nil {
		return err
	}
	if meter != nil {
		meter.Mark(int64(items))
	}
	if report {
		log.Info("Deleted state snapshot leftovers", "kind", kind, "wiped", items, "elapsed", common.PrettyDuration(time.Since(start)))
	}
	return nil
}<|MERGE_RESOLUTION|>--- conflicted
+++ resolved
@@ -17,20 +17,13 @@
 package snapshot
 
 import (
-	"bytes"
-	"time"
+    "bytes"
+    "time"
 
-<<<<<<< HEAD
-	"github.com/clearmatics/autonity/common"
-	"github.com/clearmatics/autonity/core/rawdb"
-	"github.com/clearmatics/autonity/ethdb"
-	"github.com/clearmatics/autonity/log"
-=======
-	"github.com/ethereum/go-ethereum/common"
-	"github.com/ethereum/go-ethereum/ethdb"
-	"github.com/ethereum/go-ethereum/log"
-	"github.com/ethereum/go-ethereum/metrics"
->>>>>>> aaca58a7
+    "github.com/ethereum/go-ethereum/common"
+    "github.com/ethereum/go-ethereum/ethdb"
+    "github.com/ethereum/go-ethereum/log"
+    "github.com/ethereum/go-ethereum/metrics"
 )
 
 // wipeKeyRange deletes a range of keys from the database starting with prefix
@@ -39,60 +32,60 @@
 //
 // Origin is included for wiping and limit is excluded if they are specified.
 func wipeKeyRange(db ethdb.KeyValueStore, kind string, prefix []byte, origin []byte, limit []byte, keylen int, meter metrics.Meter, report bool) error {
-	// Batch deletions together to avoid holding an iterator for too long
-	var (
-		batch = db.NewBatch()
-		items int
-	)
-	// Iterate over the key-range and delete all of them
-	start, logged := time.Now(), time.Now()
+    // Batch deletions together to avoid holding an iterator for too long
+    var (
+        batch = db.NewBatch()
+        items int
+    )
+    // Iterate over the key-range and delete all of them
+    start, logged := time.Now(), time.Now()
 
-	it := db.NewIterator(prefix, origin)
-	var stop []byte
-	if limit != nil {
-		stop = append(prefix, limit...)
-	}
-	for it.Next() {
-		// Skip any keys with the correct prefix but wrong length (trie nodes)
-		key := it.Key()
-		if !bytes.HasPrefix(key, prefix) {
-			break
-		}
-		if len(key) != keylen {
-			continue
-		}
-		if stop != nil && bytes.Compare(key, stop) >= 0 {
-			break
-		}
-		// Delete the key and periodically recreate the batch and iterator
-		batch.Delete(key)
-		items++
+    it := db.NewIterator(prefix, origin)
+    var stop []byte
+    if limit != nil {
+        stop = append(prefix, limit...)
+    }
+    for it.Next() {
+        // Skip any keys with the correct prefix but wrong length (trie nodes)
+        key := it.Key()
+        if !bytes.HasPrefix(key, prefix) {
+            break
+        }
+        if len(key) != keylen {
+            continue
+        }
+        if stop != nil && bytes.Compare(key, stop) >= 0 {
+            break
+        }
+        // Delete the key and periodically recreate the batch and iterator
+        batch.Delete(key)
+        items++
 
-		if items%10000 == 0 {
-			// Batch too large (or iterator too long lived, flush and recreate)
-			it.Release()
-			if err := batch.Write(); err != nil {
-				return err
-			}
+        if items%10000 == 0 {
+            // Batch too large (or iterator too long lived, flush and recreate)
+            it.Release()
+            if err := batch.Write(); err != nil {
+                return err
+            }
 			batch.Reset()
 			seekPos := key[len(prefix):]
 			it = db.NewIterator(prefix, seekPos)
 
-			if time.Since(logged) > 8*time.Second && report {
-				log.Info("Deleting state snapshot leftovers", "kind", kind, "wiped", items, "elapsed", common.PrettyDuration(time.Since(start)))
-				logged = time.Now()
-			}
-		}
-	}
-	it.Release()
-	if err := batch.Write(); err != nil {
-		return err
-	}
-	if meter != nil {
-		meter.Mark(int64(items))
-	}
-	if report {
-		log.Info("Deleted state snapshot leftovers", "kind", kind, "wiped", items, "elapsed", common.PrettyDuration(time.Since(start)))
-	}
-	return nil
+            if time.Since(logged) > 8*time.Second && report {
+                log.Info("Deleting state snapshot leftovers", "kind", kind, "wiped", items, "elapsed", common.PrettyDuration(time.Since(start)))
+                logged = time.Now()
+            }
+        }
+    }
+    it.Release()
+    if err := batch.Write(); err != nil {
+        return err
+    }
+    if meter != nil {
+        meter.Mark(int64(items))
+    }
+    if report {
+        log.Info("Deleted state snapshot leftovers", "kind", kind, "wiped", items, "elapsed", common.PrettyDuration(time.Since(start)))
+    }
+    return nil
 }