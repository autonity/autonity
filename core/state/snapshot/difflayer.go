// Copyright 2019 The go-ethereum Authors
// This file is part of the go-ethereum library.
//
// The go-ethereum library is free software: you can redistribute it and/or modify
// it under the terms of the GNU Lesser General Public License as published by
// the Free Software Foundation, either version 3 of the License, or
// (at your option) any later version.
//
// The go-ethereum library is distributed in the hope that it will be useful,
// but WITHOUT ANY WARRANTY; without even the implied warranty of
// MERCHANTABILITY or FITNESS FOR A PARTICULAR PURPOSE. See the
// GNU Lesser General Public License for more details.
//
// You should have received a copy of the GNU Lesser General Public License
// along with the go-ethereum library. If not, see <http://www.gnu.org/licenses/>.

package snapshot

import (
	"encoding/binary"
	"fmt"
	"math"
	"math/rand"
	"sort"
	"sync"
	"sync/atomic"
	"time"

<<<<<<< HEAD
	"github.com/clearmatics/autonity/common"
	"github.com/clearmatics/autonity/rlp"
	"github.com/steakknife/bloomfilter"
=======
	"github.com/ethereum/go-ethereum/common"
	"github.com/ethereum/go-ethereum/rlp"
	bloomfilter "github.com/holiman/bloomfilter/v2"
>>>>>>> aaca58a7
)

var (
	// aggregatorMemoryLimit is the maximum size of the bottom-most diff layer
	// that aggregates the writes from above until it's flushed into the disk
	// layer.
	//
	// Note, bumping this up might drastically increase the size of the bloom
	// filters that's stored in every diff layer. Don't do that without fully
	// understanding all the implications.
	aggregatorMemoryLimit = uint64(4 * 1024 * 1024)

	// aggregatorItemLimit is an approximate number of items that will end up
	// in the agregator layer before it's flushed out to disk. A plain account
	// weighs around 14B (+hash), a storage slot 32B (+hash), a deleted slot
	// 0B (+hash). Slots are mostly set/unset in lockstep, so that average at
	// 16B (+hash). All in all, the average entry seems to be 15+32=47B. Use a
	// smaller number to be on the safe side.
	aggregatorItemLimit = aggregatorMemoryLimit / 42

	// bloomTargetError is the target false positive rate when the aggregator
	// layer is at its fullest. The actual value will probably move around up
	// and down from this number, it's mostly a ballpark figure.
	//
	// Note, dropping this down might drastically increase the size of the bloom
	// filters that's stored in every diff layer. Don't do that without fully
	// understanding all the implications.
	bloomTargetError = 0.02

	// bloomSize is the ideal bloom filter size given the maximum number of items
	// it's expected to hold and the target false positive error rate.
	bloomSize = math.Ceil(float64(aggregatorItemLimit) * math.Log(bloomTargetError) / math.Log(1/math.Pow(2, math.Log(2))))

	// bloomFuncs is the ideal number of bits a single entry should set in the
	// bloom filter to keep its size to a minimum (given it's size and maximum
	// entry count).
	bloomFuncs = math.Round((bloomSize / float64(aggregatorItemLimit)) * math.Log(2))

	// the bloom offsets are runtime constants which determines which part of the
	// the account/storage hash the hasher functions looks at, to determine the
	// bloom key for an account/slot. This is randomized at init(), so that the
	// global population of nodes do not all display the exact same behaviour with
	// regards to bloom content
	bloomDestructHasherOffset = 0
	bloomAccountHasherOffset  = 0
	bloomStorageHasherOffset  = 0
)

func init() {
	// Init the bloom offsets in the range [0:24] (requires 8 bytes)
	bloomDestructHasherOffset = rand.Intn(25)
	bloomAccountHasherOffset = rand.Intn(25)
	bloomStorageHasherOffset = rand.Intn(25)

	// The destruct and account blooms must be different, as the storage slots
	// will check for destruction too for every bloom miss. It should not collide
	// with modified accounts.
	for bloomAccountHasherOffset == bloomDestructHasherOffset {
		bloomAccountHasherOffset = rand.Intn(25)
	}
}

// diffLayer represents a collection of modifications made to a state snapshot
// after running a block on top. It contains one sorted list for the account trie
// and one-one list for each storage tries.
//
// The goal of a diff layer is to act as a journal, tracking recent modifications
// made to the state, that have not yet graduated into a semi-immutable state.
type diffLayer struct {
	origin *diskLayer // Base disk layer to directly use on bloom misses
	parent snapshot   // Parent snapshot modified by this one, never nil
	memory uint64     // Approximate guess as to how much memory we use

	root  common.Hash // Root hash to which this snapshot diff belongs to
	stale uint32      // Signals that the layer became stale (state progressed)

	// destructSet is a very special helper marker. If an account is marked as
	// deleted, then it's recorded in this set. However it's allowed that an account
	// is included here but still available in other sets(e.g. storageData). The
	// reason is the diff layer includes all the changes in a *block*. It can
	// happen that in the tx_1, account A is self-destructed while in the tx_2
	// it's recreated. But we still need this marker to indicate the "old" A is
	// deleted, all data in other set belongs to the "new" A.
	destructSet map[common.Hash]struct{}               // Keyed markers for deleted (and potentially) recreated accounts
	accountList []common.Hash                          // List of account for iteration. If it exists, it's sorted, otherwise it's nil
	accountData map[common.Hash][]byte                 // Keyed accounts for direct retrieval (nil means deleted)
	storageList map[common.Hash][]common.Hash          // List of storage slots for iterated retrievals, one per account. Any existing lists are sorted if non-nil
	storageData map[common.Hash]map[common.Hash][]byte // Keyed storage slots for direct retrieval. one per account (nil means deleted)

	diffed *bloomfilter.Filter // Bloom filter tracking all the diffed items up to the disk layer

	lock sync.RWMutex
}

// destructBloomHasher is a wrapper around a common.Hash to satisfy the interface
// API requirements of the bloom library used. It's used to convert a destruct
// event into a 64 bit mini hash.
type destructBloomHasher common.Hash

func (h destructBloomHasher) Write(p []byte) (n int, err error) { panic("not implemented") }
func (h destructBloomHasher) Sum(b []byte) []byte               { panic("not implemented") }
func (h destructBloomHasher) Reset()                            { panic("not implemented") }
func (h destructBloomHasher) BlockSize() int                    { panic("not implemented") }
func (h destructBloomHasher) Size() int                         { return 8 }
func (h destructBloomHasher) Sum64() uint64 {
	return binary.BigEndian.Uint64(h[bloomDestructHasherOffset : bloomDestructHasherOffset+8])
}

// accountBloomHasher is a wrapper around a common.Hash to satisfy the interface
// API requirements of the bloom library used. It's used to convert an account
// hash into a 64 bit mini hash.
type accountBloomHasher common.Hash

func (h accountBloomHasher) Write(p []byte) (n int, err error) { panic("not implemented") }
func (h accountBloomHasher) Sum(b []byte) []byte               { panic("not implemented") }
func (h accountBloomHasher) Reset()                            { panic("not implemented") }
func (h accountBloomHasher) BlockSize() int                    { panic("not implemented") }
func (h accountBloomHasher) Size() int                         { return 8 }
func (h accountBloomHasher) Sum64() uint64 {
	return binary.BigEndian.Uint64(h[bloomAccountHasherOffset : bloomAccountHasherOffset+8])
}

// storageBloomHasher is a wrapper around a [2]common.Hash to satisfy the interface
// API requirements of the bloom library used. It's used to convert an account
// hash into a 64 bit mini hash.
type storageBloomHasher [2]common.Hash

func (h storageBloomHasher) Write(p []byte) (n int, err error) { panic("not implemented") }
func (h storageBloomHasher) Sum(b []byte) []byte               { panic("not implemented") }
func (h storageBloomHasher) Reset()                            { panic("not implemented") }
func (h storageBloomHasher) BlockSize() int                    { panic("not implemented") }
func (h storageBloomHasher) Size() int                         { return 8 }
func (h storageBloomHasher) Sum64() uint64 {
	return binary.BigEndian.Uint64(h[0][bloomStorageHasherOffset:bloomStorageHasherOffset+8]) ^
		binary.BigEndian.Uint64(h[1][bloomStorageHasherOffset:bloomStorageHasherOffset+8])
}

// newDiffLayer creates a new diff on top of an existing snapshot, whether that's a low
// level persistent database or a hierarchical diff already.
func newDiffLayer(parent snapshot, root common.Hash, destructs map[common.Hash]struct{}, accounts map[common.Hash][]byte, storage map[common.Hash]map[common.Hash][]byte) *diffLayer {
	// Create the new layer with some pre-allocated data segments
	dl := &diffLayer{
		parent:      parent,
		root:        root,
		destructSet: destructs,
		accountData: accounts,
		storageData: storage,
		storageList: make(map[common.Hash][]common.Hash),
	}
	switch parent := parent.(type) {
	case *diskLayer:
		dl.rebloom(parent)
	case *diffLayer:
		dl.rebloom(parent.origin)
	default:
		panic("unknown parent type")
	}
	// Sanity check that accounts or storage slots are never nil
	for accountHash, blob := range accounts {
		if blob == nil {
			panic(fmt.Sprintf("account %#x nil", accountHash))
		}
		// Determine memory size and track the dirty writes
		dl.memory += uint64(common.HashLength + len(blob))
		snapshotDirtyAccountWriteMeter.Mark(int64(len(blob)))
	}
	for accountHash, slots := range storage {
		if slots == nil {
			panic(fmt.Sprintf("storage %#x nil", accountHash))
		}
		// Determine memory size and track the dirty writes
		for _, data := range slots {
			dl.memory += uint64(common.HashLength + len(data))
			snapshotDirtyStorageWriteMeter.Mark(int64(len(data)))
		}
	}
	dl.memory += uint64(len(destructs) * common.HashLength)
	return dl
}

// rebloom discards the layer's current bloom and rebuilds it from scratch based
// on the parent's and the local diffs.
func (dl *diffLayer) rebloom(origin *diskLayer) {
	dl.lock.Lock()
	defer dl.lock.Unlock()

	defer func(start time.Time) {
		snapshotBloomIndexTimer.Update(time.Since(start))
	}(time.Now())

	// Inject the new origin that triggered the rebloom
	dl.origin = origin

	// Retrieve the parent bloom or create a fresh empty one
	if parent, ok := dl.parent.(*diffLayer); ok {
		parent.lock.RLock()
		dl.diffed, _ = parent.diffed.Copy()
		parent.lock.RUnlock()
	} else {
		dl.diffed, _ = bloomfilter.New(uint64(bloomSize), uint64(bloomFuncs))
	}
	// Iterate over all the accounts and storage slots and index them
	for hash := range dl.destructSet {
		dl.diffed.Add(destructBloomHasher(hash))
	}
	for hash := range dl.accountData {
		dl.diffed.Add(accountBloomHasher(hash))
	}
	for accountHash, slots := range dl.storageData {
		for storageHash := range slots {
			dl.diffed.Add(storageBloomHasher{accountHash, storageHash})
		}
	}
	// Calculate the current false positive rate and update the error rate meter.
	// This is a bit cheating because subsequent layers will overwrite it, but it
	// should be fine, we're only interested in ballpark figures.
	k := float64(dl.diffed.K())
	n := float64(dl.diffed.N())
	m := float64(dl.diffed.M())
	snapshotBloomErrorGauge.Update(math.Pow(1.0-math.Exp((-k)*(n+0.5)/(m-1)), k))
}

// Root returns the root hash for which this snapshot was made.
func (dl *diffLayer) Root() common.Hash {
	return dl.root
}

// Parent returns the subsequent layer of a diff layer.
func (dl *diffLayer) Parent() snapshot {
	return dl.parent
}

// Stale return whether this layer has become stale (was flattened across) or if
// it's still live.
func (dl *diffLayer) Stale() bool {
	return atomic.LoadUint32(&dl.stale) != 0
}

// Account directly retrieves the account associated with a particular hash in
// the snapshot slim data format.
func (dl *diffLayer) Account(hash common.Hash) (*Account, error) {
	data, err := dl.AccountRLP(hash)
	if err != nil {
		return nil, err
	}
	if len(data) == 0 { // can be both nil and []byte{}
		return nil, nil
	}
	account := new(Account)
	if err := rlp.DecodeBytes(data, account); err != nil {
		panic(err)
	}
	return account, nil
}

// AccountRLP directly retrieves the account RLP associated with a particular
// hash in the snapshot slim data format.
//
// Note the returned account is not a copy, please don't modify it.
func (dl *diffLayer) AccountRLP(hash common.Hash) ([]byte, error) {
	// Check the bloom filter first whether there's even a point in reaching into
	// all the maps in all the layers below
	dl.lock.RLock()
	hit := dl.diffed.Contains(accountBloomHasher(hash))
	if !hit {
		hit = dl.diffed.Contains(destructBloomHasher(hash))
	}
	var origin *diskLayer
	if !hit {
		origin = dl.origin // extract origin while holding the lock
	}
	dl.lock.RUnlock()

	// If the bloom filter misses, don't even bother with traversing the memory
	// diff layers, reach straight into the bottom persistent disk layer
	if origin != nil {
		snapshotBloomAccountMissMeter.Mark(1)
		return origin.AccountRLP(hash)
	}
	// The bloom filter hit, start poking in the internal maps
	return dl.accountRLP(hash, 0)
}

// accountRLP is an internal version of AccountRLP that skips the bloom filter
// checks and uses the internal maps to try and retrieve the data. It's meant
// to be used if a higher layer's bloom filter hit already.
func (dl *diffLayer) accountRLP(hash common.Hash, depth int) ([]byte, error) {
	dl.lock.RLock()
	defer dl.lock.RUnlock()

	// If the layer was flattened into, consider it invalid (any live reference to
	// the original should be marked as unusable).
	if dl.Stale() {
		return nil, ErrSnapshotStale
	}
	// If the account is known locally, return it
	if data, ok := dl.accountData[hash]; ok {
		snapshotDirtyAccountHitMeter.Mark(1)
		snapshotDirtyAccountHitDepthHist.Update(int64(depth))
		snapshotDirtyAccountReadMeter.Mark(int64(len(data)))
		snapshotBloomAccountTrueHitMeter.Mark(1)
		return data, nil
	}
	// If the account is known locally, but deleted, return it
	if _, ok := dl.destructSet[hash]; ok {
		snapshotDirtyAccountHitMeter.Mark(1)
		snapshotDirtyAccountHitDepthHist.Update(int64(depth))
		snapshotDirtyAccountInexMeter.Mark(1)
		snapshotBloomAccountTrueHitMeter.Mark(1)
		return nil, nil
	}
	// Account unknown to this diff, resolve from parent
	if diff, ok := dl.parent.(*diffLayer); ok {
		return diff.accountRLP(hash, depth+1)
	}
	// Failed to resolve through diff layers, mark a bloom error and use the disk
	snapshotBloomAccountFalseHitMeter.Mark(1)
	return dl.parent.AccountRLP(hash)
}

// Storage directly retrieves the storage data associated with a particular hash,
// within a particular account. If the slot is unknown to this diff, it's parent
// is consulted.
//
// Note the returned slot is not a copy, please don't modify it.
func (dl *diffLayer) Storage(accountHash, storageHash common.Hash) ([]byte, error) {
	// Check the bloom filter first whether there's even a point in reaching into
	// all the maps in all the layers below
	dl.lock.RLock()
	hit := dl.diffed.Contains(storageBloomHasher{accountHash, storageHash})
	if !hit {
		hit = dl.diffed.Contains(destructBloomHasher(accountHash))
	}
	var origin *diskLayer
	if !hit {
		origin = dl.origin // extract origin while holding the lock
	}
	dl.lock.RUnlock()

	// If the bloom filter misses, don't even bother with traversing the memory
	// diff layers, reach straight into the bottom persistent disk layer
	if origin != nil {
		snapshotBloomStorageMissMeter.Mark(1)
		return origin.Storage(accountHash, storageHash)
	}
	// The bloom filter hit, start poking in the internal maps
	return dl.storage(accountHash, storageHash, 0)
}

// storage is an internal version of Storage that skips the bloom filter checks
// and uses the internal maps to try and retrieve the data. It's meant  to be
// used if a higher layer's bloom filter hit already.
func (dl *diffLayer) storage(accountHash, storageHash common.Hash, depth int) ([]byte, error) {
	dl.lock.RLock()
	defer dl.lock.RUnlock()

	// If the layer was flattened into, consider it invalid (any live reference to
	// the original should be marked as unusable).
	if dl.Stale() {
		return nil, ErrSnapshotStale
	}
	// If the account is known locally, try to resolve the slot locally
	if storage, ok := dl.storageData[accountHash]; ok {
		if data, ok := storage[storageHash]; ok {
			snapshotDirtyStorageHitMeter.Mark(1)
			snapshotDirtyStorageHitDepthHist.Update(int64(depth))
			if n := len(data); n > 0 {
				snapshotDirtyStorageReadMeter.Mark(int64(n))
			} else {
				snapshotDirtyStorageInexMeter.Mark(1)
			}
			snapshotBloomStorageTrueHitMeter.Mark(1)
			return data, nil
		}
	}
	// If the account is known locally, but deleted, return an empty slot
	if _, ok := dl.destructSet[accountHash]; ok {
		snapshotDirtyStorageHitMeter.Mark(1)
		snapshotDirtyStorageHitDepthHist.Update(int64(depth))
		snapshotDirtyStorageInexMeter.Mark(1)
		snapshotBloomStorageTrueHitMeter.Mark(1)
		return nil, nil
	}
	// Storage slot unknown to this diff, resolve from parent
	if diff, ok := dl.parent.(*diffLayer); ok {
		return diff.storage(accountHash, storageHash, depth+1)
	}
	// Failed to resolve through diff layers, mark a bloom error and use the disk
	snapshotBloomStorageFalseHitMeter.Mark(1)
	return dl.parent.Storage(accountHash, storageHash)
}

// Update creates a new layer on top of the existing snapshot diff tree with
// the specified data items.
func (dl *diffLayer) Update(blockRoot common.Hash, destructs map[common.Hash]struct{}, accounts map[common.Hash][]byte, storage map[common.Hash]map[common.Hash][]byte) *diffLayer {
	return newDiffLayer(dl, blockRoot, destructs, accounts, storage)
}

// flatten pushes all data from this point downwards, flattening everything into
// a single diff at the bottom. Since usually the lowermost diff is the largest,
// the flattening builds up from there in reverse.
func (dl *diffLayer) flatten() snapshot {
	// If the parent is not diff, we're the first in line, return unmodified
	parent, ok := dl.parent.(*diffLayer)
	if !ok {
		return dl
	}
	// Parent is a diff, flatten it first (note, apart from weird corned cases,
	// flatten will realistically only ever merge 1 layer, so there's no need to
	// be smarter about grouping flattens together).
	parent = parent.flatten().(*diffLayer)

	parent.lock.Lock()
	defer parent.lock.Unlock()

	// Before actually writing all our data to the parent, first ensure that the
	// parent hasn't been 'corrupted' by someone else already flattening into it
	if atomic.SwapUint32(&parent.stale, 1) != 0 {
		panic("parent diff layer is stale") // we've flattened into the same parent from two children, boo
	}
	// Overwrite all the updated accounts blindly, merge the sorted list
	for hash := range dl.destructSet {
		parent.destructSet[hash] = struct{}{}
		delete(parent.accountData, hash)
		delete(parent.storageData, hash)
	}
	for hash, data := range dl.accountData {
		parent.accountData[hash] = data
	}
	// Overwrite all the updated storage slots (individually)
	for accountHash, storage := range dl.storageData {
		// If storage didn't exist (or was deleted) in the parent, overwrite blindly
		if _, ok := parent.storageData[accountHash]; !ok {
			parent.storageData[accountHash] = storage
			continue
		}
		// Storage exists in both parent and child, merge the slots
		comboData := parent.storageData[accountHash]
		for storageHash, data := range storage {
			comboData[storageHash] = data
		}
		parent.storageData[accountHash] = comboData
	}
	// Return the combo parent
	return &diffLayer{
		parent:      parent.parent,
		origin:      parent.origin,
		root:        dl.root,
		destructSet: parent.destructSet,
		accountData: parent.accountData,
		storageData: parent.storageData,
		storageList: make(map[common.Hash][]common.Hash),
		diffed:      dl.diffed,
		memory:      parent.memory + dl.memory,
	}
}

// AccountList returns a sorted list of all accounts in this diffLayer, including
// the deleted ones.
//
// Note, the returned slice is not a copy, so do not modify it.
func (dl *diffLayer) AccountList() []common.Hash {
	// If an old list already exists, return it
	dl.lock.RLock()
	list := dl.accountList
	dl.lock.RUnlock()

	if list != nil {
		return list
	}
	// No old sorted account list exists, generate a new one
	dl.lock.Lock()
	defer dl.lock.Unlock()

	dl.accountList = make([]common.Hash, 0, len(dl.destructSet)+len(dl.accountData))
	for hash := range dl.accountData {
		dl.accountList = append(dl.accountList, hash)
	}
	for hash := range dl.destructSet {
		if _, ok := dl.accountData[hash]; !ok {
			dl.accountList = append(dl.accountList, hash)
		}
	}
	sort.Sort(hashes(dl.accountList))
	dl.memory += uint64(len(dl.accountList) * common.HashLength)
	return dl.accountList
}

// StorageList returns a sorted list of all storage slot hashes in this diffLayer
// for the given account. If the whole storage is destructed in this layer, then
// an additional flag *destructed = true* will be returned, otherwise the flag is
// false. Besides, the returned list will include the hash of deleted storage slot.
// Note a special case is an account is deleted in a prior tx but is recreated in
// the following tx with some storage slots set. In this case the returned list is
// not empty but the flag is true.
//
// Note, the returned slice is not a copy, so do not modify it.
func (dl *diffLayer) StorageList(accountHash common.Hash) ([]common.Hash, bool) {
	dl.lock.RLock()
	_, destructed := dl.destructSet[accountHash]
	if _, ok := dl.storageData[accountHash]; !ok {
		// Account not tracked by this layer
		dl.lock.RUnlock()
		return nil, destructed
	}
	// If an old list already exists, return it
	if list, exist := dl.storageList[accountHash]; exist {
		dl.lock.RUnlock()
		return list, destructed // the cached list can't be nil
	}
	dl.lock.RUnlock()

	// No old sorted account list exists, generate a new one
	dl.lock.Lock()
	defer dl.lock.Unlock()

	storageMap := dl.storageData[accountHash]
	storageList := make([]common.Hash, 0, len(storageMap))
	for k := range storageMap {
		storageList = append(storageList, k)
	}
	sort.Sort(hashes(storageList))
	dl.storageList[accountHash] = storageList
	dl.memory += uint64(len(dl.storageList)*common.HashLength + common.HashLength)
	return storageList, destructed
}<|MERGE_RESOLUTION|>--- conflicted
+++ resolved
@@ -17,24 +17,18 @@
 package snapshot
 
 import (
-	"encoding/binary"
-	"fmt"
-	"math"
-	"math/rand"
-	"sort"
-	"sync"
-	"sync/atomic"
-	"time"
-
-<<<<<<< HEAD
-	"github.com/clearmatics/autonity/common"
-	"github.com/clearmatics/autonity/rlp"
-	"github.com/steakknife/bloomfilter"
-=======
-	"github.com/ethereum/go-ethereum/common"
-	"github.com/ethereum/go-ethereum/rlp"
-	bloomfilter "github.com/holiman/bloomfilter/v2"
->>>>>>> aaca58a7
+    "encoding/binary"
+    "fmt"
+    "math"
+    "math/rand"
+    "sort"
+    "sync"
+    "sync/atomic"
+    "time"
+
+    "github.com/ethereum/go-ethereum/common"
+    "github.com/ethereum/go-ethereum/rlp"
+    bloomfilter "github.com/holiman/bloomfilter/v2"
 )
 
 var (
@@ -49,9 +43,9 @@
 
 	// aggregatorItemLimit is an approximate number of items that will end up
 	// in the agregator layer before it's flushed out to disk. A plain account
-	// weighs around 14B (+hash), a storage slot 32B (+hash), a deleted slot
-	// 0B (+hash). Slots are mostly set/unset in lockstep, so that average at
-	// 16B (+hash). All in all, the average entry seems to be 15+32=47B. Use a
+    // weighs around 14B (+hash), a storage slot 32B (+hash), a deleted slot
+    // 0B (+hash). Slots are mostly set/unset in lockstep, so that average at
+    // 16B (+hash). All in all, the average entry seems to be 15+32=47B. Use a
 	// smaller number to be on the safe side.
 	aggregatorItemLimit = aggregatorMemoryLimit / 42
 
@@ -111,22 +105,22 @@
 	root  common.Hash // Root hash to which this snapshot diff belongs to
 	stale uint32      // Signals that the layer became stale (state progressed)
 
-	// destructSet is a very special helper marker. If an account is marked as
-	// deleted, then it's recorded in this set. However it's allowed that an account
-	// is included here but still available in other sets(e.g. storageData). The
-	// reason is the diff layer includes all the changes in a *block*. It can
-	// happen that in the tx_1, account A is self-destructed while in the tx_2
-	// it's recreated. But we still need this marker to indicate the "old" A is
-	// deleted, all data in other set belongs to the "new" A.
-	destructSet map[common.Hash]struct{}               // Keyed markers for deleted (and potentially) recreated accounts
-	accountList []common.Hash                          // List of account for iteration. If it exists, it's sorted, otherwise it's nil
-	accountData map[common.Hash][]byte                 // Keyed accounts for direct retrieval (nil means deleted)
-	storageList map[common.Hash][]common.Hash          // List of storage slots for iterated retrievals, one per account. Any existing lists are sorted if non-nil
-	storageData map[common.Hash]map[common.Hash][]byte // Keyed storage slots for direct retrieval. one per account (nil means deleted)
-
-	diffed *bloomfilter.Filter // Bloom filter tracking all the diffed items up to the disk layer
-
-	lock sync.RWMutex
+    // destructSet is a very special helper marker. If an account is marked as
+    // deleted, then it's recorded in this set. However it's allowed that an account
+    // is included here but still available in other sets(e.g. storageData). The
+    // reason is the diff layer includes all the changes in a *block*. It can
+    // happen that in the tx_1, account A is self-destructed while in the tx_2
+    // it's recreated. But we still need this marker to indicate the "old" A is
+    // deleted, all data in other set belongs to the "new" A.
+    destructSet map[common.Hash]struct{}               // Keyed markers for deleted (and potentially) recreated accounts
+    accountList []common.Hash                          // List of account for iteration. If it exists, it's sorted, otherwise it's nil
+    accountData map[common.Hash][]byte                 // Keyed accounts for direct retrieval (nil means deleted)
+    storageList map[common.Hash][]common.Hash          // List of storage slots for iterated retrievals, one per account. Any existing lists are sorted if non-nil
+    storageData map[common.Hash]map[common.Hash][]byte // Keyed storage slots for direct retrieval. one per account (nil means deleted)
+
+    diffed *bloomfilter.Filter // Bloom filter tracking all the diffed items up to the disk layer
+
+    lock sync.RWMutex
 }
 
 // destructBloomHasher is a wrapper around a common.Hash to satisfy the interface
@@ -194,18 +188,18 @@
 	}
 	// Sanity check that accounts or storage slots are never nil
 	for accountHash, blob := range accounts {
-		if blob == nil {
-			panic(fmt.Sprintf("account %#x nil", accountHash))
-		}
-		// Determine memory size and track the dirty writes
-		dl.memory += uint64(common.HashLength + len(blob))
-		snapshotDirtyAccountWriteMeter.Mark(int64(len(blob)))
-	}
+        if blob == nil {
+            panic(fmt.Sprintf("account %#x nil", accountHash))
+        }
+        // Determine memory size and track the dirty writes
+        dl.memory += uint64(common.HashLength + len(blob))
+        snapshotDirtyAccountWriteMeter.Mark(int64(len(blob)))
+    }
 	for accountHash, slots := range storage {
 		if slots == nil {
 			panic(fmt.Sprintf("storage %#x nil", accountHash))
 		}
-		// Determine memory size and track the dirty writes
+        // Determine memory size and track the dirty writes
 		for _, data := range slots {
 			dl.memory += uint64(common.HashLength + len(data))
 			snapshotDirtyStorageWriteMeter.Mark(int64(len(data)))
@@ -295,27 +289,27 @@
 //
 // Note the returned account is not a copy, please don't modify it.
 func (dl *diffLayer) AccountRLP(hash common.Hash) ([]byte, error) {
-	// Check the bloom filter first whether there's even a point in reaching into
-	// all the maps in all the layers below
-	dl.lock.RLock()
-	hit := dl.diffed.Contains(accountBloomHasher(hash))
-	if !hit {
-		hit = dl.diffed.Contains(destructBloomHasher(hash))
-	}
-	var origin *diskLayer
-	if !hit {
-		origin = dl.origin // extract origin while holding the lock
-	}
-	dl.lock.RUnlock()
-
-	// If the bloom filter misses, don't even bother with traversing the memory
-	// diff layers, reach straight into the bottom persistent disk layer
-	if origin != nil {
-		snapshotBloomAccountMissMeter.Mark(1)
-		return origin.AccountRLP(hash)
-	}
-	// The bloom filter hit, start poking in the internal maps
-	return dl.accountRLP(hash, 0)
+    // Check the bloom filter first whether there's even a point in reaching into
+    // all the maps in all the layers below
+    dl.lock.RLock()
+    hit := dl.diffed.Contains(accountBloomHasher(hash))
+    if !hit {
+        hit = dl.diffed.Contains(destructBloomHasher(hash))
+    }
+    var origin *diskLayer
+    if !hit {
+        origin = dl.origin // extract origin while holding the lock
+    }
+    dl.lock.RUnlock()
+
+    // If the bloom filter misses, don't even bother with traversing the memory
+    // diff layers, reach straight into the bottom persistent disk layer
+    if origin != nil {
+        snapshotBloomAccountMissMeter.Mark(1)
+        return origin.AccountRLP(hash)
+    }
+    // The bloom filter hit, start poking in the internal maps
+    return dl.accountRLP(hash, 0)
 }
 
 // accountRLP is an internal version of AccountRLP that skips the bloom filter
@@ -361,27 +355,27 @@
 //
 // Note the returned slot is not a copy, please don't modify it.
 func (dl *diffLayer) Storage(accountHash, storageHash common.Hash) ([]byte, error) {
-	// Check the bloom filter first whether there's even a point in reaching into
-	// all the maps in all the layers below
-	dl.lock.RLock()
-	hit := dl.diffed.Contains(storageBloomHasher{accountHash, storageHash})
-	if !hit {
-		hit = dl.diffed.Contains(destructBloomHasher(accountHash))
-	}
-	var origin *diskLayer
-	if !hit {
-		origin = dl.origin // extract origin while holding the lock
-	}
-	dl.lock.RUnlock()
-
-	// If the bloom filter misses, don't even bother with traversing the memory
-	// diff layers, reach straight into the bottom persistent disk layer
-	if origin != nil {
-		snapshotBloomStorageMissMeter.Mark(1)
-		return origin.Storage(accountHash, storageHash)
-	}
-	// The bloom filter hit, start poking in the internal maps
-	return dl.storage(accountHash, storageHash, 0)
+    // Check the bloom filter first whether there's even a point in reaching into
+    // all the maps in all the layers below
+    dl.lock.RLock()
+    hit := dl.diffed.Contains(storageBloomHasher{accountHash, storageHash})
+    if !hit {
+        hit = dl.diffed.Contains(destructBloomHasher(accountHash))
+    }
+    var origin *diskLayer
+    if !hit {
+        origin = dl.origin // extract origin while holding the lock
+    }
+    dl.lock.RUnlock()
+
+    // If the bloom filter misses, don't even bother with traversing the memory
+    // diff layers, reach straight into the bottom persistent disk layer
+    if origin != nil {
+        snapshotBloomStorageMissMeter.Mark(1)
+        return origin.Storage(accountHash, storageHash)
+    }
+    // The bloom filter hit, start poking in the internal maps
+    return dl.storage(accountHash, storageHash, 0)
 }
 
 // storage is an internal version of Storage that skips the bloom filter checks
