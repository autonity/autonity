--- conflicted
+++ resolved
@@ -17,17 +17,15 @@
 package core
 
 import (
-	"github.com/clearmatics/autonity/core/types"
 	"runtime"
 	"sync/atomic"
+
+	"github.com/clearmatics/autonity/core/types"
 )
 
-<<<<<<< HEAD
-=======
 // senderCacher is a concurrent transaction sender recoverer and cacher.
-var senderCacher = newTxSenderCacher(runtime.NumCPU())
+var senderCacher = NewTxSenderCacher(runtime.NumCPU())
 
->>>>>>> 3bb6815f
 // txSenderCacherRequest is a request for recovering transaction senders with a
 // specific signature scheme and caching it into the transactions themselves.
 //
