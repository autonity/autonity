--- conflicted
+++ resolved
@@ -38,16 +38,10 @@
 	if block.Hash() != params.MainnetGenesisHash {
 		t.Errorf("wrong mainnet genesis hash, got %v, want %v", block.Hash(), params.MainnetGenesisHash)
 	}
-<<<<<<< HEAD
-	block = DefaultRopstenGenesisBlock().ToBlock(nil)
-	if block.Hash() != params.RopstenGenesisHash {
-		t.Errorf("wrong ropsten genesis hash, got %v, want %v", block.Hash(), params.RopstenGenesisHash)
-=======
 	block, err = DefaultTestnetGenesisBlock().ToBlock(nil)
 	assert.NoError(t, err)
 	if block.Hash() != params.TestnetGenesisHash {
 		t.Errorf("wrong testnet genesis hash, got %v, want %v", block.Hash(), params.TestnetGenesisHash)
->>>>>>> 09f1bbbf
 	}
 }
 
