--- conflicted
+++ resolved
@@ -175,11 +175,7 @@
 
 	// Time the insertion of the new chain.
 	// State and blocks are stored in the same DB.
-<<<<<<< HEAD
-	chainman, _ := NewBlockChain(db, nil, gspec.Config, ethash.NewFaker(), vm.Config{}, nil, NewTxSenderCacher())
-=======
-	chainman, _ := NewBlockChain(db, nil, gspec.Config, ethash.NewFaker(), vm.Config{}, nil, nil)
->>>>>>> 0f77f34b
+	chainman, _ := NewBlockChain(db, nil, gspec.Config, ethash.NewFaker(), vm.Config{}, nil, NewTxSenderCacher(), nil)
 	defer chainman.Stop()
 	b.ReportAllocs()
 	b.ResetTimer()
@@ -291,11 +287,7 @@
 		if err != nil {
 			b.Fatalf("error opening database at %v: %v", dir, err)
 		}
-<<<<<<< HEAD
-		chain, err := NewBlockChain(db, nil, params.TestChainConfig, ethash.NewFaker(), vm.Config{}, nil, NewTxSenderCacher())
-=======
-		chain, err := NewBlockChain(db, nil, params.TestChainConfig, ethash.NewFaker(), vm.Config{}, nil, nil)
->>>>>>> 0f77f34b
+		chain, err := NewBlockChain(db, nil, params.TestChainConfig, ethash.NewFaker(), vm.Config{}, nil, NewTxSenderCacher(), nil)
 		if err != nil {
 			b.Fatalf("error creating chain: %v", err)
 		}
