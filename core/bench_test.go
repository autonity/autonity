--- conflicted
+++ resolved
@@ -17,21 +17,21 @@
 package core
 
 import (
-	"crypto/ecdsa"
-	"io/ioutil"
-	"math/big"
-	"os"
-	"testing"
-
-	"github.com/clearmatics/autonity/common"
-	"github.com/clearmatics/autonity/common/math"
-	"github.com/clearmatics/autonity/consensus/ethash"
-	"github.com/clearmatics/autonity/core/rawdb"
-	"github.com/clearmatics/autonity/core/types"
-	"github.com/clearmatics/autonity/core/vm"
-	"github.com/clearmatics/autonity/crypto"
-	"github.com/clearmatics/autonity/ethdb"
-	"github.com/clearmatics/autonity/params"
+    "crypto/ecdsa"
+    "io/ioutil"
+    "math/big"
+    "os"
+    "testing"
+
+    "github.com/ethereum/go-ethereum/common"
+    "github.com/ethereum/go-ethereum/common/math"
+    "github.com/ethereum/go-ethereum/consensus/ethash"
+    "github.com/ethereum/go-ethereum/core/rawdb"
+    "github.com/ethereum/go-ethereum/core/types"
+    "github.com/ethereum/go-ethereum/core/vm"
+    "github.com/ethereum/go-ethereum/crypto"
+    "github.com/ethereum/go-ethereum/ethdb"
+    "github.com/ethereum/go-ethereum/params"
 )
 
 func BenchmarkInsertChain_empty_memdb(b *testing.B) {
@@ -74,8 +74,8 @@
 var (
 	// This is the content of the genesis block used by the benchmarks.
 	benchRootKey, _ = crypto.HexToECDSA("b71c71a67e1177ad4e901695e1b4b9ee17ae16c6668d313eac2f96dbcda3f291")
-	benchRootAddr   = crypto.PubkeyToAddress(benchRootKey.PublicKey)
-	benchRootFunds  = math.BigPow(2, 200)
+    benchRootAddr   = crypto.PubkeyToAddress(benchRootKey.PublicKey)
+    benchRootFunds  = math.BigPow(2, 200)
 )
 
 // genValueTx returns a block generator that includes a single
@@ -83,24 +83,24 @@
 // block.
 func genValueTx(nbytes int) func(int, *BlockGen) {
 	return func(i int, gen *BlockGen) {
-		toaddr := common.Address{}
-		data := make([]byte, nbytes)
-		gas, _ := IntrinsicGas(data, nil, false, false, false)
-		signer := types.MakeSigner(gen.config, big.NewInt(int64(i)))
-		gasPrice := big.NewInt(0)
-		if gen.header.BaseFee != nil {
-			gasPrice = gen.header.BaseFee
-		}
-		tx, _ := types.SignNewTx(benchRootKey, signer, &types.LegacyTx{
-			Nonce:    gen.TxNonce(benchRootAddr),
-			To:       &toaddr,
-			Value:    big.NewInt(1),
-			Gas:      gas,
-			Data:     data,
-			GasPrice: gasPrice,
-		})
-		gen.AddTx(tx)
-	}
+        toaddr := common.Address{}
+        data := make([]byte, nbytes)
+        gas, _ := IntrinsicGas(data, nil, false, false, false)
+        signer := types.MakeSigner(gen.config, big.NewInt(int64(i)))
+        gasPrice := big.NewInt(0)
+        if gen.header.BaseFee != nil {
+            gasPrice = gen.header.BaseFee
+        }
+        tx, _ := types.SignNewTx(benchRootKey, signer, &types.LegacyTx{
+            Nonce:    gen.TxNonce(benchRootAddr),
+            To:       &toaddr,
+            Value:    big.NewInt(1),
+            Gas:      gas,
+            Data:     data,
+            GasPrice: gasPrice,
+        })
+        gen.AddTx(tx)
+    }
 }
 
 var (
@@ -121,42 +121,42 @@
 // among n accounts. This is creates n entries in the state database
 // and fills the blocks with many small transactions.
 func genTxRing(naccounts int) func(int, *BlockGen) {
-	from := 0
-	availableFunds := new(big.Int).Set(benchRootFunds)
+    from := 0
+    availableFunds := new(big.Int).Set(benchRootFunds)
 	return func(i int, gen *BlockGen) {
-		block := gen.PrevBlock(i - 1)
-		gas := block.GasLimit()
-		gasPrice := big.NewInt(0)
-		if gen.header.BaseFee != nil {
-			gasPrice = gen.header.BaseFee
-		}
-		signer := types.MakeSigner(gen.config, big.NewInt(int64(i)))
-		for {
-			gas -= params.TxGas
-			if gas < params.TxGas {
-				break
-			}
-			to := (from + 1) % naccounts
-			burn := new(big.Int).SetUint64(params.TxGas)
-			burn.Mul(burn, gen.header.BaseFee)
-			availableFunds.Sub(availableFunds, burn)
-			if availableFunds.Cmp(big.NewInt(1)) < 0 {
-				panic("not enough funds")
-			}
-			tx, err := types.SignNewTx(ringKeys[from], signer,
-				&types.LegacyTx{
-					Nonce:    gen.TxNonce(ringAddrs[from]),
-					To:       &ringAddrs[to],
-					Value:    availableFunds,
-					Gas:      params.TxGas,
-					GasPrice: gasPrice,
-				})
-			if err != nil {
-				panic(err)
-			}
-			gen.AddTx(tx)
-			from = to
-		}
+        block := gen.PrevBlock(i - 1)
+        gas := block.GasLimit()
+        gasPrice := big.NewInt(0)
+        if gen.header.BaseFee != nil {
+            gasPrice = gen.header.BaseFee
+        }
+        signer := types.MakeSigner(gen.config, big.NewInt(int64(i)))
+        for {
+            gas -= params.TxGas
+            if gas < params.TxGas {
+                break
+            }
+            to := (from + 1) % naccounts
+            burn := new(big.Int).SetUint64(params.TxGas)
+            burn.Mul(burn, gen.header.BaseFee)
+            availableFunds.Sub(availableFunds, burn)
+            if availableFunds.Cmp(big.NewInt(1)) < 0 {
+                panic("not enough funds")
+            }
+            tx, err := types.SignNewTx(ringKeys[from], signer,
+                &types.LegacyTx{
+                    Nonce:    gen.TxNonce(ringAddrs[from]),
+                    To:       &ringAddrs[to],
+                    Value:    availableFunds,
+                    Gas:      params.TxGas,
+                    GasPrice: gasPrice,
+                })
+            if err != nil {
+                panic(err)
+            }
+            gen.AddTx(tx)
+            from = to
+        }
 	}
 }
 
@@ -183,7 +183,7 @@
 			b.Fatalf("cannot create temporary directory: %v", err)
 		}
 		defer os.RemoveAll(dir)
-		db, err = rawdb.NewLevelDBDatabase(dir, 128, 128, "", false)
+        db, err = rawdb.NewLevelDBDatabase(dir, 128, 128, "", false)
 		if err != nil {
 			b.Fatalf("cannot create temporary database: %v", err)
 		}
@@ -201,7 +201,7 @@
 
 	// Time the insertion of the new chain.
 	// State and blocks are stored in the same DB.
-	chainman, _ := NewBlockChain(db, nil, gspec.Config, ethash.NewFaker(), vm.Config{}, nil, NewTxSenderCacher(), nil)
+    chainman, _ := NewBlockChain(db, nil, gspec.Config, ethash.NewFaker(), vm.Config{}, nil, nil)
 	defer chainman.Stop()
 	b.ReportAllocs()
 	b.ResetTimer()
@@ -270,8 +270,8 @@
 		if full || n == 0 {
 			block := types.NewBlockWithHeader(header)
 			rawdb.WriteBody(db, hash, n, block.Body())
-			rawdb.WriteReceipts(db, hash, n, nil)
-			rawdb.WriteHeadBlockHash(db, hash)
+            rawdb.WriteReceipts(db, hash, n, nil)
+            rawdb.WriteHeadBlockHash(db, hash)
 		}
 	}
 }
@@ -282,7 +282,7 @@
 		if err != nil {
 			b.Fatalf("cannot create temporary directory: %v", err)
 		}
-		db, err := rawdb.NewLevelDBDatabase(dir, 128, 1024, "", false)
+        db, err := rawdb.NewLevelDBDatabase(dir, 128, 1024, "", false)
 		if err != nil {
 			b.Fatalf("error opening database at %v: %v", dir, err)
 		}
@@ -295,32 +295,28 @@
 func benchReadChain(b *testing.B, full bool, count uint64) {
 	dir, err := ioutil.TempDir("", "eth-chain-bench")
 	if err != nil {
-		b.Fatalf("cannot create temporary directory: %v", err)
-	}
-	defer os.RemoveAll(dir)
-
-	db, err := rawdb.NewLevelDBDatabase(dir, 128, 1024, "", false)
-	if err != nil {
-		b.Fatalf("error opening database at %v: %v", dir, err)
-	}
-	makeChainForBench(db, full, count)
-	db.Close()
-	cacheConfig := *defaultCacheConfig
-	cacheConfig.TrieDirtyDisabled = true
-
-	b.ReportAllocs()
-	b.ResetTimer()
-
-	for i := 0; i < b.N; i++ {
-		db, err := rawdb.NewLevelDBDatabase(dir, 128, 1024, "", false)
-		if err != nil {
-			b.Fatalf("error opening database at %v: %v", dir, err)
-		}
-<<<<<<< HEAD
-		chain, err := NewBlockChain(db, nil, params.TestChainConfig, ethash.NewFaker(), vm.Config{}, nil, NewTxSenderCacher(), nil)
-=======
-		chain, err := NewBlockChain(db, &cacheConfig, params.TestChainConfig, ethash.NewFaker(), vm.Config{}, nil, nil)
->>>>>>> aaca58a7
+        b.Fatalf("cannot create temporary directory: %v", err)
+    }
+    defer os.RemoveAll(dir)
+
+    db, err := rawdb.NewLevelDBDatabase(dir, 128, 1024, "", false)
+    if err != nil {
+        b.Fatalf("error opening database at %v: %v", dir, err)
+    }
+    makeChainForBench(db, full, count)
+    db.Close()
+    cacheConfig := *defaultCacheConfig
+    cacheConfig.TrieDirtyDisabled = true
+
+    b.ReportAllocs()
+    b.ResetTimer()
+
+    for i := 0; i < b.N; i++ {
+        db, err := rawdb.NewLevelDBDatabase(dir, 128, 1024, "", false)
+        if err != nil {
+            b.Fatalf("error opening database at %v: %v", dir, err)
+        }
+        chain, err := NewBlockChain(db, &cacheConfig, params.TestChainConfig, ethash.NewFaker(), vm.Config{}, nil, nil)
 		if err != nil {
 			b.Fatalf("error creating chain: %v", err)
 		}
