--- conflicted
+++ resolved
@@ -33,6 +33,7 @@
 	"github.com/clearmatics/autonity/core/types"
 	"github.com/clearmatics/autonity/ethdb"
 	"github.com/clearmatics/autonity/log"
+	"github.com/clearmatics/autonity/p2p/enode"
 	"github.com/clearmatics/autonity/params"
 	"github.com/clearmatics/autonity/rlp"
 )
@@ -296,7 +297,6 @@
 	rawdb.WriteHeadBlockHash(db, block.Hash())
 	rawdb.WriteHeadHeaderHash(db, block.Hash())
 
-<<<<<<< HEAD
 	enodeWhiteList := make([]*enode.Node, 0, len(config.EnodeWhitelist))
 	for _, enodeString := range config.EnodeWhitelist {
 		log.Info("Genesis Authorized Enode", "enode", enodeString)
@@ -308,14 +308,13 @@
 	}
 
 	if len(enodeWhiteList) != 0 {
-		rawdb.WriteEnodeWhitelist(db, enodeWhiteList)
-=======
-	if g.Config == nil {
-		g.Config = params.AllEthashProtocolChanges
->>>>>>> fd7831f3
-	}
-
-	rawdb.WriteEnodeWhitelist(db, types.NewNodes(g.Config.EnodeWhitelist, false))
+		var enodeWhiteListStr []string
+		for _, enodeID := range enodeWhiteList {
+			enodeWhiteListStr = append(enodeWhiteListStr, enodeID.String())
+		}
+		rawdb.WriteEnodeWhitelist(db, types.NewNodes(enodeWhiteListStr, false))
+	}
+
 	rawdb.WriteChainConfig(db, block.Hash(), g.Config)
 	return block, nil
 }
@@ -346,6 +345,7 @@
 	return block
 }
 
+// UpdateValidators updates Genesis ExtraData field with a new list of validators
 func (g *Genesis) UpdateValidators(addressList []string) error {
 	var validators []common.Address
 	for _, address := range addressList {
