// Copyright 2014 The go-ethereum Authors
// This file is part of the go-ethereum library.
//
// The go-ethereum library is free software: you can redistribute it and/or modify
// it under the terms of the GNU Lesser General Public License as published by
// the Free Software Foundation, either version 3 of the License, or
// (at your option) any later version.
//
// The go-ethereum library is distributed in the hope that it will be useful,
// but WITHOUT ANY WARRANTY; without even the implied warranty of
// MERCHANTABILITY or FITNESS FOR A PARTICULAR PURPOSE. See the
// GNU Lesser General Public License for more details.
//
// You should have received a copy of the GNU Lesser General Public License
// along with the go-ethereum library. If not, see <http://www.gnu.org/licenses/>.

package core

import (
	"bytes"
	"encoding/hex"
	"encoding/json"
	"errors"
	"fmt"
	"math/big"
	"net"
	"strings"
	"time"

	"github.com/autonity/autonity/accounts/keystore"
	"github.com/autonity/autonity/autonity"
	"github.com/autonity/autonity/common"
	"github.com/autonity/autonity/common/hexutil"
	"github.com/autonity/autonity/common/math"
	"github.com/autonity/autonity/core/rawdb"
	"github.com/autonity/autonity/core/state"
	"github.com/autonity/autonity/core/types"
	"github.com/autonity/autonity/core/vm"
	"github.com/autonity/autonity/ethdb"
	"github.com/autonity/autonity/log"
	"github.com/autonity/autonity/p2p/enode"
	"github.com/autonity/autonity/params"
	"github.com/autonity/autonity/rlp"
	"github.com/autonity/autonity/trie"
)

//go:generate gencodec -type Genesis -field-override genesisSpecMarshaling -out gen_genesis.go
//go:generate gencodec -type GenesisAccount -field-override genesisAccountMarshaling -out gen_genesis_account.go

var errGenesisNoConfig = errors.New("genesis has no chain configuration")

// Genesis specifies the header fields, state of a genesis block. It also defines hard
// fork switch-over blocks through the chain configuration.
type Genesis struct {
	Config     *params.ChainConfig `json:"config"`
	Nonce      uint64              `json:"nonce"`
	Timestamp  uint64              `json:"timestamp"`
	ExtraData  []byte              `json:"extraData"`
	GasLimit   uint64              `json:"gasLimit"   gencodec:"required"`
	Difficulty *big.Int            `json:"difficulty" gencodec:"required"`
	Mixhash    common.Hash         `json:"mixHash"`
	Coinbase   common.Address      `json:"coinbase"`
	Alloc      GenesisAlloc        `json:"alloc"      gencodec:"required"`

	// These fields are used for consensus tests. Please don't use them
	// in actual genesis blocks.
	Number     uint64      `json:"number"`
	GasUsed    uint64      `json:"gasUsed"`
	ParentHash common.Hash `json:"parentHash"`

	BaseFee *big.Int `json:"baseFeePerGas"`
}

// GenesisAlloc specifies the initial state that is part of the genesis block.
type GenesisAlloc map[common.Address]GenesisAccount

func (ga *GenesisAlloc) UnmarshalJSON(data []byte) error {
	m := make(map[common.UnprefixedAddress]GenesisAccount)
	if err := json.Unmarshal(data, &m); err != nil {
		return err
	}
	*ga = make(GenesisAlloc)
	for addr, a := range m {
		(*ga)[common.Address(addr)] = a
	}
	return nil
}

func (ga *GenesisAlloc) ToGenesisBonds() autonity.GenesisBonds {
	ret := make(autonity.GenesisBonds, len(*ga))
	for addr, alloc := range *ga {
		ret[addr] = autonity.GenesisBond{
			NewtonBalance: alloc.NewtonBalance,
			Bonds:         alloc.Bonds,
		}
	}
	return ret
}

// GenesisAccount is an account in the state of the genesis block.
type GenesisAccount struct {
	Code          []byte                      `json:"code,omitempty"`
	Storage       map[common.Hash]common.Hash `json:"storage,omitempty"`
	Balance       *big.Int                    `json:"balance" gencodec:"required"`
	NewtonBalance *big.Int                    `json:"newtonBalance"`
	// validator address to amount bond to this validator
	Bonds      map[common.Address]*big.Int `json:"bonds"`
	Nonce      uint64                      `json:"nonce,omitempty"`
	PrivateKey []byte                      `json:"secretKey,omitempty"` // for tests
}

// field type overrides for gencodec
type genesisSpecMarshaling struct {
	Nonce      math.HexOrDecimal64
	Timestamp  math.HexOrDecimal64
	ExtraData  hexutil.Bytes
	GasLimit   math.HexOrDecimal64
	GasUsed    math.HexOrDecimal64
	Number     math.HexOrDecimal64
	Difficulty *math.HexOrDecimal256
	BaseFee    *math.HexOrDecimal256
	Alloc      map[common.UnprefixedAddress]GenesisAccount
}

type genesisAccountMarshaling struct {
	Code          hexutil.Bytes
	Balance       *math.HexOrDecimal256
	NewtonBalance *math.HexOrDecimal256
	Bonds         map[common.Address]*math.HexOrDecimal256
	Nonce         math.HexOrDecimal64
	Storage       map[storageJSON]storageJSON
	PrivateKey    hexutil.Bytes
}

// storageJSON represents a 256 bit byte array, but allows less than 256 bits when
// unmarshaling from hex.
type storageJSON common.Hash

func (h *storageJSON) UnmarshalText(text []byte) error {
	text = bytes.TrimPrefix(text, []byte("0x"))
	if len(text) > 64 {
		return fmt.Errorf("too many hex characters in storage key/value %q", text)
	}
	offset := len(h) - len(text)/2 // pad on the left
	if _, err := hex.Decode(h[offset:], text); err != nil {
		fmt.Println(err)
		return fmt.Errorf("invalid hex storage key/value %q", text)
	}
	return nil
}

func (h storageJSON) MarshalText() ([]byte, error) {
	return hexutil.Bytes(h[:]).MarshalText()
}

// GenesisMismatchError is raised when trying to overwrite an existing
// genesis block with an incompatible one.
type GenesisMismatchError struct {
	Stored, New common.Hash
}

func (e *GenesisMismatchError) Error() string {
	return fmt.Sprintf("database contains incompatible genesis (have %x, new %x)", e.Stored, e.New)
}

// SetupGenesisBlock writes or updates the genesis block in db.
// The behavior of it is:
//
//	                       genesis == nil         genesis != nil
//	                  +------------------------------------------
//	db has no genesis |  Return An Error      |  apply genesis to db
//	db has genesis    |  Use genesis from DB  |  apply genesis (if compatible)
//
// The stored chain configuration will be updated if it is compatible (i.e. does not
// specify a fork block below the local head block). In case of a conflict, the
// error is a *params.ConfigCompatError and the new, unwritten config is returned.
//
// The returned chain configuration is never nil.
func SetupGenesisBlock(db ethdb.Database, genesis *Genesis) (*params.ChainConfig, common.Hash, error) {
	return SetupGenesisBlockWithOverride(db, genesis, nil, nil)
}

func SetupGenesisBlockWithOverride(db ethdb.Database, genesis *Genesis, overrideArrowGlacier, overrideTerminalTotalDifficulty *big.Int) (*params.ChainConfig, common.Hash, error) {
	if genesis != nil && genesis.Config == nil {
		return params.AllEthashProtocolChanges, common.Hash{}, errGenesisNoConfig
	}
	// Just commit the new block if there is no stored genesis block.
	stored := rawdb.ReadCanonicalHash(db, 0)
	if (stored == common.Hash{}) {
		if genesis == nil {
			// No genesis from DB and configuration, don't start node with GETH main-net genesis block.
			return nil, common.Hash{}, fmt.Errorf("DB has no genesis block and there is no genesis file set by user")
		} else {
			log.Info("Writing custom genesis block")
		}
		block, err := genesis.Commit(db)
		if err != nil {
			return genesis.Config, common.Hash{}, err
		}
		return genesis.Config, block.Hash(), nil
	}
	// We have the genesis block in database(perhaps in ancient database)
	// but the corresponding state is missing.
	header := rawdb.ReadHeader(db, stored, 0)
	if _, err := state.New(header.Root, state.NewDatabaseWithConfig(db, nil), nil); err != nil {
		if genesis == nil {
			genesis = DefaultGenesisBlock()
		}
		// Ensure the stored genesis matches with the given one.
		b, err := genesis.ToBlock(nil)
		if err != nil {
			return nil, common.Hash{}, err
		}
		hash := b.Hash()
		if hash != stored {
			return genesis.Config, hash, &GenesisMismatchError{stored, hash}
		}
		block, err := genesis.Commit(db)
		if err != nil {
			return genesis.Config, hash, err
		}
		return genesis.Config, block.Hash(), nil
	}
	// Check whether the genesis block is already written.
	if genesis != nil {
		b, err := genesis.ToBlock(nil)
		if err != nil {
			return nil, common.Hash{}, err
		}
		hash := b.Hash()
		if hash != stored {
			return genesis.Config, hash, &GenesisMismatchError{stored, hash}
		}
	}
	// Get the existing chain configuration.
	newcfg := genesis.configOrDefault(stored)
	if overrideArrowGlacier != nil {
		newcfg.ArrowGlacierBlock = overrideArrowGlacier
	}
	if overrideTerminalTotalDifficulty != nil {
		newcfg.TerminalTotalDifficulty = overrideTerminalTotalDifficulty
	}
	if err := newcfg.CheckConfigForkOrder(); err != nil {
		return newcfg, common.Hash{}, err
	}
	storedcfg := rawdb.ReadChainConfig(db, stored)
	if storedcfg == nil {
		log.Warn("Found genesis block without chain config")
		rawdb.WriteChainConfig(db, stored, newcfg)
		return newcfg, stored, nil
	}
	// Special case: don't change the existing config of a non-mainnet chain if no new
	// config is supplied. These chains would get AllProtocolChanges (and a compat error)
	// if we just continued here.
	if genesis == nil && stored != params.MainnetGenesisHash {
		return storedcfg, stored, nil
	}
	// Check config compatibility and write the config. Compatibility errors
	// are returned to the caller unless we're already at block zero.
	height := rawdb.ReadHeaderNumber(db, rawdb.ReadHeadHeaderHash(db))
	if height == nil {
		return newcfg, stored, fmt.Errorf("missing block number for head header hash")
	}
	compatErr := storedcfg.CheckCompatible(newcfg, *height)
	if compatErr != nil && *height != 0 && compatErr.RewindTo != 0 {
		return newcfg, stored, compatErr
	}
	rawdb.WriteChainConfig(db, stored, newcfg)
	return newcfg, stored, nil
}

func (g *Genesis) configOrDefault(ghash common.Hash) *params.ChainConfig {
	switch {
	case g != nil:
		return g.Config
	case ghash == params.MainnetGenesisHash:
		return params.MainnetChainConfig
	case ghash == params.RopstenGenesisHash:
		return params.RopstenChainConfig
	case ghash == params.SepoliaGenesisHash:
		return params.SepoliaChainConfig
	case ghash == params.RinkebyGenesisHash:
		return params.RinkebyChainConfig
	case ghash == params.GoerliGenesisHash:
		return params.GoerliChainConfig
	default:
		return params.AllEthashProtocolChanges
	}
}

// ToBlock creates the genesis block and writes state of a genesis specification
// to the given database (or discards it if nil).
func (g *Genesis) ToBlock(db ethdb.Database) (*types.Block, error) {
	if g.Config.AutonityContractConfig == nil {
		return nil, fmt.Errorf("autonity config section missing in genesis")
	}
	g.setDefaultHardforks()
	if err := g.Config.AutonityContractConfig.Prepare(); err != nil {
		return nil, err
	}
	if g.Difficulty == nil {
		g.Difficulty = params.GenesisDifficulty
	}
	if g.Difficulty.Cmp(big.NewInt(0)) != 0 {
		return nil, fmt.Errorf("autonity requires genesis to have a difficulty of 0, instead got %v", g.Difficulty)
	}
	if db == nil {
		db = rawdb.NewMemoryDatabase()
	}
	statedb, err := state.New(common.Hash{}, state.NewDatabase(db), nil)
	if err != nil {
		panic(err)
	}
	for addr, account := range g.Alloc {
		statedb.AddBalance(addr, account.Balance)
		statedb.SetCode(addr, account.Code)
		statedb.SetNonce(addr, account.Nonce)
		for key, value := range account.Storage {
			statedb.SetState(addr, key, value)
		}
	}

	genesisBonds := g.Alloc.ToGenesisBonds()
	evmProvider := func(statedb vm.StateDB) *vm.EVM {
		return genesisEVM(g, statedb)
	}

	evmContracts := autonity.NewGenesisEVMContract(evmProvider, statedb, db, g.Config)
	if err := autonity.DeployContracts(g.Config, genesisBonds, evmContracts); err != nil {
		return nil, fmt.Errorf("cannot deploy contracts: %w", err)
	}
	genesisCommittee, err := evmContracts.AutonityContract.Committee(nil, statedb)
	if err != nil {
		return nil, fmt.Errorf("cannot retrieve genesis committee: %w", err)
	}
	root := statedb.IntermediateRoot(false)
	head := &types.Header{
<<<<<<< HEAD
		Number:         new(big.Int).SetUint64(g.Number),
		Nonce:          types.EncodeNonce(g.Nonce),
		Time:           g.Timestamp,
		ParentHash:     g.ParentHash,
		Extra:          g.ExtraData,
		GasLimit:       g.GasLimit,
		GasUsed:        g.GasUsed,
		BaseFee:        g.BaseFee,
		Difficulty:     g.Difficulty,
		MixDigest:      g.Mixhash,
		Coinbase:       g.Coinbase,
		Root:           root,
		Round:          0,
		Committee:      committee,
		LastEpochBlock: common.Big0,
=======
		Number:     new(big.Int).SetUint64(g.Number),
		Nonce:      types.EncodeNonce(g.Nonce),
		Time:       g.Timestamp,
		ParentHash: g.ParentHash,
		Extra:      g.ExtraData,
		GasLimit:   g.GasLimit,
		GasUsed:    g.GasUsed,
		BaseFee:    g.BaseFee,
		Difficulty: g.Difficulty,
		MixDigest:  g.Mixhash,
		Coinbase:   g.Coinbase,
		Root:       root,
		Round:      0,
		Committee:  genesisCommittee,
>>>>>>> 4073f247
	}
	if g.GasLimit == 0 {
		head.GasLimit = params.GenesisGasLimit
	}
	if g.Difficulty == nil && g.Mixhash == (common.Hash{}) {
		head.Difficulty = params.GenesisDifficulty
	}
	if g.Config != nil && g.Config.IsLondon(common.Big0) {
		if g.BaseFee != nil {
			head.BaseFee = g.BaseFee
		} else {
			head.BaseFee = new(big.Int).SetUint64(params.InitialBaseFee)
		}
	}
	statedb.Commit(false)
	statedb.Database().TrieDB().Commit(root, true, nil)

	return types.NewBlock(head, nil, nil, nil, trie.NewStackTrie(nil)), nil
}

func genesisEVM(genesis *Genesis, statedb vm.StateDB) *vm.EVM {
	evmContext := vm.BlockContext{
		CanTransfer: CanTransfer,
		Transfer:    Transfer,
		GetHash:     func(n uint64) common.Hash { return common.Hash{} },
		Coinbase:    genesis.Coinbase,
		BlockNumber: big.NewInt(0),
		Time:        new(big.Int).SetUint64(genesis.Timestamp),
		GasLimit:    genesis.GasLimit,
		Difficulty:  genesis.Difficulty,
	}
	txContext := vm.TxContext{
		Origin:   params.DeployerAddress,
		GasPrice: new(big.Int).SetUint64(0x0),
	}
	return vm.NewEVM(evmContext, txContext, statedb, genesis.Config, vm.Config{})
}

// Commit writes the block and state of a genesis specification to the database.
// The block is committed as the canonical head block.
func (g *Genesis) Commit(db ethdb.Database) (*types.Block, error) {
	if g.Config == nil {
		g.Config = params.TestChainConfig
	}

	if err := g.Config.CheckConfigForkOrder(); err != nil {
		return nil, err
	}

	block, err := g.ToBlock(db)
	if err != nil {
		return nil, err
	}

	if block.Number().Sign() != 0 {
		return nil, errors.New("can't commit genesis block with number > 0")
	}

	rawdb.WriteTd(db, block.Hash(), block.NumberU64(), g.Difficulty)
	rawdb.WriteBlock(db, block)
	rawdb.WriteReceipts(db, block.Hash(), block.NumberU64(), nil)
	rawdb.WriteCanonicalHash(db, block.Hash(), block.NumberU64())
	rawdb.WriteHeadBlockHash(db, block.Hash())
	rawdb.WriteHeadFastBlockHash(db, block.Hash())
	rawdb.WriteHeadHeaderHash(db, block.Hash())

	rawdb.WriteChainConfig(db, block.Hash(), g.Config)
	return block, nil
}

// extractCommittee takes a slice of autonity users and extracts the validators
// into a new type 'types.Committee' which is returned. It returns an error if
// the provided users contained no validators.
func extractCommittee(validators []*params.Validator) (*types.Committee, error) {
	committee := &types.Committee{Members: make([]*types.CommitteeMember, len(validators))}
	for i, v := range validators {
		committee.Members[i] = &types.CommitteeMember{
			Address:      *v.NodeAddress,
			VotingPower:  v.BondedStake,
			ConsensusKey: v.ConsensusKey,
		}
	}
	committee.Sort()

	if len(committee.Members) == 0 {
		return nil, fmt.Errorf("no validators specified in the initial autonity validators")
	}

<<<<<<< HEAD
	log.Info("Starting DPoS-BFT consensus protocol", "validators", committee)
=======
	sort.Sort(committee)

>>>>>>> 4073f247
	return committee, nil
}

func (g *Genesis) setDefaultHardforks() {
	if g.Config.ByzantiumBlock == nil {
		g.Config.ByzantiumBlock = new(big.Int)
	}
	if g.Config.HomesteadBlock == nil {
		g.Config.HomesteadBlock = new(big.Int)
	}
	if g.Config.ConstantinopleBlock == nil {
		g.Config.ConstantinopleBlock = new(big.Int)
	}
	if g.Config.PetersburgBlock == nil {
		g.Config.PetersburgBlock = new(big.Int)
	}
	if g.Config.IstanbulBlock == nil {
		g.Config.IstanbulBlock = new(big.Int)
	}
	if g.Config.MuirGlacierBlock == nil {
		g.Config.MuirGlacierBlock = new(big.Int)
	}
	if g.Config.BerlinBlock == nil {
		g.Config.BerlinBlock = new(big.Int)
	}
	if g.Config.LondonBlock == nil {
		g.Config.LondonBlock = new(big.Int)
	}
	if g.Config.ArrowGlacierBlock == nil {
		g.Config.ArrowGlacierBlock = new(big.Int)
	}
	if g.Config.EIP158Block == nil {
		g.Config.EIP158Block = new(big.Int)
	}
	if g.Config.EIP150Block == nil {
		g.Config.EIP150Block = new(big.Int)
	}
	if g.Config.EIP155Block == nil {
		g.Config.EIP155Block = new(big.Int)
	}
}

// MustCommit writes the genesis block and state to db, panicking on error.
// The block is committed as the canonical head block.
func (g *Genesis) MustCommit(db ethdb.Database) *types.Block {
	block, err := g.Commit(db)
	if err != nil {
		panic(err)
	}
	return block
}

// GenesisBlockForTesting creates and writes a block in which addr has the given wei balance.
func GenesisBlockForTesting(db ethdb.Database, addr common.Address, balance *big.Int) *types.Block {
	g := Genesis{
		Alloc:   GenesisAlloc{addr: {Balance: balance}},
		Config:  params.TestChainConfig,
		BaseFee: big.NewInt(params.InitialBaseFee),
	}
	return g.MustCommit(db)
}

// DefaultGenesisBlock returns a default genesis block for testing purposes.
func DefaultGenesisBlock() *Genesis {
	return &Genesis{
		Config:     params.TestChainConfig,
		Nonce:      66,
		ExtraData:  hexutil.MustDecode("0x11bbe8db4e347b4e8c937c1c8370e4b5ed33adb3db69cbdb7a38e1e50b1b82fa"),
		GasLimit:   5000,
		Difficulty: big.NewInt(0),
		BaseFee:    big.NewInt(params.InitialBaseFee),
		Alloc:      decodePrealloc(mainnetAllocData),
	}
}

// DefaultPiccadillyGenesisBlock returns the Piccadilly network genesis block.
func DefaultPiccadillyGenesisBlock() *Genesis {
	g := &Genesis{
		Config:     params.PiccadillyChainConfig,
		Nonce:      0,
		GasLimit:   30_000_000,
		Difficulty: big.NewInt(0),
		Mixhash:    types.BFTDigest,
		Alloc: map[common.Address]GenesisAccount{
			params.PiccadillyChainConfig.AutonityContractConfig.Operator: {Balance: new(big.Int).Mul(big.NewInt(3), big.NewInt(params.Ether))},
		},
	}
	for _, v := range g.Config.AutonityContractConfig.Validators {
		g.Alloc[*v.NodeAddress] = GenesisAccount{Balance: big.NewInt(params.Ether)}
		g.Alloc[v.OracleAddress] = GenesisAccount{Balance: big.NewInt(params.Ether)}
	}
	return g
}

func DefaultBakerlooGenesisBlock() *Genesis {
	g := &Genesis{
		Config:     params.BakerlooChainConfig,
		Nonce:      0,
		GasLimit:   30_000_000,
		Difficulty: big.NewInt(0),
		Mixhash:    types.BFTDigest,
		Alloc: map[common.Address]GenesisAccount{
			params.BakerlooChainConfig.AutonityContractConfig.Operator: {Balance: new(big.Int).Mul(big.NewInt(3), big.NewInt(params.Ether))},
		},
	}
	for _, v := range g.Config.AutonityContractConfig.Validators {
		g.Alloc[*v.NodeAddress] = GenesisAccount{Balance: big.NewInt(params.Ether)}
		g.Alloc[v.OracleAddress] = GenesisAccount{Balance: big.NewInt(params.Ether)}
	}
	return g
}

// DefaultRopstenGenesisBlock returns the Ropsten network genesis block.
func DefaultRopstenGenesisBlock() *Genesis {
	return &Genesis{
		Config:     params.RopstenChainConfig,
		Nonce:      66,
		ExtraData:  hexutil.MustDecode("0x3535353535353535353535353535353535353535353535353535353535353535"),
		GasLimit:   16777216,
		Difficulty: big.NewInt(1048576),
		Alloc:      decodePrealloc(ropstenAllocData),
	}
}

// DefaultRinkebyGenesisBlock returns the Rinkeby network genesis block.
func DefaultRinkebyGenesisBlock() *Genesis {
	return &Genesis{
		Config:     params.RinkebyChainConfig,
		Timestamp:  1492009146,
		ExtraData:  hexutil.MustDecode("0x52657370656374206d7920617574686f7269746168207e452e436172746d616e42eb768f2244c8811c63729a21a3569731535f067ffc57839b00206d1ad20c69a1981b489f772031b279182d99e65703f0076e4812653aab85fca0f00000000000000000000000000000000000000000000000000000000000000000000000000000000000000000000000000000000000000000000000000000000000"),
		GasLimit:   4700000,
		Difficulty: big.NewInt(1),
		Alloc:      decodePrealloc(rinkebyAllocData),
	}
}

// DefaultGoerliGenesisBlock returns the Görli network genesis block.
func DefaultGoerliGenesisBlock() *Genesis {
	return &Genesis{
		Config:     params.GoerliChainConfig,
		Timestamp:  1548854791,
		ExtraData:  hexutil.MustDecode("0x22466c6578692069732061207468696e6722202d204166726900000000000000e0a2bd4258d2768837baa26a28fe71dc079f84c70000000000000000000000000000000000000000000000000000000000000000000000000000000000000000000000000000000000000000000000000000000000"),
		GasLimit:   10485760,
		Difficulty: big.NewInt(1),
		Alloc:      decodePrealloc(goerliAllocData),
	}
}

// DeveloperGenesisBlock returns the 'autonity --dev' genesis block.
func DeveloperGenesisBlock(gasLimit uint64, faucet *keystore.Key) *Genesis {
	validatorEnode := enode.NewV4(&faucet.PrivateKey.PublicKey, net.ParseIP("0.0.0.0"), 0, 0)
	testAutonityContractConfig := params.AutonityContractGenesis{
		MaxCommitteeSize: 1,
		BlockPeriod:      1,
		UnbondingPeriod:  120,
		EpochPeriod:      30,               //seconds
		DelegationRate:   1200,             // 12%
		TreasuryFee:      1500000000000000, // 0.15%,
		MinBaseFee:       10000000000,
		Operator:         faucet.Address,
		Treasury:         faucet.Address,
		Validators: []*params.Validator{
			{
				Treasury:      faucet.Address,
				OracleAddress: faucet.Address,
				Enode:         validatorEnode.String(),
				BondedStake:   new(big.Int).SetUint64(1000),
				ConsensusKey:  params.TestValidatorConsensusKey.PublicKey().Marshal(),
			},
		},
	}
	if err := testAutonityContractConfig.Prepare(); err != nil {
		log.Error("Error preparing contract, err:", err)
	}

	return &Genesis{
		Timestamp:  uint64(time.Now().Unix()),
		Mixhash:    types.BFTDigest,
		ExtraData:  []byte{},
		GasLimit:   gasLimit,
		BaseFee:    big.NewInt(15000000000),
		Difficulty: big.NewInt(0),
		Alloc: map[common.Address]GenesisAccount{
			faucet.Address: {Balance: new(big.Int).Sub(new(big.Int).Lsh(big.NewInt(1), 256), big.NewInt(9))},
		},
		Config: &params.ChainConfig{
			ChainID:                big.NewInt(65111111),
			HomesteadBlock:         big.NewInt(0),
			EIP150Block:            big.NewInt(0),
			EIP155Block:            big.NewInt(0),
			EIP158Block:            big.NewInt(0),
			ByzantiumBlock:         big.NewInt(0),
			ConstantinopleBlock:    big.NewInt(0),
			PetersburgBlock:        big.NewInt(0),
			IstanbulBlock:          big.NewInt(0),
			MuirGlacierBlock:       big.NewInt(0),
			BerlinBlock:            big.NewInt(0),
			LondonBlock:            big.NewInt(0),
			ArrowGlacierBlock:      big.NewInt(0),
			AutonityContractConfig: &testAutonityContractConfig,
			AccountabilityConfig:   params.DefaultAccountabilityConfig,
			OracleContractConfig:   params.DefaultGenesisOracleConfig,
		},
	}
}

func decodePrealloc(data string) GenesisAlloc {
	var p []struct{ Addr, Balance *big.Int }
	if err := rlp.NewStream(strings.NewReader(data), 0).Decode(&p); err != nil {
		panic(err)
	}
	ga := make(GenesisAlloc, len(p))
	for _, account := range p {
		ga[common.BigToAddress(account.Addr)] = GenesisAccount{Balance: account.Balance}
	}
	return ga
}<|MERGE_RESOLUTION|>--- conflicted
+++ resolved
@@ -333,9 +333,22 @@
 	if err != nil {
 		return nil, fmt.Errorf("cannot retrieve genesis committee: %w", err)
 	}
+
+	committee := &types.Committee{}
+	if len(genesisCommittee) != 0 {
+		committee.Members = make([]*types.CommitteeMember, len(genesisCommittee))
+		for i, m := range genesisCommittee {
+			committee.Members[i] = &types.CommitteeMember{
+				Address:      m.Address,
+				VotingPower:  new(big.Int).Set(m.VotingPower),
+				ConsensusKey: m.ConsensusKey,
+			}
+		}
+		committee.Sort()
+	}
+
 	root := statedb.IntermediateRoot(false)
 	head := &types.Header{
-<<<<<<< HEAD
 		Number:         new(big.Int).SetUint64(g.Number),
 		Nonce:          types.EncodeNonce(g.Nonce),
 		Time:           g.Timestamp,
@@ -351,22 +364,6 @@
 		Round:          0,
 		Committee:      committee,
 		LastEpochBlock: common.Big0,
-=======
-		Number:     new(big.Int).SetUint64(g.Number),
-		Nonce:      types.EncodeNonce(g.Nonce),
-		Time:       g.Timestamp,
-		ParentHash: g.ParentHash,
-		Extra:      g.ExtraData,
-		GasLimit:   g.GasLimit,
-		GasUsed:    g.GasUsed,
-		BaseFee:    g.BaseFee,
-		Difficulty: g.Difficulty,
-		MixDigest:  g.Mixhash,
-		Coinbase:   g.Coinbase,
-		Root:       root,
-		Round:      0,
-		Committee:  genesisCommittee,
->>>>>>> 4073f247
 	}
 	if g.GasLimit == 0 {
 		head.GasLimit = params.GenesisGasLimit
@@ -455,12 +452,7 @@
 		return nil, fmt.Errorf("no validators specified in the initial autonity validators")
 	}
 
-<<<<<<< HEAD
 	log.Info("Starting DPoS-BFT consensus protocol", "validators", committee)
-=======
-	sort.Sort(committee)
-
->>>>>>> 4073f247
 	return committee, nil
 }
 
