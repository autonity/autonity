--- conflicted
+++ resolved
@@ -17,325 +17,319 @@
 package vm
 
 import (
-<<<<<<< HEAD
-	"github.com/clearmatics/autonity/common"
-	"github.com/clearmatics/autonity/core/types"
-	"github.com/clearmatics/autonity/params"
-=======
-	"sync/atomic"
-
-	"github.com/ethereum/go-ethereum/common"
-	"github.com/ethereum/go-ethereum/core/types"
-	"github.com/ethereum/go-ethereum/params"
->>>>>>> aaca58a7
-	"github.com/holiman/uint256"
-	"golang.org/x/crypto/sha3"
+    "sync/atomic"
+
+    "github.com/clearmatics/autonity/common"
+    "github.com/clearmatics/autonity/core/types"
+    "github.com/clearmatics/autonity/params"
+    "github.com/holiman/uint256"
+    "golang.org/x/crypto/sha3"
 )
 
 func opAdd(pc *uint64, interpreter *EVMInterpreter, scope *ScopeContext) ([]byte, error) {
-	x, y := scope.Stack.pop(), scope.Stack.peek()
-	y.Add(&x, y)
-	return nil, nil
+    x, y := scope.Stack.pop(), scope.Stack.peek()
+    y.Add(&x, y)
+    return nil, nil
 }
 
 func opSub(pc *uint64, interpreter *EVMInterpreter, scope *ScopeContext) ([]byte, error) {
-	x, y := scope.Stack.pop(), scope.Stack.peek()
-	y.Sub(&x, y)
-	return nil, nil
+    x, y := scope.Stack.pop(), scope.Stack.peek()
+    y.Sub(&x, y)
+    return nil, nil
 }
 
 func opMul(pc *uint64, interpreter *EVMInterpreter, scope *ScopeContext) ([]byte, error) {
-	x, y := scope.Stack.pop(), scope.Stack.peek()
-	y.Mul(&x, y)
-	return nil, nil
+    x, y := scope.Stack.pop(), scope.Stack.peek()
+    y.Mul(&x, y)
+    return nil, nil
 }
 
 func opDiv(pc *uint64, interpreter *EVMInterpreter, scope *ScopeContext) ([]byte, error) {
-	x, y := scope.Stack.pop(), scope.Stack.peek()
-	y.Div(&x, y)
-	return nil, nil
+    x, y := scope.Stack.pop(), scope.Stack.peek()
+    y.Div(&x, y)
+    return nil, nil
 }
 
 func opSdiv(pc *uint64, interpreter *EVMInterpreter, scope *ScopeContext) ([]byte, error) {
-	x, y := scope.Stack.pop(), scope.Stack.peek()
-	y.SDiv(&x, y)
-	return nil, nil
+    x, y := scope.Stack.pop(), scope.Stack.peek()
+    y.SDiv(&x, y)
+    return nil, nil
 }
 
 func opMod(pc *uint64, interpreter *EVMInterpreter, scope *ScopeContext) ([]byte, error) {
-	x, y := scope.Stack.pop(), scope.Stack.peek()
-	y.Mod(&x, y)
-	return nil, nil
+    x, y := scope.Stack.pop(), scope.Stack.peek()
+    y.Mod(&x, y)
+    return nil, nil
 }
 
 func opSmod(pc *uint64, interpreter *EVMInterpreter, scope *ScopeContext) ([]byte, error) {
-	x, y := scope.Stack.pop(), scope.Stack.peek()
-	y.SMod(&x, y)
-	return nil, nil
+    x, y := scope.Stack.pop(), scope.Stack.peek()
+    y.SMod(&x, y)
+    return nil, nil
 }
 
 func opExp(pc *uint64, interpreter *EVMInterpreter, scope *ScopeContext) ([]byte, error) {
-	base, exponent := scope.Stack.pop(), scope.Stack.peek()
-	exponent.Exp(&base, exponent)
-	return nil, nil
+    base, exponent := scope.Stack.pop(), scope.Stack.peek()
+    exponent.Exp(&base, exponent)
+    return nil, nil
 }
 
 func opSignExtend(pc *uint64, interpreter *EVMInterpreter, scope *ScopeContext) ([]byte, error) {
-	back, num := scope.Stack.pop(), scope.Stack.peek()
-	num.ExtendSign(num, &back)
-	return nil, nil
+    back, num := scope.Stack.pop(), scope.Stack.peek()
+    num.ExtendSign(num, &back)
+    return nil, nil
 }
 
 func opNot(pc *uint64, interpreter *EVMInterpreter, scope *ScopeContext) ([]byte, error) {
-	x := scope.Stack.peek()
-	x.Not(x)
-	return nil, nil
+    x := scope.Stack.peek()
+    x.Not(x)
+    return nil, nil
 }
 
 func opLt(pc *uint64, interpreter *EVMInterpreter, scope *ScopeContext) ([]byte, error) {
-	x, y := scope.Stack.pop(), scope.Stack.peek()
-	if x.Lt(y) {
-		y.SetOne()
-	} else {
-		y.Clear()
-	}
-	return nil, nil
+    x, y := scope.Stack.pop(), scope.Stack.peek()
+    if x.Lt(y) {
+        y.SetOne()
+    } else {
+        y.Clear()
+    }
+    return nil, nil
 }
 
 func opGt(pc *uint64, interpreter *EVMInterpreter, scope *ScopeContext) ([]byte, error) {
-	x, y := scope.Stack.pop(), scope.Stack.peek()
-	if x.Gt(y) {
-		y.SetOne()
-	} else {
-		y.Clear()
-	}
-	return nil, nil
+    x, y := scope.Stack.pop(), scope.Stack.peek()
+    if x.Gt(y) {
+        y.SetOne()
+    } else {
+        y.Clear()
+    }
+    return nil, nil
 }
 
 func opSlt(pc *uint64, interpreter *EVMInterpreter, scope *ScopeContext) ([]byte, error) {
-	x, y := scope.Stack.pop(), scope.Stack.peek()
-	if x.Slt(y) {
-		y.SetOne()
-	} else {
-		y.Clear()
-	}
-	return nil, nil
+    x, y := scope.Stack.pop(), scope.Stack.peek()
+    if x.Slt(y) {
+        y.SetOne()
+    } else {
+        y.Clear()
+    }
+    return nil, nil
 }
 
 func opSgt(pc *uint64, interpreter *EVMInterpreter, scope *ScopeContext) ([]byte, error) {
-	x, y := scope.Stack.pop(), scope.Stack.peek()
-	if x.Sgt(y) {
-		y.SetOne()
-	} else {
-		y.Clear()
-	}
-	return nil, nil
+    x, y := scope.Stack.pop(), scope.Stack.peek()
+    if x.Sgt(y) {
+        y.SetOne()
+    } else {
+        y.Clear()
+    }
+    return nil, nil
 }
 
 func opEq(pc *uint64, interpreter *EVMInterpreter, scope *ScopeContext) ([]byte, error) {
-	x, y := scope.Stack.pop(), scope.Stack.peek()
-	if x.Eq(y) {
-		y.SetOne()
-	} else {
-		y.Clear()
-	}
-	return nil, nil
+    x, y := scope.Stack.pop(), scope.Stack.peek()
+    if x.Eq(y) {
+        y.SetOne()
+    } else {
+        y.Clear()
+    }
+    return nil, nil
 }
 
 func opIszero(pc *uint64, interpreter *EVMInterpreter, scope *ScopeContext) ([]byte, error) {
-	x := scope.Stack.peek()
-	if x.IsZero() {
-		x.SetOne()
-	} else {
-		x.Clear()
-	}
-	return nil, nil
+    x := scope.Stack.peek()
+    if x.IsZero() {
+        x.SetOne()
+    } else {
+        x.Clear()
+    }
+    return nil, nil
 }
 
 func opAnd(pc *uint64, interpreter *EVMInterpreter, scope *ScopeContext) ([]byte, error) {
-	x, y := scope.Stack.pop(), scope.Stack.peek()
-	y.And(&x, y)
-	return nil, nil
+    x, y := scope.Stack.pop(), scope.Stack.peek()
+    y.And(&x, y)
+    return nil, nil
 }
 
 func opOr(pc *uint64, interpreter *EVMInterpreter, scope *ScopeContext) ([]byte, error) {
-	x, y := scope.Stack.pop(), scope.Stack.peek()
-	y.Or(&x, y)
-	return nil, nil
+    x, y := scope.Stack.pop(), scope.Stack.peek()
+    y.Or(&x, y)
+    return nil, nil
 }
 
 func opXor(pc *uint64, interpreter *EVMInterpreter, scope *ScopeContext) ([]byte, error) {
-	x, y := scope.Stack.pop(), scope.Stack.peek()
-	y.Xor(&x, y)
-	return nil, nil
+    x, y := scope.Stack.pop(), scope.Stack.peek()
+    y.Xor(&x, y)
+    return nil, nil
 }
 
 func opByte(pc *uint64, interpreter *EVMInterpreter, scope *ScopeContext) ([]byte, error) {
-	th, val := scope.Stack.pop(), scope.Stack.peek()
-	val.Byte(&th)
-	return nil, nil
+    th, val := scope.Stack.pop(), scope.Stack.peek()
+    val.Byte(&th)
+    return nil, nil
 }
 
 func opAddmod(pc *uint64, interpreter *EVMInterpreter, scope *ScopeContext) ([]byte, error) {
-	x, y, z := scope.Stack.pop(), scope.Stack.pop(), scope.Stack.peek()
-	if z.IsZero() {
-		z.Clear()
-	} else {
-		z.AddMod(&x, &y, z)
-	}
-	return nil, nil
+    x, y, z := scope.Stack.pop(), scope.Stack.pop(), scope.Stack.peek()
+    if z.IsZero() {
+        z.Clear()
+    } else {
+        z.AddMod(&x, &y, z)
+    }
+    return nil, nil
 }
 
 func opMulmod(pc *uint64, interpreter *EVMInterpreter, scope *ScopeContext) ([]byte, error) {
-	x, y, z := scope.Stack.pop(), scope.Stack.pop(), scope.Stack.peek()
-	z.MulMod(&x, &y, z)
-	return nil, nil
+    x, y, z := scope.Stack.pop(), scope.Stack.pop(), scope.Stack.peek()
+    z.MulMod(&x, &y, z)
+    return nil, nil
 }
 
 // opSHL implements Shift Left
 // The SHL instruction (shift left) pops 2 values from the stack, first arg1 and then arg2,
 // and pushes on the stack arg2 shifted to the left by arg1 number of bits.
 func opSHL(pc *uint64, interpreter *EVMInterpreter, scope *ScopeContext) ([]byte, error) {
-	// Note, second operand is left in the stack; accumulate result into it, and no need to push it afterwards
-	shift, value := scope.Stack.pop(), scope.Stack.peek()
-	if shift.LtUint64(256) {
-		value.Lsh(value, uint(shift.Uint64()))
-	} else {
-		value.Clear()
-	}
-	return nil, nil
+    // Note, second operand is left in the stack; accumulate result into it, and no need to push it afterwards
+    shift, value := scope.Stack.pop(), scope.Stack.peek()
+    if shift.LtUint64(256) {
+        value.Lsh(value, uint(shift.Uint64()))
+    } else {
+        value.Clear()
+    }
+    return nil, nil
 }
 
 // opSHR implements Logical Shift Right
 // The SHR instruction (logical shift right) pops 2 values from the stack, first arg1 and then arg2,
 // and pushes on the stack arg2 shifted to the right by arg1 number of bits with zero fill.
 func opSHR(pc *uint64, interpreter *EVMInterpreter, scope *ScopeContext) ([]byte, error) {
-	// Note, second operand is left in the stack; accumulate result into it, and no need to push it afterwards
-	shift, value := scope.Stack.pop(), scope.Stack.peek()
-	if shift.LtUint64(256) {
-		value.Rsh(value, uint(shift.Uint64()))
-	} else {
-		value.Clear()
-	}
-	return nil, nil
+    // Note, second operand is left in the stack; accumulate result into it, and no need to push it afterwards
+    shift, value := scope.Stack.pop(), scope.Stack.peek()
+    if shift.LtUint64(256) {
+        value.Rsh(value, uint(shift.Uint64()))
+    } else {
+        value.Clear()
+    }
+    return nil, nil
 }
 
 // opSAR implements Arithmetic Shift Right
 // The SAR instruction (arithmetic shift right) pops 2 values from the stack, first arg1 and then arg2,
 // and pushes on the stack arg2 shifted to the right by arg1 number of bits with sign extension.
 func opSAR(pc *uint64, interpreter *EVMInterpreter, scope *ScopeContext) ([]byte, error) {
-	shift, value := scope.Stack.pop(), scope.Stack.peek()
-	if shift.GtUint64(256) {
-		if value.Sign() >= 0 {
-			value.Clear()
-		} else {
-			// Max negative shift: all bits set
-			value.SetAllOne()
-		}
-		return nil, nil
-	}
-	n := uint(shift.Uint64())
+    shift, value := scope.Stack.pop(), scope.Stack.peek()
+    if shift.GtUint64(256) {
+        if value.Sign() >= 0 {
+            value.Clear()
+        } else {
+            // Max negative shift: all bits set
+            value.SetAllOne()
+        }
+        return nil, nil
+    }
+    n := uint(shift.Uint64())
 	value.SRsh(value, n)
 	return nil, nil
 }
 
 func opKeccak256(pc *uint64, interpreter *EVMInterpreter, scope *ScopeContext) ([]byte, error) {
-	offset, size := scope.Stack.pop(), scope.Stack.peek()
-	data := scope.Memory.GetPtr(int64(offset.Uint64()), int64(size.Uint64()))
-
-	if interpreter.hasher == nil {
-		interpreter.hasher = sha3.NewLegacyKeccak256().(keccakState)
-	} else {
-		interpreter.hasher.Reset()
-	}
-	interpreter.hasher.Write(data)
-	interpreter.hasher.Read(interpreter.hasherBuf[:])
-
-	evm := interpreter.evm
-	if evm.Config.EnablePreimageRecording {
-		evm.StateDB.AddPreimage(interpreter.hasherBuf, data)
-	}
-
-	size.SetBytes(interpreter.hasherBuf[:])
+    offset, size := scope.Stack.pop(), scope.Stack.peek()
+    data := scope.Memory.GetPtr(int64(offset.Uint64()), int64(size.Uint64()))
+
+    if interpreter.hasher == nil {
+        interpreter.hasher = sha3.NewLegacyKeccak256().(keccakState)
+    } else {
+        interpreter.hasher.Reset()
+    }
+    interpreter.hasher.Write(data)
+    interpreter.hasher.Read(interpreter.hasherBuf[:])
+
+    evm := interpreter.evm
+    if evm.Config.EnablePreimageRecording {
+        evm.StateDB.AddPreimage(interpreter.hasherBuf, data)
+    }
+
+    size.SetBytes(interpreter.hasherBuf[:])
+    return nil, nil
+}
+func opAddress(pc *uint64, interpreter *EVMInterpreter, scope *ScopeContext) ([]byte, error) {
+    scope.Stack.push(new(uint256.Int).SetBytes(scope.Contract.Address().Bytes()))
+    return nil, nil
+}
+
+func opBalance(pc *uint64, interpreter *EVMInterpreter, scope *ScopeContext) ([]byte, error) {
+    slot := scope.Stack.peek()
+    address := common.Address(slot.Bytes20())
+    slot.SetFromBig(interpreter.evm.StateDB.GetBalance(address))
+    return nil, nil
+}
+
+func opOrigin(pc *uint64, interpreter *EVMInterpreter, scope *ScopeContext) ([]byte, error) {
+    scope.Stack.push(new(uint256.Int).SetBytes(interpreter.evm.Origin.Bytes()))
+    return nil, nil
+}
+func opCaller(pc *uint64, interpreter *EVMInterpreter, scope *ScopeContext) ([]byte, error) {
+    scope.Stack.push(new(uint256.Int).SetBytes(scope.Contract.Caller().Bytes()))
+    return nil, nil
+}
+
+func opCallValue(pc *uint64, interpreter *EVMInterpreter, scope *ScopeContext) ([]byte, error) {
+    v, _ := uint256.FromBig(scope.Contract.value)
+    scope.Stack.push(v)
+    return nil, nil
+}
+
+func opCallDataLoad(pc *uint64, interpreter *EVMInterpreter, scope *ScopeContext) ([]byte, error) {
+    x := scope.Stack.peek()
+    if offset, overflow := x.Uint64WithOverflow(); !overflow {
+        data := getData(scope.Contract.Input, offset, 32)
+        x.SetBytes(data)
+    } else {
+        x.Clear()
+    }
+    return nil, nil
+}
+
+func opCallDataSize(pc *uint64, interpreter *EVMInterpreter, scope *ScopeContext) ([]byte, error) {
+    scope.Stack.push(new(uint256.Int).SetUint64(uint64(len(scope.Contract.Input))))
+    return nil, nil
+}
+
+func opCallDataCopy(pc *uint64, interpreter *EVMInterpreter, scope *ScopeContext) ([]byte, error) {
+    var (
+        memOffset  = scope.Stack.pop()
+        dataOffset = scope.Stack.pop()
+        length     = scope.Stack.pop()
+    )
+    dataOffset64, overflow := dataOffset.Uint64WithOverflow()
+    if overflow {
+        dataOffset64 = 0xffffffffffffffff
+    }
+    // These values are checked for overflow during gas cost calculation
+	memOffset64 := memOffset.Uint64()
+    length64 := length.Uint64()
+    scope.Memory.Set(memOffset64, length64, getData(scope.Contract.Input, dataOffset64, length64))
+
 	return nil, nil
 }
-func opAddress(pc *uint64, interpreter *EVMInterpreter, scope *ScopeContext) ([]byte, error) {
-	scope.Stack.push(new(uint256.Int).SetBytes(scope.Contract.Address().Bytes()))
-	return nil, nil
-}
-
-func opBalance(pc *uint64, interpreter *EVMInterpreter, scope *ScopeContext) ([]byte, error) {
-	slot := scope.Stack.peek()
-	address := common.Address(slot.Bytes20())
-	slot.SetFromBig(interpreter.evm.StateDB.GetBalance(address))
-	return nil, nil
-}
-
-func opOrigin(pc *uint64, interpreter *EVMInterpreter, scope *ScopeContext) ([]byte, error) {
-	scope.Stack.push(new(uint256.Int).SetBytes(interpreter.evm.Origin.Bytes()))
-	return nil, nil
-}
-func opCaller(pc *uint64, interpreter *EVMInterpreter, scope *ScopeContext) ([]byte, error) {
-	scope.Stack.push(new(uint256.Int).SetBytes(scope.Contract.Caller().Bytes()))
-	return nil, nil
-}
-
-func opCallValue(pc *uint64, interpreter *EVMInterpreter, scope *ScopeContext) ([]byte, error) {
-	v, _ := uint256.FromBig(scope.Contract.value)
-	scope.Stack.push(v)
-	return nil, nil
-}
-
-func opCallDataLoad(pc *uint64, interpreter *EVMInterpreter, scope *ScopeContext) ([]byte, error) {
-	x := scope.Stack.peek()
-	if offset, overflow := x.Uint64WithOverflow(); !overflow {
-		data := getData(scope.Contract.Input, offset, 32)
-		x.SetBytes(data)
-	} else {
-		x.Clear()
-	}
-	return nil, nil
-}
-
-func opCallDataSize(pc *uint64, interpreter *EVMInterpreter, scope *ScopeContext) ([]byte, error) {
-	scope.Stack.push(new(uint256.Int).SetUint64(uint64(len(scope.Contract.Input))))
-	return nil, nil
-}
-
-func opCallDataCopy(pc *uint64, interpreter *EVMInterpreter, scope *ScopeContext) ([]byte, error) {
-	var (
-		memOffset  = scope.Stack.pop()
-		dataOffset = scope.Stack.pop()
-		length     = scope.Stack.pop()
-	)
-	dataOffset64, overflow := dataOffset.Uint64WithOverflow()
-	if overflow {
-		dataOffset64 = 0xffffffffffffffff
-	}
-	// These values are checked for overflow during gas cost calculation
-	memOffset64 := memOffset.Uint64()
-	length64 := length.Uint64()
-	scope.Memory.Set(memOffset64, length64, getData(scope.Contract.Input, dataOffset64, length64))
-
-	return nil, nil
-}
 
 func opReturnDataSize(pc *uint64, interpreter *EVMInterpreter, scope *ScopeContext) ([]byte, error) {
-	scope.Stack.push(new(uint256.Int).SetUint64(uint64(len(interpreter.returnData))))
-	return nil, nil
+    scope.Stack.push(new(uint256.Int).SetUint64(uint64(len(interpreter.returnData))))
+    return nil, nil
 }
 
 func opReturnDataCopy(pc *uint64, interpreter *EVMInterpreter, scope *ScopeContext) ([]byte, error) {
-	var (
-		memOffset  = scope.Stack.pop()
-		dataOffset = scope.Stack.pop()
-		length     = scope.Stack.pop()
-	)
-
-	offset64, overflow := dataOffset.Uint64WithOverflow()
-	if overflow {
-		return nil, ErrReturnDataOutOfBounds
-	}
+    var (
+        memOffset  = scope.Stack.pop()
+        dataOffset = scope.Stack.pop()
+        length     = scope.Stack.pop()
+    )
+
+    offset64, overflow := dataOffset.Uint64WithOverflow()
+    if overflow {
+        return nil, ErrReturnDataOutOfBounds
+    }
 	// we can reuse dataOffset now (aliasing it for clarity)
 	var end = dataOffset
 	end.Add(&dataOffset, &length)
@@ -343,54 +337,54 @@
 	if overflow || uint64(len(interpreter.returnData)) < end64 {
 		return nil, ErrReturnDataOutOfBounds
 	}
-	scope.Memory.Set(memOffset.Uint64(), length.Uint64(), interpreter.returnData[offset64:end64])
+    scope.Memory.Set(memOffset.Uint64(), length.Uint64(), interpreter.returnData[offset64:end64])
 	return nil, nil
 }
 
 func opExtCodeSize(pc *uint64, interpreter *EVMInterpreter, scope *ScopeContext) ([]byte, error) {
-	slot := scope.Stack.peek()
-	slot.SetUint64(uint64(interpreter.evm.StateDB.GetCodeSize(slot.Bytes20())))
-	return nil, nil
+    slot := scope.Stack.peek()
+    slot.SetUint64(uint64(interpreter.evm.StateDB.GetCodeSize(slot.Bytes20())))
+    return nil, nil
 }
 
 func opCodeSize(pc *uint64, interpreter *EVMInterpreter, scope *ScopeContext) ([]byte, error) {
-	l := new(uint256.Int)
-	l.SetUint64(uint64(len(scope.Contract.Code)))
-	scope.Stack.push(l)
-	return nil, nil
+    l := new(uint256.Int)
+    l.SetUint64(uint64(len(scope.Contract.Code)))
+    scope.Stack.push(l)
+    return nil, nil
 }
 
 func opCodeCopy(pc *uint64, interpreter *EVMInterpreter, scope *ScopeContext) ([]byte, error) {
-	var (
-		memOffset  = scope.Stack.pop()
-		codeOffset = scope.Stack.pop()
-		length     = scope.Stack.pop()
-	)
-	uint64CodeOffset, overflow := codeOffset.Uint64WithOverflow()
-	if overflow {
-		uint64CodeOffset = 0xffffffffffffffff
-	}
-	codeCopy := getData(scope.Contract.Code, uint64CodeOffset, length.Uint64())
-	scope.Memory.Set(memOffset.Uint64(), length.Uint64(), codeCopy)
-
-	return nil, nil
+    var (
+        memOffset  = scope.Stack.pop()
+        codeOffset = scope.Stack.pop()
+        length     = scope.Stack.pop()
+    )
+    uint64CodeOffset, overflow := codeOffset.Uint64WithOverflow()
+    if overflow {
+        uint64CodeOffset = 0xffffffffffffffff
+    }
+    codeCopy := getData(scope.Contract.Code, uint64CodeOffset, length.Uint64())
+    scope.Memory.Set(memOffset.Uint64(), length.Uint64(), codeCopy)
+
+    return nil, nil
 }
 
 func opExtCodeCopy(pc *uint64, interpreter *EVMInterpreter, scope *ScopeContext) ([]byte, error) {
-	var (
-		stack      = scope.Stack
-		a          = stack.pop()
-		memOffset  = stack.pop()
-		codeOffset = stack.pop()
-		length     = stack.pop()
-	)
-	uint64CodeOffset, overflow := codeOffset.Uint64WithOverflow()
-	if overflow {
-		uint64CodeOffset = 0xffffffffffffffff
+    var (
+        stack      = scope.Stack
+        a          = stack.pop()
+        memOffset  = stack.pop()
+        codeOffset = stack.pop()
+        length     = stack.pop()
+    )
+    uint64CodeOffset, overflow := codeOffset.Uint64WithOverflow()
+    if overflow {
+        uint64CodeOffset = 0xffffffffffffffff
 	}
 	addr := common.Address(a.Bytes20())
-	codeCopy := getData(interpreter.evm.StateDB.GetCode(addr), uint64CodeOffset, length.Uint64())
-	scope.Memory.Set(memOffset.Uint64(), length.Uint64(), codeCopy)
+    codeCopy := getData(interpreter.evm.StateDB.GetCode(addr), uint64CodeOffset, length.Uint64())
+    scope.Memory.Set(memOffset.Uint64(), length.Uint64(), codeCopy)
 
 	return nil, nil
 }
@@ -422,279 +416,279 @@
 //   (6) Caller tries to get the code hash for an account which is marked as deleted,
 // this account should be regarded as a non-existent account and zero should be returned.
 func opExtCodeHash(pc *uint64, interpreter *EVMInterpreter, scope *ScopeContext) ([]byte, error) {
-	slot := scope.Stack.peek()
-	address := common.Address(slot.Bytes20())
-	if interpreter.evm.StateDB.Empty(address) {
-		slot.Clear()
-	} else {
-		slot.SetBytes(interpreter.evm.StateDB.GetCodeHash(address).Bytes())
-	}
-	return nil, nil
+    slot := scope.Stack.peek()
+    address := common.Address(slot.Bytes20())
+    if interpreter.evm.StateDB.Empty(address) {
+        slot.Clear()
+    } else {
+        slot.SetBytes(interpreter.evm.StateDB.GetCodeHash(address).Bytes())
+    }
+    return nil, nil
 }
 
 func opGasprice(pc *uint64, interpreter *EVMInterpreter, scope *ScopeContext) ([]byte, error) {
-	v, _ := uint256.FromBig(interpreter.evm.GasPrice)
-	scope.Stack.push(v)
-	return nil, nil
+    v, _ := uint256.FromBig(interpreter.evm.GasPrice)
+    scope.Stack.push(v)
+    return nil, nil
 }
 
 func opBlockhash(pc *uint64, interpreter *EVMInterpreter, scope *ScopeContext) ([]byte, error) {
-	num := scope.Stack.peek()
-	num64, overflow := num.Uint64WithOverflow()
-	if overflow {
-		num.Clear()
-		return nil, nil
-	}
-	var upper, lower uint64
-	upper = interpreter.evm.Context.BlockNumber.Uint64()
-	if upper < 257 {
-		lower = 0
-	} else {
-		lower = upper - 256
-	}
-	if num64 >= lower && num64 < upper {
-		num.SetBytes(interpreter.evm.Context.GetHash(num64).Bytes())
-	} else {
-		num.Clear()
-	}
-	return nil, nil
+    num := scope.Stack.peek()
+    num64, overflow := num.Uint64WithOverflow()
+    if overflow {
+        num.Clear()
+        return nil, nil
+    }
+    var upper, lower uint64
+    upper = interpreter.evm.Context.BlockNumber.Uint64()
+    if upper < 257 {
+        lower = 0
+    } else {
+        lower = upper - 256
+    }
+    if num64 >= lower && num64 < upper {
+        num.SetBytes(interpreter.evm.Context.GetHash(num64).Bytes())
+    } else {
+        num.Clear()
+    }
+    return nil, nil
 }
 
 func opCoinbase(pc *uint64, interpreter *EVMInterpreter, scope *ScopeContext) ([]byte, error) {
-	scope.Stack.push(new(uint256.Int).SetBytes(interpreter.evm.Context.Coinbase.Bytes()))
-	return nil, nil
+    scope.Stack.push(new(uint256.Int).SetBytes(interpreter.evm.Context.Coinbase.Bytes()))
+    return nil, nil
 }
 
 func opTimestamp(pc *uint64, interpreter *EVMInterpreter, scope *ScopeContext) ([]byte, error) {
-	v, _ := uint256.FromBig(interpreter.evm.Context.Time)
-	scope.Stack.push(v)
-	return nil, nil
+    v, _ := uint256.FromBig(interpreter.evm.Context.Time)
+    scope.Stack.push(v)
+    return nil, nil
 }
 
 func opNumber(pc *uint64, interpreter *EVMInterpreter, scope *ScopeContext) ([]byte, error) {
-	v, _ := uint256.FromBig(interpreter.evm.Context.BlockNumber)
-	scope.Stack.push(v)
-	return nil, nil
+    v, _ := uint256.FromBig(interpreter.evm.Context.BlockNumber)
+    scope.Stack.push(v)
+    return nil, nil
 }
 
 func opDifficulty(pc *uint64, interpreter *EVMInterpreter, scope *ScopeContext) ([]byte, error) {
-	v, _ := uint256.FromBig(interpreter.evm.Context.Difficulty)
-	scope.Stack.push(v)
-	return nil, nil
+    v, _ := uint256.FromBig(interpreter.evm.Context.Difficulty)
+    scope.Stack.push(v)
+    return nil, nil
 }
 
 func opRandom(pc *uint64, interpreter *EVMInterpreter, scope *ScopeContext) ([]byte, error) {
-	v := new(uint256.Int).SetBytes((interpreter.evm.Context.Random.Bytes()))
-	scope.Stack.push(v)
-	return nil, nil
+    v := new(uint256.Int).SetBytes((interpreter.evm.Context.Random.Bytes()))
+    scope.Stack.push(v)
+    return nil, nil
 }
 
 func opGasLimit(pc *uint64, interpreter *EVMInterpreter, scope *ScopeContext) ([]byte, error) {
-	scope.Stack.push(new(uint256.Int).SetUint64(interpreter.evm.Context.GasLimit))
-	return nil, nil
+    scope.Stack.push(new(uint256.Int).SetUint64(interpreter.evm.Context.GasLimit))
+    return nil, nil
 }
 
 func opPop(pc *uint64, interpreter *EVMInterpreter, scope *ScopeContext) ([]byte, error) {
-	scope.Stack.pop()
-	return nil, nil
+    scope.Stack.pop()
+    return nil, nil
 }
 
 func opMload(pc *uint64, interpreter *EVMInterpreter, scope *ScopeContext) ([]byte, error) {
-	v := scope.Stack.peek()
-	offset := int64(v.Uint64())
-	v.SetBytes(scope.Memory.GetPtr(offset, 32))
-	return nil, nil
+    v := scope.Stack.peek()
+    offset := int64(v.Uint64())
+    v.SetBytes(scope.Memory.GetPtr(offset, 32))
+    return nil, nil
 }
 
 func opMstore(pc *uint64, interpreter *EVMInterpreter, scope *ScopeContext) ([]byte, error) {
-	// pop value of the stack
-	mStart, val := scope.Stack.pop(), scope.Stack.pop()
-	scope.Memory.Set32(mStart.Uint64(), &val)
-	return nil, nil
+    // pop value of the stack
+    mStart, val := scope.Stack.pop(), scope.Stack.pop()
+    scope.Memory.Set32(mStart.Uint64(), &val)
+    return nil, nil
 }
 
 func opMstore8(pc *uint64, interpreter *EVMInterpreter, scope *ScopeContext) ([]byte, error) {
-	off, val := scope.Stack.pop(), scope.Stack.pop()
-	scope.Memory.store[off.Uint64()] = byte(val.Uint64())
-	return nil, nil
+    off, val := scope.Stack.pop(), scope.Stack.pop()
+    scope.Memory.store[off.Uint64()] = byte(val.Uint64())
+    return nil, nil
 }
 
 func opSload(pc *uint64, interpreter *EVMInterpreter, scope *ScopeContext) ([]byte, error) {
-	loc := scope.Stack.peek()
-	hash := common.Hash(loc.Bytes32())
-	val := interpreter.evm.StateDB.GetState(scope.Contract.Address(), hash)
-	loc.SetBytes(val.Bytes())
-	return nil, nil
+    loc := scope.Stack.peek()
+    hash := common.Hash(loc.Bytes32())
+    val := interpreter.evm.StateDB.GetState(scope.Contract.Address(), hash)
+    loc.SetBytes(val.Bytes())
+    return nil, nil
 }
 
 func opSstore(pc *uint64, interpreter *EVMInterpreter, scope *ScopeContext) ([]byte, error) {
-	if interpreter.readOnly {
-		return nil, ErrWriteProtection
-	}
-	loc := scope.Stack.pop()
-	val := scope.Stack.pop()
-	interpreter.evm.StateDB.SetState(scope.Contract.Address(),
-		loc.Bytes32(), val.Bytes32())
-	return nil, nil
+    if interpreter.readOnly {
+        return nil, ErrWriteProtection
+    }
+    loc := scope.Stack.pop()
+    val := scope.Stack.pop()
+    interpreter.evm.StateDB.SetState(scope.Contract.Address(),
+        loc.Bytes32(), val.Bytes32())
+    return nil, nil
 }
 
 func opJump(pc *uint64, interpreter *EVMInterpreter, scope *ScopeContext) ([]byte, error) {
-	if atomic.LoadInt32(&interpreter.evm.abort) != 0 {
-		return nil, errStopToken
-	}
-	pos := scope.Stack.pop()
-	if !scope.Contract.validJumpdest(&pos) {
-		return nil, ErrInvalidJump
-	}
-	*pc = pos.Uint64() - 1 // pc will be increased by the interpreter loop
-	return nil, nil
+    if atomic.LoadInt32(&interpreter.evm.abort) != 0 {
+        return nil, errStopToken
+    }
+    pos := scope.Stack.pop()
+    if !scope.Contract.validJumpdest(&pos) {
+        return nil, ErrInvalidJump
+    }
+    *pc = pos.Uint64() - 1 // pc will be increased by the interpreter loop
+    return nil, nil
 }
 
 func opJumpi(pc *uint64, interpreter *EVMInterpreter, scope *ScopeContext) ([]byte, error) {
-	if atomic.LoadInt32(&interpreter.evm.abort) != 0 {
-		return nil, errStopToken
-	}
-	pos, cond := scope.Stack.pop(), scope.Stack.pop()
-	if !cond.IsZero() {
-		if !scope.Contract.validJumpdest(&pos) {
-			return nil, ErrInvalidJump
-		}
-		*pc = pos.Uint64() - 1 // pc will be increased by the interpreter loop
-	}
-	return nil, nil
+    if atomic.LoadInt32(&interpreter.evm.abort) != 0 {
+        return nil, errStopToken
+    }
+    pos, cond := scope.Stack.pop(), scope.Stack.pop()
+    if !cond.IsZero() {
+        if !scope.Contract.validJumpdest(&pos) {
+            return nil, ErrInvalidJump
+        }
+        *pc = pos.Uint64() - 1 // pc will be increased by the interpreter loop
+    }
+    return nil, nil
 }
 
 func opJumpdest(pc *uint64, interpreter *EVMInterpreter, scope *ScopeContext) ([]byte, error) {
-	return nil, nil
+    return nil, nil
 }
 
 func opPc(pc *uint64, interpreter *EVMInterpreter, scope *ScopeContext) ([]byte, error) {
-	scope.Stack.push(new(uint256.Int).SetUint64(*pc))
-	return nil, nil
+    scope.Stack.push(new(uint256.Int).SetUint64(*pc))
+    return nil, nil
 }
 
 func opMsize(pc *uint64, interpreter *EVMInterpreter, scope *ScopeContext) ([]byte, error) {
-	scope.Stack.push(new(uint256.Int).SetUint64(uint64(scope.Memory.Len())))
-	return nil, nil
+    scope.Stack.push(new(uint256.Int).SetUint64(uint64(scope.Memory.Len())))
+    return nil, nil
 }
 
 func opGas(pc *uint64, interpreter *EVMInterpreter, scope *ScopeContext) ([]byte, error) {
-	scope.Stack.push(new(uint256.Int).SetUint64(scope.Contract.Gas))
-	return nil, nil
+    scope.Stack.push(new(uint256.Int).SetUint64(scope.Contract.Gas))
+    return nil, nil
 }
 
 func opCreate(pc *uint64, interpreter *EVMInterpreter, scope *ScopeContext) ([]byte, error) {
-	if interpreter.readOnly {
-		return nil, ErrWriteProtection
-	}
-	var (
-		value        = scope.Stack.pop()
-		offset, size = scope.Stack.pop(), scope.Stack.pop()
-		input        = scope.Memory.GetCopy(int64(offset.Uint64()), int64(size.Uint64()))
-		gas          = scope.Contract.Gas
-	)
-	if interpreter.evm.chainRules.IsEIP150 {
-		gas -= gas / 64
-	}
-	// reuse size int for stackvalue
+    if interpreter.readOnly {
+        return nil, ErrWriteProtection
+    }
+    var (
+        value        = scope.Stack.pop()
+        offset, size = scope.Stack.pop(), scope.Stack.pop()
+        input        = scope.Memory.GetCopy(int64(offset.Uint64()), int64(size.Uint64()))
+        gas          = scope.Contract.Gas
+    )
+    if interpreter.evm.chainRules.IsEIP150 {
+        gas -= gas / 64
+    }
+    // reuse size int for stackvalue
 	stackvalue := size
 
-	scope.Contract.UseGas(gas)
+    scope.Contract.UseGas(gas)
 	//TODO: use uint256.Int instead of converting with toBig()
 	var bigVal = big0
 	if !value.IsZero() {
 		bigVal = value.ToBig()
 	}
 
-	res, addr, returnGas, suberr := interpreter.evm.Create(scope.Contract, input, gas, bigVal)
+    res, addr, returnGas, suberr := interpreter.evm.Create(scope.Contract, input, gas, bigVal)
 	// Push item on the stack based on the returned error. If the ruleset is
-	// homestead we must check for CodeStoreOutOfGasError (homestead only
-	// rule) and treat as an error, if the ruleset is frontier we must
-	// ignore this error and pretend the operation was successful.
-	if interpreter.evm.chainRules.IsHomestead && suberr == ErrCodeStoreOutOfGas {
-		stackvalue.Clear()
-	} else if suberr != nil && suberr != ErrCodeStoreOutOfGas {
-		stackvalue.Clear()
-	} else {
-		stackvalue.SetBytes(addr.Bytes())
-	}
-	scope.Stack.push(&stackvalue)
-	scope.Contract.Gas += returnGas
-
-	if suberr == ErrExecutionReverted {
-		interpreter.returnData = res // set REVERT data to return data buffer
-		return res, nil
-	}
-	interpreter.returnData = nil // clear dirty return data buffer
-	return nil, nil
+    // homestead we must check for CodeStoreOutOfGasError (homestead only
+    // rule) and treat as an error, if the ruleset is frontier we must
+    // ignore this error and pretend the operation was successful.
+    if interpreter.evm.chainRules.IsHomestead && suberr == ErrCodeStoreOutOfGas {
+        stackvalue.Clear()
+    } else if suberr != nil && suberr != ErrCodeStoreOutOfGas {
+        stackvalue.Clear()
+    } else {
+        stackvalue.SetBytes(addr.Bytes())
+    }
+    scope.Stack.push(&stackvalue)
+    scope.Contract.Gas += returnGas
+
+    if suberr == ErrExecutionReverted {
+        interpreter.returnData = res // set REVERT data to return data buffer
+        return res, nil
+    }
+    interpreter.returnData = nil // clear dirty return data buffer
+    return nil, nil
 }
 
 func opCreate2(pc *uint64, interpreter *EVMInterpreter, scope *ScopeContext) ([]byte, error) {
-	if interpreter.readOnly {
-		return nil, ErrWriteProtection
-	}
-	var (
-		endowment    = scope.Stack.pop()
-		offset, size = scope.Stack.pop(), scope.Stack.pop()
-		salt         = scope.Stack.pop()
-		input        = scope.Memory.GetCopy(int64(offset.Uint64()), int64(size.Uint64()))
-		gas          = scope.Contract.Gas
-	)
-
-	// Apply EIP150
-	gas -= gas / 64
-	scope.Contract.UseGas(gas)
+    if interpreter.readOnly {
+        return nil, ErrWriteProtection
+    }
+    var (
+        endowment    = scope.Stack.pop()
+        offset, size = scope.Stack.pop(), scope.Stack.pop()
+        salt         = scope.Stack.pop()
+        input        = scope.Memory.GetCopy(int64(offset.Uint64()), int64(size.Uint64()))
+        gas          = scope.Contract.Gas
+    )
+
+    // Apply EIP150
+    gas -= gas / 64
+    scope.Contract.UseGas(gas)
 	// reuse size int for stackvalue
 	stackvalue := size
 	//TODO: use uint256.Int instead of converting with toBig()
 	bigEndowment := big0
 	if !endowment.IsZero() {
-		bigEndowment = endowment.ToBig()
-	}
-	res, addr, returnGas, suberr := interpreter.evm.Create2(scope.Contract, input, gas,
-		bigEndowment, &salt)
-	// Push item on the stack based on the returned error.
-	if suberr != nil {
-		stackvalue.Clear()
-	} else {
-		stackvalue.SetBytes(addr.Bytes())
-	}
-	scope.Stack.push(&stackvalue)
-	scope.Contract.Gas += returnGas
-
-	if suberr == ErrExecutionReverted {
-		interpreter.returnData = res // set REVERT data to return data buffer
-		return res, nil
-	}
-	interpreter.returnData = nil // clear dirty return data buffer
-	return nil, nil
+        bigEndowment = endowment.ToBig()
+    }
+    res, addr, returnGas, suberr := interpreter.evm.Create2(scope.Contract, input, gas,
+        bigEndowment, &salt)
+    // Push item on the stack based on the returned error.
+    if suberr != nil {
+        stackvalue.Clear()
+    } else {
+        stackvalue.SetBytes(addr.Bytes())
+    }
+    scope.Stack.push(&stackvalue)
+    scope.Contract.Gas += returnGas
+
+    if suberr == ErrExecutionReverted {
+        interpreter.returnData = res // set REVERT data to return data buffer
+        return res, nil
+    }
+    interpreter.returnData = nil // clear dirty return data buffer
+    return nil, nil
 }
 
 func opCall(pc *uint64, interpreter *EVMInterpreter, scope *ScopeContext) ([]byte, error) {
-	stack := scope.Stack
-	// Pop gas. The actual gas in interpreter.evm.callGasTemp.
-	// We can use this as a temporary value
-	temp := stack.pop()
-	gas := interpreter.evm.callGasTemp
-	// Pop other call parameters.
-	addr, value, inOffset, inSize, retOffset, retSize := stack.pop(), stack.pop(), stack.pop(), stack.pop(), stack.pop(), stack.pop()
-	toAddr := common.Address(addr.Bytes20())
-	// Get the arguments from the memory.
-	args := scope.Memory.GetPtr(int64(inOffset.Uint64()), int64(inSize.Uint64()))
-
-	if interpreter.readOnly && !value.IsZero() {
-		return nil, ErrWriteProtection
-	}
-	var bigVal = big0
-	//TODO: use uint256.Int instead of converting with toBig()
-	// By using big0 here, we save an alloc for the most common case (non-ether-transferring contract calls),
-	// but it would make more sense to extend the usage of uint256.Int
-	if !value.IsZero() {
-		gas += params.CallStipend
-		bigVal = value.ToBig()
-	}
-
-	ret, returnGas, err := interpreter.evm.Call(scope.Contract, toAddr, args, gas, bigVal)
+    stack := scope.Stack
+    // Pop gas. The actual gas in interpreter.evm.callGasTemp.
+    // We can use this as a temporary value
+    temp := stack.pop()
+    gas := interpreter.evm.callGasTemp
+    // Pop other call parameters.
+    addr, value, inOffset, inSize, retOffset, retSize := stack.pop(), stack.pop(), stack.pop(), stack.pop(), stack.pop(), stack.pop()
+    toAddr := common.Address(addr.Bytes20())
+    // Get the arguments from the memory.
+    args := scope.Memory.GetPtr(int64(inOffset.Uint64()), int64(inSize.Uint64()))
+
+    if interpreter.readOnly && !value.IsZero() {
+        return nil, ErrWriteProtection
+    }
+    var bigVal = big0
+    //TODO: use uint256.Int instead of converting with toBig()
+    // By using big0 here, we save an alloc for the most common case (non-ether-transferring contract calls),
+    // but it would make more sense to extend the usage of uint256.Int
+    if !value.IsZero() {
+        gas += params.CallStipend
+        bigVal = value.ToBig()
+    }
+
+    ret, returnGas, err := interpreter.evm.Call(scope.Contract, toAddr, args, gas, bigVal)
 
 	if err != nil {
 		temp.Clear()
@@ -703,26 +697,26 @@
 	}
 	stack.push(&temp)
 	if err == nil || err == ErrExecutionReverted {
-		ret = common.CopyBytes(ret)
-		scope.Memory.Set(retOffset.Uint64(), retSize.Uint64(), ret)
-	}
-	scope.Contract.Gas += returnGas
-
-	interpreter.returnData = ret
+        ret = common.CopyBytes(ret)
+        scope.Memory.Set(retOffset.Uint64(), retSize.Uint64(), ret)
+    }
+    scope.Contract.Gas += returnGas
+
+    interpreter.returnData = ret
 	return ret, nil
 }
 
 func opCallCode(pc *uint64, interpreter *EVMInterpreter, scope *ScopeContext) ([]byte, error) {
-	// Pop gas. The actual gas is in interpreter.evm.callGasTemp.
-	stack := scope.Stack
-	// We use it as a temporary value
-	temp := stack.pop()
-	gas := interpreter.evm.callGasTemp
-	// Pop other call parameters.
-	addr, value, inOffset, inSize, retOffset, retSize := stack.pop(), stack.pop(), stack.pop(), stack.pop(), stack.pop(), stack.pop()
-	toAddr := common.Address(addr.Bytes20())
-	// Get arguments from the memory.
-	args := scope.Memory.GetPtr(int64(inOffset.Uint64()), int64(inSize.Uint64()))
+    // Pop gas. The actual gas is in interpreter.evm.callGasTemp.
+    stack := scope.Stack
+    // We use it as a temporary value
+    temp := stack.pop()
+    gas := interpreter.evm.callGasTemp
+    // Pop other call parameters.
+    addr, value, inOffset, inSize, retOffset, retSize := stack.pop(), stack.pop(), stack.pop(), stack.pop(), stack.pop(), stack.pop()
+    toAddr := common.Address(addr.Bytes20())
+    // Get arguments from the memory.
+    args := scope.Memory.GetPtr(int64(inOffset.Uint64()), int64(inSize.Uint64()))
 
 	//TODO: use uint256.Int instead of converting with toBig()
 	var bigVal = big0
@@ -731,7 +725,7 @@
 		bigVal = value.ToBig()
 	}
 
-	ret, returnGas, err := interpreter.evm.CallCode(scope.Contract, toAddr, args, gas, bigVal)
+    ret, returnGas, err := interpreter.evm.CallCode(scope.Contract, toAddr, args, gas, bigVal)
 	if err != nil {
 		temp.Clear()
 	} else {
@@ -739,28 +733,28 @@
 	}
 	stack.push(&temp)
 	if err == nil || err == ErrExecutionReverted {
-		ret = common.CopyBytes(ret)
-		scope.Memory.Set(retOffset.Uint64(), retSize.Uint64(), ret)
-	}
-	scope.Contract.Gas += returnGas
-
-	interpreter.returnData = ret
+        ret = common.CopyBytes(ret)
+        scope.Memory.Set(retOffset.Uint64(), retSize.Uint64(), ret)
+    }
+    scope.Contract.Gas += returnGas
+
+    interpreter.returnData = ret
 	return ret, nil
 }
 
 func opDelegateCall(pc *uint64, interpreter *EVMInterpreter, scope *ScopeContext) ([]byte, error) {
-	stack := scope.Stack
-	// Pop gas. The actual gas is in interpreter.evm.callGasTemp.
-	// We use it as a temporary value
-	temp := stack.pop()
-	gas := interpreter.evm.callGasTemp
-	// Pop other call parameters.
-	addr, inOffset, inSize, retOffset, retSize := stack.pop(), stack.pop(), stack.pop(), stack.pop(), stack.pop()
-	toAddr := common.Address(addr.Bytes20())
-	// Get arguments from the memory.
-	args := scope.Memory.GetPtr(int64(inOffset.Uint64()), int64(inSize.Uint64()))
-
-	ret, returnGas, err := interpreter.evm.DelegateCall(scope.Contract, toAddr, args, gas)
+    stack := scope.Stack
+    // Pop gas. The actual gas is in interpreter.evm.callGasTemp.
+    // We use it as a temporary value
+    temp := stack.pop()
+    gas := interpreter.evm.callGasTemp
+    // Pop other call parameters.
+    addr, inOffset, inSize, retOffset, retSize := stack.pop(), stack.pop(), stack.pop(), stack.pop(), stack.pop()
+    toAddr := common.Address(addr.Bytes20())
+    // Get arguments from the memory.
+    args := scope.Memory.GetPtr(int64(inOffset.Uint64()), int64(inSize.Uint64()))
+
+    ret, returnGas, err := interpreter.evm.DelegateCall(scope.Contract, toAddr, args, gas)
 	if err != nil {
 		temp.Clear()
 	} else {
@@ -768,28 +762,28 @@
 	}
 	stack.push(&temp)
 	if err == nil || err == ErrExecutionReverted {
-		ret = common.CopyBytes(ret)
-		scope.Memory.Set(retOffset.Uint64(), retSize.Uint64(), ret)
-	}
-	scope.Contract.Gas += returnGas
-
-	interpreter.returnData = ret
+        ret = common.CopyBytes(ret)
+        scope.Memory.Set(retOffset.Uint64(), retSize.Uint64(), ret)
+    }
+    scope.Contract.Gas += returnGas
+
+    interpreter.returnData = ret
 	return ret, nil
 }
 
 func opStaticCall(pc *uint64, interpreter *EVMInterpreter, scope *ScopeContext) ([]byte, error) {
-	// Pop gas. The actual gas is in interpreter.evm.callGasTemp.
-	stack := scope.Stack
-	// We use it as a temporary value
-	temp := stack.pop()
-	gas := interpreter.evm.callGasTemp
-	// Pop other call parameters.
-	addr, inOffset, inSize, retOffset, retSize := stack.pop(), stack.pop(), stack.pop(), stack.pop(), stack.pop()
-	toAddr := common.Address(addr.Bytes20())
-	// Get arguments from the memory.
-	args := scope.Memory.GetPtr(int64(inOffset.Uint64()), int64(inSize.Uint64()))
-
-	ret, returnGas, err := interpreter.evm.StaticCall(scope.Contract, toAddr, args, gas)
+    // Pop gas. The actual gas is in interpreter.evm.callGasTemp.
+    stack := scope.Stack
+    // We use it as a temporary value
+    temp := stack.pop()
+    gas := interpreter.evm.callGasTemp
+    // Pop other call parameters.
+    addr, inOffset, inSize, retOffset, retSize := stack.pop(), stack.pop(), stack.pop(), stack.pop(), stack.pop()
+    toAddr := common.Address(addr.Bytes20())
+    // Get arguments from the memory.
+    args := scope.Memory.GetPtr(int64(inOffset.Uint64()), int64(inSize.Uint64()))
+
+    ret, returnGas, err := interpreter.evm.StaticCall(scope.Contract, toAddr, args, gas)
 	if err != nil {
 		temp.Clear()
 	} else {
@@ -797,78 +791,78 @@
 	}
 	stack.push(&temp)
 	if err == nil || err == ErrExecutionReverted {
-		ret = common.CopyBytes(ret)
-		scope.Memory.Set(retOffset.Uint64(), retSize.Uint64(), ret)
-	}
-	scope.Contract.Gas += returnGas
-
-	interpreter.returnData = ret
+        ret = common.CopyBytes(ret)
+        scope.Memory.Set(retOffset.Uint64(), retSize.Uint64(), ret)
+    }
+    scope.Contract.Gas += returnGas
+
+    interpreter.returnData = ret
 	return ret, nil
 }
 
 func opReturn(pc *uint64, interpreter *EVMInterpreter, scope *ScopeContext) ([]byte, error) {
-	offset, size := scope.Stack.pop(), scope.Stack.pop()
-	ret := scope.Memory.GetPtr(int64(offset.Uint64()), int64(size.Uint64()))
-
-	return ret, errStopToken
+    offset, size := scope.Stack.pop(), scope.Stack.pop()
+    ret := scope.Memory.GetPtr(int64(offset.Uint64()), int64(size.Uint64()))
+
+    return ret, errStopToken
 }
 
 func opRevert(pc *uint64, interpreter *EVMInterpreter, scope *ScopeContext) ([]byte, error) {
-	offset, size := scope.Stack.pop(), scope.Stack.pop()
-	ret := scope.Memory.GetPtr(int64(offset.Uint64()), int64(size.Uint64()))
-
-	interpreter.returnData = ret
-	return ret, ErrExecutionReverted
+    offset, size := scope.Stack.pop(), scope.Stack.pop()
+    ret := scope.Memory.GetPtr(int64(offset.Uint64()), int64(size.Uint64()))
+
+    interpreter.returnData = ret
+    return ret, ErrExecutionReverted
 }
 
 func opUndefined(pc *uint64, interpreter *EVMInterpreter, scope *ScopeContext) ([]byte, error) {
-	return nil, &ErrInvalidOpCode{opcode: OpCode(scope.Contract.Code[*pc])}
+    return nil, &ErrInvalidOpCode{opcode: OpCode(scope.Contract.Code[*pc])}
 }
 
 func opStop(pc *uint64, interpreter *EVMInterpreter, scope *ScopeContext) ([]byte, error) {
-	return nil, errStopToken
+    return nil, errStopToken
 }
 
 func opSelfdestruct(pc *uint64, interpreter *EVMInterpreter, scope *ScopeContext) ([]byte, error) {
-	if interpreter.readOnly {
-		return nil, ErrWriteProtection
-	}
-	beneficiary := scope.Stack.pop()
-	balance := interpreter.evm.StateDB.GetBalance(scope.Contract.Address())
-	interpreter.evm.StateDB.AddBalance(beneficiary.Bytes20(), balance)
-	interpreter.evm.StateDB.Suicide(scope.Contract.Address())
-	if interpreter.cfg.Debug {
-		interpreter.cfg.Tracer.CaptureEnter(SELFDESTRUCT, scope.Contract.Address(), beneficiary.Bytes20(), []byte{}, 0, balance)
-		interpreter.cfg.Tracer.CaptureExit([]byte{}, 0, nil)
-	}
-	return nil, errStopToken
+    if interpreter.readOnly {
+        return nil, ErrWriteProtection
+    }
+    beneficiary := scope.Stack.pop()
+    balance := interpreter.evm.StateDB.GetBalance(scope.Contract.Address())
+    interpreter.evm.StateDB.AddBalance(beneficiary.Bytes20(), balance)
+    interpreter.evm.StateDB.Suicide(scope.Contract.Address())
+    if interpreter.cfg.Debug {
+        interpreter.cfg.Tracer.CaptureEnter(SELFDESTRUCT, scope.Contract.Address(), beneficiary.Bytes20(), []byte{}, 0, balance)
+        interpreter.cfg.Tracer.CaptureExit([]byte{}, 0, nil)
+    }
+    return nil, errStopToken
 }
 
 // following functions are used by the instruction jump  table
 
 // make log instruction function
 func makeLog(size int) executionFunc {
-	return func(pc *uint64, interpreter *EVMInterpreter, scope *ScopeContext) ([]byte, error) {
-		if interpreter.readOnly {
-			return nil, ErrWriteProtection
-		}
-		topics := make([]common.Hash, size)
-		stack := scope.Stack
-		mStart, mSize := stack.pop(), stack.pop()
-		for i := 0; i < size; i++ {
-			addr := stack.pop()
-			topics[i] = addr.Bytes32()
-		}
-
-		d := scope.Memory.GetCopy(int64(mStart.Uint64()), int64(mSize.Uint64()))
-		interpreter.evm.StateDB.AddLog(&types.Log{
-			Address: scope.Contract.Address(),
-			Topics:  topics,
-			Data:    d,
-			// This is a non-consensus field, but assigned here because
-			// core/state doesn't know the current block number.
-			BlockNumber: interpreter.evm.Context.BlockNumber.Uint64(),
-		})
+    return func(pc *uint64, interpreter *EVMInterpreter, scope *ScopeContext) ([]byte, error) {
+        if interpreter.readOnly {
+            return nil, ErrWriteProtection
+        }
+        topics := make([]common.Hash, size)
+        stack := scope.Stack
+        mStart, mSize := stack.pop(), stack.pop()
+        for i := 0; i < size; i++ {
+            addr := stack.pop()
+            topics[i] = addr.Bytes32()
+        }
+
+        d := scope.Memory.GetCopy(int64(mStart.Uint64()), int64(mSize.Uint64()))
+        interpreter.evm.StateDB.AddLog(&types.Log{
+            Address: scope.Contract.Address(),
+            Topics:  topics,
+            Data:    d,
+            // This is a non-consensus field, but assigned here because
+            // core/state doesn't know the current block number.
+            BlockNumber: interpreter.evm.Context.BlockNumber.Uint64(),
+        })
 
 		return nil, nil
 	}
@@ -876,57 +870,57 @@
 
 // opPush1 is a specialized version of pushN
 func opPush1(pc *uint64, interpreter *EVMInterpreter, scope *ScopeContext) ([]byte, error) {
-	var (
-		codeLen = uint64(len(scope.Contract.Code))
-		integer = new(uint256.Int)
-	)
-	*pc += 1
-	if *pc < codeLen {
-		scope.Stack.push(integer.SetUint64(uint64(scope.Contract.Code[*pc])))
-	} else {
-		scope.Stack.push(integer.Clear())
-	}
+    var (
+        codeLen = uint64(len(scope.Contract.Code))
+        integer = new(uint256.Int)
+    )
+    *pc += 1
+    if *pc < codeLen {
+        scope.Stack.push(integer.SetUint64(uint64(scope.Contract.Code[*pc])))
+    } else {
+        scope.Stack.push(integer.Clear())
+    }
 	return nil, nil
 }
 
 // make push instruction function
 func makePush(size uint64, pushByteSize int) executionFunc {
-	return func(pc *uint64, interpreter *EVMInterpreter, scope *ScopeContext) ([]byte, error) {
-		codeLen := len(scope.Contract.Code)
-
-		startMin := codeLen
-		if int(*pc+1) < startMin {
-			startMin = int(*pc + 1)
-		}
-
-		endMin := codeLen
-		if startMin+pushByteSize < endMin {
-			endMin = startMin + pushByteSize
-		}
-
-		integer := new(uint256.Int)
-		scope.Stack.push(integer.SetBytes(common.RightPadBytes(
-			scope.Contract.Code[startMin:endMin], pushByteSize)))
-
-		*pc += size
-		return nil, nil
-	}
+    return func(pc *uint64, interpreter *EVMInterpreter, scope *ScopeContext) ([]byte, error) {
+        codeLen := len(scope.Contract.Code)
+
+        startMin := codeLen
+        if int(*pc+1) < startMin {
+            startMin = int(*pc + 1)
+        }
+
+        endMin := codeLen
+        if startMin+pushByteSize < endMin {
+            endMin = startMin + pushByteSize
+        }
+
+        integer := new(uint256.Int)
+        scope.Stack.push(integer.SetBytes(common.RightPadBytes(
+            scope.Contract.Code[startMin:endMin], pushByteSize)))
+
+        *pc += size
+        return nil, nil
+    }
 }
 
 // make dup instruction function
 func makeDup(size int64) executionFunc {
-	return func(pc *uint64, interpreter *EVMInterpreter, scope *ScopeContext) ([]byte, error) {
-		scope.Stack.dup(int(size))
-		return nil, nil
-	}
+    return func(pc *uint64, interpreter *EVMInterpreter, scope *ScopeContext) ([]byte, error) {
+        scope.Stack.dup(int(size))
+        return nil, nil
+    }
 }
 
 // make swap instruction function
 func makeSwap(size int64) executionFunc {
-	// switch n + 1 otherwise n would be swapped with n
-	size++
-	return func(pc *uint64, interpreter *EVMInterpreter, scope *ScopeContext) ([]byte, error) {
-		scope.Stack.swap(int(size))
-		return nil, nil
-	}
+    // switch n + 1 otherwise n would be swapped with n
+    size++
+    return func(pc *uint64, interpreter *EVMInterpreter, scope *ScopeContext) ([]byte, error) {
+        scope.Stack.swap(int(size))
+        return nil, nil
+    }
 }