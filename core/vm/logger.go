--- conflicted
+++ resolved
@@ -20,14 +20,7 @@
 	"math/big"
 	"time"
 
-<<<<<<< HEAD
 	"github.com/clearmatics/autonity/common"
-	"github.com/clearmatics/autonity/common/hexutil"
-	"github.com/clearmatics/autonity/common/math"
-	"github.com/clearmatics/autonity/core/types"
-=======
-	"github.com/ethereum/go-ethereum/common"
->>>>>>> aaca58a7
 )
 
 // EVMLogger is used to collect execution traces from an EVM transaction
@@ -36,10 +29,10 @@
 // Note that reference types are actual VM data structures; make copies
 // if you need to retain them beyond the current call.
 type EVMLogger interface {
-	CaptureStart(env *EVM, from common.Address, to common.Address, create bool, input []byte, gas uint64, value *big.Int)
-	CaptureState(pc uint64, op OpCode, gas, cost uint64, scope *ScopeContext, rData []byte, depth int, err error)
-	CaptureEnter(typ OpCode, from common.Address, to common.Address, input []byte, gas uint64, value *big.Int)
-	CaptureExit(output []byte, gasUsed uint64, err error)
-	CaptureFault(pc uint64, op OpCode, gas, cost uint64, scope *ScopeContext, depth int, err error)
-	CaptureEnd(output []byte, gasUsed uint64, t time.Duration, err error)
+    CaptureStart(env *EVM, from common.Address, to common.Address, create bool, input []byte, gas uint64, value *big.Int)
+    CaptureState(pc uint64, op OpCode, gas, cost uint64, scope *ScopeContext, rData []byte, depth int, err error)
+    CaptureEnter(typ OpCode, from common.Address, to common.Address, input []byte, gas uint64, value *big.Int)
+    CaptureExit(output []byte, gasUsed uint64, err error)
+    CaptureFault(pc uint64, op OpCode, gas, cost uint64, scope *ScopeContext, depth int, err error)
+    CaptureEnd(output []byte, gasUsed uint64, t time.Duration, err error)
 }