--- conflicted
+++ resolved
@@ -24,34 +24,21 @@
 	"testing"
 	"time"
 
-<<<<<<< HEAD
-	"github.com/clearmatics/autonity/accounts/abi"
-	"github.com/clearmatics/autonity/common"
-	"github.com/clearmatics/autonity/consensus"
-	"github.com/clearmatics/autonity/core"
-	"github.com/clearmatics/autonity/core/asm"
-	"github.com/clearmatics/autonity/core/rawdb"
-	"github.com/clearmatics/autonity/core/state"
-	"github.com/clearmatics/autonity/core/types"
-	"github.com/clearmatics/autonity/core/vm"
-	"github.com/clearmatics/autonity/params"
-=======
-	"github.com/ethereum/go-ethereum/accounts/abi"
-	"github.com/ethereum/go-ethereum/common"
-	"github.com/ethereum/go-ethereum/consensus"
-	"github.com/ethereum/go-ethereum/core"
-	"github.com/ethereum/go-ethereum/core/asm"
-	"github.com/ethereum/go-ethereum/core/rawdb"
-	"github.com/ethereum/go-ethereum/core/state"
-	"github.com/ethereum/go-ethereum/core/types"
-	"github.com/ethereum/go-ethereum/core/vm"
-	"github.com/ethereum/go-ethereum/eth/tracers"
-	"github.com/ethereum/go-ethereum/eth/tracers/logger"
-	"github.com/ethereum/go-ethereum/params"
-
-	// force-load js tracers to trigger registration
-	_ "github.com/ethereum/go-ethereum/eth/tracers/js"
->>>>>>> aaca58a7
+    "github.com/clearmatics/autonity/accounts/abi"
+    "github.com/clearmatics/autonity/common"
+    "github.com/clearmatics/autonity/consensus"
+    "github.com/clearmatics/autonity/core"
+    "github.com/clearmatics/autonity/core/asm"
+    "github.com/clearmatics/autonity/core/rawdb"
+    "github.com/clearmatics/autonity/core/state"
+    "github.com/clearmatics/autonity/core/types"
+    "github.com/clearmatics/autonity/core/vm"
+    "github.com/clearmatics/autonity/eth/tracers"
+    "github.com/clearmatics/autonity/eth/tracers/logger"
+    "github.com/clearmatics/autonity/params"
+
+    // force-load js tracers to trigger registration
+    _ "github.com/clearmatics/autonity/eth/tracers/js"
 )
 
 func TestDefaults(t *testing.T) {
@@ -334,14 +321,14 @@
 	if last.Uint64() != 744 {
 		t.Fatalf("last block should be 744, got %d (%x)", last, ret[64:96])
 	}
-	if exp, got := 255, chain.counter; exp != got {
-		t.Errorf("suboptimal; too much chain iteration, expected %d, got %d", exp, got)
-	}
+    if exp, got := 255, chain.counter; exp != got {
+        t.Errorf("suboptimal; too much chain iteration, expected %d, got %d", exp, got)
+    }
 }
 
 type stepCounter struct {
-	inner *logger.JSONLogger
-	steps int
+    inner *logger.JSONLogger
+    steps int
 }
 
 func (s *stepCounter) CaptureStart(env *vm.EVM, from common.Address, to common.Address, create bool, input []byte, gas uint64, value *big.Int) {
@@ -353,38 +340,38 @@
 func (s *stepCounter) CaptureEnd(output []byte, gasUsed uint64, t time.Duration, err error) {}
 
 func (s *stepCounter) CaptureState(pc uint64, op vm.OpCode, gas, cost uint64, scope *vm.ScopeContext, rData []byte, depth int, err error) {
-	s.steps++
-	// Enable this for more output
-	//s.inner.CaptureState(env, pc, op, gas, cost, memory, stack, rStack, contract, depth, err)
+    s.steps++
+    // Enable this for more output
+    //s.inner.CaptureState(env, pc, op, gas, cost, memory, stack, rStack, contract, depth, err)
 }
 
 // benchmarkNonModifyingCode benchmarks code, but if the code modifies the
 // state, this should not be used, since it does not reset the state between runs.
 func benchmarkNonModifyingCode(gas uint64, code []byte, name string, tracerCode string, b *testing.B) {
-	cfg := new(Config)
-	setDefaults(cfg)
-	cfg.State, _ = state.New(common.Hash{}, state.NewDatabase(rawdb.NewMemoryDatabase()), nil)
-	cfg.GasLimit = gas
-	if len(tracerCode) > 0 {
-		tracer, err := tracers.New(tracerCode, new(tracers.Context))
-		if err != nil {
-			b.Fatal(err)
-		}
-		cfg.EVMConfig = vm.Config{
-			Debug:  true,
-			Tracer: tracer,
-		}
-	}
-	var (
-		destination = common.BytesToAddress([]byte("contract"))
-		vmenv       = NewEnv(cfg)
-		sender      = vm.AccountRef(cfg.Origin)
-	)
-	cfg.State.CreateAccount(destination)
-	eoa := common.HexToAddress("E0")
-	{
-		cfg.State.CreateAccount(eoa)
-		cfg.State.SetNonce(eoa, 100)
+    cfg := new(Config)
+    setDefaults(cfg)
+    cfg.State, _ = state.New(common.Hash{}, state.NewDatabase(rawdb.NewMemoryDatabase()), nil)
+    cfg.GasLimit = gas
+    if len(tracerCode) > 0 {
+        tracer, err := tracers.New(tracerCode, new(tracers.Context))
+        if err != nil {
+            b.Fatal(err)
+        }
+        cfg.EVMConfig = vm.Config{
+            Debug:  true,
+            Tracer: tracer,
+        }
+    }
+    var (
+        destination = common.BytesToAddress([]byte("contract"))
+        vmenv       = NewEnv(cfg)
+        sender      = vm.AccountRef(cfg.Origin)
+    )
+    cfg.State.CreateAccount(destination)
+    eoa := common.HexToAddress("E0")
+    {
+        cfg.State.CreateAccount(eoa)
+        cfg.State.SetNonce(eoa, 100)
 	}
 	reverting := common.HexToAddress("EE")
 	{
@@ -504,222 +491,222 @@
 		byte(vm.CALL),
 		byte(vm.POP),      // pop return value
 		byte(vm.PUSH1), 0, // jumpdestination
-		byte(vm.JUMP),
-	}
-
-	//tracer := logger.NewJSONLogger(nil, os.Stdout)
-	//Execute(loopingCode, nil, &Config{
-	//	EVMConfig: vm.Config{
-	//		Debug:  true,
-	//		Tracer: tracer,
-	//	}})
-	// 100M gas
-	benchmarkNonModifyingCode(100000000, staticCallIdentity, "staticcall-identity-100M", "", b)
-	benchmarkNonModifyingCode(100000000, callIdentity, "call-identity-100M", "", b)
-	benchmarkNonModifyingCode(100000000, loopingCode, "loop-100M", "", b)
-	benchmarkNonModifyingCode(100000000, callInexistant, "call-nonexist-100M", "", b)
-	benchmarkNonModifyingCode(100000000, callEOA, "call-EOA-100M", "", b)
-	benchmarkNonModifyingCode(100000000, calllRevertingContractWithInput, "call-reverting-100M", "", b)
-
-	//benchmarkNonModifyingCode(10000000, staticCallIdentity, "staticcall-identity-10M", b)
-	//benchmarkNonModifyingCode(10000000, loopingCode, "loop-10M", b)
+        byte(vm.JUMP),
+    }
+
+    //tracer := logger.NewJSONLogger(nil, os.Stdout)
+    //Execute(loopingCode, nil, &Config{
+    //	EVMConfig: vm.Config{
+    //		Debug:  true,
+    //		Tracer: tracer,
+    //	}})
+    // 100M gas
+    benchmarkNonModifyingCode(100000000, staticCallIdentity, "staticcall-identity-100M", "", b)
+    benchmarkNonModifyingCode(100000000, callIdentity, "call-identity-100M", "", b)
+    benchmarkNonModifyingCode(100000000, loopingCode, "loop-100M", "", b)
+    benchmarkNonModifyingCode(100000000, callInexistant, "call-nonexist-100M", "", b)
+    benchmarkNonModifyingCode(100000000, callEOA, "call-EOA-100M", "", b)
+    benchmarkNonModifyingCode(100000000, calllRevertingContractWithInput, "call-reverting-100M", "", b)
+
+    //benchmarkNonModifyingCode(10000000, staticCallIdentity, "staticcall-identity-10M", b)
+    //benchmarkNonModifyingCode(10000000, loopingCode, "loop-10M", b)
 }
 
 // TestEip2929Cases contains various testcases that are used for
 // EIP-2929 about gas repricings
 func TestEip2929Cases(t *testing.T) {
-	t.Skip("Test only useful for generating documentation")
-	id := 1
-	prettyPrint := func(comment string, code []byte) {
-
-		instrs := make([]string, 0)
-		it := asm.NewInstructionIterator(code)
-		for it.Next() {
-			if it.Arg() != nil && 0 < len(it.Arg()) {
-				instrs = append(instrs, fmt.Sprintf("%v 0x%x", it.Op(), it.Arg()))
-			} else {
-				instrs = append(instrs, fmt.Sprintf("%v", it.Op()))
-			}
-		}
-		ops := strings.Join(instrs, ", ")
-		fmt.Printf("### Case %d\n\n", id)
-		id++
-		fmt.Printf("%v\n\nBytecode: \n```\n0x%x\n```\nOperations: \n```\n%v\n```\n\n",
-			comment,
-			code, ops)
-		Execute(code, nil, &Config{
-			EVMConfig: vm.Config{
-				Debug:     true,
-				Tracer:    logger.NewMarkdownLogger(nil, os.Stdout),
-				ExtraEips: []int{2929},
-			},
-		})
-	}
-
-	{ // First eip testcase
-		code := []byte{
-			// Three checks against a precompile
-			byte(vm.PUSH1), 1, byte(vm.EXTCODEHASH), byte(vm.POP),
-			byte(vm.PUSH1), 2, byte(vm.EXTCODESIZE), byte(vm.POP),
-			byte(vm.PUSH1), 3, byte(vm.BALANCE), byte(vm.POP),
-			// Three checks against a non-precompile
-			byte(vm.PUSH1), 0xf1, byte(vm.EXTCODEHASH), byte(vm.POP),
-			byte(vm.PUSH1), 0xf2, byte(vm.EXTCODESIZE), byte(vm.POP),
-			byte(vm.PUSH1), 0xf3, byte(vm.BALANCE), byte(vm.POP),
-			// Same three checks (should be cheaper)
-			byte(vm.PUSH1), 0xf2, byte(vm.EXTCODEHASH), byte(vm.POP),
-			byte(vm.PUSH1), 0xf3, byte(vm.EXTCODESIZE), byte(vm.POP),
-			byte(vm.PUSH1), 0xf1, byte(vm.BALANCE), byte(vm.POP),
-			// Check the origin, and the 'this'
-			byte(vm.ORIGIN), byte(vm.BALANCE), byte(vm.POP),
-			byte(vm.ADDRESS), byte(vm.BALANCE), byte(vm.POP),
-
-			byte(vm.STOP),
-		}
-		prettyPrint("This checks `EXT`(codehash,codesize,balance) of precompiles, which should be `100`, "+
-			"and later checks the same operations twice against some non-precompiles. "+
-			"Those are cheaper second time they are accessed. Lastly, it checks the `BALANCE` of `origin` and `this`.", code)
-	}
-
-	{ // EXTCODECOPY
-		code := []byte{
-			// extcodecopy( 0xff,0,0,0,0)
-			byte(vm.PUSH1), 0x00, byte(vm.PUSH1), 0x00, byte(vm.PUSH1), 0x00, //length, codeoffset, memoffset
-			byte(vm.PUSH1), 0xff, byte(vm.EXTCODECOPY),
-			// extcodecopy( 0xff,0,0,0,0)
-			byte(vm.PUSH1), 0x00, byte(vm.PUSH1), 0x00, byte(vm.PUSH1), 0x00, //length, codeoffset, memoffset
-			byte(vm.PUSH1), 0xff, byte(vm.EXTCODECOPY),
-			// extcodecopy( this,0,0,0,0)
-			byte(vm.PUSH1), 0x00, byte(vm.PUSH1), 0x00, byte(vm.PUSH1), 0x00, //length, codeoffset, memoffset
-			byte(vm.ADDRESS), byte(vm.EXTCODECOPY),
-
-			byte(vm.STOP),
-		}
-		prettyPrint("This checks `extcodecopy( 0xff,0,0,0,0)` twice, (should be expensive first time), "+
-			"and then does `extcodecopy( this,0,0,0,0)`.", code)
-	}
-
-	{ // SLOAD + SSTORE
-		code := []byte{
-
-			// Add slot `0x1` to access list
-			byte(vm.PUSH1), 0x01, byte(vm.SLOAD), byte(vm.POP), // SLOAD( 0x1) (add to access list)
-			// Write to `0x1` which is already in access list
-			byte(vm.PUSH1), 0x11, byte(vm.PUSH1), 0x01, byte(vm.SSTORE), // SSTORE( loc: 0x01, val: 0x11)
-			// Write to `0x2` which is not in access list
-			byte(vm.PUSH1), 0x11, byte(vm.PUSH1), 0x02, byte(vm.SSTORE), // SSTORE( loc: 0x02, val: 0x11)
-			// Write again to `0x2`
-			byte(vm.PUSH1), 0x11, byte(vm.PUSH1), 0x02, byte(vm.SSTORE), // SSTORE( loc: 0x02, val: 0x11)
-			// Read slot in access list (0x2)
-			byte(vm.PUSH1), 0x02, byte(vm.SLOAD), // SLOAD( 0x2)
-			// Read slot in access list (0x1)
-			byte(vm.PUSH1), 0x01, byte(vm.SLOAD), // SLOAD( 0x1)
-		}
-		prettyPrint("This checks `sload( 0x1)` followed by `sstore(loc: 0x01, val:0x11)`, then 'naked' sstore:"+
-			"`sstore(loc: 0x02, val:0x11)` twice, and `sload(0x2)`, `sload(0x1)`. ", code)
-	}
-	{ // Call variants
-		code := []byte{
-			// identity precompile
-			byte(vm.PUSH1), 0x0, byte(vm.DUP1), byte(vm.DUP1), byte(vm.DUP1), byte(vm.DUP1),
-			byte(vm.PUSH1), 0x04, byte(vm.PUSH1), 0x0, byte(vm.CALL), byte(vm.POP),
-
-			// random account - call 1
-			byte(vm.PUSH1), 0x0, byte(vm.DUP1), byte(vm.DUP1), byte(vm.DUP1), byte(vm.DUP1),
-			byte(vm.PUSH1), 0xff, byte(vm.PUSH1), 0x0, byte(vm.CALL), byte(vm.POP),
-
-			// random account - call 2
-			byte(vm.PUSH1), 0x0, byte(vm.DUP1), byte(vm.DUP1), byte(vm.DUP1), byte(vm.DUP1),
-			byte(vm.PUSH1), 0xff, byte(vm.PUSH1), 0x0, byte(vm.STATICCALL), byte(vm.POP),
-		}
-		prettyPrint("This calls the `identity`-precompile (cheap), then calls an account (expensive) and `staticcall`s the same"+
-			"account (cheap)", code)
-	}
+    t.Skip("Test only useful for generating documentation")
+    id := 1
+    prettyPrint := func(comment string, code []byte) {
+
+        instrs := make([]string, 0)
+        it := asm.NewInstructionIterator(code)
+        for it.Next() {
+            if it.Arg() != nil && 0 < len(it.Arg()) {
+                instrs = append(instrs, fmt.Sprintf("%v 0x%x", it.Op(), it.Arg()))
+            } else {
+                instrs = append(instrs, fmt.Sprintf("%v", it.Op()))
+            }
+        }
+        ops := strings.Join(instrs, ", ")
+        fmt.Printf("### Case %d\n\n", id)
+        id++
+        fmt.Printf("%v\n\nBytecode: \n```\n0x%x\n```\nOperations: \n```\n%v\n```\n\n",
+            comment,
+            code, ops)
+        Execute(code, nil, &Config{
+            EVMConfig: vm.Config{
+                Debug:     true,
+                Tracer:    logger.NewMarkdownLogger(nil, os.Stdout),
+                ExtraEips: []int{2929},
+            },
+        })
+    }
+
+    { // First eip testcase
+        code := []byte{
+            // Three checks against a precompile
+            byte(vm.PUSH1), 1, byte(vm.EXTCODEHASH), byte(vm.POP),
+            byte(vm.PUSH1), 2, byte(vm.EXTCODESIZE), byte(vm.POP),
+            byte(vm.PUSH1), 3, byte(vm.BALANCE), byte(vm.POP),
+            // Three checks against a non-precompile
+            byte(vm.PUSH1), 0xf1, byte(vm.EXTCODEHASH), byte(vm.POP),
+            byte(vm.PUSH1), 0xf2, byte(vm.EXTCODESIZE), byte(vm.POP),
+            byte(vm.PUSH1), 0xf3, byte(vm.BALANCE), byte(vm.POP),
+            // Same three checks (should be cheaper)
+            byte(vm.PUSH1), 0xf2, byte(vm.EXTCODEHASH), byte(vm.POP),
+            byte(vm.PUSH1), 0xf3, byte(vm.EXTCODESIZE), byte(vm.POP),
+            byte(vm.PUSH1), 0xf1, byte(vm.BALANCE), byte(vm.POP),
+            // Check the origin, and the 'this'
+            byte(vm.ORIGIN), byte(vm.BALANCE), byte(vm.POP),
+            byte(vm.ADDRESS), byte(vm.BALANCE), byte(vm.POP),
+
+            byte(vm.STOP),
+        }
+        prettyPrint("This checks `EXT`(codehash,codesize,balance) of precompiles, which should be `100`, "+
+            "and later checks the same operations twice against some non-precompiles. "+
+            "Those are cheaper second time they are accessed. Lastly, it checks the `BALANCE` of `origin` and `this`.", code)
+    }
+
+    { // EXTCODECOPY
+        code := []byte{
+            // extcodecopy( 0xff,0,0,0,0)
+            byte(vm.PUSH1), 0x00, byte(vm.PUSH1), 0x00, byte(vm.PUSH1), 0x00, //length, codeoffset, memoffset
+            byte(vm.PUSH1), 0xff, byte(vm.EXTCODECOPY),
+            // extcodecopy( 0xff,0,0,0,0)
+            byte(vm.PUSH1), 0x00, byte(vm.PUSH1), 0x00, byte(vm.PUSH1), 0x00, //length, codeoffset, memoffset
+            byte(vm.PUSH1), 0xff, byte(vm.EXTCODECOPY),
+            // extcodecopy( this,0,0,0,0)
+            byte(vm.PUSH1), 0x00, byte(vm.PUSH1), 0x00, byte(vm.PUSH1), 0x00, //length, codeoffset, memoffset
+            byte(vm.ADDRESS), byte(vm.EXTCODECOPY),
+
+            byte(vm.STOP),
+        }
+        prettyPrint("This checks `extcodecopy( 0xff,0,0,0,0)` twice, (should be expensive first time), "+
+            "and then does `extcodecopy( this,0,0,0,0)`.", code)
+    }
+
+    { // SLOAD + SSTORE
+        code := []byte{
+
+            // Add slot `0x1` to access list
+            byte(vm.PUSH1), 0x01, byte(vm.SLOAD), byte(vm.POP), // SLOAD( 0x1) (add to access list)
+            // Write to `0x1` which is already in access list
+            byte(vm.PUSH1), 0x11, byte(vm.PUSH1), 0x01, byte(vm.SSTORE), // SSTORE( loc: 0x01, val: 0x11)
+            // Write to `0x2` which is not in access list
+            byte(vm.PUSH1), 0x11, byte(vm.PUSH1), 0x02, byte(vm.SSTORE), // SSTORE( loc: 0x02, val: 0x11)
+            // Write again to `0x2`
+            byte(vm.PUSH1), 0x11, byte(vm.PUSH1), 0x02, byte(vm.SSTORE), // SSTORE( loc: 0x02, val: 0x11)
+            // Read slot in access list (0x2)
+            byte(vm.PUSH1), 0x02, byte(vm.SLOAD), // SLOAD( 0x2)
+            // Read slot in access list (0x1)
+            byte(vm.PUSH1), 0x01, byte(vm.SLOAD), // SLOAD( 0x1)
+        }
+        prettyPrint("This checks `sload( 0x1)` followed by `sstore(loc: 0x01, val:0x11)`, then 'naked' sstore:"+
+            "`sstore(loc: 0x02, val:0x11)` twice, and `sload(0x2)`, `sload(0x1)`. ", code)
+    }
+    { // Call variants
+        code := []byte{
+            // identity precompile
+            byte(vm.PUSH1), 0x0, byte(vm.DUP1), byte(vm.DUP1), byte(vm.DUP1), byte(vm.DUP1),
+            byte(vm.PUSH1), 0x04, byte(vm.PUSH1), 0x0, byte(vm.CALL), byte(vm.POP),
+
+            // random account - call 1
+            byte(vm.PUSH1), 0x0, byte(vm.DUP1), byte(vm.DUP1), byte(vm.DUP1), byte(vm.DUP1),
+            byte(vm.PUSH1), 0xff, byte(vm.PUSH1), 0x0, byte(vm.CALL), byte(vm.POP),
+
+            // random account - call 2
+            byte(vm.PUSH1), 0x0, byte(vm.DUP1), byte(vm.DUP1), byte(vm.DUP1), byte(vm.DUP1),
+            byte(vm.PUSH1), 0xff, byte(vm.PUSH1), 0x0, byte(vm.STATICCALL), byte(vm.POP),
+        }
+        prettyPrint("This calls the `identity`-precompile (cheap), then calls an account (expensive) and `staticcall`s the same"+
+            "account (cheap)", code)
+    }
 }
 
 // TestColdAccountAccessCost test that the cold account access cost is reported
 // correctly
 // see: https://github.com/ethereum/go-ethereum/issues/22649
 func TestColdAccountAccessCost(t *testing.T) {
-	for i, tc := range []struct {
-		code []byte
-		step int
-		want uint64
-	}{
-		{ // EXTCODEHASH(0xff)
-			code: []byte{byte(vm.PUSH1), 0xFF, byte(vm.EXTCODEHASH), byte(vm.POP)},
-			step: 1,
-			want: 2600,
-		},
-		{ // BALANCE(0xff)
-			code: []byte{byte(vm.PUSH1), 0xFF, byte(vm.BALANCE), byte(vm.POP)},
-			step: 1,
-			want: 2600,
-		},
-		{ // CALL(0xff)
-			code: []byte{
-				byte(vm.PUSH1), 0x0,
-				byte(vm.DUP1), byte(vm.DUP1), byte(vm.DUP1), byte(vm.DUP1),
-				byte(vm.PUSH1), 0xff, byte(vm.DUP1), byte(vm.CALL), byte(vm.POP),
-			},
-			step: 7,
-			want: 2855,
-		},
-		{ // CALLCODE(0xff)
-			code: []byte{
-				byte(vm.PUSH1), 0x0,
-				byte(vm.DUP1), byte(vm.DUP1), byte(vm.DUP1), byte(vm.DUP1),
-				byte(vm.PUSH1), 0xff, byte(vm.DUP1), byte(vm.CALLCODE), byte(vm.POP),
-			},
-			step: 7,
-			want: 2855,
-		},
-		{ // DELEGATECALL(0xff)
-			code: []byte{
-				byte(vm.PUSH1), 0x0,
-				byte(vm.DUP1), byte(vm.DUP1), byte(vm.DUP1),
-				byte(vm.PUSH1), 0xff, byte(vm.DUP1), byte(vm.DELEGATECALL), byte(vm.POP),
-			},
-			step: 6,
-			want: 2855,
-		},
-		{ // STATICCALL(0xff)
-			code: []byte{
-				byte(vm.PUSH1), 0x0,
-				byte(vm.DUP1), byte(vm.DUP1), byte(vm.DUP1),
-				byte(vm.PUSH1), 0xff, byte(vm.DUP1), byte(vm.STATICCALL), byte(vm.POP),
-			},
-			step: 6,
-			want: 2855,
-		},
-		{ // SELFDESTRUCT(0xff)
-			code: []byte{
-				byte(vm.PUSH1), 0xff, byte(vm.SELFDESTRUCT),
-			},
-			step: 1,
-			want: 7600,
-		},
-	} {
-		tracer := logger.NewStructLogger(nil)
-		Execute(tc.code, nil, &Config{
-			EVMConfig: vm.Config{
-				Debug:  true,
-				Tracer: tracer,
-			},
-		})
-		have := tracer.StructLogs()[tc.step].GasCost
-		if want := tc.want; have != want {
-			for ii, op := range tracer.StructLogs() {
-				t.Logf("%d: %v %d", ii, op.OpName(), op.GasCost)
-			}
-			t.Fatalf("tescase %d, gas report wrong, step %d, have %d want %d", i, tc.step, have, want)
-		}
-	}
+    for i, tc := range []struct {
+        code []byte
+        step int
+        want uint64
+    }{
+        { // EXTCODEHASH(0xff)
+            code: []byte{byte(vm.PUSH1), 0xFF, byte(vm.EXTCODEHASH), byte(vm.POP)},
+            step: 1,
+            want: 2600,
+        },
+        { // BALANCE(0xff)
+            code: []byte{byte(vm.PUSH1), 0xFF, byte(vm.BALANCE), byte(vm.POP)},
+            step: 1,
+            want: 2600,
+        },
+        { // CALL(0xff)
+            code: []byte{
+                byte(vm.PUSH1), 0x0,
+                byte(vm.DUP1), byte(vm.DUP1), byte(vm.DUP1), byte(vm.DUP1),
+                byte(vm.PUSH1), 0xff, byte(vm.DUP1), byte(vm.CALL), byte(vm.POP),
+            },
+            step: 7,
+            want: 2855,
+        },
+        { // CALLCODE(0xff)
+            code: []byte{
+                byte(vm.PUSH1), 0x0,
+                byte(vm.DUP1), byte(vm.DUP1), byte(vm.DUP1), byte(vm.DUP1),
+                byte(vm.PUSH1), 0xff, byte(vm.DUP1), byte(vm.CALLCODE), byte(vm.POP),
+            },
+            step: 7,
+            want: 2855,
+        },
+        { // DELEGATECALL(0xff)
+            code: []byte{
+                byte(vm.PUSH1), 0x0,
+                byte(vm.DUP1), byte(vm.DUP1), byte(vm.DUP1),
+                byte(vm.PUSH1), 0xff, byte(vm.DUP1), byte(vm.DELEGATECALL), byte(vm.POP),
+            },
+            step: 6,
+            want: 2855,
+        },
+        { // STATICCALL(0xff)
+            code: []byte{
+                byte(vm.PUSH1), 0x0,
+                byte(vm.DUP1), byte(vm.DUP1), byte(vm.DUP1),
+                byte(vm.PUSH1), 0xff, byte(vm.DUP1), byte(vm.STATICCALL), byte(vm.POP),
+            },
+            step: 6,
+            want: 2855,
+        },
+        { // SELFDESTRUCT(0xff)
+            code: []byte{
+                byte(vm.PUSH1), 0xff, byte(vm.SELFDESTRUCT),
+            },
+            step: 1,
+            want: 7600,
+        },
+    } {
+        tracer := logger.NewStructLogger(nil)
+        Execute(tc.code, nil, &Config{
+            EVMConfig: vm.Config{
+                Debug:  true,
+                Tracer: tracer,
+            },
+        })
+        have := tracer.StructLogs()[tc.step].GasCost
+        if want := tc.want; have != want {
+            for ii, op := range tracer.StructLogs() {
+                t.Logf("%d: %v %d", ii, op.OpName(), op.GasCost)
+            }
+            t.Fatalf("tescase %d, gas report wrong, step %d, have %d want %d", i, tc.step, have, want)
+        }
+    }
 }
 
 func TestRuntimeJSTracer(t *testing.T) {
-	jsTracers := []string{
-		`{enters: 0, exits: 0, enterGas: 0, gasUsed: 0, steps:0,
+    jsTracers := []string{
+        `{enters: 0, exits: 0, enterGas: 0, gasUsed: 0, steps:0,
 	step: function() { this.steps++}, 
 	fault: function() {}, 
 	result: function() { 
@@ -733,7 +720,7 @@
 		this.exits++; 
 		this.gasUsed = res.getGasUsed();
 	}}`,
-		`{enters: 0, exits: 0, enterGas: 0, gasUsed: 0, steps:0,
+        `{enters: 0, exits: 0, enterGas: 0, gasUsed: 0, steps:0,
 	fault: function() {}, 
 	result: function() { 
 		return [this.enters, this.exits,this.enterGas,this.gasUsed, this.steps].join(",") 
@@ -746,204 +733,204 @@
 		this.exits++; 
 		this.gasUsed = res.getGasUsed();
 	}}`}
-	tests := []struct {
-		code []byte
-		// One result per tracer
-		results []string
-	}{
-		{
-			// CREATE
-			code: []byte{
-				// Store initcode in memory at 0x00 (5 bytes left-padded to 32 bytes)
-				byte(vm.PUSH5),
-				// Init code: PUSH1 0, PUSH1 0, RETURN (3 steps)
-				byte(vm.PUSH1), 0, byte(vm.PUSH1), 0, byte(vm.RETURN),
-				byte(vm.PUSH1), 0,
-				byte(vm.MSTORE),
-				// length, offset, value
-				byte(vm.PUSH1), 5, byte(vm.PUSH1), 27, byte(vm.PUSH1), 0,
-				byte(vm.CREATE),
-				byte(vm.POP),
-			},
-			results: []string{`"1,1,4294935775,6,12"`, `"1,1,4294935775,6,0"`},
-		},
-		{
-			// CREATE2
-			code: []byte{
-				// Store initcode in memory at 0x00 (5 bytes left-padded to 32 bytes)
-				byte(vm.PUSH5),
-				// Init code: PUSH1 0, PUSH1 0, RETURN (3 steps)
-				byte(vm.PUSH1), 0, byte(vm.PUSH1), 0, byte(vm.RETURN),
-				byte(vm.PUSH1), 0,
-				byte(vm.MSTORE),
-				// salt, length, offset, value
-				byte(vm.PUSH1), 1, byte(vm.PUSH1), 5, byte(vm.PUSH1), 27, byte(vm.PUSH1), 0,
-				byte(vm.CREATE2),
-				byte(vm.POP),
-			},
-			results: []string{`"1,1,4294935766,6,13"`, `"1,1,4294935766,6,0"`},
-		},
-		{
-			// CALL
-			code: []byte{
-				// outsize, outoffset, insize, inoffset
-				byte(vm.PUSH1), 0, byte(vm.PUSH1), 0, byte(vm.PUSH1), 0, byte(vm.PUSH1), 0,
-				byte(vm.PUSH1), 0, // value
-				byte(vm.PUSH1), 0xbb, //address
-				byte(vm.GAS), // gas
-				byte(vm.CALL),
-				byte(vm.POP),
-			},
-			results: []string{`"1,1,4294964716,6,13"`, `"1,1,4294964716,6,0"`},
-		},
-		{
-			// CALLCODE
-			code: []byte{
-				// outsize, outoffset, insize, inoffset
-				byte(vm.PUSH1), 0, byte(vm.PUSH1), 0, byte(vm.PUSH1), 0, byte(vm.PUSH1), 0,
-				byte(vm.PUSH1), 0, // value
-				byte(vm.PUSH1), 0xcc, //address
-				byte(vm.GAS), // gas
-				byte(vm.CALLCODE),
-				byte(vm.POP),
-			},
-			results: []string{`"1,1,4294964716,6,13"`, `"1,1,4294964716,6,0"`},
-		},
-		{
-			// STATICCALL
-			code: []byte{
-				// outsize, outoffset, insize, inoffset
-				byte(vm.PUSH1), 0, byte(vm.PUSH1), 0, byte(vm.PUSH1), 0, byte(vm.PUSH1), 0,
-				byte(vm.PUSH1), 0xdd, //address
-				byte(vm.GAS), // gas
-				byte(vm.STATICCALL),
-				byte(vm.POP),
-			},
-			results: []string{`"1,1,4294964719,6,12"`, `"1,1,4294964719,6,0"`},
-		},
-		{
-			// DELEGATECALL
-			code: []byte{
-				// outsize, outoffset, insize, inoffset
-				byte(vm.PUSH1), 0, byte(vm.PUSH1), 0, byte(vm.PUSH1), 0, byte(vm.PUSH1), 0,
-				byte(vm.PUSH1), 0xee, //address
-				byte(vm.GAS), // gas
-				byte(vm.DELEGATECALL),
-				byte(vm.POP),
-			},
-			results: []string{`"1,1,4294964719,6,12"`, `"1,1,4294964719,6,0"`},
-		},
-		{
-			// CALL self-destructing contract
-			code: []byte{
-				// outsize, outoffset, insize, inoffset
-				byte(vm.PUSH1), 0, byte(vm.PUSH1), 0, byte(vm.PUSH1), 0, byte(vm.PUSH1), 0,
-				byte(vm.PUSH1), 0, // value
-				byte(vm.PUSH1), 0xff, //address
-				byte(vm.GAS), // gas
-				byte(vm.CALL),
-				byte(vm.POP),
-			},
-			results: []string{`"2,2,0,5003,12"`, `"2,2,0,5003,0"`},
-		},
-	}
-	calleeCode := []byte{
-		byte(vm.PUSH1), 0,
-		byte(vm.PUSH1), 0,
-		byte(vm.RETURN),
-	}
-	depressedCode := []byte{
-		byte(vm.PUSH1), 0xaa,
-		byte(vm.SELFDESTRUCT),
-	}
-	main := common.HexToAddress("0xaa")
-	for i, jsTracer := range jsTracers {
-		for j, tc := range tests {
-			statedb, _ := state.New(common.Hash{}, state.NewDatabase(rawdb.NewMemoryDatabase()), nil)
-			statedb.SetCode(main, tc.code)
-			statedb.SetCode(common.HexToAddress("0xbb"), calleeCode)
-			statedb.SetCode(common.HexToAddress("0xcc"), calleeCode)
-			statedb.SetCode(common.HexToAddress("0xdd"), calleeCode)
-			statedb.SetCode(common.HexToAddress("0xee"), calleeCode)
-			statedb.SetCode(common.HexToAddress("0xff"), depressedCode)
-
-			tracer, err := tracers.New(jsTracer, new(tracers.Context))
-			if err != nil {
-				t.Fatal(err)
-			}
-			_, _, err = Call(main, nil, &Config{
-				State: statedb,
-				EVMConfig: vm.Config{
-					Debug:  true,
-					Tracer: tracer,
-				}})
-			if err != nil {
-				t.Fatal("didn't expect error", err)
-			}
-			res, err := tracer.GetResult()
-			if err != nil {
-				t.Fatal(err)
-			}
-			if have, want := string(res), tc.results[i]; have != want {
-				t.Errorf("wrong result for tracer %d testcase %d, have \n%v\nwant\n%v\n", i, j, have, want)
-			}
-		}
-	}
+    tests := []struct {
+        code []byte
+        // One result per tracer
+        results []string
+    }{
+        {
+            // CREATE
+            code: []byte{
+                // Store initcode in memory at 0x00 (5 bytes left-padded to 32 bytes)
+                byte(vm.PUSH5),
+                // Init code: PUSH1 0, PUSH1 0, RETURN (3 steps)
+                byte(vm.PUSH1), 0, byte(vm.PUSH1), 0, byte(vm.RETURN),
+                byte(vm.PUSH1), 0,
+                byte(vm.MSTORE),
+                // length, offset, value
+                byte(vm.PUSH1), 5, byte(vm.PUSH1), 27, byte(vm.PUSH1), 0,
+                byte(vm.CREATE),
+                byte(vm.POP),
+            },
+            results: []string{`"1,1,4294935775,6,12"`, `"1,1,4294935775,6,0"`},
+        },
+        {
+            // CREATE2
+            code: []byte{
+                // Store initcode in memory at 0x00 (5 bytes left-padded to 32 bytes)
+                byte(vm.PUSH5),
+                // Init code: PUSH1 0, PUSH1 0, RETURN (3 steps)
+                byte(vm.PUSH1), 0, byte(vm.PUSH1), 0, byte(vm.RETURN),
+                byte(vm.PUSH1), 0,
+                byte(vm.MSTORE),
+                // salt, length, offset, value
+                byte(vm.PUSH1), 1, byte(vm.PUSH1), 5, byte(vm.PUSH1), 27, byte(vm.PUSH1), 0,
+                byte(vm.CREATE2),
+                byte(vm.POP),
+            },
+            results: []string{`"1,1,4294935766,6,13"`, `"1,1,4294935766,6,0"`},
+        },
+        {
+            // CALL
+            code: []byte{
+                // outsize, outoffset, insize, inoffset
+                byte(vm.PUSH1), 0, byte(vm.PUSH1), 0, byte(vm.PUSH1), 0, byte(vm.PUSH1), 0,
+                byte(vm.PUSH1), 0, // value
+                byte(vm.PUSH1), 0xbb, //address
+                byte(vm.GAS), // gas
+                byte(vm.CALL),
+                byte(vm.POP),
+            },
+            results: []string{`"1,1,4294964716,6,13"`, `"1,1,4294964716,6,0"`},
+        },
+        {
+            // CALLCODE
+            code: []byte{
+                // outsize, outoffset, insize, inoffset
+                byte(vm.PUSH1), 0, byte(vm.PUSH1), 0, byte(vm.PUSH1), 0, byte(vm.PUSH1), 0,
+                byte(vm.PUSH1), 0, // value
+                byte(vm.PUSH1), 0xcc, //address
+                byte(vm.GAS), // gas
+                byte(vm.CALLCODE),
+                byte(vm.POP),
+            },
+            results: []string{`"1,1,4294964716,6,13"`, `"1,1,4294964716,6,0"`},
+        },
+        {
+            // STATICCALL
+            code: []byte{
+                // outsize, outoffset, insize, inoffset
+                byte(vm.PUSH1), 0, byte(vm.PUSH1), 0, byte(vm.PUSH1), 0, byte(vm.PUSH1), 0,
+                byte(vm.PUSH1), 0xdd, //address
+                byte(vm.GAS), // gas
+                byte(vm.STATICCALL),
+                byte(vm.POP),
+            },
+            results: []string{`"1,1,4294964719,6,12"`, `"1,1,4294964719,6,0"`},
+        },
+        {
+            // DELEGATECALL
+            code: []byte{
+                // outsize, outoffset, insize, inoffset
+                byte(vm.PUSH1), 0, byte(vm.PUSH1), 0, byte(vm.PUSH1), 0, byte(vm.PUSH1), 0,
+                byte(vm.PUSH1), 0xee, //address
+                byte(vm.GAS), // gas
+                byte(vm.DELEGATECALL),
+                byte(vm.POP),
+            },
+            results: []string{`"1,1,4294964719,6,12"`, `"1,1,4294964719,6,0"`},
+        },
+        {
+            // CALL self-destructing contract
+            code: []byte{
+                // outsize, outoffset, insize, inoffset
+                byte(vm.PUSH1), 0, byte(vm.PUSH1), 0, byte(vm.PUSH1), 0, byte(vm.PUSH1), 0,
+                byte(vm.PUSH1), 0, // value
+                byte(vm.PUSH1), 0xff, //address
+                byte(vm.GAS), // gas
+                byte(vm.CALL),
+                byte(vm.POP),
+            },
+            results: []string{`"2,2,0,5003,12"`, `"2,2,0,5003,0"`},
+        },
+    }
+    calleeCode := []byte{
+        byte(vm.PUSH1), 0,
+        byte(vm.PUSH1), 0,
+        byte(vm.RETURN),
+    }
+    depressedCode := []byte{
+        byte(vm.PUSH1), 0xaa,
+        byte(vm.SELFDESTRUCT),
+    }
+    main := common.HexToAddress("0xaa")
+    for i, jsTracer := range jsTracers {
+        for j, tc := range tests {
+            statedb, _ := state.New(common.Hash{}, state.NewDatabase(rawdb.NewMemoryDatabase()), nil)
+            statedb.SetCode(main, tc.code)
+            statedb.SetCode(common.HexToAddress("0xbb"), calleeCode)
+            statedb.SetCode(common.HexToAddress("0xcc"), calleeCode)
+            statedb.SetCode(common.HexToAddress("0xdd"), calleeCode)
+            statedb.SetCode(common.HexToAddress("0xee"), calleeCode)
+            statedb.SetCode(common.HexToAddress("0xff"), depressedCode)
+
+            tracer, err := tracers.New(jsTracer, new(tracers.Context))
+            if err != nil {
+                t.Fatal(err)
+            }
+            _, _, err = Call(main, nil, &Config{
+                State: statedb,
+                EVMConfig: vm.Config{
+                    Debug:  true,
+                    Tracer: tracer,
+                }})
+            if err != nil {
+                t.Fatal("didn't expect error", err)
+            }
+            res, err := tracer.GetResult()
+            if err != nil {
+                t.Fatal(err)
+            }
+            if have, want := string(res), tc.results[i]; have != want {
+                t.Errorf("wrong result for tracer %d testcase %d, have \n%v\nwant\n%v\n", i, j, have, want)
+            }
+        }
+    }
 }
 
 func TestJSTracerCreateTx(t *testing.T) {
-	jsTracer := `
+    jsTracer := `
 	{enters: 0, exits: 0,
 	step: function() {},
 	fault: function() {},
 	result: function() { return [this.enters, this.exits].join(",") },
 	enter: function(frame) { this.enters++ },
 	exit: function(res) { this.exits++ }}`
-	code := []byte{byte(vm.PUSH1), 0, byte(vm.PUSH1), 0, byte(vm.RETURN)}
-
-	statedb, _ := state.New(common.Hash{}, state.NewDatabase(rawdb.NewMemoryDatabase()), nil)
-	tracer, err := tracers.New(jsTracer, new(tracers.Context))
-	if err != nil {
-		t.Fatal(err)
-	}
-	_, _, _, err = Create(code, &Config{
-		State: statedb,
-		EVMConfig: vm.Config{
-			Debug:  true,
-			Tracer: tracer,
-		}})
-	if err != nil {
-		t.Fatal(err)
-	}
-
-	res, err := tracer.GetResult()
-	if err != nil {
-		t.Fatal(err)
-	}
-	if have, want := string(res), `"0,0"`; have != want {
-		t.Errorf("wrong result for tracer, have \n%v\nwant\n%v\n", have, want)
-	}
+    code := []byte{byte(vm.PUSH1), 0, byte(vm.PUSH1), 0, byte(vm.RETURN)}
+
+    statedb, _ := state.New(common.Hash{}, state.NewDatabase(rawdb.NewMemoryDatabase()), nil)
+    tracer, err := tracers.New(jsTracer, new(tracers.Context))
+    if err != nil {
+        t.Fatal(err)
+    }
+    _, _, _, err = Create(code, &Config{
+        State: statedb,
+        EVMConfig: vm.Config{
+            Debug:  true,
+            Tracer: tracer,
+        }})
+    if err != nil {
+        t.Fatal(err)
+    }
+
+    res, err := tracer.GetResult()
+    if err != nil {
+        t.Fatal(err)
+    }
+    if have, want := string(res), `"0,0"`; have != want {
+        t.Errorf("wrong result for tracer, have \n%v\nwant\n%v\n", have, want)
+    }
 }
 
 func BenchmarkTracerStepVsCallFrame(b *testing.B) {
-	// Simply pushes and pops some values in a loop
-	code := []byte{
-		byte(vm.JUMPDEST),
-		byte(vm.PUSH1), 0,
-		byte(vm.PUSH1), 0,
-		byte(vm.POP),
-		byte(vm.POP),
-		byte(vm.PUSH1), 0, // jumpdestination
-		byte(vm.JUMP),
-	}
-
-	stepTracer := `
+    // Simply pushes and pops some values in a loop
+    code := []byte{
+        byte(vm.JUMPDEST),
+        byte(vm.PUSH1), 0,
+        byte(vm.PUSH1), 0,
+        byte(vm.POP),
+        byte(vm.POP),
+        byte(vm.PUSH1), 0, // jumpdestination
+        byte(vm.JUMP),
+    }
+
+    stepTracer := `
 	{
 	step: function() {},
 	fault: function() {},
 	result: function() {},
 	}`
-	callFrameTracer := `
+    callFrameTracer := `
 	{
 	enter: function() {},
 	exit: function() {},
@@ -951,6 +938,6 @@
 	result: function() {},
 	}`
 
-	benchmarkNonModifyingCode(10000000, code, "tracer-step-10M", stepTracer, b)
-	benchmarkNonModifyingCode(10000000, code, "tracer-call-frame-10M", callFrameTracer, b)
+    benchmarkNonModifyingCode(10000000, code, "tracer-step-10M", stepTracer, b)
+    benchmarkNonModifyingCode(10000000, code, "tracer-call-frame-10M", callFrameTracer, b)
 }