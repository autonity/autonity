// Copyright 2014 The go-ethereum Authors
// This file is part of the go-ethereum library.
//
// The go-ethereum library is free software: you can redistribute it and/or modify
// it under the terms of the GNU Lesser General Public License as published by
// the Free Software Foundation, either version 3 of the License, or
// (at your option) any later version.
//
// The go-ethereum library is distributed in the hope that it will be useful,
// but WITHOUT ANY WARRANTY; without even the implied warranty of
// MERCHANTABILITY or FITNESS FOR A PARTICULAR PURPOSE. See the
// GNU Lesser General Public License for more details.
//
// You should have received a copy of the GNU Lesser General Public License
// along with the go-ethereum library. If not, see <http://www.gnu.org/licenses/>.

package vm

import (
	"fmt"
	"hash"
	"sync/atomic"

<<<<<<< HEAD
	"github.com/clearmatics/autonity/common"
	"github.com/clearmatics/autonity/common/math"
	"github.com/clearmatics/autonity/params"
=======
	"github.com/ethereum/go-ethereum/common"
	"github.com/ethereum/go-ethereum/common/math"
	"github.com/ethereum/go-ethereum/log"
>>>>>>> 3bb6815f
)

// Config are the configuration options for the Interpreter
type Config struct {
	Debug                   bool   // Enables debugging
	Tracer                  Tracer // Opcode logger
	NoRecursion             bool   // Disables call, callcode, delegate call and create
	EnablePreimageRecording bool   // Enables recording of SHA3/keccak preimages

	JumpTable [256]operation // EVM instruction table, automatically populated if unset

	EWASMInterpreter string // External EWASM interpreter options
	EVMInterpreter   string // External EVM interpreter options
<<<<<<< HEAD
=======

	ExtraEips []int // Additional EIPS that are to be enabled
>>>>>>> 3bb6815f
}

// Interpreter is used to run Ethereum based contracts and will utilise the
// passed environment to query external sources for state information.
// The Interpreter will run the byte code VM based on the passed
// configuration.
type Interpreter interface {
	// Run loops and evaluates the contract's code with the given input data and returns
	// the return byte-slice and an error if one occurred.
	Run(contract *Contract, input []byte, static bool) ([]byte, error)
	// CanRun tells if the contract, passed as an argument, can be
	// run by the current interpreter. This is meant so that the
	// caller can do something like:
	//
	// ```golang
	// for _, interpreter := range interpreters {
	//   if interpreter.CanRun(contract.code) {
	//     interpreter.Run(contract.code, input)
	//   }
	// }
	// ```
	CanRun([]byte) bool
}

// keccakState wraps sha3.state. In addition to the usual hash methods, it also supports
// Read to get a variable amount of data from the hash state. Read is faster than Sum
// because it doesn't copy the internal state, but also modifies the internal state.
type keccakState interface {
	hash.Hash
	Read([]byte) (int, error)
}

// EVMInterpreter represents an EVM interpreter
type EVMInterpreter struct {
	evm *EVM
	cfg Config

	intPool *intPool

	hasher    keccakState // Keccak256 hasher instance shared across opcodes
	hasherBuf common.Hash // Keccak256 hasher result array shared aross opcodes

	readOnly   bool   // Whether to throw on stateful modifications
	returnData []byte // Last CALL's return data for subsequent reuse
}

// NewEVMInterpreter returns a new instance of the Interpreter.
func NewEVMInterpreter(evm *EVM, cfg Config) *EVMInterpreter {
	// We use the STOP instruction whether to see
	// the jump table was initialised. If it was not
	// we'll set the default jump table.
	if !cfg.JumpTable[STOP].valid {
		var jt JumpTable
		switch {
		case evm.chainRules.IsIstanbul:
			jt = istanbulInstructionSet
		case evm.chainRules.IsConstantinople:
			jt = constantinopleInstructionSet
		case evm.chainRules.IsByzantium:
			jt = byzantiumInstructionSet
		case evm.chainRules.IsEIP158:
			jt = spuriousDragonInstructionSet
		case evm.chainRules.IsEIP150:
			jt = tangerineWhistleInstructionSet
		case evm.chainRules.IsHomestead:
			jt = homesteadInstructionSet
		default:
			jt = frontierInstructionSet
		}
		for i, eip := range cfg.ExtraEips {
			if err := EnableEIP(eip, &jt); err != nil {
				// Disable it, so caller can check if it's activated or not
				cfg.ExtraEips = append(cfg.ExtraEips[:i], cfg.ExtraEips[i+1:]...)
				log.Error("EIP activation failed", "eip", eip, "error", err)
			}
		}
		cfg.JumpTable = jt
	}

	return &EVMInterpreter{
<<<<<<< HEAD
		evm:      evm,
		cfg:      cfg,
		gasTable: evm.ChainConfig().GasTable(evm.BlockNumber),
=======
		evm: evm,
		cfg: cfg,
>>>>>>> 3bb6815f
	}
}

// Run loops and evaluates the contract's code with the given input data and returns
// the return byte-slice and an error if one occurred.
//
// It's important to note that any errors returned by the interpreter should be
// considered a revert-and-consume-all-gas operation except for
// errExecutionReverted which means revert-and-keep-gas-left.
func (in *EVMInterpreter) Run(contract *Contract, input []byte, readOnly bool) (ret []byte, err error) {
	if in.intPool == nil {
		in.intPool = poolOfIntPools.get()
		defer func() {
			poolOfIntPools.put(in.intPool)
			in.intPool = nil
		}()
	}

	// Increment the call depth which is restricted to 1024
	in.evm.depth++
	defer func() { in.evm.depth-- }()

	// Make sure the readOnly is only set if we aren't in readOnly yet.
	// This makes also sure that the readOnly flag isn't removed for child calls.
	if readOnly && !in.readOnly {
		in.readOnly = true
		defer func() { in.readOnly = false }()
	}

	// Reset the previous call's return data. It's unimportant to preserve the old buffer
	// as every returning call will return new data anyway.
	in.returnData = nil

	// Don't bother with the execution if there's no code.
	if len(contract.Code) == 0 {
		return nil, nil
	}

	var (
		op    OpCode        // current opcode
		mem   = NewMemory() // bound memory
		stack = newstack()  // local stack
		// For optimisation reason we're using uint64 as the program counter.
		// It's theoretically possible to go above 2^64. The YP defines the PC
		// to be uint256. Practically much less so feasible.
		pc   = uint64(0) // program counter
		cost uint64
		// copies used by tracer
		pcCopy  uint64 // needed for the deferred Tracer
		gasCopy uint64 // for Tracer to log gas remaining before execution
		logged  bool   // deferred Tracer should ignore already logged steps
		res     []byte // result of the opcode execution function
	)
	contract.Input = input

	// Reclaim the stack as an int pool when the execution stops
	defer func() { in.intPool.put(stack.data...) }()

	if in.cfg.Debug {
		defer func() {
			if err != nil {
				if !logged {
					in.cfg.Tracer.CaptureState(in.evm, pcCopy, op, gasCopy, cost, mem, stack, contract, in.evm.depth, err)
				} else {
					in.cfg.Tracer.CaptureFault(in.evm, pcCopy, op, gasCopy, cost, mem, stack, contract, in.evm.depth, err)
				}
			}
		}()
	}
	// The Interpreter main run loop (contextual). This loop runs until either an
	// explicit STOP, RETURN or SELFDESTRUCT is executed, an error occurred during
	// the execution of one of the operations or until the done flag is set by the
	// parent context.
	for atomic.LoadInt32(&in.evm.abort) == 0 {
		if in.cfg.Debug {
			// Capture pre-execution values for tracing.
			logged, pcCopy, gasCopy = false, pc, contract.Gas
		}

		// Get the operation from the jump table and validate the stack to ensure there are
		// enough stack items available to perform the operation.
		op = contract.GetOp(pc)
		operation := in.cfg.JumpTable[op]
		if !operation.valid {
			return nil, fmt.Errorf("invalid opcode 0x%x", int(op))
		}
		// Validate stack
		if sLen := stack.len(); sLen < operation.minStack {
			return nil, fmt.Errorf("stack underflow (%d <=> %d)", sLen, operation.minStack)
		} else if sLen > operation.maxStack {
			return nil, fmt.Errorf("stack limit reached %d (%d)", sLen, operation.maxStack)
		}
		// If the operation is valid, enforce and write restrictions
		if in.readOnly && in.evm.chainRules.IsByzantium {
			// If the interpreter is operating in readonly mode, make sure no
			// state-modifying operation is performed. The 3rd stack item
			// for a call operation is the value. Transferring value from one
			// account to the others means the state is modified and should also
			// return with an error.
			if operation.writes || (op == CALL && stack.Back(2).Sign() != 0) {
				return nil, errWriteProtection
			}
		}
		// Static portion of gas
<<<<<<< HEAD
=======
		cost = operation.constantGas // For tracing
>>>>>>> 3bb6815f
		if !contract.UseGas(operation.constantGas) {
			return nil, ErrOutOfGas
		}

		var memorySize uint64
		// calculate the new memory size and expand the memory to fit
		// the operation
		// Memory check needs to be done prior to evaluating the dynamic gas portion,
		// to detect calculation overflows
		if operation.memorySize != nil {
			memSize, overflow := operation.memorySize(stack)
			if overflow {
				return nil, errGasUintOverflow
			}
			// memory is expanded in words of 32 bytes. Gas
			// is also calculated in words.
			if memorySize, overflow = math.SafeMul(toWordSize(memSize), 32); overflow {
				return nil, errGasUintOverflow
			}
		}
		// Dynamic portion of gas
		// consume the gas and return an error if not enough gas is available.
		// cost is explicitly set so that the capture state defer method can get the proper cost
		if operation.dynamicGas != nil {
<<<<<<< HEAD
			cost, err = operation.dynamicGas(in.gasTable, in.evm, contract, stack, mem, memorySize)
			if err != nil || !contract.UseGas(cost) {
=======
			var dynamicCost uint64
			dynamicCost, err = operation.dynamicGas(in.evm, contract, stack, mem, memorySize)
			cost += dynamicCost // total cost, for debug tracing
			if err != nil || !contract.UseGas(dynamicCost) {
>>>>>>> 3bb6815f
				return nil, ErrOutOfGas
			}
		}
		if memorySize > 0 {
			mem.Resize(memorySize)
		}

		if in.cfg.Debug {
			in.cfg.Tracer.CaptureState(in.evm, pc, op, gasCopy, cost, mem, stack, contract, in.evm.depth, err)
			logged = true
		}

		// execute the operation
		res, err = operation.execute(&pc, in, contract, mem, stack)
		// verifyPool is a build flag. Pool verification makes sure the integrity
		// of the integer pool by comparing values to a default value.
		if verifyPool {
			verifyIntegerPool(in.intPool)
		}
		// if the operation clears the return data (e.g. it has returning data)
		// set the last return to the result of the operation.
		if operation.returns {
			in.returnData = res
		}

		switch {
		case err != nil:
			return nil, err
		case operation.reverts:
			return res, errExecutionReverted
		case operation.halts:
			return res, nil
		case !operation.jumps:
			pc++
		}
	}
	return nil, nil
}

// CanRun tells if the contract, passed as an argument, can be
// run by the current interpreter.
func (in *EVMInterpreter) CanRun(code []byte) bool {
	return true
}<|MERGE_RESOLUTION|>--- conflicted
+++ resolved
@@ -21,15 +21,9 @@
 	"hash"
 	"sync/atomic"
 
-<<<<<<< HEAD
 	"github.com/clearmatics/autonity/common"
 	"github.com/clearmatics/autonity/common/math"
-	"github.com/clearmatics/autonity/params"
-=======
-	"github.com/ethereum/go-ethereum/common"
-	"github.com/ethereum/go-ethereum/common/math"
-	"github.com/ethereum/go-ethereum/log"
->>>>>>> 3bb6815f
+	"github.com/clearmatics/autonity/log"
 )
 
 // Config are the configuration options for the Interpreter
@@ -43,11 +37,8 @@
 
 	EWASMInterpreter string // External EWASM interpreter options
 	EVMInterpreter   string // External EVM interpreter options
-<<<<<<< HEAD
-=======
 
 	ExtraEips []int // Additional EIPS that are to be enabled
->>>>>>> 3bb6815f
 }
 
 // Interpreter is used to run Ethereum based contracts and will utilise the
@@ -128,14 +119,8 @@
 	}
 
 	return &EVMInterpreter{
-<<<<<<< HEAD
-		evm:      evm,
-		cfg:      cfg,
-		gasTable: evm.ChainConfig().GasTable(evm.BlockNumber),
-=======
 		evm: evm,
 		cfg: cfg,
->>>>>>> 3bb6815f
 	}
 }
 
@@ -240,10 +225,7 @@
 			}
 		}
 		// Static portion of gas
-<<<<<<< HEAD
-=======
 		cost = operation.constantGas // For tracing
->>>>>>> 3bb6815f
 		if !contract.UseGas(operation.constantGas) {
 			return nil, ErrOutOfGas
 		}
@@ -268,15 +250,10 @@
 		// consume the gas and return an error if not enough gas is available.
 		// cost is explicitly set so that the capture state defer method can get the proper cost
 		if operation.dynamicGas != nil {
-<<<<<<< HEAD
-			cost, err = operation.dynamicGas(in.gasTable, in.evm, contract, stack, mem, memorySize)
-			if err != nil || !contract.UseGas(cost) {
-=======
 			var dynamicCost uint64
 			dynamicCost, err = operation.dynamicGas(in.evm, contract, stack, mem, memorySize)
 			cost += dynamicCost // total cost, for debug tracing
 			if err != nil || !contract.UseGas(dynamicCost) {
->>>>>>> 3bb6815f
 				return nil, ErrOutOfGas
 			}
 		}
