--- conflicted
+++ resolved
@@ -101,13 +101,8 @@
 	NUMBER
 	DIFFICULTY
 	GASLIMIT
-<<<<<<< HEAD
-	CHAINID     = 0x46
-	SELFBALANCE = 0x47
-=======
 	CHAINID     OpCode = 0x46
 	SELFBALANCE OpCode = 0x47
->>>>>>> cbc4ac26
 )
 
 // 0x50 range - 'storage' and execution.
