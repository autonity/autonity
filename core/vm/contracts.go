--- conflicted
+++ resolved
@@ -1398,69 +1398,10 @@
 	return committee
 }
 
-<<<<<<< HEAD
-type ActivityInfo struct {
-	isProposerFaulty bool
-	proposerEffort   *big.Int
-	absentees        []common.Address
-}
-
-func newActivityInfo(isProposerFaulty bool, proposerEffort *big.Int, absentees []common.Address) *ActivityInfo {
-	return &ActivityInfo{
-		isProposerFaulty: isProposerFaulty,
-		proposerEffort:   proposerEffort,
-		absentees:        absentees,
-	}
-}
-
-func ValidateActivityProof(proof *types.AggregateSignature, targetHeight uint64, targetRound uint64, targetHash common.Hash, committee *types.Committee) (*ActivityInfo, error) {
-	// if the activity proof is malformed however, reject the proposal. We cannot accept arbitrary data in the proposal
-	if err := proof.Signers.Validate(committee.Len()); err != nil {
-		return nil, fmt.Errorf("invalid activity proof signers information: %w", err)
-	}
-
-	headerSeal := message.PrepareCommittedSeal(targetHash, int64(targetRound), new(big.Int).SetUint64(targetHeight))
-
-	// Total assembled voting power for the activity proof
-	power := new(big.Int)
-	signers := make(map[common.Address]struct{})
-	for _, index := range proof.Signers.FlattenUniq() {
-		power.Add(power, committee.Members[index].VotingPower)
-		signers[committee.Members[index].Address] = struct{}{}
-	}
-
-	// verify signature
-	var keys []blst.PublicKey //nolint
-	for _, index := range proof.Signers.Flatten() {
-		keys = append(keys, committee.Members[index].ConsensusKey)
-	}
-	aggregatedKey, err := blst.AggregatePublicKeys(keys)
-	if err != nil {
-		panic("Failed to aggregate keys from committee members: " + err.Error())
-	}
-	valid := proof.Signature.Verify(aggregatedKey, headerSeal[:])
-	if !valid {
-		return nil, errInvalidSignature
-	}
-
-	// We need at least a quorum for the activity proof.
-	quorum := bft.Quorum(committee.TotalVotingPower())
-	if power.Cmp(quorum) < 0 {
-		return nil, errInsufficientPower
-	}
-
-	proposerEffort := new(big.Int).Set(power)
-	proposerEffort.Sub(proposerEffort, quorum)
-
-	absentees := deriveAbsentees(signers, committee)
-	return newActivityInfo(false, proposerEffort, absentees), nil
-
-=======
 type absenteesComputer struct{}
 
 func (c absenteesComputer) RequiredGas(_ []byte) uint64 {
 	return params.AbsenteesComputerGas
->>>>>>> 16f5f48c
 }
 
 func (c absenteesComputer) Run(input []byte, blockNumber uint64, evm *EVM, caller common.Address) ([]byte, error) {
@@ -1504,48 +1445,6 @@
 
 	targetHeight := blockNumber - delta.Uint64()
 	targetHash := evm.Context.GetHash(targetHeight)
-<<<<<<< HEAD
-
-	info, err := ValidateActivityProof(proof, targetHeight, targetRound, targetHash, committee)
-	if err != nil {
-		return nil, fmt.Errorf("invalid activity proof: %w", err)
-	}
-	return makeReturnData(info), nil
-
-	/*
-		// during the first delta blocks of the epoch, the proof should be empty. If not, reject proposal
-		if mustBeEmpty {
-			if proof != nil {
-				return nil, errNonEmptyProof
-			}
-			return makeReturnData(false, new(big.Int), []common.Address{}), nil
-		}
-
-		// at this point the proof should not be empty and should contain at least quorum voting power, otherwise the proposer is faulty
-		if proof == nil {
-			return makeReturnData(true, new(big.Int), []common.Address{}), nil
-		}
-
-		// if the activity proof is malformed however, reject the proposal. We cannot accept arbitrary data in the proposal
-		if err := proof.Signers.Validate(committee.Len()); err != nil {
-			return nil, fmt.Errorf("invalid activity proof signers information: %w", err)
-		}
-
-		// verification
-
-		targetHeight := blockNumber - delta.Uint64()
-		targetHeaderHash := evm.Context.GetHash(targetHeight)
-		activityProofRound := evm.Context.ActivityProofRound
-		headerSeal := message.PrepareCommittedSeal(targetHeaderHash, int64(activityProofRound), new(big.Int).SetUint64(targetHeight))
-
-		// Total assembled voting power for the activity proof
-		power := new(big.Int)
-		signers := make(map[common.Address]struct{})
-		for _, index := range proof.Signers.FlattenUniq() {
-			power.Add(power, committee.Members[index].VotingPower)
-			signers[committee.Members[index].Address] = struct{}{}
-		}
-=======
 
 	headerSeal := message.PrepareCommittedSeal(targetHash, int64(targetRound), new(big.Int).SetUint64(targetHeight))
 	signers, power, err := proof.Validate(headerSeal, committee, true)
@@ -1555,7 +1454,6 @@
 
 	proposerEffort := new(big.Int).Set(power)
 	proposerEffort.Sub(proposerEffort, bft.Quorum(committee.TotalVotingPower()))
->>>>>>> 16f5f48c
 
 		// verify signature
 		var keys []blst.PublicKey //nolint
@@ -1599,14 +1497,8 @@
 
 	copy(out[DataLen*2:DataLen*3], common.LeftPadBytes(new(big.Int).SetUint64(DataLen*3).Bytes(), DataLen))                // offset
 	copy(out[DataLen*3:DataLen*4], common.LeftPadBytes(new(big.Int).SetUint64(uint64(len(a.absentees))).Bytes(), DataLen)) // length
-
-<<<<<<< HEAD
-	for _, absent := range a.absentees {
-		out = append(out, common.LeftPadBytes(absent.Bytes(), DataLen)...)
-=======
 	for _, absentee := range absentees {
 		out = append(out, common.LeftPadBytes(absentee.Bytes(), DataLen)...)
->>>>>>> 16f5f48c
 	}
 
 	return out
