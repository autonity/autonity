--- conflicted
+++ resolved
@@ -18,11 +18,6 @@
 
 import (
 	"math/big"
-<<<<<<< HEAD
-
-	"github.com/clearmatics/autonity/params"
-=======
->>>>>>> 3bb6815f
 )
 
 // Gas costs
