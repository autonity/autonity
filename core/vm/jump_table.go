// Copyright 2015 The go-ethereum Authors
// This file is part of the go-ethereum library.
//
// The go-ethereum library is free software: you can redistribute it and/or modify
// it under the terms of the GNU Lesser General Public License as published by
// the Free Software Foundation, either version 3 of the License, or
// (at your option) any later version.
//
// The go-ethereum library is distributed in the hope that it will be useful,
// but WITHOUT ANY WARRANTY; without even the implied warranty of
// MERCHANTABILITY or FITNESS FOR A PARTICULAR PURPOSE. See the
// GNU Lesser General Public License for more details.
//
// You should have received a copy of the GNU Lesser General Public License
// along with the go-ethereum library. If not, see <http://www.gnu.org/licenses/>.

package vm

import (
	"errors"

	"github.com/clearmatics/autonity/params"
)

type (
<<<<<<< HEAD
	executionFunc func(pc *uint64, interpreter *EVMInterpreter, contract *Contract, memory *Memory, stack *Stack) ([]byte, error)
=======
	executionFunc func(pc *uint64, interpreter *EVMInterpreter, callContext *callCtx) ([]byte, error)
>>>>>>> cbc4ac26
	gasFunc       func(*EVM, *Contract, *Stack, *Memory, uint64) (uint64, error) // last parameter is the requested memory size as a uint64
	// memorySizeFunc returns the required size, and whether the operation overflowed a uint64
	memorySizeFunc func(*Stack) (size uint64, overflow bool)
)

var errGasUintOverflow = errors.New("gas uint64 overflow")

type operation struct {
	// execute is the operation function
	execute     executionFunc
	constantGas uint64
	dynamicGas  gasFunc
	// minStack tells how many stack items are required
	minStack int
	// maxStack specifies the max length the stack can have for this operation
	// to not overflow the stack.
	maxStack int

	// memorySize returns the memory size required for the operation
	memorySize memorySizeFunc

	halts   bool // indicates whether the operation should halt further execution
	jumps   bool // indicates whether the program counter should not increment
	writes  bool // determines whether this a state modifying operation
	valid   bool // indication whether the retrieved operation is valid and known
	reverts bool // determines whether the operation reverts state (implicitly halts)
	returns bool // determines whether the operations sets the return data content
}

var (
	frontierInstructionSet         = newFrontierInstructionSet()
	homesteadInstructionSet        = newHomesteadInstructionSet()
	tangerineWhistleInstructionSet = newTangerineWhistleInstructionSet()
	spuriousDragonInstructionSet   = newSpuriousDragonInstructionSet()
	byzantiumInstructionSet        = newByzantiumInstructionSet()
	constantinopleInstructionSet   = newConstantinopleInstructionSet()
	istanbulInstructionSet         = newIstanbulInstructionSet()
)

// JumpTable contains the EVM opcodes supported at a given fork.
type JumpTable [256]operation

// newIstanbulInstructionSet returns the frontier, homestead
// byzantium, contantinople and petersburg instructions.
func newIstanbulInstructionSet() JumpTable {
	instructionSet := newConstantinopleInstructionSet()

	enable1344(&instructionSet) // ChainID opcode - https://eips.ethereum.org/EIPS/eip-1344
	enable1884(&instructionSet) // Reprice reader opcodes - https://eips.ethereum.org/EIPS/eip-1884
	enable2200(&instructionSet) // Net metered SSTORE - https://eips.ethereum.org/EIPS/eip-2200

	return instructionSet
}

// newConstantinopleInstructionSet returns the frontier, homestead
// byzantium and contantinople instructions.
func newConstantinopleInstructionSet() JumpTable {
	instructionSet := newByzantiumInstructionSet()
	instructionSet[SHL] = operation{
		execute:     opSHL,
		constantGas: GasFastestStep,
		minStack:    minStack(2, 1),
		maxStack:    maxStack(2, 1),
		valid:       true,
	}
	instructionSet[SHR] = operation{
		execute:     opSHR,
		constantGas: GasFastestStep,
		minStack:    minStack(2, 1),
		maxStack:    maxStack(2, 1),
		valid:       true,
	}
	instructionSet[SAR] = operation{
		execute:     opSAR,
		constantGas: GasFastestStep,
		minStack:    minStack(2, 1),
		maxStack:    maxStack(2, 1),
		valid:       true,
	}
	instructionSet[EXTCODEHASH] = operation{
		execute:     opExtCodeHash,
		constantGas: params.ExtcodeHashGasConstantinople,
		minStack:    minStack(1, 1),
		maxStack:    maxStack(1, 1),
		valid:       true,
	}
	instructionSet[CREATE2] = operation{
		execute:     opCreate2,
		constantGas: params.Create2Gas,
		dynamicGas:  gasCreate2,
		minStack:    minStack(4, 1),
		maxStack:    maxStack(4, 1),
		memorySize:  memoryCreate2,
		valid:       true,
		writes:      true,
		returns:     true,
	}
	return instructionSet
}

// newByzantiumInstructionSet returns the frontier, homestead and
// byzantium instructions.
func newByzantiumInstructionSet() JumpTable {
	instructionSet := newSpuriousDragonInstructionSet()
	instructionSet[STATICCALL] = operation{
		execute:     opStaticCall,
		constantGas: params.CallGasEIP150,
		dynamicGas:  gasStaticCall,
		minStack:    minStack(6, 1),
		maxStack:    maxStack(6, 1),
		memorySize:  memoryStaticCall,
		valid:       true,
		returns:     true,
	}
	instructionSet[RETURNDATASIZE] = operation{
		execute:     opReturnDataSize,
		constantGas: GasQuickStep,
		minStack:    minStack(0, 1),
		maxStack:    maxStack(0, 1),
		valid:       true,
	}
	instructionSet[RETURNDATACOPY] = operation{
		execute:     opReturnDataCopy,
		constantGas: GasFastestStep,
		dynamicGas:  gasReturnDataCopy,
		minStack:    minStack(3, 0),
		maxStack:    maxStack(3, 0),
		memorySize:  memoryReturnDataCopy,
		valid:       true,
	}
	instructionSet[REVERT] = operation{
		execute:    opRevert,
		dynamicGas: gasRevert,
		minStack:   minStack(2, 0),
		maxStack:   maxStack(2, 0),
		memorySize: memoryRevert,
		valid:      true,
		reverts:    true,
		returns:    true,
	}
	return instructionSet
}

// EIP 158 a.k.a Spurious Dragon
func newSpuriousDragonInstructionSet() JumpTable {
	instructionSet := newTangerineWhistleInstructionSet()
	instructionSet[EXP].dynamicGas = gasExpEIP158
	return instructionSet

}

// EIP 150 a.k.a Tangerine Whistle
func newTangerineWhistleInstructionSet() JumpTable {
	instructionSet := newHomesteadInstructionSet()
	instructionSet[BALANCE].constantGas = params.BalanceGasEIP150
	instructionSet[EXTCODESIZE].constantGas = params.ExtcodeSizeGasEIP150
	instructionSet[SLOAD].constantGas = params.SloadGasEIP150
	instructionSet[EXTCODECOPY].constantGas = params.ExtcodeCopyBaseEIP150
	instructionSet[CALL].constantGas = params.CallGasEIP150
	instructionSet[CALLCODE].constantGas = params.CallGasEIP150
	instructionSet[DELEGATECALL].constantGas = params.CallGasEIP150
	return instructionSet
}

// newHomesteadInstructionSet returns the frontier and homestead
// instructions that can be executed during the homestead phase.
func newHomesteadInstructionSet() JumpTable {
	instructionSet := newFrontierInstructionSet()
	instructionSet[DELEGATECALL] = operation{
		execute:     opDelegateCall,
		dynamicGas:  gasDelegateCall,
		constantGas: params.CallGasFrontier,
		minStack:    minStack(6, 1),
		maxStack:    maxStack(6, 1),
		memorySize:  memoryDelegateCall,
		valid:       true,
		returns:     true,
	}
	return instructionSet
}

// newFrontierInstructionSet returns the frontier instructions
// that can be executed during the frontier phase.
func newFrontierInstructionSet() JumpTable {
	return JumpTable{
		STOP: {
			execute:     opStop,
			constantGas: 0,
			minStack:    minStack(0, 0),
			maxStack:    maxStack(0, 0),
			halts:       true,
			valid:       true,
		},
		ADD: {
			execute:     opAdd,
			constantGas: GasFastestStep,
			minStack:    minStack(2, 1),
			maxStack:    maxStack(2, 1),
			valid:       true,
		},
		MUL: {
			execute:     opMul,
			constantGas: GasFastStep,
			minStack:    minStack(2, 1),
			maxStack:    maxStack(2, 1),
			valid:       true,
		},
		SUB: {
			execute:     opSub,
			constantGas: GasFastestStep,
			minStack:    minStack(2, 1),
			maxStack:    maxStack(2, 1),
			valid:       true,
		},
		DIV: {
			execute:     opDiv,
			constantGas: GasFastStep,
			minStack:    minStack(2, 1),
			maxStack:    maxStack(2, 1),
			valid:       true,
		},
		SDIV: {
			execute:     opSdiv,
			constantGas: GasFastStep,
			minStack:    minStack(2, 1),
			maxStack:    maxStack(2, 1),
			valid:       true,
		},
		MOD: {
			execute:     opMod,
			constantGas: GasFastStep,
			minStack:    minStack(2, 1),
			maxStack:    maxStack(2, 1),
			valid:       true,
		},
		SMOD: {
			execute:     opSmod,
			constantGas: GasFastStep,
			minStack:    minStack(2, 1),
			maxStack:    maxStack(2, 1),
			valid:       true,
		},
		ADDMOD: {
			execute:     opAddmod,
			constantGas: GasMidStep,
			minStack:    minStack(3, 1),
			maxStack:    maxStack(3, 1),
			valid:       true,
		},
		MULMOD: {
			execute:     opMulmod,
			constantGas: GasMidStep,
			minStack:    minStack(3, 1),
			maxStack:    maxStack(3, 1),
			valid:       true,
		},
		EXP: {
			execute:    opExp,
			dynamicGas: gasExpFrontier,
			minStack:   minStack(2, 1),
			maxStack:   maxStack(2, 1),
			valid:      true,
		},
		SIGNEXTEND: {
			execute:     opSignExtend,
			constantGas: GasFastStep,
			minStack:    minStack(2, 1),
			maxStack:    maxStack(2, 1),
			valid:       true,
		},
		LT: {
			execute:     opLt,
			constantGas: GasFastestStep,
			minStack:    minStack(2, 1),
			maxStack:    maxStack(2, 1),
			valid:       true,
		},
		GT: {
			execute:     opGt,
			constantGas: GasFastestStep,
			minStack:    minStack(2, 1),
			maxStack:    maxStack(2, 1),
			valid:       true,
		},
		SLT: {
			execute:     opSlt,
			constantGas: GasFastestStep,
			minStack:    minStack(2, 1),
			maxStack:    maxStack(2, 1),
			valid:       true,
		},
		SGT: {
			execute:     opSgt,
			constantGas: GasFastestStep,
			minStack:    minStack(2, 1),
			maxStack:    maxStack(2, 1),
			valid:       true,
		},
		EQ: {
			execute:     opEq,
			constantGas: GasFastestStep,
			minStack:    minStack(2, 1),
			maxStack:    maxStack(2, 1),
			valid:       true,
		},
		ISZERO: {
			execute:     opIszero,
			constantGas: GasFastestStep,
			minStack:    minStack(1, 1),
			maxStack:    maxStack(1, 1),
			valid:       true,
		},
		AND: {
			execute:     opAnd,
			constantGas: GasFastestStep,
			minStack:    minStack(2, 1),
			maxStack:    maxStack(2, 1),
			valid:       true,
		},
		XOR: {
			execute:     opXor,
			constantGas: GasFastestStep,
			minStack:    minStack(2, 1),
			maxStack:    maxStack(2, 1),
			valid:       true,
		},
		OR: {
			execute:     opOr,
			constantGas: GasFastestStep,
			minStack:    minStack(2, 1),
			maxStack:    maxStack(2, 1),
			valid:       true,
		},
		NOT: {
			execute:     opNot,
			constantGas: GasFastestStep,
			minStack:    minStack(1, 1),
			maxStack:    maxStack(1, 1),
			valid:       true,
		},
		BYTE: {
			execute:     opByte,
			constantGas: GasFastestStep,
			minStack:    minStack(2, 1),
			maxStack:    maxStack(2, 1),
			valid:       true,
		},
		SHA3: {
			execute:     opSha3,
			constantGas: params.Sha3Gas,
			dynamicGas:  gasSha3,
			minStack:    minStack(2, 1),
			maxStack:    maxStack(2, 1),
			memorySize:  memorySha3,
			valid:       true,
		},
		ADDRESS: {
			execute:     opAddress,
			constantGas: GasQuickStep,
			minStack:    minStack(0, 1),
			maxStack:    maxStack(0, 1),
			valid:       true,
		},
		BALANCE: {
			execute:     opBalance,
			constantGas: params.BalanceGasFrontier,
			minStack:    minStack(1, 1),
			maxStack:    maxStack(1, 1),
			valid:       true,
		},
		ORIGIN: {
			execute:     opOrigin,
			constantGas: GasQuickStep,
			minStack:    minStack(0, 1),
			maxStack:    maxStack(0, 1),
			valid:       true,
		},
		CALLER: {
			execute:     opCaller,
			constantGas: GasQuickStep,
			minStack:    minStack(0, 1),
			maxStack:    maxStack(0, 1),
			valid:       true,
		},
		CALLVALUE: {
			execute:     opCallValue,
			constantGas: GasQuickStep,
			minStack:    minStack(0, 1),
			maxStack:    maxStack(0, 1),
			valid:       true,
		},
		CALLDATALOAD: {
			execute:     opCallDataLoad,
			constantGas: GasFastestStep,
			minStack:    minStack(1, 1),
			maxStack:    maxStack(1, 1),
			valid:       true,
		},
		CALLDATASIZE: {
			execute:     opCallDataSize,
			constantGas: GasQuickStep,
			minStack:    minStack(0, 1),
			maxStack:    maxStack(0, 1),
			valid:       true,
		},
		CALLDATACOPY: {
			execute:     opCallDataCopy,
			constantGas: GasFastestStep,
			dynamicGas:  gasCallDataCopy,
			minStack:    minStack(3, 0),
			maxStack:    maxStack(3, 0),
			memorySize:  memoryCallDataCopy,
			valid:       true,
		},
		CODESIZE: {
			execute:     opCodeSize,
			constantGas: GasQuickStep,
			minStack:    minStack(0, 1),
			maxStack:    maxStack(0, 1),
			valid:       true,
		},
		CODECOPY: {
			execute:     opCodeCopy,
			constantGas: GasFastestStep,
			dynamicGas:  gasCodeCopy,
			minStack:    minStack(3, 0),
			maxStack:    maxStack(3, 0),
			memorySize:  memoryCodeCopy,
			valid:       true,
		},
		GASPRICE: {
			execute:     opGasprice,
			constantGas: GasQuickStep,
			minStack:    minStack(0, 1),
			maxStack:    maxStack(0, 1),
			valid:       true,
		},
		EXTCODESIZE: {
			execute:     opExtCodeSize,
			constantGas: params.ExtcodeSizeGasFrontier,
			minStack:    minStack(1, 1),
			maxStack:    maxStack(1, 1),
			valid:       true,
		},
		EXTCODECOPY: {
			execute:     opExtCodeCopy,
			constantGas: params.ExtcodeCopyBaseFrontier,
			dynamicGas:  gasExtCodeCopy,
			minStack:    minStack(4, 0),
			maxStack:    maxStack(4, 0),
			memorySize:  memoryExtCodeCopy,
			valid:       true,
		},
		BLOCKHASH: {
			execute:     opBlockhash,
			constantGas: GasExtStep,
			minStack:    minStack(1, 1),
			maxStack:    maxStack(1, 1),
			valid:       true,
		},
		COINBASE: {
			execute:     opCoinbase,
			constantGas: GasQuickStep,
			minStack:    minStack(0, 1),
			maxStack:    maxStack(0, 1),
			valid:       true,
		},
		TIMESTAMP: {
			execute:     opTimestamp,
			constantGas: GasQuickStep,
			minStack:    minStack(0, 1),
			maxStack:    maxStack(0, 1),
			valid:       true,
		},
		NUMBER: {
			execute:     opNumber,
			constantGas: GasQuickStep,
			minStack:    minStack(0, 1),
			maxStack:    maxStack(0, 1),
			valid:       true,
		},
		DIFFICULTY: {
			execute:     opDifficulty,
			constantGas: GasQuickStep,
			minStack:    minStack(0, 1),
			maxStack:    maxStack(0, 1),
			valid:       true,
		},
		GASLIMIT: {
			execute:     opGasLimit,
			constantGas: GasQuickStep,
			minStack:    minStack(0, 1),
			maxStack:    maxStack(0, 1),
			valid:       true,
		},
		POP: {
			execute:     opPop,
			constantGas: GasQuickStep,
			minStack:    minStack(1, 0),
			maxStack:    maxStack(1, 0),
			valid:       true,
		},
		MLOAD: {
			execute:     opMload,
			constantGas: GasFastestStep,
			dynamicGas:  gasMLoad,
			minStack:    minStack(1, 1),
			maxStack:    maxStack(1, 1),
			memorySize:  memoryMLoad,
			valid:       true,
		},
		MSTORE: {
			execute:     opMstore,
			constantGas: GasFastestStep,
			dynamicGas:  gasMStore,
			minStack:    minStack(2, 0),
			maxStack:    maxStack(2, 0),
			memorySize:  memoryMStore,
			valid:       true,
		},
		MSTORE8: {
			execute:     opMstore8,
			constantGas: GasFastestStep,
			dynamicGas:  gasMStore8,
			memorySize:  memoryMStore8,
			minStack:    minStack(2, 0),
			maxStack:    maxStack(2, 0),

			valid: true,
		},
		SLOAD: {
			execute:     opSload,
			constantGas: params.SloadGasFrontier,
			minStack:    minStack(1, 1),
			maxStack:    maxStack(1, 1),
			valid:       true,
		},
		SSTORE: {
			execute:    opSstore,
			dynamicGas: gasSStore,
			minStack:   minStack(2, 0),
			maxStack:   maxStack(2, 0),
			valid:      true,
			writes:     true,
		},
		JUMP: {
			execute:     opJump,
			constantGas: GasMidStep,
			minStack:    minStack(1, 0),
			maxStack:    maxStack(1, 0),
			jumps:       true,
			valid:       true,
		},
		JUMPI: {
			execute:     opJumpi,
			constantGas: GasSlowStep,
			minStack:    minStack(2, 0),
			maxStack:    maxStack(2, 0),
			jumps:       true,
			valid:       true,
		},
		PC: {
			execute:     opPc,
			constantGas: GasQuickStep,
			minStack:    minStack(0, 1),
			maxStack:    maxStack(0, 1),
			valid:       true,
		},
		MSIZE: {
			execute:     opMsize,
			constantGas: GasQuickStep,
			minStack:    minStack(0, 1),
			maxStack:    maxStack(0, 1),
			valid:       true,
		},
		GAS: {
			execute:     opGas,
			constantGas: GasQuickStep,
			minStack:    minStack(0, 1),
			maxStack:    maxStack(0, 1),
			valid:       true,
		},
		JUMPDEST: {
			execute:     opJumpdest,
			constantGas: params.JumpdestGas,
			minStack:    minStack(0, 0),
			maxStack:    maxStack(0, 0),
			valid:       true,
		},
		PUSH1: {
			execute:     opPush1,
			constantGas: GasFastestStep,
			minStack:    minStack(0, 1),
			maxStack:    maxStack(0, 1),
			valid:       true,
		},
		PUSH2: {
			execute:     makePush(2, 2),
			constantGas: GasFastestStep,
			minStack:    minStack(0, 1),
			maxStack:    maxStack(0, 1),
			valid:       true,
		},
		PUSH3: {
			execute:     makePush(3, 3),
			constantGas: GasFastestStep,
			minStack:    minStack(0, 1),
			maxStack:    maxStack(0, 1),
			valid:       true,
		},
		PUSH4: {
			execute:     makePush(4, 4),
			constantGas: GasFastestStep,
			minStack:    minStack(0, 1),
			maxStack:    maxStack(0, 1),
			valid:       true,
		},
		PUSH5: {
			execute:     makePush(5, 5),
			constantGas: GasFastestStep,
			minStack:    minStack(0, 1),
			maxStack:    maxStack(0, 1),
			valid:       true,
		},
		PUSH6: {
			execute:     makePush(6, 6),
			constantGas: GasFastestStep,
			minStack:    minStack(0, 1),
			maxStack:    maxStack(0, 1),
			valid:       true,
		},
		PUSH7: {
			execute:     makePush(7, 7),
			constantGas: GasFastestStep,
			minStack:    minStack(0, 1),
			maxStack:    maxStack(0, 1),
			valid:       true,
		},
		PUSH8: {
			execute:     makePush(8, 8),
			constantGas: GasFastestStep,
			minStack:    minStack(0, 1),
			maxStack:    maxStack(0, 1),
			valid:       true,
		},
		PUSH9: {
			execute:     makePush(9, 9),
			constantGas: GasFastestStep,
			minStack:    minStack(0, 1),
			maxStack:    maxStack(0, 1),
			valid:       true,
		},
		PUSH10: {
			execute:     makePush(10, 10),
			constantGas: GasFastestStep,
			minStack:    minStack(0, 1),
			maxStack:    maxStack(0, 1),
			valid:       true,
		},
		PUSH11: {
			execute:     makePush(11, 11),
			constantGas: GasFastestStep,
			minStack:    minStack(0, 1),
			maxStack:    maxStack(0, 1),
			valid:       true,
		},
		PUSH12: {
			execute:     makePush(12, 12),
			constantGas: GasFastestStep,
			minStack:    minStack(0, 1),
			maxStack:    maxStack(0, 1),
			valid:       true,
		},
		PUSH13: {
			execute:     makePush(13, 13),
			constantGas: GasFastestStep,
			minStack:    minStack(0, 1),
			maxStack:    maxStack(0, 1),
			valid:       true,
		},
		PUSH14: {
			execute:     makePush(14, 14),
			constantGas: GasFastestStep,
			minStack:    minStack(0, 1),
			maxStack:    maxStack(0, 1),
			valid:       true,
		},
		PUSH15: {
			execute:     makePush(15, 15),
			constantGas: GasFastestStep,
			minStack:    minStack(0, 1),
			maxStack:    maxStack(0, 1),
			valid:       true,
		},
		PUSH16: {
			execute:     makePush(16, 16),
			constantGas: GasFastestStep,
			minStack:    minStack(0, 1),
			maxStack:    maxStack(0, 1),
			valid:       true,
		},
		PUSH17: {
			execute:     makePush(17, 17),
			constantGas: GasFastestStep,
			minStack:    minStack(0, 1),
			maxStack:    maxStack(0, 1),
			valid:       true,
		},
		PUSH18: {
			execute:     makePush(18, 18),
			constantGas: GasFastestStep,
			minStack:    minStack(0, 1),
			maxStack:    maxStack(0, 1),
			valid:       true,
		},
		PUSH19: {
			execute:     makePush(19, 19),
			constantGas: GasFastestStep,
			minStack:    minStack(0, 1),
			maxStack:    maxStack(0, 1),
			valid:       true,
		},
		PUSH20: {
			execute:     makePush(20, 20),
			constantGas: GasFastestStep,
			minStack:    minStack(0, 1),
			maxStack:    maxStack(0, 1),
			valid:       true,
		},
		PUSH21: {
			execute:     makePush(21, 21),
			constantGas: GasFastestStep,
			minStack:    minStack(0, 1),
			maxStack:    maxStack(0, 1),
			valid:       true,
		},
		PUSH22: {
			execute:     makePush(22, 22),
			constantGas: GasFastestStep,
			minStack:    minStack(0, 1),
			maxStack:    maxStack(0, 1),
			valid:       true,
		},
		PUSH23: {
			execute:     makePush(23, 23),
			constantGas: GasFastestStep,
			minStack:    minStack(0, 1),
			maxStack:    maxStack(0, 1),
			valid:       true,
		},
		PUSH24: {
			execute:     makePush(24, 24),
			constantGas: GasFastestStep,
			minStack:    minStack(0, 1),
			maxStack:    maxStack(0, 1),
			valid:       true,
		},
		PUSH25: {
			execute:     makePush(25, 25),
			constantGas: GasFastestStep,
			minStack:    minStack(0, 1),
			maxStack:    maxStack(0, 1),
			valid:       true,
		},
		PUSH26: {
			execute:     makePush(26, 26),
			constantGas: GasFastestStep,
			minStack:    minStack(0, 1),
			maxStack:    maxStack(0, 1),
			valid:       true,
		},
		PUSH27: {
			execute:     makePush(27, 27),
			constantGas: GasFastestStep,
			minStack:    minStack(0, 1),
			maxStack:    maxStack(0, 1),
			valid:       true,
		},
		PUSH28: {
			execute:     makePush(28, 28),
			constantGas: GasFastestStep,
			minStack:    minStack(0, 1),
			maxStack:    maxStack(0, 1),
			valid:       true,
		},
		PUSH29: {
			execute:     makePush(29, 29),
			constantGas: GasFastestStep,
			minStack:    minStack(0, 1),
			maxStack:    maxStack(0, 1),
			valid:       true,
		},
		PUSH30: {
			execute:     makePush(30, 30),
			constantGas: GasFastestStep,
			minStack:    minStack(0, 1),
			maxStack:    maxStack(0, 1),
			valid:       true,
		},
		PUSH31: {
			execute:     makePush(31, 31),
			constantGas: GasFastestStep,
			minStack:    minStack(0, 1),
			maxStack:    maxStack(0, 1),
			valid:       true,
		},
		PUSH32: {
			execute:     makePush(32, 32),
			constantGas: GasFastestStep,
			minStack:    minStack(0, 1),
			maxStack:    maxStack(0, 1),
			valid:       true,
		},
		DUP1: {
			execute:     makeDup(1),
			constantGas: GasFastestStep,
			minStack:    minDupStack(1),
			maxStack:    maxDupStack(1),
			valid:       true,
		},
		DUP2: {
			execute:     makeDup(2),
			constantGas: GasFastestStep,
			minStack:    minDupStack(2),
			maxStack:    maxDupStack(2),
			valid:       true,
		},
		DUP3: {
			execute:     makeDup(3),
			constantGas: GasFastestStep,
			minStack:    minDupStack(3),
			maxStack:    maxDupStack(3),
			valid:       true,
		},
		DUP4: {
			execute:     makeDup(4),
			constantGas: GasFastestStep,
			minStack:    minDupStack(4),
			maxStack:    maxDupStack(4),
			valid:       true,
		},
		DUP5: {
			execute:     makeDup(5),
			constantGas: GasFastestStep,
			minStack:    minDupStack(5),
			maxStack:    maxDupStack(5),
			valid:       true,
		},
		DUP6: {
			execute:     makeDup(6),
			constantGas: GasFastestStep,
			minStack:    minDupStack(6),
			maxStack:    maxDupStack(6),
			valid:       true,
		},
		DUP7: {
			execute:     makeDup(7),
			constantGas: GasFastestStep,
			minStack:    minDupStack(7),
			maxStack:    maxDupStack(7),
			valid:       true,
		},
		DUP8: {
			execute:     makeDup(8),
			constantGas: GasFastestStep,
			minStack:    minDupStack(8),
			maxStack:    maxDupStack(8),
			valid:       true,
		},
		DUP9: {
			execute:     makeDup(9),
			constantGas: GasFastestStep,
			minStack:    minDupStack(9),
			maxStack:    maxDupStack(9),
			valid:       true,
		},
		DUP10: {
			execute:     makeDup(10),
			constantGas: GasFastestStep,
			minStack:    minDupStack(10),
			maxStack:    maxDupStack(10),
			valid:       true,
		},
		DUP11: {
			execute:     makeDup(11),
			constantGas: GasFastestStep,
			minStack:    minDupStack(11),
			maxStack:    maxDupStack(11),
			valid:       true,
		},
		DUP12: {
			execute:     makeDup(12),
			constantGas: GasFastestStep,
			minStack:    minDupStack(12),
			maxStack:    maxDupStack(12),
			valid:       true,
		},
		DUP13: {
			execute:     makeDup(13),
			constantGas: GasFastestStep,
			minStack:    minDupStack(13),
			maxStack:    maxDupStack(13),
			valid:       true,
		},
		DUP14: {
			execute:     makeDup(14),
			constantGas: GasFastestStep,
			minStack:    minDupStack(14),
			maxStack:    maxDupStack(14),
			valid:       true,
		},
		DUP15: {
			execute:     makeDup(15),
			constantGas: GasFastestStep,
			minStack:    minDupStack(15),
			maxStack:    maxDupStack(15),
			valid:       true,
		},
		DUP16: {
			execute:     makeDup(16),
			constantGas: GasFastestStep,
			minStack:    minDupStack(16),
			maxStack:    maxDupStack(16),
			valid:       true,
		},
		SWAP1: {
			execute:     makeSwap(1),
			constantGas: GasFastestStep,
			minStack:    minSwapStack(2),
			maxStack:    maxSwapStack(2),
			valid:       true,
		},
		SWAP2: {
			execute:     makeSwap(2),
			constantGas: GasFastestStep,
			minStack:    minSwapStack(3),
			maxStack:    maxSwapStack(3),
			valid:       true,
		},
		SWAP3: {
			execute:     makeSwap(3),
			constantGas: GasFastestStep,
			minStack:    minSwapStack(4),
			maxStack:    maxSwapStack(4),
			valid:       true,
		},
		SWAP4: {
			execute:     makeSwap(4),
			constantGas: GasFastestStep,
			minStack:    minSwapStack(5),
			maxStack:    maxSwapStack(5),
			valid:       true,
		},
		SWAP5: {
			execute:     makeSwap(5),
			constantGas: GasFastestStep,
			minStack:    minSwapStack(6),
			maxStack:    maxSwapStack(6),
			valid:       true,
		},
		SWAP6: {
			execute:     makeSwap(6),
			constantGas: GasFastestStep,
			minStack:    minSwapStack(7),
			maxStack:    maxSwapStack(7),
			valid:       true,
		},
		SWAP7: {
			execute:     makeSwap(7),
			constantGas: GasFastestStep,
			minStack:    minSwapStack(8),
			maxStack:    maxSwapStack(8),
			valid:       true,
		},
		SWAP8: {
			execute:     makeSwap(8),
			constantGas: GasFastestStep,
			minStack:    minSwapStack(9),
			maxStack:    maxSwapStack(9),
			valid:       true,
		},
		SWAP9: {
			execute:     makeSwap(9),
			constantGas: GasFastestStep,
			minStack:    minSwapStack(10),
			maxStack:    maxSwapStack(10),
			valid:       true,
		},
		SWAP10: {
			execute:     makeSwap(10),
			constantGas: GasFastestStep,
			minStack:    minSwapStack(11),
			maxStack:    maxSwapStack(11),
			valid:       true,
		},
		SWAP11: {
			execute:     makeSwap(11),
			constantGas: GasFastestStep,
			minStack:    minSwapStack(12),
			maxStack:    maxSwapStack(12),
			valid:       true,
		},
		SWAP12: {
			execute:     makeSwap(12),
			constantGas: GasFastestStep,
			minStack:    minSwapStack(13),
			maxStack:    maxSwapStack(13),
			valid:       true,
		},
		SWAP13: {
			execute:     makeSwap(13),
			constantGas: GasFastestStep,
			minStack:    minSwapStack(14),
			maxStack:    maxSwapStack(14),
			valid:       true,
		},
		SWAP14: {
			execute:     makeSwap(14),
			constantGas: GasFastestStep,
			minStack:    minSwapStack(15),
			maxStack:    maxSwapStack(15),
			valid:       true,
		},
		SWAP15: {
			execute:     makeSwap(15),
			constantGas: GasFastestStep,
			minStack:    minSwapStack(16),
			maxStack:    maxSwapStack(16),
			valid:       true,
		},
		SWAP16: {
			execute:     makeSwap(16),
			constantGas: GasFastestStep,
			minStack:    minSwapStack(17),
			maxStack:    maxSwapStack(17),
			valid:       true,
		},
		LOG0: {
			execute:    makeLog(0),
			dynamicGas: makeGasLog(0),
			minStack:   minStack(2, 0),
			maxStack:   maxStack(2, 0),
			memorySize: memoryLog,
			valid:      true,
			writes:     true,
		},
		LOG1: {
			execute:    makeLog(1),
			dynamicGas: makeGasLog(1),
			minStack:   minStack(3, 0),
			maxStack:   maxStack(3, 0),
			memorySize: memoryLog,
			valid:      true,
			writes:     true,
		},
		LOG2: {
			execute:    makeLog(2),
			dynamicGas: makeGasLog(2),
			minStack:   minStack(4, 0),
			maxStack:   maxStack(4, 0),
			memorySize: memoryLog,
			valid:      true,
			writes:     true,
		},
		LOG3: {
			execute:    makeLog(3),
			dynamicGas: makeGasLog(3),
			minStack:   minStack(5, 0),
			maxStack:   maxStack(5, 0),
			memorySize: memoryLog,
			valid:      true,
			writes:     true,
		},
		LOG4: {
			execute:    makeLog(4),
			dynamicGas: makeGasLog(4),
			minStack:   minStack(6, 0),
			maxStack:   maxStack(6, 0),
			memorySize: memoryLog,
			valid:      true,
			writes:     true,
		},
		CREATE: {
			execute:     opCreate,
			constantGas: params.CreateGas,
			dynamicGas:  gasCreate,
			minStack:    minStack(3, 1),
			maxStack:    maxStack(3, 1),
			memorySize:  memoryCreate,
			valid:       true,
			writes:      true,
			returns:     true,
		},
		CALL: {
			execute:     opCall,
			constantGas: params.CallGasFrontier,
			dynamicGas:  gasCall,
			minStack:    minStack(7, 1),
			maxStack:    maxStack(7, 1),
			memorySize:  memoryCall,
			valid:       true,
			returns:     true,
		},
		CALLCODE: {
			execute:     opCallCode,
			constantGas: params.CallGasFrontier,
			dynamicGas:  gasCallCode,
			minStack:    minStack(7, 1),
			maxStack:    maxStack(7, 1),
			memorySize:  memoryCall,
			valid:       true,
			returns:     true,
		},
		RETURN: {
			execute:    opReturn,
			dynamicGas: gasReturn,
			minStack:   minStack(2, 0),
			maxStack:   maxStack(2, 0),
			memorySize: memoryReturn,
			halts:      true,
			valid:      true,
		},
		SELFDESTRUCT: {
			execute:    opSuicide,
			dynamicGas: gasSelfdestruct,
			minStack:   minStack(1, 0),
			maxStack:   maxStack(1, 0),
			halts:      true,
			valid:      true,
			writes:     true,
		},
	}
}<|MERGE_RESOLUTION|>--- conflicted
+++ resolved
@@ -23,11 +23,7 @@
 )
 
 type (
-<<<<<<< HEAD
-	executionFunc func(pc *uint64, interpreter *EVMInterpreter, contract *Contract, memory *Memory, stack *Stack) ([]byte, error)
-=======
 	executionFunc func(pc *uint64, interpreter *EVMInterpreter, callContext *callCtx) ([]byte, error)
->>>>>>> cbc4ac26
 	gasFunc       func(*EVM, *Contract, *Stack, *Memory, uint64) (uint64, error) // last parameter is the requested memory size as a uint64
 	// memorySizeFunc returns the required size, and whether the operation overflowed a uint64
 	memorySizeFunc func(*Stack) (size uint64, overflow bool)
