// Copyright 2015 The go-ethereum Authors
// This file is part of the go-ethereum library.
//
// The go-ethereum library is free software: you can redistribute it and/or modify
// it under the terms of the GNU Lesser General Public License as published by
// the Free Software Foundation, either version 3 of the License, or
// (at your option) any later version.
//
// The go-ethereum library is distributed in the hope that it will be useful,
// but WITHOUT ANY WARRANTY; without even the implied warranty of
// MERCHANTABILITY or FITNESS FOR A PARTICULAR PURPOSE. See the
// GNU Lesser General Public License for more details.
//
// You should have received a copy of the GNU Lesser General Public License
// along with the go-ethereum library. If not, see <http://www.gnu.org/licenses/>.

package vm

import (
	"errors"

	"github.com/clearmatics/autonity/params"
)

type (
	executionFunc func(pc *uint64, interpreter *EVMInterpreter, contract *Contract, memory *Memory, stack *Stack) ([]byte, error)
<<<<<<< HEAD
	gasFunc       func(params.GasTable, *EVM, *Contract, *Stack, *Memory, uint64) (uint64, error) // last parameter is the requested memory size as a uint64
=======
	gasFunc       func(*EVM, *Contract, *Stack, *Memory, uint64) (uint64, error) // last parameter is the requested memory size as a uint64
>>>>>>> 3bb6815f
	// memorySizeFunc returns the required size, and whether the operation overflowed a uint64
	memorySizeFunc func(*Stack) (size uint64, overflow bool)
)

var errGasUintOverflow = errors.New("gas uint64 overflow")

type operation struct {
	// execute is the operation function
	execute     executionFunc
	constantGas uint64
	dynamicGas  gasFunc
	// minStack tells how many stack items are required
	minStack int
	// maxStack specifies the max length the stack can have for this operation
	// to not overflow the stack.
	maxStack int

	// memorySize returns the memory size required for the operation
	memorySize memorySizeFunc

	halts   bool // indicates whether the operation should halt further execution
	jumps   bool // indicates whether the program counter should not increment
	writes  bool // determines whether this a state modifying operation
	valid   bool // indication whether the retrieved operation is valid and known
	reverts bool // determines whether the operation reverts state (implicitly halts)
	returns bool // determines whether the operations sets the return data content
}

var (
	frontierInstructionSet         = newFrontierInstructionSet()
	homesteadInstructionSet        = newHomesteadInstructionSet()
	tangerineWhistleInstructionSet = newTangerineWhistleInstructionSet()
	spuriousDragonInstructionSet   = newSpuriousDragonInstructionSet()
	byzantiumInstructionSet        = newByzantiumInstructionSet()
	constantinopleInstructionSet   = newConstantinopleInstructionSet()
	istanbulInstructionSet         = newIstanbulInstructionSet()
)

// JumpTable contains the EVM opcodes supported at a given fork.
type JumpTable [256]operation

// newIstanbulInstructionSet returns the frontier, homestead
// byzantium, contantinople and petersburg instructions.
func newIstanbulInstructionSet() JumpTable {
	instructionSet := newConstantinopleInstructionSet()

	enable1344(&instructionSet) // ChainID opcode - https://eips.ethereum.org/EIPS/eip-1344
	enable1884(&instructionSet) // Reprice reader opcodes - https://eips.ethereum.org/EIPS/eip-1884
	enable2200(&instructionSet) // Net metered SSTORE - https://eips.ethereum.org/EIPS/eip-2200

	return instructionSet
}

// newConstantinopleInstructionSet returns the frontier, homestead
// byzantium and contantinople instructions.
func newConstantinopleInstructionSet() JumpTable {
	instructionSet := newByzantiumInstructionSet()
	instructionSet[SHL] = operation{
		execute:     opSHL,
		constantGas: GasFastestStep,
		minStack:    minStack(2, 1),
		maxStack:    maxStack(2, 1),
		valid:       true,
	}
	instructionSet[SHR] = operation{
		execute:     opSHR,
		constantGas: GasFastestStep,
		minStack:    minStack(2, 1),
		maxStack:    maxStack(2, 1),
		valid:       true,
	}
	instructionSet[SAR] = operation{
		execute:     opSAR,
		constantGas: GasFastestStep,
		minStack:    minStack(2, 1),
		maxStack:    maxStack(2, 1),
		valid:       true,
	}
	instructionSet[EXTCODEHASH] = operation{
<<<<<<< HEAD
		execute:    opExtCodeHash,
		dynamicGas: gasExtCodeHash,
		minStack:   minStack(1, 1),
		maxStack:   maxStack(1, 1),
		valid:      true,
	}
	instructionSet[CREATE2] = operation{
		execute:    opCreate2,
		dynamicGas: gasCreate2,
		minStack:   minStack(4, 1),
		maxStack:   maxStack(4, 1),
		memorySize: memoryCreate2,
		valid:      true,
		writes:     true,
		returns:    true,
=======
		execute:     opExtCodeHash,
		constantGas: params.ExtcodeHashGasConstantinople,
		minStack:    minStack(1, 1),
		maxStack:    maxStack(1, 1),
		valid:       true,
	}
	instructionSet[CREATE2] = operation{
		execute:     opCreate2,
		constantGas: params.Create2Gas,
		dynamicGas:  gasCreate2,
		minStack:    minStack(4, 1),
		maxStack:    maxStack(4, 1),
		memorySize:  memoryCreate2,
		valid:       true,
		writes:      true,
		returns:     true,
>>>>>>> 3bb6815f
	}
	return instructionSet
}

// newByzantiumInstructionSet returns the frontier, homestead and
// byzantium instructions.
func newByzantiumInstructionSet() JumpTable {
	instructionSet := newSpuriousDragonInstructionSet()
	instructionSet[STATICCALL] = operation{
<<<<<<< HEAD
		execute:    opStaticCall,
		dynamicGas: gasStaticCall,
		minStack:   minStack(6, 1),
		maxStack:   maxStack(6, 1),
		memorySize: memoryStaticCall,
		valid:      true,
		returns:    true,
=======
		execute:     opStaticCall,
		constantGas: params.CallGasEIP150,
		dynamicGas:  gasStaticCall,
		minStack:    minStack(6, 1),
		maxStack:    maxStack(6, 1),
		memorySize:  memoryStaticCall,
		valid:       true,
		returns:     true,
>>>>>>> 3bb6815f
	}
	instructionSet[RETURNDATASIZE] = operation{
		execute:     opReturnDataSize,
		constantGas: GasQuickStep,
		minStack:    minStack(0, 1),
		maxStack:    maxStack(0, 1),
		valid:       true,
	}
	instructionSet[RETURNDATACOPY] = operation{
<<<<<<< HEAD
		execute:    opReturnDataCopy,
		dynamicGas: gasReturnDataCopy,
		minStack:   minStack(3, 0),
		maxStack:   maxStack(3, 0),
		memorySize: memoryReturnDataCopy,
		valid:      true,
=======
		execute:     opReturnDataCopy,
		constantGas: GasFastestStep,
		dynamicGas:  gasReturnDataCopy,
		minStack:    minStack(3, 0),
		maxStack:    maxStack(3, 0),
		memorySize:  memoryReturnDataCopy,
		valid:       true,
>>>>>>> 3bb6815f
	}
	instructionSet[REVERT] = operation{
		execute:    opRevert,
		dynamicGas: gasRevert,
		minStack:   minStack(2, 0),
		maxStack:   maxStack(2, 0),
		memorySize: memoryRevert,
		valid:      true,
		reverts:    true,
		returns:    true,
	}
	return instructionSet
}

// EIP 158 a.k.a Spurious Dragon
func newSpuriousDragonInstructionSet() JumpTable {
	instructionSet := newTangerineWhistleInstructionSet()
	instructionSet[EXP].dynamicGas = gasExpEIP158
	return instructionSet

}

// EIP 150 a.k.a Tangerine Whistle
func newTangerineWhistleInstructionSet() JumpTable {
	instructionSet := newHomesteadInstructionSet()
	instructionSet[BALANCE].constantGas = params.BalanceGasEIP150
	instructionSet[EXTCODESIZE].constantGas = params.ExtcodeSizeGasEIP150
	instructionSet[SLOAD].constantGas = params.SloadGasEIP150
	instructionSet[EXTCODECOPY].constantGas = params.ExtcodeCopyBaseEIP150
	instructionSet[CALL].constantGas = params.CallGasEIP150
	instructionSet[CALLCODE].constantGas = params.CallGasEIP150
	instructionSet[DELEGATECALL].constantGas = params.CallGasEIP150
	return instructionSet
}

// newHomesteadInstructionSet returns the frontier and homestead
// instructions that can be executed during the homestead phase.
func newHomesteadInstructionSet() JumpTable {
	instructionSet := newFrontierInstructionSet()
	instructionSet[DELEGATECALL] = operation{
<<<<<<< HEAD
		execute:    opDelegateCall,
		dynamicGas: gasDelegateCall,
		minStack:   minStack(6, 1),
		maxStack:   maxStack(6, 1),
		memorySize: memoryDelegateCall,
		valid:      true,
		returns:    true,
=======
		execute:     opDelegateCall,
		dynamicGas:  gasDelegateCall,
		constantGas: params.CallGasFrontier,
		minStack:    minStack(6, 1),
		maxStack:    maxStack(6, 1),
		memorySize:  memoryDelegateCall,
		valid:       true,
		returns:     true,
>>>>>>> 3bb6815f
	}
	return instructionSet
}

// newFrontierInstructionSet returns the frontier instructions
// that can be executed during the frontier phase.
func newFrontierInstructionSet() JumpTable {
	return JumpTable{
		STOP: {
			execute:     opStop,
			constantGas: 0,
			minStack:    minStack(0, 0),
			maxStack:    maxStack(0, 0),
			halts:       true,
			valid:       true,
		},
		ADD: {
			execute:     opAdd,
			constantGas: GasFastestStep,
			minStack:    minStack(2, 1),
			maxStack:    maxStack(2, 1),
			valid:       true,
		},
		MUL: {
			execute:     opMul,
			constantGas: GasFastStep,
			minStack:    minStack(2, 1),
			maxStack:    maxStack(2, 1),
			valid:       true,
		},
		SUB: {
			execute:     opSub,
			constantGas: GasFastestStep,
			minStack:    minStack(2, 1),
			maxStack:    maxStack(2, 1),
			valid:       true,
		},
		DIV: {
			execute:     opDiv,
			constantGas: GasFastStep,
			minStack:    minStack(2, 1),
			maxStack:    maxStack(2, 1),
			valid:       true,
		},
		SDIV: {
			execute:     opSdiv,
			constantGas: GasFastStep,
			minStack:    minStack(2, 1),
			maxStack:    maxStack(2, 1),
			valid:       true,
		},
		MOD: {
			execute:     opMod,
			constantGas: GasFastStep,
			minStack:    minStack(2, 1),
			maxStack:    maxStack(2, 1),
			valid:       true,
		},
		SMOD: {
			execute:     opSmod,
			constantGas: GasFastStep,
			minStack:    minStack(2, 1),
			maxStack:    maxStack(2, 1),
			valid:       true,
		},
		ADDMOD: {
			execute:     opAddmod,
			constantGas: GasMidStep,
			minStack:    minStack(3, 1),
			maxStack:    maxStack(3, 1),
			valid:       true,
		},
		MULMOD: {
			execute:     opMulmod,
			constantGas: GasMidStep,
			minStack:    minStack(3, 1),
			maxStack:    maxStack(3, 1),
			valid:       true,
		},
		EXP: {
			execute:    opExp,
<<<<<<< HEAD
			dynamicGas: gasExp,
=======
			dynamicGas: gasExpFrontier,
>>>>>>> 3bb6815f
			minStack:   minStack(2, 1),
			maxStack:   maxStack(2, 1),
			valid:      true,
		},
		SIGNEXTEND: {
			execute:     opSignExtend,
			constantGas: GasFastStep,
			minStack:    minStack(2, 1),
			maxStack:    maxStack(2, 1),
			valid:       true,
		},
		LT: {
			execute:     opLt,
			constantGas: GasFastestStep,
			minStack:    minStack(2, 1),
			maxStack:    maxStack(2, 1),
			valid:       true,
		},
		GT: {
			execute:     opGt,
			constantGas: GasFastestStep,
			minStack:    minStack(2, 1),
			maxStack:    maxStack(2, 1),
			valid:       true,
		},
		SLT: {
			execute:     opSlt,
			constantGas: GasFastestStep,
			minStack:    minStack(2, 1),
			maxStack:    maxStack(2, 1),
			valid:       true,
		},
		SGT: {
			execute:     opSgt,
			constantGas: GasFastestStep,
			minStack:    minStack(2, 1),
			maxStack:    maxStack(2, 1),
			valid:       true,
		},
		EQ: {
			execute:     opEq,
			constantGas: GasFastestStep,
			minStack:    minStack(2, 1),
			maxStack:    maxStack(2, 1),
			valid:       true,
		},
		ISZERO: {
			execute:     opIszero,
			constantGas: GasFastestStep,
			minStack:    minStack(1, 1),
			maxStack:    maxStack(1, 1),
			valid:       true,
		},
		AND: {
			execute:     opAnd,
			constantGas: GasFastestStep,
			minStack:    minStack(2, 1),
			maxStack:    maxStack(2, 1),
			valid:       true,
		},
		XOR: {
			execute:     opXor,
			constantGas: GasFastestStep,
			minStack:    minStack(2, 1),
			maxStack:    maxStack(2, 1),
			valid:       true,
		},
		OR: {
			execute:     opOr,
			constantGas: GasFastestStep,
			minStack:    minStack(2, 1),
			maxStack:    maxStack(2, 1),
			valid:       true,
		},
		NOT: {
			execute:     opNot,
			constantGas: GasFastestStep,
			minStack:    minStack(1, 1),
			maxStack:    maxStack(1, 1),
			valid:       true,
		},
		BYTE: {
			execute:     opByte,
			constantGas: GasFastestStep,
			minStack:    minStack(2, 1),
			maxStack:    maxStack(2, 1),
			valid:       true,
		},
		SHA3: {
<<<<<<< HEAD
			execute:    opSha3,
			dynamicGas: gasSha3,
			minStack:   minStack(2, 1),
			maxStack:   maxStack(2, 1),
			memorySize: memorySha3,
			valid:      true,
=======
			execute:     opSha3,
			constantGas: params.Sha3Gas,
			dynamicGas:  gasSha3,
			minStack:    minStack(2, 1),
			maxStack:    maxStack(2, 1),
			memorySize:  memorySha3,
			valid:       true,
>>>>>>> 3bb6815f
		},
		ADDRESS: {
			execute:     opAddress,
			constantGas: GasQuickStep,
			minStack:    minStack(0, 1),
			maxStack:    maxStack(0, 1),
			valid:       true,
		},
		BALANCE: {
<<<<<<< HEAD
			execute:    opBalance,
			dynamicGas: gasBalance,
			minStack:   minStack(1, 1),
			maxStack:   maxStack(1, 1),
			valid:      true,
=======
			execute:     opBalance,
			constantGas: params.BalanceGasFrontier,
			minStack:    minStack(1, 1),
			maxStack:    maxStack(1, 1),
			valid:       true,
>>>>>>> 3bb6815f
		},
		ORIGIN: {
			execute:     opOrigin,
			constantGas: GasQuickStep,
			minStack:    minStack(0, 1),
			maxStack:    maxStack(0, 1),
			valid:       true,
		},
		CALLER: {
			execute:     opCaller,
			constantGas: GasQuickStep,
			minStack:    minStack(0, 1),
			maxStack:    maxStack(0, 1),
			valid:       true,
		},
		CALLVALUE: {
			execute:     opCallValue,
			constantGas: GasQuickStep,
			minStack:    minStack(0, 1),
			maxStack:    maxStack(0, 1),
			valid:       true,
		},
		CALLDATALOAD: {
			execute:     opCallDataLoad,
			constantGas: GasFastestStep,
			minStack:    minStack(1, 1),
			maxStack:    maxStack(1, 1),
			valid:       true,
		},
		CALLDATASIZE: {
			execute:     opCallDataSize,
			constantGas: GasQuickStep,
			minStack:    minStack(0, 1),
			maxStack:    maxStack(0, 1),
			valid:       true,
		},
		CALLDATACOPY: {
<<<<<<< HEAD
			execute:    opCallDataCopy,
			dynamicGas: gasCallDataCopy,
			minStack:   minStack(3, 0),
			maxStack:   maxStack(3, 0),
			memorySize: memoryCallDataCopy,
			valid:      true,
=======
			execute:     opCallDataCopy,
			constantGas: GasFastestStep,
			dynamicGas:  gasCallDataCopy,
			minStack:    minStack(3, 0),
			maxStack:    maxStack(3, 0),
			memorySize:  memoryCallDataCopy,
			valid:       true,
>>>>>>> 3bb6815f
		},
		CODESIZE: {
			execute:     opCodeSize,
			constantGas: GasQuickStep,
			minStack:    minStack(0, 1),
			maxStack:    maxStack(0, 1),
			valid:       true,
		},
		CODECOPY: {
<<<<<<< HEAD
			execute:    opCodeCopy,
			dynamicGas: gasCodeCopy,
			minStack:   minStack(3, 0),
			maxStack:   maxStack(3, 0),
			memorySize: memoryCodeCopy,
			valid:      true,
=======
			execute:     opCodeCopy,
			constantGas: GasFastestStep,
			dynamicGas:  gasCodeCopy,
			minStack:    minStack(3, 0),
			maxStack:    maxStack(3, 0),
			memorySize:  memoryCodeCopy,
			valid:       true,
>>>>>>> 3bb6815f
		},
		GASPRICE: {
			execute:     opGasprice,
			constantGas: GasQuickStep,
			minStack:    minStack(0, 1),
			maxStack:    maxStack(0, 1),
			valid:       true,
		},
		EXTCODESIZE: {
<<<<<<< HEAD
			execute:    opExtCodeSize,
			dynamicGas: gasExtCodeSize,
			minStack:   minStack(1, 1),
			maxStack:   maxStack(1, 1),
			valid:      true,
		},
		EXTCODECOPY: {
			execute:    opExtCodeCopy,
			dynamicGas: gasExtCodeCopy,
			minStack:   minStack(4, 0),
			maxStack:   maxStack(4, 0),
			memorySize: memoryExtCodeCopy,
			valid:      true,
=======
			execute:     opExtCodeSize,
			constantGas: params.ExtcodeSizeGasFrontier,
			minStack:    minStack(1, 1),
			maxStack:    maxStack(1, 1),
			valid:       true,
		},
		EXTCODECOPY: {
			execute:     opExtCodeCopy,
			constantGas: params.ExtcodeCopyBaseFrontier,
			dynamicGas:  gasExtCodeCopy,
			minStack:    minStack(4, 0),
			maxStack:    maxStack(4, 0),
			memorySize:  memoryExtCodeCopy,
			valid:       true,
>>>>>>> 3bb6815f
		},
		BLOCKHASH: {
			execute:     opBlockhash,
			constantGas: GasExtStep,
			minStack:    minStack(1, 1),
			maxStack:    maxStack(1, 1),
			valid:       true,
		},
		COINBASE: {
			execute:     opCoinbase,
			constantGas: GasQuickStep,
			minStack:    minStack(0, 1),
			maxStack:    maxStack(0, 1),
			valid:       true,
		},
		TIMESTAMP: {
			execute:     opTimestamp,
			constantGas: GasQuickStep,
			minStack:    minStack(0, 1),
			maxStack:    maxStack(0, 1),
			valid:       true,
		},
		NUMBER: {
			execute:     opNumber,
			constantGas: GasQuickStep,
			minStack:    minStack(0, 1),
			maxStack:    maxStack(0, 1),
			valid:       true,
		},
		DIFFICULTY: {
			execute:     opDifficulty,
			constantGas: GasQuickStep,
			minStack:    minStack(0, 1),
			maxStack:    maxStack(0, 1),
			valid:       true,
		},
		GASLIMIT: {
			execute:     opGasLimit,
			constantGas: GasQuickStep,
			minStack:    minStack(0, 1),
			maxStack:    maxStack(0, 1),
			valid:       true,
		},
		POP: {
			execute:     opPop,
			constantGas: GasQuickStep,
			minStack:    minStack(1, 0),
			maxStack:    maxStack(1, 0),
			valid:       true,
		},
		MLOAD: {
<<<<<<< HEAD
			execute:    opMload,
			dynamicGas: gasMLoad,
			minStack:   minStack(1, 1),
			maxStack:   maxStack(1, 1),
			memorySize: memoryMLoad,
			valid:      true,
		},
		MSTORE: {
			execute:    opMstore,
			dynamicGas: gasMStore,
			minStack:   minStack(2, 0),
			maxStack:   maxStack(2, 0),
			memorySize: memoryMStore,
			valid:      true,
		},
		MSTORE8: {
			execute:    opMstore8,
			dynamicGas: gasMStore8,
			memorySize: memoryMStore8,
			minStack:   minStack(2, 0),
			maxStack:   maxStack(2, 0),
=======
			execute:     opMload,
			constantGas: GasFastestStep,
			dynamicGas:  gasMLoad,
			minStack:    minStack(1, 1),
			maxStack:    maxStack(1, 1),
			memorySize:  memoryMLoad,
			valid:       true,
		},
		MSTORE: {
			execute:     opMstore,
			constantGas: GasFastestStep,
			dynamicGas:  gasMStore,
			minStack:    minStack(2, 0),
			maxStack:    maxStack(2, 0),
			memorySize:  memoryMStore,
			valid:       true,
		},
		MSTORE8: {
			execute:     opMstore8,
			constantGas: GasFastestStep,
			dynamicGas:  gasMStore8,
			memorySize:  memoryMStore8,
			minStack:    minStack(2, 0),
			maxStack:    maxStack(2, 0),
>>>>>>> 3bb6815f

			valid: true,
		},
		SLOAD: {
<<<<<<< HEAD
			execute:    opSload,
			dynamicGas: gasSLoad,
			minStack:   minStack(1, 1),
			maxStack:   maxStack(1, 1),
			valid:      true,
=======
			execute:     opSload,
			constantGas: params.SloadGasFrontier,
			minStack:    minStack(1, 1),
			maxStack:    maxStack(1, 1),
			valid:       true,
>>>>>>> 3bb6815f
		},
		SSTORE: {
			execute:    opSstore,
			dynamicGas: gasSStore,
			minStack:   minStack(2, 0),
			maxStack:   maxStack(2, 0),
			valid:      true,
			writes:     true,
		},
		JUMP: {
			execute:     opJump,
			constantGas: GasMidStep,
			minStack:    minStack(1, 0),
			maxStack:    maxStack(1, 0),
			jumps:       true,
			valid:       true,
		},
		JUMPI: {
			execute:     opJumpi,
			constantGas: GasSlowStep,
			minStack:    minStack(2, 0),
			maxStack:    maxStack(2, 0),
			jumps:       true,
			valid:       true,
		},
		PC: {
			execute:     opPc,
			constantGas: GasQuickStep,
			minStack:    minStack(0, 1),
			maxStack:    maxStack(0, 1),
			valid:       true,
		},
		MSIZE: {
			execute:     opMsize,
			constantGas: GasQuickStep,
			minStack:    minStack(0, 1),
			maxStack:    maxStack(0, 1),
			valid:       true,
		},
		GAS: {
			execute:     opGas,
			constantGas: GasQuickStep,
			minStack:    minStack(0, 1),
			maxStack:    maxStack(0, 1),
			valid:       true,
		},
		JUMPDEST: {
			execute:     opJumpdest,
			constantGas: params.JumpdestGas,
			minStack:    minStack(0, 0),
			maxStack:    maxStack(0, 0),
			valid:       true,
		},
		PUSH1: {
			execute:     opPush1,
			constantGas: GasFastestStep,
			minStack:    minStack(0, 1),
			maxStack:    maxStack(0, 1),
			valid:       true,
		},
		PUSH2: {
			execute:     makePush(2, 2),
			constantGas: GasFastestStep,
			minStack:    minStack(0, 1),
			maxStack:    maxStack(0, 1),
			valid:       true,
		},
		PUSH3: {
			execute:     makePush(3, 3),
			constantGas: GasFastestStep,
			minStack:    minStack(0, 1),
			maxStack:    maxStack(0, 1),
			valid:       true,
		},
		PUSH4: {
			execute:     makePush(4, 4),
			constantGas: GasFastestStep,
			minStack:    minStack(0, 1),
			maxStack:    maxStack(0, 1),
			valid:       true,
		},
		PUSH5: {
			execute:     makePush(5, 5),
			constantGas: GasFastestStep,
			minStack:    minStack(0, 1),
			maxStack:    maxStack(0, 1),
			valid:       true,
		},
		PUSH6: {
			execute:     makePush(6, 6),
			constantGas: GasFastestStep,
			minStack:    minStack(0, 1),
			maxStack:    maxStack(0, 1),
			valid:       true,
		},
		PUSH7: {
			execute:     makePush(7, 7),
			constantGas: GasFastestStep,
			minStack:    minStack(0, 1),
			maxStack:    maxStack(0, 1),
			valid:       true,
		},
		PUSH8: {
			execute:     makePush(8, 8),
			constantGas: GasFastestStep,
			minStack:    minStack(0, 1),
			maxStack:    maxStack(0, 1),
			valid:       true,
		},
		PUSH9: {
			execute:     makePush(9, 9),
			constantGas: GasFastestStep,
			minStack:    minStack(0, 1),
			maxStack:    maxStack(0, 1),
			valid:       true,
		},
		PUSH10: {
			execute:     makePush(10, 10),
			constantGas: GasFastestStep,
			minStack:    minStack(0, 1),
			maxStack:    maxStack(0, 1),
			valid:       true,
		},
		PUSH11: {
			execute:     makePush(11, 11),
			constantGas: GasFastestStep,
			minStack:    minStack(0, 1),
			maxStack:    maxStack(0, 1),
			valid:       true,
		},
		PUSH12: {
			execute:     makePush(12, 12),
			constantGas: GasFastestStep,
			minStack:    minStack(0, 1),
			maxStack:    maxStack(0, 1),
			valid:       true,
		},
		PUSH13: {
			execute:     makePush(13, 13),
			constantGas: GasFastestStep,
			minStack:    minStack(0, 1),
			maxStack:    maxStack(0, 1),
			valid:       true,
		},
		PUSH14: {
			execute:     makePush(14, 14),
			constantGas: GasFastestStep,
			minStack:    minStack(0, 1),
			maxStack:    maxStack(0, 1),
			valid:       true,
		},
		PUSH15: {
			execute:     makePush(15, 15),
			constantGas: GasFastestStep,
			minStack:    minStack(0, 1),
			maxStack:    maxStack(0, 1),
			valid:       true,
		},
		PUSH16: {
			execute:     makePush(16, 16),
			constantGas: GasFastestStep,
			minStack:    minStack(0, 1),
			maxStack:    maxStack(0, 1),
			valid:       true,
		},
		PUSH17: {
			execute:     makePush(17, 17),
			constantGas: GasFastestStep,
			minStack:    minStack(0, 1),
			maxStack:    maxStack(0, 1),
			valid:       true,
		},
		PUSH18: {
			execute:     makePush(18, 18),
			constantGas: GasFastestStep,
			minStack:    minStack(0, 1),
			maxStack:    maxStack(0, 1),
			valid:       true,
		},
		PUSH19: {
			execute:     makePush(19, 19),
			constantGas: GasFastestStep,
			minStack:    minStack(0, 1),
			maxStack:    maxStack(0, 1),
			valid:       true,
		},
		PUSH20: {
			execute:     makePush(20, 20),
			constantGas: GasFastestStep,
			minStack:    minStack(0, 1),
			maxStack:    maxStack(0, 1),
			valid:       true,
		},
		PUSH21: {
			execute:     makePush(21, 21),
			constantGas: GasFastestStep,
			minStack:    minStack(0, 1),
			maxStack:    maxStack(0, 1),
			valid:       true,
		},
		PUSH22: {
			execute:     makePush(22, 22),
			constantGas: GasFastestStep,
			minStack:    minStack(0, 1),
			maxStack:    maxStack(0, 1),
			valid:       true,
		},
		PUSH23: {
			execute:     makePush(23, 23),
			constantGas: GasFastestStep,
			minStack:    minStack(0, 1),
			maxStack:    maxStack(0, 1),
			valid:       true,
		},
		PUSH24: {
			execute:     makePush(24, 24),
			constantGas: GasFastestStep,
			minStack:    minStack(0, 1),
			maxStack:    maxStack(0, 1),
			valid:       true,
		},
		PUSH25: {
			execute:     makePush(25, 25),
			constantGas: GasFastestStep,
			minStack:    minStack(0, 1),
			maxStack:    maxStack(0, 1),
			valid:       true,
		},
		PUSH26: {
			execute:     makePush(26, 26),
			constantGas: GasFastestStep,
			minStack:    minStack(0, 1),
			maxStack:    maxStack(0, 1),
			valid:       true,
		},
		PUSH27: {
			execute:     makePush(27, 27),
			constantGas: GasFastestStep,
			minStack:    minStack(0, 1),
			maxStack:    maxStack(0, 1),
			valid:       true,
		},
		PUSH28: {
			execute:     makePush(28, 28),
			constantGas: GasFastestStep,
			minStack:    minStack(0, 1),
			maxStack:    maxStack(0, 1),
			valid:       true,
		},
		PUSH29: {
			execute:     makePush(29, 29),
			constantGas: GasFastestStep,
			minStack:    minStack(0, 1),
			maxStack:    maxStack(0, 1),
			valid:       true,
		},
		PUSH30: {
			execute:     makePush(30, 30),
			constantGas: GasFastestStep,
			minStack:    minStack(0, 1),
			maxStack:    maxStack(0, 1),
			valid:       true,
		},
		PUSH31: {
			execute:     makePush(31, 31),
			constantGas: GasFastestStep,
			minStack:    minStack(0, 1),
			maxStack:    maxStack(0, 1),
			valid:       true,
		},
		PUSH32: {
			execute:     makePush(32, 32),
			constantGas: GasFastestStep,
			minStack:    minStack(0, 1),
			maxStack:    maxStack(0, 1),
			valid:       true,
		},
		DUP1: {
			execute:     makeDup(1),
			constantGas: GasFastestStep,
			minStack:    minDupStack(1),
			maxStack:    maxDupStack(1),
			valid:       true,
		},
		DUP2: {
			execute:     makeDup(2),
			constantGas: GasFastestStep,
			minStack:    minDupStack(2),
			maxStack:    maxDupStack(2),
			valid:       true,
		},
		DUP3: {
			execute:     makeDup(3),
			constantGas: GasFastestStep,
			minStack:    minDupStack(3),
			maxStack:    maxDupStack(3),
			valid:       true,
		},
		DUP4: {
			execute:     makeDup(4),
			constantGas: GasFastestStep,
			minStack:    minDupStack(4),
			maxStack:    maxDupStack(4),
			valid:       true,
		},
		DUP5: {
			execute:     makeDup(5),
			constantGas: GasFastestStep,
			minStack:    minDupStack(5),
			maxStack:    maxDupStack(5),
			valid:       true,
		},
		DUP6: {
			execute:     makeDup(6),
			constantGas: GasFastestStep,
			minStack:    minDupStack(6),
			maxStack:    maxDupStack(6),
			valid:       true,
		},
		DUP7: {
			execute:     makeDup(7),
			constantGas: GasFastestStep,
			minStack:    minDupStack(7),
			maxStack:    maxDupStack(7),
			valid:       true,
		},
		DUP8: {
			execute:     makeDup(8),
			constantGas: GasFastestStep,
			minStack:    minDupStack(8),
			maxStack:    maxDupStack(8),
			valid:       true,
		},
		DUP9: {
			execute:     makeDup(9),
			constantGas: GasFastestStep,
			minStack:    minDupStack(9),
			maxStack:    maxDupStack(9),
			valid:       true,
		},
		DUP10: {
			execute:     makeDup(10),
			constantGas: GasFastestStep,
			minStack:    minDupStack(10),
			maxStack:    maxDupStack(10),
			valid:       true,
		},
		DUP11: {
			execute:     makeDup(11),
			constantGas: GasFastestStep,
			minStack:    minDupStack(11),
			maxStack:    maxDupStack(11),
			valid:       true,
		},
		DUP12: {
			execute:     makeDup(12),
			constantGas: GasFastestStep,
			minStack:    minDupStack(12),
			maxStack:    maxDupStack(12),
			valid:       true,
		},
		DUP13: {
			execute:     makeDup(13),
			constantGas: GasFastestStep,
			minStack:    minDupStack(13),
			maxStack:    maxDupStack(13),
			valid:       true,
		},
		DUP14: {
			execute:     makeDup(14),
			constantGas: GasFastestStep,
			minStack:    minDupStack(14),
			maxStack:    maxDupStack(14),
			valid:       true,
		},
		DUP15: {
			execute:     makeDup(15),
			constantGas: GasFastestStep,
			minStack:    minDupStack(15),
			maxStack:    maxDupStack(15),
			valid:       true,
		},
		DUP16: {
			execute:     makeDup(16),
			constantGas: GasFastestStep,
			minStack:    minDupStack(16),
			maxStack:    maxDupStack(16),
			valid:       true,
		},
		SWAP1: {
			execute:     makeSwap(1),
			constantGas: GasFastestStep,
			minStack:    minSwapStack(2),
			maxStack:    maxSwapStack(2),
			valid:       true,
		},
		SWAP2: {
			execute:     makeSwap(2),
			constantGas: GasFastestStep,
			minStack:    minSwapStack(3),
			maxStack:    maxSwapStack(3),
			valid:       true,
		},
		SWAP3: {
			execute:     makeSwap(3),
			constantGas: GasFastestStep,
			minStack:    minSwapStack(4),
			maxStack:    maxSwapStack(4),
			valid:       true,
		},
		SWAP4: {
			execute:     makeSwap(4),
			constantGas: GasFastestStep,
			minStack:    minSwapStack(5),
			maxStack:    maxSwapStack(5),
			valid:       true,
		},
		SWAP5: {
			execute:     makeSwap(5),
			constantGas: GasFastestStep,
			minStack:    minSwapStack(6),
			maxStack:    maxSwapStack(6),
			valid:       true,
		},
		SWAP6: {
			execute:     makeSwap(6),
			constantGas: GasFastestStep,
			minStack:    minSwapStack(7),
			maxStack:    maxSwapStack(7),
			valid:       true,
		},
		SWAP7: {
			execute:     makeSwap(7),
			constantGas: GasFastestStep,
			minStack:    minSwapStack(8),
			maxStack:    maxSwapStack(8),
			valid:       true,
		},
		SWAP8: {
			execute:     makeSwap(8),
			constantGas: GasFastestStep,
			minStack:    minSwapStack(9),
			maxStack:    maxSwapStack(9),
			valid:       true,
		},
		SWAP9: {
			execute:     makeSwap(9),
			constantGas: GasFastestStep,
			minStack:    minSwapStack(10),
			maxStack:    maxSwapStack(10),
			valid:       true,
		},
		SWAP10: {
			execute:     makeSwap(10),
			constantGas: GasFastestStep,
			minStack:    minSwapStack(11),
			maxStack:    maxSwapStack(11),
			valid:       true,
		},
		SWAP11: {
			execute:     makeSwap(11),
			constantGas: GasFastestStep,
			minStack:    minSwapStack(12),
			maxStack:    maxSwapStack(12),
			valid:       true,
		},
		SWAP12: {
			execute:     makeSwap(12),
			constantGas: GasFastestStep,
			minStack:    minSwapStack(13),
			maxStack:    maxSwapStack(13),
			valid:       true,
		},
		SWAP13: {
			execute:     makeSwap(13),
			constantGas: GasFastestStep,
			minStack:    minSwapStack(14),
			maxStack:    maxSwapStack(14),
			valid:       true,
		},
		SWAP14: {
			execute:     makeSwap(14),
			constantGas: GasFastestStep,
			minStack:    minSwapStack(15),
			maxStack:    maxSwapStack(15),
			valid:       true,
		},
		SWAP15: {
			execute:     makeSwap(15),
			constantGas: GasFastestStep,
			minStack:    minSwapStack(16),
			maxStack:    maxSwapStack(16),
			valid:       true,
		},
		SWAP16: {
			execute:     makeSwap(16),
			constantGas: GasFastestStep,
			minStack:    minSwapStack(17),
			maxStack:    maxSwapStack(17),
			valid:       true,
		},
		LOG0: {
			execute:    makeLog(0),
			dynamicGas: makeGasLog(0),
			minStack:   minStack(2, 0),
			maxStack:   maxStack(2, 0),
			memorySize: memoryLog,
			valid:      true,
			writes:     true,
		},
		LOG1: {
			execute:    makeLog(1),
			dynamicGas: makeGasLog(1),
			minStack:   minStack(3, 0),
			maxStack:   maxStack(3, 0),
			memorySize: memoryLog,
			valid:      true,
			writes:     true,
		},
		LOG2: {
			execute:    makeLog(2),
			dynamicGas: makeGasLog(2),
			minStack:   minStack(4, 0),
			maxStack:   maxStack(4, 0),
			memorySize: memoryLog,
			valid:      true,
			writes:     true,
		},
		LOG3: {
			execute:    makeLog(3),
			dynamicGas: makeGasLog(3),
			minStack:   minStack(5, 0),
			maxStack:   maxStack(5, 0),
			memorySize: memoryLog,
			valid:      true,
			writes:     true,
		},
		LOG4: {
			execute:    makeLog(4),
			dynamicGas: makeGasLog(4),
			minStack:   minStack(6, 0),
			maxStack:   maxStack(6, 0),
			memorySize: memoryLog,
			valid:      true,
			writes:     true,
		},
		CREATE: {
<<<<<<< HEAD
			execute:    opCreate,
			dynamicGas: gasCreate,
			minStack:   minStack(3, 1),
			maxStack:   maxStack(3, 1),
			memorySize: memoryCreate,
			valid:      true,
			writes:     true,
			returns:    true,
		},
		CALL: {
			execute:    opCall,
			dynamicGas: gasCall,
			minStack:   minStack(7, 1),
			maxStack:   maxStack(7, 1),
			memorySize: memoryCall,
			valid:      true,
			returns:    true,
		},
		CALLCODE: {
			execute:    opCallCode,
			dynamicGas: gasCallCode,
			minStack:   minStack(7, 1),
			maxStack:   maxStack(7, 1),
			memorySize: memoryCall,
			valid:      true,
			returns:    true,
=======
			execute:     opCreate,
			constantGas: params.CreateGas,
			dynamicGas:  gasCreate,
			minStack:    minStack(3, 1),
			maxStack:    maxStack(3, 1),
			memorySize:  memoryCreate,
			valid:       true,
			writes:      true,
			returns:     true,
		},
		CALL: {
			execute:     opCall,
			constantGas: params.CallGasFrontier,
			dynamicGas:  gasCall,
			minStack:    minStack(7, 1),
			maxStack:    maxStack(7, 1),
			memorySize:  memoryCall,
			valid:       true,
			returns:     true,
		},
		CALLCODE: {
			execute:     opCallCode,
			constantGas: params.CallGasFrontier,
			dynamicGas:  gasCallCode,
			minStack:    minStack(7, 1),
			maxStack:    maxStack(7, 1),
			memorySize:  memoryCall,
			valid:       true,
			returns:     true,
>>>>>>> 3bb6815f
		},
		RETURN: {
			execute:    opReturn,
			dynamicGas: gasReturn,
			minStack:   minStack(2, 0),
			maxStack:   maxStack(2, 0),
			memorySize: memoryReturn,
			halts:      true,
			valid:      true,
		},
		SELFDESTRUCT: {
			execute:    opSuicide,
<<<<<<< HEAD
			dynamicGas: gasSuicide,
=======
			dynamicGas: gasSelfdestruct,
>>>>>>> 3bb6815f
			minStack:   minStack(1, 0),
			maxStack:   maxStack(1, 0),
			halts:      true,
			valid:      true,
			writes:     true,
		},
	}
}<|MERGE_RESOLUTION|>--- conflicted
+++ resolved
@@ -24,11 +24,7 @@
 
 type (
 	executionFunc func(pc *uint64, interpreter *EVMInterpreter, contract *Contract, memory *Memory, stack *Stack) ([]byte, error)
-<<<<<<< HEAD
-	gasFunc       func(params.GasTable, *EVM, *Contract, *Stack, *Memory, uint64) (uint64, error) // last parameter is the requested memory size as a uint64
-=======
 	gasFunc       func(*EVM, *Contract, *Stack, *Memory, uint64) (uint64, error) // last parameter is the requested memory size as a uint64
->>>>>>> 3bb6815f
 	// memorySizeFunc returns the required size, and whether the operation overflowed a uint64
 	memorySizeFunc func(*Stack) (size uint64, overflow bool)
 )
@@ -108,23 +104,6 @@
 		valid:       true,
 	}
 	instructionSet[EXTCODEHASH] = operation{
-<<<<<<< HEAD
-		execute:    opExtCodeHash,
-		dynamicGas: gasExtCodeHash,
-		minStack:   minStack(1, 1),
-		maxStack:   maxStack(1, 1),
-		valid:      true,
-	}
-	instructionSet[CREATE2] = operation{
-		execute:    opCreate2,
-		dynamicGas: gasCreate2,
-		minStack:   minStack(4, 1),
-		maxStack:   maxStack(4, 1),
-		memorySize: memoryCreate2,
-		valid:      true,
-		writes:     true,
-		returns:    true,
-=======
 		execute:     opExtCodeHash,
 		constantGas: params.ExtcodeHashGasConstantinople,
 		minStack:    minStack(1, 1),
@@ -141,7 +120,6 @@
 		valid:       true,
 		writes:      true,
 		returns:     true,
->>>>>>> 3bb6815f
 	}
 	return instructionSet
 }
@@ -151,15 +129,6 @@
 func newByzantiumInstructionSet() JumpTable {
 	instructionSet := newSpuriousDragonInstructionSet()
 	instructionSet[STATICCALL] = operation{
-<<<<<<< HEAD
-		execute:    opStaticCall,
-		dynamicGas: gasStaticCall,
-		minStack:   minStack(6, 1),
-		maxStack:   maxStack(6, 1),
-		memorySize: memoryStaticCall,
-		valid:      true,
-		returns:    true,
-=======
 		execute:     opStaticCall,
 		constantGas: params.CallGasEIP150,
 		dynamicGas:  gasStaticCall,
@@ -168,7 +137,6 @@
 		memorySize:  memoryStaticCall,
 		valid:       true,
 		returns:     true,
->>>>>>> 3bb6815f
 	}
 	instructionSet[RETURNDATASIZE] = operation{
 		execute:     opReturnDataSize,
@@ -178,14 +146,6 @@
 		valid:       true,
 	}
 	instructionSet[RETURNDATACOPY] = operation{
-<<<<<<< HEAD
-		execute:    opReturnDataCopy,
-		dynamicGas: gasReturnDataCopy,
-		minStack:   minStack(3, 0),
-		maxStack:   maxStack(3, 0),
-		memorySize: memoryReturnDataCopy,
-		valid:      true,
-=======
 		execute:     opReturnDataCopy,
 		constantGas: GasFastestStep,
 		dynamicGas:  gasReturnDataCopy,
@@ -193,7 +153,6 @@
 		maxStack:    maxStack(3, 0),
 		memorySize:  memoryReturnDataCopy,
 		valid:       true,
->>>>>>> 3bb6815f
 	}
 	instructionSet[REVERT] = operation{
 		execute:    opRevert,
@@ -234,15 +193,6 @@
 func newHomesteadInstructionSet() JumpTable {
 	instructionSet := newFrontierInstructionSet()
 	instructionSet[DELEGATECALL] = operation{
-<<<<<<< HEAD
-		execute:    opDelegateCall,
-		dynamicGas: gasDelegateCall,
-		minStack:   minStack(6, 1),
-		maxStack:   maxStack(6, 1),
-		memorySize: memoryDelegateCall,
-		valid:      true,
-		returns:    true,
-=======
 		execute:     opDelegateCall,
 		dynamicGas:  gasDelegateCall,
 		constantGas: params.CallGasFrontier,
@@ -251,7 +201,6 @@
 		memorySize:  memoryDelegateCall,
 		valid:       true,
 		returns:     true,
->>>>>>> 3bb6815f
 	}
 	return instructionSet
 }
@@ -333,11 +282,7 @@
 		},
 		EXP: {
 			execute:    opExp,
-<<<<<<< HEAD
-			dynamicGas: gasExp,
-=======
 			dynamicGas: gasExpFrontier,
->>>>>>> 3bb6815f
 			minStack:   minStack(2, 1),
 			maxStack:   maxStack(2, 1),
 			valid:      true,
@@ -427,14 +372,6 @@
 			valid:       true,
 		},
 		SHA3: {
-<<<<<<< HEAD
-			execute:    opSha3,
-			dynamicGas: gasSha3,
-			minStack:   minStack(2, 1),
-			maxStack:   maxStack(2, 1),
-			memorySize: memorySha3,
-			valid:      true,
-=======
 			execute:     opSha3,
 			constantGas: params.Sha3Gas,
 			dynamicGas:  gasSha3,
@@ -442,7 +379,6 @@
 			maxStack:    maxStack(2, 1),
 			memorySize:  memorySha3,
 			valid:       true,
->>>>>>> 3bb6815f
 		},
 		ADDRESS: {
 			execute:     opAddress,
@@ -452,19 +388,11 @@
 			valid:       true,
 		},
 		BALANCE: {
-<<<<<<< HEAD
-			execute:    opBalance,
-			dynamicGas: gasBalance,
-			minStack:   minStack(1, 1),
-			maxStack:   maxStack(1, 1),
-			valid:      true,
-=======
 			execute:     opBalance,
 			constantGas: params.BalanceGasFrontier,
 			minStack:    minStack(1, 1),
 			maxStack:    maxStack(1, 1),
 			valid:       true,
->>>>>>> 3bb6815f
 		},
 		ORIGIN: {
 			execute:     opOrigin,
@@ -502,14 +430,6 @@
 			valid:       true,
 		},
 		CALLDATACOPY: {
-<<<<<<< HEAD
-			execute:    opCallDataCopy,
-			dynamicGas: gasCallDataCopy,
-			minStack:   minStack(3, 0),
-			maxStack:   maxStack(3, 0),
-			memorySize: memoryCallDataCopy,
-			valid:      true,
-=======
 			execute:     opCallDataCopy,
 			constantGas: GasFastestStep,
 			dynamicGas:  gasCallDataCopy,
@@ -517,7 +437,6 @@
 			maxStack:    maxStack(3, 0),
 			memorySize:  memoryCallDataCopy,
 			valid:       true,
->>>>>>> 3bb6815f
 		},
 		CODESIZE: {
 			execute:     opCodeSize,
@@ -527,14 +446,6 @@
 			valid:       true,
 		},
 		CODECOPY: {
-<<<<<<< HEAD
-			execute:    opCodeCopy,
-			dynamicGas: gasCodeCopy,
-			minStack:   minStack(3, 0),
-			maxStack:   maxStack(3, 0),
-			memorySize: memoryCodeCopy,
-			valid:      true,
-=======
 			execute:     opCodeCopy,
 			constantGas: GasFastestStep,
 			dynamicGas:  gasCodeCopy,
@@ -542,7 +453,6 @@
 			maxStack:    maxStack(3, 0),
 			memorySize:  memoryCodeCopy,
 			valid:       true,
->>>>>>> 3bb6815f
 		},
 		GASPRICE: {
 			execute:     opGasprice,
@@ -552,21 +462,6 @@
 			valid:       true,
 		},
 		EXTCODESIZE: {
-<<<<<<< HEAD
-			execute:    opExtCodeSize,
-			dynamicGas: gasExtCodeSize,
-			minStack:   minStack(1, 1),
-			maxStack:   maxStack(1, 1),
-			valid:      true,
-		},
-		EXTCODECOPY: {
-			execute:    opExtCodeCopy,
-			dynamicGas: gasExtCodeCopy,
-			minStack:   minStack(4, 0),
-			maxStack:   maxStack(4, 0),
-			memorySize: memoryExtCodeCopy,
-			valid:      true,
-=======
 			execute:     opExtCodeSize,
 			constantGas: params.ExtcodeSizeGasFrontier,
 			minStack:    minStack(1, 1),
@@ -581,7 +476,6 @@
 			maxStack:    maxStack(4, 0),
 			memorySize:  memoryExtCodeCopy,
 			valid:       true,
->>>>>>> 3bb6815f
 		},
 		BLOCKHASH: {
 			execute:     opBlockhash,
@@ -633,29 +527,6 @@
 			valid:       true,
 		},
 		MLOAD: {
-<<<<<<< HEAD
-			execute:    opMload,
-			dynamicGas: gasMLoad,
-			minStack:   minStack(1, 1),
-			maxStack:   maxStack(1, 1),
-			memorySize: memoryMLoad,
-			valid:      true,
-		},
-		MSTORE: {
-			execute:    opMstore,
-			dynamicGas: gasMStore,
-			minStack:   minStack(2, 0),
-			maxStack:   maxStack(2, 0),
-			memorySize: memoryMStore,
-			valid:      true,
-		},
-		MSTORE8: {
-			execute:    opMstore8,
-			dynamicGas: gasMStore8,
-			memorySize: memoryMStore8,
-			minStack:   minStack(2, 0),
-			maxStack:   maxStack(2, 0),
-=======
 			execute:     opMload,
 			constantGas: GasFastestStep,
 			dynamicGas:  gasMLoad,
@@ -680,24 +551,15 @@
 			memorySize:  memoryMStore8,
 			minStack:    minStack(2, 0),
 			maxStack:    maxStack(2, 0),
->>>>>>> 3bb6815f
 
 			valid: true,
 		},
 		SLOAD: {
-<<<<<<< HEAD
-			execute:    opSload,
-			dynamicGas: gasSLoad,
-			minStack:   minStack(1, 1),
-			maxStack:   maxStack(1, 1),
-			valid:      true,
-=======
 			execute:     opSload,
 			constantGas: params.SloadGasFrontier,
 			minStack:    minStack(1, 1),
 			maxStack:    maxStack(1, 1),
 			valid:       true,
->>>>>>> 3bb6815f
 		},
 		SSTORE: {
 			execute:    opSstore,
@@ -1245,34 +1107,6 @@
 			writes:     true,
 		},
 		CREATE: {
-<<<<<<< HEAD
-			execute:    opCreate,
-			dynamicGas: gasCreate,
-			minStack:   minStack(3, 1),
-			maxStack:   maxStack(3, 1),
-			memorySize: memoryCreate,
-			valid:      true,
-			writes:     true,
-			returns:    true,
-		},
-		CALL: {
-			execute:    opCall,
-			dynamicGas: gasCall,
-			minStack:   minStack(7, 1),
-			maxStack:   maxStack(7, 1),
-			memorySize: memoryCall,
-			valid:      true,
-			returns:    true,
-		},
-		CALLCODE: {
-			execute:    opCallCode,
-			dynamicGas: gasCallCode,
-			minStack:   minStack(7, 1),
-			maxStack:   maxStack(7, 1),
-			memorySize: memoryCall,
-			valid:      true,
-			returns:    true,
-=======
 			execute:     opCreate,
 			constantGas: params.CreateGas,
 			dynamicGas:  gasCreate,
@@ -1302,7 +1136,6 @@
 			memorySize:  memoryCall,
 			valid:       true,
 			returns:     true,
->>>>>>> 3bb6815f
 		},
 		RETURN: {
 			execute:    opReturn,
@@ -1315,11 +1148,7 @@
 		},
 		SELFDESTRUCT: {
 			execute:    opSuicide,
-<<<<<<< HEAD
-			dynamicGas: gasSuicide,
-=======
 			dynamicGas: gasSelfdestruct,
->>>>>>> 3bb6815f
 			minStack:   minStack(1, 0),
 			maxStack:   maxStack(1, 0),
 			halts:      true,
