// Copyright 2014 The go-ethereum Authors
// This file is part of the go-ethereum library.
//
// The go-ethereum library is free software: you can redistribute it and/or modify
// it under the terms of the GNU Lesser General Public License as published by
// the Free Software Foundation, either version 3 of the License, or
// (at your option) any later version.
//
// The go-ethereum library is distributed in the hope that it will be useful,
// but WITHOUT ANY WARRANTY; without even the implied warranty of
// MERCHANTABILITY or FITNESS FOR A PARTICULAR PURPOSE. See the
// GNU Lesser General Public License for more details.
//
// You should have received a copy of the GNU Lesser General Public License
// along with the go-ethereum library. If not, see <http://www.gnu.org/licenses/>.

// Package types contains data types related to Ethereum consensus.
package types

import (
	"encoding/binary"
	"fmt"
	"io"
	"math/big"
	"reflect"
	"sync/atomic"
	"time"

<<<<<<< HEAD
	"github.com/clearmatics/autonity/common"
	"github.com/clearmatics/autonity/common/hexutil"
	"github.com/clearmatics/autonity/crypto"
	"github.com/clearmatics/autonity/rlp"
	"golang.org/x/crypto/sha3"
=======
	"github.com/ethereum/go-ethereum/common"
	"github.com/ethereum/go-ethereum/common/hexutil"
	"github.com/ethereum/go-ethereum/rlp"
>>>>>>> aaca58a7
)

var (
	EmptyRootHash  = common.HexToHash("56e81f171bcc55a6ff8345e692c0f86e5b48e01b996cadc001622fb5e363b421")
	EmptyUncleHash = rlpHash([]*Header(nil))
)

// A BlockNonce is a 64-bit hash which proves (combined with the
// mix-hash) that a sufficient amount of computation has been carried
// out on a block.
type BlockNonce [8]byte

// EncodeNonce converts the given integer to a block nonce.
func EncodeNonce(i uint64) BlockNonce {
	var n BlockNonce
	binary.BigEndian.PutUint64(n[:], i)
	return n
}

// Uint64 returns the integer value of a block nonce.
func (n BlockNonce) Uint64() uint64 {
	return binary.BigEndian.Uint64(n[:])
}

// MarshalText encodes n as a hex string with 0x prefix.
func (n BlockNonce) MarshalText() ([]byte, error) {
	return hexutil.Bytes(n[:]).MarshalText()
}

// UnmarshalText implements encoding.TextUnmarshaler.
func (n *BlockNonce) UnmarshalText(input []byte) error {
	return hexutil.UnmarshalFixedText("BlockNonce", input, n[:])
}

//go:generate gencodec -type Header -field-override headerMarshaling -out gen_header_json.go

// Header represents a block header in the Autonity blockchain.
type Header struct {
	ParentHash  common.Hash    `json:"parentHash"       gencodec:"required"`
	UncleHash   common.Hash    `json:"sha3Uncles"       gencodec:"required"`
	Coinbase    common.Address `json:"miner"            gencodec:"required"`
	Root        common.Hash    `json:"stateRoot"        gencodec:"required"`
	TxHash      common.Hash    `json:"transactionsRoot" gencodec:"required"`
	ReceiptHash common.Hash    `json:"receiptsRoot"     gencodec:"required"`
	Bloom       Bloom          `json:"logsBloom"        gencodec:"required"`
	Difficulty  *big.Int       `json:"difficulty"       gencodec:"required"`
	Number      *big.Int       `json:"number"           gencodec:"required"`
	GasLimit    uint64         `json:"gasLimit"         gencodec:"required"`
	GasUsed     uint64         `json:"gasUsed"          gencodec:"required"`
	Time        uint64         `json:"timestamp"        gencodec:"required"`
	Extra       []byte         `json:"extraData"        gencodec:"required"`
	MixDigest   common.Hash    `json:"mixHash"`
	Nonce       BlockNonce     `json:"nonce"`

<<<<<<< HEAD
	/*
		PoS header fields, round & committedSeals not taken into account
		for computing the sigHash.
	*/
	Committee Committee `json:"committee"           gencodec:"required"`
	// used for committee member lookup, lazily initialised.
	committeeMap map[common.Address]*CommitteeMember
	// Used to ensure the committeeMap is created only once.
	once sync.Once

	ProposerSeal       []byte   `json:"proposerSeal"        gencodec:"required"`
	Round              uint64   `json:"round"               gencodec:"required"`
	CommittedSeals     [][]byte `json:"committedSeals"      gencodec:"required"`
	PastCommittedSeals [][]byte `json:"pastCommittedSeals"  gencodec:"required"`
}

type CommitteeMember struct {
	Address     common.Address `json:"address"            gencodec:"required"       abi:"addr"`
	VotingPower *big.Int       `json:"votingPower"        gencodec:"required"`
}

// MarshalText encodes b as a hex string with 0x prefix.
func (c *CommitteeMember) MarshalText() ([]byte, error) {
	data, err := rlp.EncodeToBytes(c)
	if err != nil {
		return nil, err
	}
	return hexutil.Bytes(data).MarshalText()
}

// UnmarshalText b as a hex string with 0x prefix.
func (c *CommitteeMember) UnmarshalText(input []byte) error {
	var b hexutil.Bytes
	err := b.UnmarshalText(input)
	if err != nil {
		return err
	}
	return rlp.DecodeBytes(b, &c)
}

type Committee []CommitteeMember

// originalHeader represents the ethereum blockchain header.
type originalHeader struct {
	ParentHash  common.Hash    `json:"parentHash"       gencodec:"required"`
	UncleHash   common.Hash    `json:"sha3Uncles"       gencodec:"required"`
	Coinbase    common.Address `json:"miner"            gencodec:"required"`
	Root        common.Hash    `json:"stateRoot"        gencodec:"required"`
	TxHash      common.Hash    `json:"transactionsRoot" gencodec:"required"`
	ReceiptHash common.Hash    `json:"receiptsRoot"     gencodec:"required"`
	Bloom       Bloom          `json:"logsBloom"        gencodec:"required"`
	Difficulty  *big.Int       `json:"difficulty"       gencodec:"required"`
	Number      *big.Int       `json:"number"           gencodec:"required"`
	GasLimit    uint64         `json:"gasLimit"         gencodec:"required"`
	GasUsed     uint64         `json:"gasUsed"          gencodec:"required"`
	Time        uint64         `json:"timestamp"        gencodec:"required"`
	Extra       []byte         `json:"extraData"        gencodec:"required"`
	MixDigest   common.Hash    `json:"mixHash"`
	Nonce       BlockNonce     `json:"nonce"`
=======
	// BaseFee was added by EIP-1559 and is ignored in legacy headers.
	BaseFee *big.Int `json:"baseFeePerGas" rlp:"optional"`

	/*
		TODO (MariusVanDerWijden) Add this field once needed
		// Random was added during the merge and contains the BeaconState randomness
		Random common.Hash `json:"random" rlp:"optional"`
	*/
>>>>>>> aaca58a7
}

type headerExtra struct {
	Committee          Committee `json:"committee"           gencodec:"required"`
	ProposerSeal       []byte    `json:"proposerSeal"        gencodec:"required"`
	Round              uint64    `json:"round"               gencodec:"required"`
	CommittedSeals     [][]byte  `json:"committedSeals"      gencodec:"required"`
	PastCommittedSeals [][]byte  `json:"pastCommittedSeals"  gencodec:"required"`
}

// headerMarshaling is used by gencodec (which can be invoked bu running go
// generate in this package) and defines marshalling types for fields that
// would not marshal correctly to hex of their own accord. When modifying the
// structure of Header, this will likely need to be updated before running go
// generate to regenerate the json marshalling code.
type headerMarshaling struct {
	Difficulty *hexutil.Big
	Number     *hexutil.Big
	GasLimit   hexutil.Uint64
	GasUsed    hexutil.Uint64
	Time       hexutil.Uint64
	Extra      hexutil.Bytes
	BaseFee    *hexutil.Big
	Hash       common.Hash `json:"hash"` // adds call to Hash() in MarshalJSON
	/*
		PoS header fields type overriedes
	*/
	ProposerSeal       hexutil.Bytes
	Round              hexutil.Uint64
	CommittedSeals     []hexutil.Bytes
	PastCommittedSeals []hexutil.Bytes
}

// Hash returns the block hash of the header, which is simply the keccak256 hash of its
// RLP encoding.
func (h *Header) Hash() common.Hash {
	// If the mix digest is equivalent to the predefined BFT digest, use BFT
	// specific hash calculation. This is always the case with tendermint consensus protocol.
	if h.MixDigest == BFTDigest {
		// Seal is reserved in extra-data. To prove block is signed by the proposer.
		if posHeader := BFTFilteredHeader(h, true); posHeader != nil {
			return rlpHash(posHeader)
		}
	}

	// If not using the BFT mixdigest then return the original ethereum block header hash, this
	// let Autonity to remain compatible with original go-ethereum tests.
	return rlpHash(h.original())
}

var headerSize = common.StorageSize(reflect.TypeOf(Header{}).Size())

// Size returns the approximate memory used by all internal contents. It is used
// to approximate and limit the memory consumption of various caches.
func (h *Header) Size() common.StorageSize {
	return headerSize + common.StorageSize(len(h.Extra)+(h.Difficulty.BitLen()+h.Number.BitLen())/8)
}

// SanityCheck checks a few basic things -- these checks are way beyond what
// any 'sane' production values should hold, and can mainly be used to prevent
// that the unbounded fields are stuffed with junk data to add processing
// overhead
func (h *Header) SanityCheck() error {
	if h.Number != nil && !h.Number.IsUint64() {
		return fmt.Errorf("too large block number: bitlen %d", h.Number.BitLen())
	}
	if h.Difficulty != nil {
		if diffLen := h.Difficulty.BitLen(); diffLen > 80 {
			return fmt.Errorf("too large block difficulty: bitlen %d", diffLen)
		}
	}
	if eLen := len(h.Extra); eLen > 100*1024 {
		return fmt.Errorf("too large block extradata: size %d", eLen)
	}
	if h.BaseFee != nil {
		if bfLen := h.BaseFee.BitLen(); bfLen > 256 {
			return fmt.Errorf("too large base fee: bitlen %d", bfLen)
		}
	}
	return nil
}

<<<<<<< HEAD
// DecodeRLP decodes the Ethereum
func (h *Header) DecodeRLP(s *rlp.Stream) error {
	origin := &originalHeader{}
	if err := s.Decode(origin); err != nil {
		return err
	}

	hExtra := &headerExtra{}
	if origin.MixDigest == BFTDigest {
		err := rlp.DecodeBytes(origin.Extra, hExtra)
		if err != nil {
			return err
		}
		h.CommittedSeals = hExtra.CommittedSeals
		h.Committee = hExtra.Committee
		h.PastCommittedSeals = hExtra.PastCommittedSeals
		h.ProposerSeal = hExtra.ProposerSeal
		h.Round = hExtra.Round
	} else {
		h.Extra = origin.Extra
	}

	h.ParentHash = origin.ParentHash
	h.UncleHash = origin.UncleHash
	h.Coinbase = origin.Coinbase
	h.Root = origin.Root
	h.TxHash = origin.TxHash
	h.ReceiptHash = origin.ReceiptHash
	h.Bloom = origin.Bloom
	h.Difficulty = origin.Difficulty
	h.Number = origin.Number
	h.GasLimit = origin.GasLimit
	h.GasUsed = origin.GasUsed
	h.Time = origin.Time
	h.MixDigest = origin.MixDigest
	h.Nonce = origin.Nonce

	return nil
}

// EncodeRLP serializes b into the Ethereum RLP block format.
//
// To maintain RLP compatibility with eth tooling we have to encode our
// additional header fields into the extra data field. RLP decoding expects the
// encoded data to have an exact number of fields of a certain type in a
// particular order, if there is a mismatch decoding fails. So to maintain
// compatibility with ethereum we encode all our additional header fields into
// the extra data field leaving us with just the original ethereum header
// fields. When we decode we repopulate our additional header fields from the
// extra data.
func (h *Header) EncodeRLP(w io.Writer) error {
	hExtra := headerExtra{
		Committee:          h.Committee,
		ProposerSeal:       h.ProposerSeal,
		Round:              h.Round,
		CommittedSeals:     h.CommittedSeals,
		PastCommittedSeals: h.PastCommittedSeals,
	}

	original := h.original()
	if h.MixDigest == BFTDigest {
		extra, err := rlp.EncodeToBytes(hExtra)
		if err != nil {
			return err
		}
		original.Extra = extra
	} else {
		original.Extra = h.Extra
	}

	return rlp.Encode(w, *original)
}

func (h *Header) original() *originalHeader {
	return &originalHeader{
		ParentHash:  h.ParentHash,
		UncleHash:   h.UncleHash,
		Coinbase:    h.Coinbase,
		Root:        h.Root,
		TxHash:      h.TxHash,
		ReceiptHash: h.ReceiptHash,
		Bloom:       h.Bloom,
		Difficulty:  h.Difficulty,
		Number:      h.Number,
		GasLimit:    h.GasLimit,
		GasUsed:     h.GasUsed,
		Time:        h.Time,
		Extra:       h.Extra,
		MixDigest:   h.MixDigest,
		Nonce:       h.Nonce,
	}
}

// hasherPool holds LegacyKeccak hashers.
var hasherPool = sync.Pool{
	New: func() interface{} {
		return sha3.NewLegacyKeccak256()
	},
}

func rlpHash(x interface{}) (h common.Hash) {
	sha := hasherPool.Get().(crypto.KeccakState)
	defer hasherPool.Put(sha)
	sha.Reset()
	rlp.Encode(sha, x)
	sha.Read(h[:])
	return h
}

=======
>>>>>>> aaca58a7
// EmptyBody returns true if there is no additional 'body' to complete the header
// that is: no transactions and no uncles.
func (h *Header) EmptyBody() bool {
	return h.TxHash == EmptyRootHash && h.UncleHash == EmptyUncleHash
}

// EmptyReceipts returns true if there are no receipts for this header/block.
func (h *Header) EmptyReceipts() bool {
	return h.ReceiptHash == EmptyRootHash
}

// Body is a simple (mutable, non-safe) data container for storing and moving
// a block's data contents (transactions and uncles) together.
type Body struct {
	Transactions []*Transaction
	Uncles       []*Header
}

// Block represents an entire block in the Ethereum blockchain.
type Block struct {
	header       *Header
	uncles       []*Header
	transactions Transactions

	// caches
	hash atomic.Value
	size atomic.Value

	// Td is used by package core to store the total difficulty
	// of the chain up to and including the block.
	td *big.Int

	// These fields are used by package eth to track
	// inter-peer block relay.
	ReceivedAt   time.Time
	ReceivedFrom interface{}
}

// "external" block encoding. used for eth protocol, etc.
type extblock struct {
	Header *Header
	Txs    []*Transaction
	Uncles []*Header
}

// NewBlock creates a new block. The input data is copied,
// changes to header and to the field values will not affect the
// block.
//
// The values of TxHash, UncleHash, ReceiptHash and Bloom in header
// are ignored and set to values derived from the given txs, uncles
// and receipts.
func NewBlock(header *Header, txs []*Transaction, uncles []*Header, receipts []*Receipt, hasher TrieHasher) *Block {
	b := &Block{header: CopyHeader(header), td: new(big.Int)}

	// TODO: panic if len(txs) != len(receipts)
	if len(txs) == 0 {
		b.header.TxHash = EmptyRootHash
	} else {
		b.header.TxHash = DeriveSha(Transactions(txs), hasher)
		b.transactions = make(Transactions, len(txs))
		copy(b.transactions, txs)
	}

	if len(receipts) == 0 {
		b.header.ReceiptHash = EmptyRootHash
	} else {
		b.header.ReceiptHash = DeriveSha(Receipts(receipts), hasher)
		b.header.Bloom = CreateBloom(receipts)
	}

	if len(uncles) == 0 {
		b.header.UncleHash = EmptyUncleHash
	} else {
		b.header.UncleHash = CalcUncleHash(uncles)
		b.uncles = make([]*Header, len(uncles))
		for i := range uncles {
			b.uncles[i] = CopyHeader(uncles[i])
		}
	}

	return b
}

// NewBlockWithHeader creates a block with the given header data. The
// header data is copied, changes to header and to the field values
// will not affect the block.
func NewBlockWithHeader(header *Header) *Block {
	return &Block{header: CopyHeader(header)}
}

// CopyHeader creates a deep copy of a block header to prevent side effects from
// modifying a header variable.
func CopyHeader(h *Header) *Header {

	difficulty := big.NewInt(0)
	if h.Difficulty != nil {
		difficulty.Set(h.Difficulty)
	}

	number := big.NewInt(0)
	if h.Number != nil {
		number.Set(h.Number)
	}
<<<<<<< HEAD

	extra := make([]byte, 0)
=======
	if h.BaseFee != nil {
		cpy.BaseFee = new(big.Int).Set(h.BaseFee)
	}
>>>>>>> aaca58a7
	if len(h.Extra) > 0 {
		extra = make([]byte, len(h.Extra))
		copy(extra, h.Extra)
	}

	/* PoS fields deep copy section*/
	committee := make([]CommitteeMember, 0)
	if len(h.Committee) > 0 {
		committee = make([]CommitteeMember, len(h.Committee))
		for i, val := range h.Committee {
			committee[i] = CommitteeMember{
				Address:     val.Address,
				VotingPower: new(big.Int).Set(val.VotingPower),
			}
		}
	}

	proposerSeal := make([]byte, 0)
	if len(h.ProposerSeal) > 0 {
		proposerSeal = make([]byte, len(h.ProposerSeal))
		copy(proposerSeal, h.ProposerSeal)
	}

	committedSeals := make([][]byte, 0)
	if len(h.CommittedSeals) > 0 {
		committedSeals = make([][]byte, len(h.CommittedSeals))
		for i, val := range h.CommittedSeals {
			committedSeals[i] = make([]byte, len(val))
			copy(committedSeals[i], val)
		}
	}

	pastCommittedSeals := make([][]byte, 0)
	if len(h.PastCommittedSeals) > 0 {
		pastCommittedSeals = make([][]byte, len(h.PastCommittedSeals))
		for i, val := range h.PastCommittedSeals {
			pastCommittedSeals[i] = make([]byte, len(val))
			copy(pastCommittedSeals[i], val)
		}
	}

	cpy := &Header{
		ParentHash:         h.ParentHash,
		UncleHash:          h.UncleHash,
		Coinbase:           h.Coinbase,
		Root:               h.Root,
		TxHash:             h.TxHash,
		ReceiptHash:        h.ReceiptHash,
		Bloom:              h.Bloom,
		Difficulty:         difficulty,
		Number:             number,
		GasLimit:           h.GasLimit,
		GasUsed:            h.GasUsed,
		Time:               h.Time,
		Extra:              extra,
		MixDigest:          h.MixDigest,
		Nonce:              h.Nonce,
		Committee:          committee,
		ProposerSeal:       proposerSeal,
		Round:              h.Round,
		CommittedSeals:     committedSeals,
		PastCommittedSeals: pastCommittedSeals,
	}
	return cpy
}

// DecodeRLP decodes the Ethereum
func (b *Block) DecodeRLP(s *rlp.Stream) error {
	var eb extblock
	_, size, _ := s.Kind()
	if err := s.Decode(&eb); err != nil {
		return err
	}
	b.header, b.uncles, b.transactions = eb.Header, eb.Uncles, eb.Txs
	b.size.Store(common.StorageSize(rlp.ListSize(size)))
	return nil
}

// EncodeRLP serializes b into the Ethereum RLP block format.
func (b *Block) EncodeRLP(w io.Writer) error {
	return rlp.Encode(w, extblock{
		Header: b.header,
		Txs:    b.transactions,
		Uncles: b.uncles,
	})
}

// TODO: copies

func (b *Block) Uncles() []*Header          { return b.uncles }
func (b *Block) Transactions() Transactions { return b.transactions }

func (b *Block) Transaction(hash common.Hash) *Transaction {
	for _, transaction := range b.transactions {
		if transaction.Hash() == hash {
			return transaction
		}
	}
	return nil
}

func (b *Block) Number() *big.Int     { return new(big.Int).Set(b.header.Number) }
func (b *Block) GasLimit() uint64     { return b.header.GasLimit }
func (b *Block) GasUsed() uint64      { return b.header.GasUsed }
func (b *Block) Difficulty() *big.Int { return new(big.Int).Set(b.header.Difficulty) }
func (b *Block) Time() uint64         { return b.header.Time }

func (b *Block) NumberU64() uint64        { return b.header.Number.Uint64() }
func (b *Block) MixDigest() common.Hash   { return b.header.MixDigest }
func (b *Block) Nonce() uint64            { return binary.BigEndian.Uint64(b.header.Nonce[:]) }
func (b *Block) Bloom() Bloom             { return b.header.Bloom }
func (b *Block) Coinbase() common.Address { return b.header.Coinbase }
func (b *Block) Root() common.Hash        { return b.header.Root }
func (b *Block) ParentHash() common.Hash  { return b.header.ParentHash }
func (b *Block) TxHash() common.Hash      { return b.header.TxHash }
func (b *Block) ReceiptHash() common.Hash { return b.header.ReceiptHash }
func (b *Block) UncleHash() common.Hash   { return b.header.UncleHash }
func (b *Block) Extra() []byte            { return common.CopyBytes(b.header.Extra) }

func (b *Block) BaseFee() *big.Int {
	if b.header.BaseFee == nil {
		return nil
	}
	return new(big.Int).Set(b.header.BaseFee)
}

func (b *Block) Header() *Header { return CopyHeader(b.header) }

// Body returns the non-header content of the block.
func (b *Block) Body() *Body { return &Body{b.transactions, b.uncles} }

// Size returns the true RLP encoded storage size of the block, either by encoding
// and returning it, or returning a previsouly cached value.
func (b *Block) Size() common.StorageSize {
	if size := b.size.Load(); size != nil {
		return size.(common.StorageSize)
	}
	c := writeCounter(0)
	rlp.Encode(&c, b)
	b.size.Store(common.StorageSize(c))
	return common.StorageSize(c)
}

// SanityCheck can be used to prevent that unbounded fields are
// stuffed with junk data to add processing overhead
func (b *Block) SanityCheck() error {
	return b.header.SanityCheck()
}

type writeCounter common.StorageSize

func (c *writeCounter) Write(b []byte) (int, error) {
	*c += writeCounter(len(b))
	return len(b), nil
}

func CalcUncleHash(uncles []*Header) common.Hash {
	if len(uncles) == 0 {
		return EmptyUncleHash
	}
	// len(uncles) > 0 can only happen during tests.
	// We revert to the original structure to keep compatibility with hardcoded hash values.
	originalUncles := make([]*originalHeader, len(uncles))
	for i := range uncles {
		originalUncles[i] = uncles[i].original()
	}
	return rlpHash(originalUncles)
}

// WithSeal returns a new block with the data from b but the header replaced with
// the sealed one.
func (b *Block) WithSeal(header *Header) *Block {
	cpy := *header

	return &Block{
		header:       &cpy,
		transactions: b.transactions,
		uncles:       b.uncles,
	}
}

// WithBody returns a new block with the given transaction and uncle contents.
func (b *Block) WithBody(transactions []*Transaction, uncles []*Header) *Block {
	block := &Block{
		header:       CopyHeader(b.header),
		transactions: make([]*Transaction, len(transactions)),
		uncles:       make([]*Header, len(uncles)),
	}
	copy(block.transactions, transactions)
	for i := range uncles {
		block.uncles[i] = CopyHeader(uncles[i])
	}
	return block
}

// Hash returns the keccak256 hash of b's header.
// The hash is computed on the first call and cached thereafter.
func (b *Block) Hash() common.Hash {
	if hash := b.hash.Load(); hash != nil {
		return hash.(common.Hash)
	}
	v := b.header.Hash()
	b.hash.Store(v)
	return v
}

type Blocks []*Block

// HeaderParentHashFromRLP returns the parentHash of an RLP-encoded
// header. If 'header' is invalid, the zero hash is returned.
func HeaderParentHashFromRLP(header []byte) common.Hash {
	// parentHash is the first list element.
	listContent, _, err := rlp.SplitList(header)
	if err != nil {
		return common.Hash{}
	}
	parentHash, _, err := rlp.SplitString(listContent)
	if err != nil {
		return common.Hash{}
	}
	if len(parentHash) != 32 {
		return common.Hash{}
	}
	return common.BytesToHash(parentHash)
}<|MERGE_RESOLUTION|>--- conflicted
+++ resolved
@@ -18,25 +18,17 @@
 package types
 
 import (
-	"encoding/binary"
-	"fmt"
-	"io"
-	"math/big"
-	"reflect"
-	"sync/atomic"
-	"time"
-
-<<<<<<< HEAD
-	"github.com/clearmatics/autonity/common"
-	"github.com/clearmatics/autonity/common/hexutil"
-	"github.com/clearmatics/autonity/crypto"
-	"github.com/clearmatics/autonity/rlp"
-	"golang.org/x/crypto/sha3"
-=======
-	"github.com/ethereum/go-ethereum/common"
-	"github.com/ethereum/go-ethereum/common/hexutil"
-	"github.com/ethereum/go-ethereum/rlp"
->>>>>>> aaca58a7
+    "encoding/binary"
+    "fmt"
+    "io"
+    "math/big"
+    "reflect"
+    "sync/atomic"
+    "time"
+
+    "github.com/ethereum/go-ethereum/common"
+    "github.com/ethereum/go-ethereum/common/hexutil"
+    "github.com/ethereum/go-ethereum/rlp"
 )
 
 var (
@@ -80,27 +72,28 @@
 	Coinbase    common.Address `json:"miner"            gencodec:"required"`
 	Root        common.Hash    `json:"stateRoot"        gencodec:"required"`
 	TxHash      common.Hash    `json:"transactionsRoot" gencodec:"required"`
-	ReceiptHash common.Hash    `json:"receiptsRoot"     gencodec:"required"`
-	Bloom       Bloom          `json:"logsBloom"        gencodec:"required"`
-	Difficulty  *big.Int       `json:"difficulty"       gencodec:"required"`
-	Number      *big.Int       `json:"number"           gencodec:"required"`
-	GasLimit    uint64         `json:"gasLimit"         gencodec:"required"`
-	GasUsed     uint64         `json:"gasUsed"          gencodec:"required"`
-	Time        uint64         `json:"timestamp"        gencodec:"required"`
-	Extra       []byte         `json:"extraData"        gencodec:"required"`
-	MixDigest   common.Hash    `json:"mixHash"`
-	Nonce       BlockNonce     `json:"nonce"`
-
-<<<<<<< HEAD
-	/*
-		PoS header fields, round & committedSeals not taken into account
-		for computing the sigHash.
-	*/
-	Committee Committee `json:"committee"           gencodec:"required"`
-	// used for committee member lookup, lazily initialised.
-	committeeMap map[common.Address]*CommitteeMember
-	// Used to ensure the committeeMap is created only once.
-	once sync.Once
+    ReceiptHash common.Hash    `json:"receiptsRoot"     gencodec:"required"`
+    Bloom       Bloom          `json:"logsBloom"        gencodec:"required"`
+    Difficulty  *big.Int       `json:"difficulty"       gencodec:"required"`
+    Number      *big.Int       `json:"number"           gencodec:"required"`
+    GasLimit    uint64         `json:"gasLimit"         gencodec:"required"`
+    GasUsed     uint64         `json:"gasUsed"          gencodec:"required"`
+    Time        uint64         `json:"timestamp"        gencodec:"required"`
+    Extra       []byte         `json:"extraData"        gencodec:"required"`
+    MixDigest   common.Hash    `json:"mixHash"`
+    Nonce       BlockNonce     `json:"nonce"`
+    // BaseFee was added by EIP-1559 and is ignored in legacy headers.
+    BaseFee *big.Int `json:"baseFeePerGas" rlp:"optional"`
+
+    /*
+    	PoS header fields, round & committedSeals not taken into account
+    	for computing the sigHash.
+    */
+    Committee Committee `json:"committee"           gencodec:"required"`
+    // used for committee member lookup, lazily initialised.
+    committeeMap map[common.Address]*CommitteeMember
+    // Used to ensure the committeeMap is created only once.
+    once sync.Once
 
 	ProposerSeal       []byte   `json:"proposerSeal"        gencodec:"required"`
 	Round              uint64   `json:"round"               gencodec:"required"`
@@ -141,26 +134,25 @@
 	Coinbase    common.Address `json:"miner"            gencodec:"required"`
 	Root        common.Hash    `json:"stateRoot"        gencodec:"required"`
 	TxHash      common.Hash    `json:"transactionsRoot" gencodec:"required"`
-	ReceiptHash common.Hash    `json:"receiptsRoot"     gencodec:"required"`
-	Bloom       Bloom          `json:"logsBloom"        gencodec:"required"`
-	Difficulty  *big.Int       `json:"difficulty"       gencodec:"required"`
-	Number      *big.Int       `json:"number"           gencodec:"required"`
-	GasLimit    uint64         `json:"gasLimit"         gencodec:"required"`
-	GasUsed     uint64         `json:"gasUsed"          gencodec:"required"`
-	Time        uint64         `json:"timestamp"        gencodec:"required"`
-	Extra       []byte         `json:"extraData"        gencodec:"required"`
-	MixDigest   common.Hash    `json:"mixHash"`
-	Nonce       BlockNonce     `json:"nonce"`
-=======
-	// BaseFee was added by EIP-1559 and is ignored in legacy headers.
-	BaseFee *big.Int `json:"baseFeePerGas" rlp:"optional"`
-
-	/*
-		TODO (MariusVanDerWijden) Add this field once needed
-		// Random was added during the merge and contains the BeaconState randomness
-		Random common.Hash `json:"random" rlp:"optional"`
-	*/
->>>>>>> aaca58a7
+    ReceiptHash common.Hash    `json:"receiptsRoot"     gencodec:"required"`
+    Bloom       Bloom          `json:"logsBloom"        gencodec:"required"`
+    Difficulty  *big.Int       `json:"difficulty"       gencodec:"required"`
+    Number      *big.Int       `json:"number"           gencodec:"required"`
+    GasLimit    uint64         `json:"gasLimit"         gencodec:"required"`
+    GasUsed     uint64         `json:"gasUsed"          gencodec:"required"`
+    Time        uint64         `json:"timestamp"        gencodec:"required"`
+    Extra       []byte         `json:"extraData"        gencodec:"required"`
+    MixDigest   common.Hash    `json:"mixHash"`
+    Nonce       BlockNonce     `json:"nonce"`
+
+    // BaseFee was added by EIP-1559 and is ignored in legacy headers.
+    BaseFee *big.Int `json:"baseFeePerGas" rlp:"optional"`
+
+    /*
+    	TODO (MariusVanDerWijden) Add this field once needed
+    	// Random was added during the merge and contains the BeaconState randomness
+    	Random common.Hash `json:"random" rlp:"optional"`
+    */
 }
 
 type headerExtra struct {
@@ -182,9 +174,9 @@
 	GasLimit   hexutil.Uint64
 	GasUsed    hexutil.Uint64
 	Time       hexutil.Uint64
-	Extra      hexutil.Bytes
-	BaseFee    *hexutil.Big
-	Hash       common.Hash `json:"hash"` // adds call to Hash() in MarshalJSON
+    Extra      hexutil.Bytes
+    BaseFee    *hexutil.Big
+    Hash       common.Hash `json:"hash"` // adds call to Hash() in MarshalJSON
 	/*
 		PoS header fields type overriedes
 	*/
@@ -225,25 +217,24 @@
 // overhead
 func (h *Header) SanityCheck() error {
 	if h.Number != nil && !h.Number.IsUint64() {
-		return fmt.Errorf("too large block number: bitlen %d", h.Number.BitLen())
-	}
-	if h.Difficulty != nil {
-		if diffLen := h.Difficulty.BitLen(); diffLen > 80 {
-			return fmt.Errorf("too large block difficulty: bitlen %d", diffLen)
-		}
-	}
-	if eLen := len(h.Extra); eLen > 100*1024 {
-		return fmt.Errorf("too large block extradata: size %d", eLen)
-	}
-	if h.BaseFee != nil {
-		if bfLen := h.BaseFee.BitLen(); bfLen > 256 {
-			return fmt.Errorf("too large base fee: bitlen %d", bfLen)
-		}
-	}
-	return nil
-}
-
-<<<<<<< HEAD
+        return fmt.Errorf("too large block number: bitlen %d", h.Number.BitLen())
+    }
+    if h.Difficulty != nil {
+        if diffLen := h.Difficulty.BitLen(); diffLen > 80 {
+            return fmt.Errorf("too large block difficulty: bitlen %d", diffLen)
+        }
+    }
+    if eLen := len(h.Extra); eLen > 100*1024 {
+        return fmt.Errorf("too large block extradata: size %d", eLen)
+    }
+    if h.BaseFee != nil {
+        if bfLen := h.BaseFee.BitLen(); bfLen > 256 {
+            return fmt.Errorf("too large base fee: bitlen %d", bfLen)
+        }
+    }
+    return nil
+}
+
 // DecodeRLP decodes the Ethereum
 func (h *Header) DecodeRLP(s *rlp.Stream) error {
 	origin := &originalHeader{}
@@ -353,8 +344,6 @@
 	return h
 }
 
-=======
->>>>>>> aaca58a7
 // EmptyBody returns true if there is no additional 'body' to complete the header
 // that is: no transactions and no uncles.
 func (h *Header) EmptyBody() bool {
@@ -408,16 +397,16 @@
 // are ignored and set to values derived from the given txs, uncles
 // and receipts.
 func NewBlock(header *Header, txs []*Transaction, uncles []*Header, receipts []*Receipt, hasher TrieHasher) *Block {
-	b := &Block{header: CopyHeader(header), td: new(big.Int)}
-
-	// TODO: panic if len(txs) != len(receipts)
-	if len(txs) == 0 {
-		b.header.TxHash = EmptyRootHash
-	} else {
-		b.header.TxHash = DeriveSha(Transactions(txs), hasher)
-		b.transactions = make(Transactions, len(txs))
-		copy(b.transactions, txs)
-	}
+    b := &Block{header: CopyHeader(header), td: new(big.Int)}
+
+    // TODO: panic if len(txs) != len(receipts)
+    if len(txs) == 0 {
+        b.header.TxHash = EmptyRootHash
+    } else {
+        b.header.TxHash = DeriveSha(Transactions(txs), hasher)
+        b.transactions = make(Transactions, len(txs))
+        copy(b.transactions, txs)
+    }
 
 	if len(receipts) == 0 {
 		b.header.ReceiptHash = EmptyRootHash
@@ -450,32 +439,29 @@
 // modifying a header variable.
 func CopyHeader(h *Header) *Header {
 
-	difficulty := big.NewInt(0)
-	if h.Difficulty != nil {
-		difficulty.Set(h.Difficulty)
-	}
-
-	number := big.NewInt(0)
-	if h.Number != nil {
-		number.Set(h.Number)
-	}
-<<<<<<< HEAD
-
-	extra := make([]byte, 0)
-=======
-	if h.BaseFee != nil {
-		cpy.BaseFee = new(big.Int).Set(h.BaseFee)
-	}
->>>>>>> aaca58a7
-	if len(h.Extra) > 0 {
-		extra = make([]byte, len(h.Extra))
-		copy(extra, h.Extra)
-	}
-
-	/* PoS fields deep copy section*/
-	committee := make([]CommitteeMember, 0)
-	if len(h.Committee) > 0 {
-		committee = make([]CommitteeMember, len(h.Committee))
+    difficulty := big.NewInt(0)
+    if h.Difficulty != nil {
+        difficulty.Set(h.Difficulty)
+    }
+
+    number := big.NewInt(0)
+    if h.Number != nil {
+        number.Set(h.Number)
+    }
+
+    if h.BaseFee != nil {
+        cpy.BaseFee = new(big.Int).Set(h.BaseFee)
+    }
+    extra := make([]byte, 0)
+    if len(h.Extra) > 0 {
+        extra = make([]byte, len(h.Extra))
+        copy(extra, h.Extra)
+    }
+
+    /* PoS fields deep copy section*/
+    committee := make([]CommitteeMember, 0)
+    if len(h.Committee) > 0 {
+        committee = make([]CommitteeMember, len(h.Committee))
 		for i, val := range h.Committee {
 			committee[i] = CommitteeMember{
 				Address:     val.Address,
@@ -587,10 +573,10 @@
 func (b *Block) Extra() []byte            { return common.CopyBytes(b.header.Extra) }
 
 func (b *Block) BaseFee() *big.Int {
-	if b.header.BaseFee == nil {
-		return nil
-	}
-	return new(big.Int).Set(b.header.BaseFee)
+    if b.header.BaseFee == nil {
+        return nil
+    }
+    return new(big.Int).Set(b.header.BaseFee)
 }
 
 func (b *Block) Header() *Header { return CopyHeader(b.header) }
@@ -601,7 +587,7 @@
 // Size returns the true RLP encoded storage size of the block, either by encoding
 // and returning it, or returning a previsouly cached value.
 func (b *Block) Size() common.StorageSize {
-	if size := b.size.Load(); size != nil {
+    if size := b.size.Load(); size != nil {
 		return size.(common.StorageSize)
 	}
 	c := writeCounter(0)
@@ -665,12 +651,12 @@
 // Hash returns the keccak256 hash of b's header.
 // The hash is computed on the first call and cached thereafter.
 func (b *Block) Hash() common.Hash {
-	if hash := b.hash.Load(); hash != nil {
-		return hash.(common.Hash)
-	}
-	v := b.header.Hash()
-	b.hash.Store(v)
-	return v
+    if hash := b.hash.Load(); hash != nil {
+        return hash.(common.Hash)
+    }
+    v := b.header.Hash()
+    b.hash.Store(v)
+    return v
 }
 
 type Blocks []*Block
@@ -678,17 +664,17 @@
 // HeaderParentHashFromRLP returns the parentHash of an RLP-encoded
 // header. If 'header' is invalid, the zero hash is returned.
 func HeaderParentHashFromRLP(header []byte) common.Hash {
-	// parentHash is the first list element.
-	listContent, _, err := rlp.SplitList(header)
-	if err != nil {
-		return common.Hash{}
-	}
-	parentHash, _, err := rlp.SplitString(listContent)
-	if err != nil {
-		return common.Hash{}
-	}
-	if len(parentHash) != 32 {
-		return common.Hash{}
-	}
-	return common.BytesToHash(parentHash)
+    // parentHash is the first list element.
+    listContent, _, err := rlp.SplitList(header)
+    if err != nil {
+        return common.Hash{}
+    }
+    parentHash, _, err := rlp.SplitString(listContent)
+    if err != nil {
+        return common.Hash{}
+    }
+    if len(parentHash) != 32 {
+        return common.Hash{}
+    }
+    return common.BytesToHash(parentHash)
 }