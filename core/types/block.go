--- conflicted
+++ resolved
@@ -96,17 +96,10 @@
 	// used for committee member lookup, lazily initialised.
 	committeeMap map[common.Address]*CommitteeMember
 	// Used to ensure the committeeMap is created only once.
-	once sync.Once
-
-<<<<<<< HEAD
-	ProposerSeal   []byte             `json:"proposerSeal"        gencodec:"required"`
-	Round          uint64             `json:"round"               gencodec:"required"`
-	CommittedSeals AggregateSignature `json:"committedSeals"      gencodec:"required"`
-=======
+	once              sync.Once
 	ProposerSeal      []byte             `json:"proposerSeal"        gencodec:"required"`
 	Round             uint64             `json:"round"               gencodec:"required"`
 	QuorumCertificate AggregateSignature `json:"quorumCertificate"      gencodec:"required"`
->>>>>>> 57911f4a
 }
 
 type AggregateSignature struct {
@@ -114,17 +107,6 @@
 	// this is because otherwise rlp creates a signature with new(blst.BlsSignature)
 	// which causes all sorts of problem because the private inner signature s.s remains nil
 	Signature *blst.BlsSignature `rlp:"nil"`
-<<<<<<< HEAD
-	Senders   *SendersInfo       `rlp:"nil"`
-}
-
-func NewAggregateSignature(signature *blst.BlsSignature, senders *SendersInfo) AggregateSignature {
-	return AggregateSignature{Signature: signature, Senders: senders}
-}
-
-func (a AggregateSignature) Copy() AggregateSignature {
-	return AggregateSignature{Signature: a.Signature.Copy(), Senders: a.Senders.Copy()}
-=======
 	Signers   *Signers           `rlp:"nil"`
 }
 
@@ -134,7 +116,6 @@
 
 func (a AggregateSignature) Copy() AggregateSignature {
 	return AggregateSignature{Signature: a.Signature.Copy(), Signers: a.Signers.Copy()}
->>>>>>> 57911f4a
 }
 
 //go:generate gencodec -type CommitteeMember -field-override committeeMemberMarshaling -out gen_member_json.go
@@ -198,17 +179,10 @@
 }
 
 type headerExtra struct {
-<<<<<<< HEAD
-	Committee      Committee          `json:"committee"           gencodec:"required"`
-	ProposerSeal   []byte             `json:"proposerSeal"        gencodec:"required"`
-	Round          uint64             `json:"round"               gencodec:"required"`
-	CommittedSeals AggregateSignature `json:"committedSeals"      gencodec:"required"`
-=======
 	Committee         Committee          `json:"committee"           gencodec:"required"`
 	ProposerSeal      []byte             `json:"proposerSeal"        gencodec:"required"`
 	Round             uint64             `json:"round"               gencodec:"required"`
 	QuorumCertificate AggregateSignature `json:"quorumCertificate"      gencodec:"required"`
->>>>>>> 57911f4a
 }
 
 // headerMarshaling is used by gencodec (which can be invoked by running go
@@ -511,15 +485,9 @@
 		copy(proposerSeal, h.ProposerSeal)
 	}
 
-<<<<<<< HEAD
-	committedSeals := AggregateSignature{}
-	if h.CommittedSeals.Signature != nil && h.CommittedSeals.Senders != nil {
-		committedSeals = h.CommittedSeals.Copy()
-=======
 	quorumCertificate := AggregateSignature{}
 	if h.QuorumCertificate.Signature != nil && h.QuorumCertificate.Signers != nil {
 		quorumCertificate = h.QuorumCertificate.Copy()
->>>>>>> 57911f4a
 	}
 
 	cpy := &Header{
