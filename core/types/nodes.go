--- conflicted
+++ resolved
@@ -36,11 +36,7 @@
 		wg.Add(1)
 
 		go func(enodeStr string) {
-<<<<<<< HEAD
-			log.Info("performing", "node", enodeStr)
-=======
 			log.Debug("performing", "node", enodeStr)
->>>>>>> 6f946b78
 			newEnode, err := cache.Get(enodeStr, getEnode)
 			if err != nil {
 				errCh <- err
