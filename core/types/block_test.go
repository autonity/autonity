// Copyright 2014 The go-ethereum Authors
// This file is part of the go-ethereum library.
//
// The go-ethereum library is free software: you can redistribute it and/or modify
// it under the terms of the GNU Lesser General Public License as published by
// the Free Software Foundation, either version 3 of the License, or
// (at your option) any later version.
//
// The go-ethereum library is distributed in the hope that it will be useful,
// but WITHOUT ANY WARRANTY; without even the implied warranty of
// MERCHANTABILITY or FITNESS FOR A PARTICULAR PURPOSE. See the
// GNU Lesser General Public License for more details.
//
// You should have received a copy of the GNU Lesser General Public License
// along with the go-ethereum library. If not, see <http://www.gnu.org/licenses/>.

package types

import (
	"bytes"
	"hash"
	"math/big"
	"reflect"
	"testing"

	"golang.org/x/crypto/sha3"

	"github.com/stretchr/testify/require"

	"github.com/autonity/autonity/common"
	"github.com/autonity/autonity/common/hexutil"
	"github.com/autonity/autonity/common/math"
	"github.com/autonity/autonity/crypto"
	"github.com/autonity/autonity/crypto/blst"
	"github.com/autonity/autonity/params"
	"github.com/autonity/autonity/rlp"
)

// from bcValidBlockTest.json, "SimpleTx"
func TestBlockEncoding(t *testing.T) {
	blockEnc := common.FromHex("f90260f901f9a083cafc574e1f51ba9dc0568fc617a08ea2429fb384059c972f13b19fa1c8dd55a01dcc4de8dec75d7aab85b567b6ccd41ad312451b948a7413f0a142fd40d49347948888f1f195afa192cfee860698584c030f4c9db1a0ef1552a40b7165c3cd773806b9e0c165b75356e0314bf0706f279c729f51e017a05fe50b260da6308036625b850b5d6ced6d0a9f814c0688bc91ffb7b7a3a54b67a0bc37d79753ad738a6dac4921e57392f145d8887476de3f783dfa7edae9283e52b90100000000000000000000000000000000000000000000000000000000000000000000000000000000000000000000000000000000000000000000000000000000000000000000000000000000000000000000000000000000000000000000000000000000000000000000000000000000000000000000000000000000000000000000000000000000000000000000000000000000000000000000000000000000000000000000000000000000000000000000000000000000000000000000000000000000000000000000000000000000000000000000000000000000000000000000000000000000000000000000000000000000000000000000000000000000008302000001832fefd8825208845506eb0780a0bd4472abb6659ebe3ee06ee4d7b72a00a9f4d001caca51342001075469aff49888a13a5a8c8f2bb1c4f861f85f800a82c35094095e7baea6a6c7c4c2dfeb977efac326af552d870a801ba09bea4c4daac7c7c52e093e6a4c35dbbcf8856f1af7b059ba20253e70848d094fa08a8fae537ce25ed8cb5af9adac3f141af69bd515bd2ba031522df09b97dd72b1c0")
	var block Block
	if err := rlp.DecodeBytes(blockEnc, &block); err != nil {
		t.Fatal("decode error: ", err)
	}

	check := func(f string, got, want interface{}) {
		if !reflect.DeepEqual(got, want) {
			t.Errorf("%s mismatch: got %v, want %v", f, got, want)
		}
	}
	check("Difficulty", block.Difficulty(), big.NewInt(131072))
	check("GasLimit", block.GasLimit(), uint64(3141592))
	check("GasUsed", block.GasUsed(), uint64(21000))
	check("Coinbase", block.Coinbase(), common.HexToAddress("8888f1f195afa192cfee860698584c030f4c9db1"))
	check("MixDigest", block.MixDigest(), common.HexToHash("bd4472abb6659ebe3ee06ee4d7b72a00a9f4d001caca51342001075469aff498"))
	check("Root", block.Root(), common.HexToHash("ef1552a40b7165c3cd773806b9e0c165b75356e0314bf0706f279c729f51e017"))
	check("Hash", block.Hash(), common.HexToHash("0a5843ac1cb04865017cb35a57b50b07084e5fcee39b5acadade33149f4fff9e"))
	check("Nonce", block.Nonce(), uint64(0xa13a5a8c8f2bb1c4))
	check("Time", block.Time(), uint64(1426516743))
	check("Size", block.Size(), common.StorageSize(len(blockEnc)))

	tx1 := NewTransaction(0, common.HexToAddress("095e7baea6a6c7c4c2dfeb977efac326af552d87"), big.NewInt(10), 50000, big.NewInt(10), nil)
	tx1, _ = tx1.WithSignature(HomesteadSigner{}, common.Hex2Bytes("9bea4c4daac7c7c52e093e6a4c35dbbcf8856f1af7b059ba20253e70848d094f8a8fae537ce25ed8cb5af9adac3f141af69bd515bd2ba031522df09b97dd72b100"))
	check("len(Transactions)", len(block.Transactions()), 1)
	check("Transactions[0].Hash", block.Transactions()[0].Hash(), tx1.Hash())
	ourBlockEnc, err := rlp.EncodeToBytes(&block)
	if err != nil {
		t.Fatal("encode error: ", err)
	}
	if !bytes.Equal(ourBlockEnc, blockEnc) {
		t.Errorf("encoded block mismatch:\ngot:  %x\nwant: %x", ourBlockEnc, blockEnc)
	}
}

func TestHeaderEncodeDecodeJson(t *testing.T) {
	header := &Header{
		ParentHash:  common.HexToHash("0a5843ac1cb04865017cb35a57b50b07084e5fcee39b5acadade33149f4fff9e"),
		UncleHash:   common.HexToHash("0a5843ac1c124732472342342387423897431293123020912dade33149f4fffe"),
		Coinbase:    common.HexToAddress("8888f1f195afa192cfee860698584c030f4c9db1"),
		Root:        common.HexToHash("0a5843ac1cb0486345235234564778768967856745645654649f4fff9321321e"),
		TxHash:      common.HexToHash("0a58213121cb0486345235234564778768967856745645654649f4fff932132e"),
		ReceiptHash: common.HexToHash("9a58213121cb0486345235234564778768967856745645654649f4fff932132e"),
		Bloom:       BytesToBloom(bytes.Repeat([]byte("a"), 128)),
		Difficulty:  big.NewInt(199),
		Number:      big.NewInt(239),
		GasLimit:    uint64(1000),
		GasUsed:     uint64(400),
		Time:        uint64(12343),
		MixDigest:   common.HexToHash("0a58213121cb0486345235234564778768967853123645654649f4fff932132e"),
		Nonce:       [8]byte{0x00, 0x01, 0x02, 0x03, 0x04, 0x05, 0x06, 0x07},
		BaseFee:     big.NewInt(20000),
		Committee: []CommitteeMember{{
			Address:           common.HexToAddress("0x76a685e4bf8cbcd25d7d3b6c342f64a30b503380"),
			ConsensusKeyBytes: hexutil.MustDecode("0x951f3f7ab473eb0d00eaaa569ba1a0be2877b794e29e0cbf504b7f00cb879a824b0b913397e0071a87cebaae2740002b"),
			VotingPower:       hexutil.MustDecodeBig("0x3039"),
		}, {
			Address:           common.HexToAddress("0xc44276975a6c2d12e62e18d814b507c38fc3646f"),
			ConsensusKeyBytes: hexutil.MustDecode("0x8bddc21fca7f3a920064729547605c73e55c17e20917eddc8788b97990c0d7e9420e51a97ea400fb58a5c28fa63984eb"),
			VotingPower:       hexutil.MustDecodeBig("0x3039"),
		}, {
			Address:           common.HexToAddress("0x1a72cb9d17c9e7acad03b4d3505f160e3782f2d5"),
			ConsensusKeyBytes: hexutil.MustDecode("0x9679c8ebd47d18b93acd90cd380debdcfdb140f38eca207c61463a47be85398ec3082a66f7f30635c11470f5c8e5cf6b"),
			VotingPower:       hexutil.MustDecodeBig("0x3039"),
		}, {
			Address:           common.HexToAddress("0xb2a0eea815fe9ba3cd9db5b230ec4db5286ad200"),
			ConsensusKeyBytes: hexutil.MustDecode("0xa22d806dc2aec2a8a644d83cbd6d2d6251936c2977910aa2f2f3b7c06a07234687f4a528c052c702984cf300f48b67fe"),
			VotingPower:       hexutil.MustDecodeBig("0x3039"),
		}, {
			Address:           common.HexToAddress("0xbaa58a01e5ca81dc288e2c46a8a467776bdb81c6"),
			ConsensusKeyBytes: hexutil.MustDecode("0xa460c204c407b6272f7731b0d15daca8f2564cf7ace301769e3b42de2482fc3bf8116dd13c0545e806441d074d02dcc2"),
			VotingPower:       hexutil.MustDecodeBig("0x3039"),
		}},
<<<<<<< HEAD
		ProposerSeal:   bytes.Repeat([]byte("c"), 65),
		Round:          uint64(3),
		CommittedSeals: make(Signatures),
=======
		ProposerSeal:      bytes.Repeat([]byte("c"), 65),
		Round:             uint64(3),
		QuorumCertificate: make(Signatures),
>>>>>>> 57911f4a
	}

	err := header.Committee.DeserializeConsensusKeys()
	require.NoError(t, err)

	// fill in some additional fields
	seal1, err := blst.SignatureFromBytes(hexutil.MustDecode("0xb0a87fe1d955b5526110f5eb2c9681e8ab5bddf77dd68a92480789b684f3b5e14586979bb64d84b6b885d12429ec92a6129598be4ba56bf2dccecfac0bead996a105c55f5b6c816384aa312cfc66dc648e8e7851eadfaa7091c2c472c732d021"))
	require.NoError(t, err)
	seal2, err := blst.SignatureFromBytes(hexutil.MustDecode("0xa2f685ab4925fa955796dc2fe83038036ec96a19ce7c8c76ab6ec2a65143a35a3540ee902fb87755ba8566f6550bc4ef1024489b34d2ad0ac1f3d2d238f265b5ebe2e1cd265472bb352bf3ecc57ec4269931c9dc8fcdf83fbe0bb1f9ec5cefd1"))
	require.NoError(t, err)

<<<<<<< HEAD
	header.CommittedSeals[header.Committee[2].Address] = seal1.(*blst.BlsSignature)
	header.CommittedSeals[header.Committee[0].Address] = seal2.(*blst.BlsSignature)

	hExtra := headerExtra{
		Committee:      header.Committee,
		ProposerSeal:   header.ProposerSeal,
		Round:          header.Round,
		CommittedSeals: header.CommittedSeals,
=======
	header.QuorumCertificate[header.Committee[2].Address] = seal1.(*blst.BlsSignature)
	header.QuorumCertificate[header.Committee[0].Address] = seal2.(*blst.BlsSignature)

	hExtra := headerExtra{
		Committee:         header.Committee,
		ProposerSeal:      header.ProposerSeal,
		Round:             header.Round,
		QuorumCertificate: header.QuorumCertificate,
>>>>>>> 57911f4a
	}

	extra, err := rlp.EncodeToBytes(hExtra)
	require.NoError(t, err)
	header.Extra = extra

	// encode to JSON
	json, err := header.MarshalJSON()
	require.NoError(t, err)

	// decode
	headerDecoded := new(Header)
	err = headerDecoded.UnmarshalJSON(json)
	require.NoError(t, err)

	// decoded struct should be equal to original struct
	equal := reflect.DeepEqual(header, headerDecoded)
	require.True(t, equal)

	// re-serialize decoded header, bytes should be equal
	json2, err := headerDecoded.MarshalJSON()
	require.NoError(t, err)
	require.True(t, bytes.Equal(json, json2))
}

func TestEIP1559BlockEncoding(t *testing.T) {
	blockEnc := common.FromHex("f9030bf901fea083cafc574e1f51ba9dc0568fc617a08ea2429fb384059c972f13b19fa1c8dd55a01dcc4de8dec75d7aab85b567b6ccd41ad312451b948a7413f0a142fd40d49347948888f1f195afa192cfee860698584c030f4c9db1a0ef1552a40b7165c3cd773806b9e0c165b75356e0314bf0706f279c729f51e017a05fe50b260da6308036625b850b5d6ced6d0a9f814c0688bc91ffb7b7a3a54b67a0bc37d79753ad738a6dac4921e57392f145d8887476de3f783dfa7edae9283e52b90100000000000000000000000000000000000000000000000000000000000000000000000000000000000000000000000000000000000000000000000000000000000000000000000000000000000000000000000000000000000000000000000000000000000000000000000000000000000000000000000000000000000000000000000000000000000000000000000000000000000000000000000000000000000000000000000000000000000000000000000000000000000000000000000000000000000000000000000000000000000000000000000000000000000000000000000000000000000000000000000000000000000000000000000000000000008302000001832fefd8825208845506eb0780a0bd4472abb6659ebe3ee06ee4d7b72a00a9f4d001caca51342001075469aff49888a13a5a8c8f2bb1c4843b9aca00f90106f85f800a82c35094095e7baea6a6c7c4c2dfeb977efac326af552d870a801ba09bea4c4daac7c7c52e093e6a4c35dbbcf8856f1af7b059ba20253e70848d094fa08a8fae537ce25ed8cb5af9adac3f141af69bd515bd2ba031522df09b97dd72b1b8a302f8a0018080843b9aca008301e24194095e7baea6a6c7c4c2dfeb977efac326af552d878080f838f7940000000000000000000000000000000000000001e1a0000000000000000000000000000000000000000000000000000000000000000080a0fe38ca4e44a30002ac54af7cf922a6ac2ba11b7d22f548e8ecb3f51f41cb31b0a06de6a5cbae13c0c856e33acf021b51819636cfc009d39eafb9f606d546e305a8c0")
	var block Block
	if err := rlp.DecodeBytes(blockEnc, &block); err != nil {
		t.Fatal("decode error: ", err)
	}

	check := func(f string, got, want interface{}) {
		if !reflect.DeepEqual(got, want) {
			t.Errorf("%s mismatch: got %v, want %v", f, got, want)
		}
	}

	check("Difficulty", block.Difficulty(), big.NewInt(131072))
	check("GasLimit", block.GasLimit(), uint64(3141592))
	check("GasUsed", block.GasUsed(), uint64(21000))
	check("Coinbase", block.Coinbase(), common.HexToAddress("8888f1f195afa192cfee860698584c030f4c9db1"))
	check("MixDigest", block.MixDigest(), common.HexToHash("bd4472abb6659ebe3ee06ee4d7b72a00a9f4d001caca51342001075469aff498"))
	check("Root", block.Root(), common.HexToHash("ef1552a40b7165c3cd773806b9e0c165b75356e0314bf0706f279c729f51e017"))
	check("Hash", block.Hash(), common.HexToHash("c7252048cd273fe0dac09650027d07f0e3da4ee0675ebbb26627cea92729c372"))
	check("Nonce", block.Nonce(), uint64(0xa13a5a8c8f2bb1c4))
	check("Time", block.Time(), uint64(1426516743))
	check("Size", block.Size(), common.StorageSize(len(blockEnc)))
	check("BaseFee", block.BaseFee(), new(big.Int).SetUint64(params.InitialBaseFee))

	tx1 := NewTransaction(0, common.HexToAddress("095e7baea6a6c7c4c2dfeb977efac326af552d87"), big.NewInt(10), 50000, big.NewInt(10), nil)
	tx1, _ = tx1.WithSignature(HomesteadSigner{}, common.Hex2Bytes("9bea4c4daac7c7c52e093e6a4c35dbbcf8856f1af7b059ba20253e70848d094f8a8fae537ce25ed8cb5af9adac3f141af69bd515bd2ba031522df09b97dd72b100"))

	addr := common.HexToAddress("0x0000000000000000000000000000000000000001")
	accesses := AccessList{AccessTuple{
		Address: addr,
		StorageKeys: []common.Hash{
			{0},
		},
	}}
	to := common.HexToAddress("095e7baea6a6c7c4c2dfeb977efac326af552d87")
	txdata := &DynamicFeeTx{
		ChainID:    big.NewInt(1),
		Nonce:      0,
		To:         &to,
		Gas:        123457,
		GasFeeCap:  new(big.Int).Set(block.BaseFee()),
		GasTipCap:  big.NewInt(0),
		AccessList: accesses,
		Data:       []byte{},
	}
	tx2 := NewTx(txdata)
	tx2, err := tx2.WithSignature(LatestSignerForChainID(big.NewInt(1)), common.Hex2Bytes("fe38ca4e44a30002ac54af7cf922a6ac2ba11b7d22f548e8ecb3f51f41cb31b06de6a5cbae13c0c856e33acf021b51819636cfc009d39eafb9f606d546e305a800"))
	if err != nil {
		t.Fatal("invalid signature error: ", err)
	}

	check("len(Transactions)", len(block.Transactions()), 2)
	check("Transactions[0].Hash", block.Transactions()[0].Hash(), tx1.Hash())
	check("Transactions[1].Hash", block.Transactions()[1].Hash(), tx2.Hash())
	check("Transactions[1].Type", block.Transactions()[1].Type(), tx2.Type())
	ourBlockEnc, err := rlp.EncodeToBytes(&block)
	if err != nil {
		t.Fatal("encode error: ", err)
	}
	if !bytes.Equal(ourBlockEnc, blockEnc) {
		t.Errorf("encoded block mismatch:\ngot:  %x\nwant: %x", ourBlockEnc, blockEnc)
	}
}

func TestEIP2718BlockEncoding(t *testing.T) {
	blockEnc := common.FromHex("f90319f90211a00000000000000000000000000000000000000000000000000000000000000000a01dcc4de8dec75d7aab85b567b6ccd41ad312451b948a7413f0a142fd40d49347948888f1f195afa192cfee860698584c030f4c9db1a0ef1552a40b7165c3cd773806b9e0c165b75356e0314bf0706f279c729f51e017a0e6e49996c7ec59f7a23d22b83239a60151512c65613bf84a0d7da336399ebc4aa0cafe75574d59780665a97fbfd11365c7545aa8f1abf4e5e12e8243334ef7286bb901000000000000000000000000000000000000000000000000000000000000000000000000000000000000000000000000000000000000000000000000000000000000000000000000000000000000000000000000000000000000000000000000000000000000000000000000000000000000000000000000000000000000000000000000000000000000000000000000000000000000000000000000000000000000000000000000000000000000000000000000000000000000000000000000000000000000000000000000000000000000000000000000000000000000000000000000000000000000000000000000000000000000000000000000000000000083020000820200832fefd882a410845506eb0796636f6f6c65737420626c6f636b206f6e20636861696ea0bd4472abb6659ebe3ee06ee4d7b72a00a9f4d001caca51342001075469aff49888a13a5a8c8f2bb1c4f90101f85f800a82c35094095e7baea6a6c7c4c2dfeb977efac326af552d870a801ba09bea4c4daac7c7c52e093e6a4c35dbbcf8856f1af7b059ba20253e70848d094fa08a8fae537ce25ed8cb5af9adac3f141af69bd515bd2ba031522df09b97dd72b1b89e01f89b01800a8301e24194095e7baea6a6c7c4c2dfeb977efac326af552d878080f838f7940000000000000000000000000000000000000001e1a0000000000000000000000000000000000000000000000000000000000000000001a03dbacc8d0259f2508625e97fdfc57cd85fdd16e5821bc2c10bdd1a52649e8335a0476e10695b183a87b0aa292a7f4b78ef0c3fbe62aa2c42c84e1d9c3da159ef14c0")
	var block Block
	if err := rlp.DecodeBytes(blockEnc, &block); err != nil {
		t.Fatal("decode error: ", err)
	}

	check := func(f string, got, want interface{}) {
		if !reflect.DeepEqual(got, want) {
			t.Errorf("%s mismatch: got %v, want %v", f, got, want)
		}
	}
	check("Difficulty", block.Difficulty(), big.NewInt(131072))
	check("GasLimit", block.GasLimit(), uint64(3141592))
	check("GasUsed", block.GasUsed(), uint64(42000))
	check("Coinbase", block.Coinbase(), common.HexToAddress("8888f1f195afa192cfee860698584c030f4c9db1"))
	check("MixDigest", block.MixDigest(), common.HexToHash("bd4472abb6659ebe3ee06ee4d7b72a00a9f4d001caca51342001075469aff498"))
	check("Root", block.Root(), common.HexToHash("ef1552a40b7165c3cd773806b9e0c165b75356e0314bf0706f279c729f51e017"))
	check("Nonce", block.Nonce(), uint64(0xa13a5a8c8f2bb1c4))
	check("Time", block.Time(), uint64(1426516743))
	check("Size", block.Size(), common.StorageSize(len(blockEnc)))

	// Create legacy tx.
	to := common.HexToAddress("095e7baea6a6c7c4c2dfeb977efac326af552d87")
	tx1 := NewTx(&LegacyTx{
		Nonce:    0,
		To:       &to,
		Value:    big.NewInt(10),
		Gas:      50000,
		GasPrice: big.NewInt(10),
	})
	sig := common.Hex2Bytes("9bea4c4daac7c7c52e093e6a4c35dbbcf8856f1af7b059ba20253e70848d094f8a8fae537ce25ed8cb5af9adac3f141af69bd515bd2ba031522df09b97dd72b100")
	tx1, _ = tx1.WithSignature(HomesteadSigner{}, sig)

	// Create ACL tx.
	addr := common.HexToAddress("0x0000000000000000000000000000000000000001")
	tx2 := NewTx(&AccessListTx{
		ChainID:    big.NewInt(1),
		Nonce:      0,
		To:         &to,
		Gas:        123457,
		GasPrice:   big.NewInt(10),
		AccessList: AccessList{{Address: addr, StorageKeys: []common.Hash{{0}}}},
	})
	sig2 := common.Hex2Bytes("3dbacc8d0259f2508625e97fdfc57cd85fdd16e5821bc2c10bdd1a52649e8335476e10695b183a87b0aa292a7f4b78ef0c3fbe62aa2c42c84e1d9c3da159ef1401")
	tx2, _ = tx2.WithSignature(NewEIP2930Signer(big.NewInt(1)), sig2)

	check("len(Transactions)", len(block.Transactions()), 2)
	check("Transactions[0].Hash", block.Transactions()[0].Hash(), tx1.Hash())
	check("Transactions[1].Hash", block.Transactions()[1].Hash(), tx2.Hash())
	check("Transactions[1].Type()", block.Transactions()[1].Type(), uint8(AccessListTxType))

	ourBlockEnc, err := rlp.EncodeToBytes(&block)
	if err != nil {
		t.Fatal("encode error: ", err)
	}
	if !bytes.Equal(ourBlockEnc, blockEnc) {
		t.Errorf("encoded block mismatch:\ngot:  %x\nwant: %x", ourBlockEnc, blockEnc)
	}
}

func TestUncleHash(t *testing.T) {
	uncles := make([]*Header, 0)
	h := CalcUncleHash(uncles)
	exp := common.HexToHash("1dcc4de8dec75d7aab85b567b6ccd41ad312451b948a7413f0a142fd40d49347")
	if h != exp {
		t.Fatalf("empty uncle hash is wrong, got %x != %x", h, exp)
	}
}

var benchBuffer = bytes.NewBuffer(make([]byte, 0, 32000))

func BenchmarkEncodeBlock(b *testing.B) {
	block := makeBenchBlock()
	b.ResetTimer()

	for i := 0; i < b.N; i++ {
		benchBuffer.Reset()
		if err := rlp.Encode(benchBuffer, block); err != nil {
			b.Fatal(err)
		}
	}
}

// testHasher is the helper tool for transaction/receipt list hashing.
// The original hasher is trie, in order to get rid of import cycle,
// use the testing hasher instead.
type testHasher struct {
	hasher hash.Hash
}

func newHasher() *testHasher {
	return &testHasher{hasher: sha3.NewLegacyKeccak256()}
}

func (h *testHasher) Reset() {
	h.hasher.Reset()
}

func (h *testHasher) Update(key, val []byte) {
	h.hasher.Write(key)
	h.hasher.Write(val)
}

func (h *testHasher) Hash() common.Hash {
	return common.BytesToHash(h.hasher.Sum(nil))
}

func makeBenchBlock() *Block {
	var (
		key, _   = crypto.GenerateKey()
		txs      = make([]*Transaction, 70)
		receipts = make([]*Receipt, len(txs))
		signer   = LatestSigner(params.TestChainConfig)
		uncles   = make([]*Header, 3)
	)
	header := &Header{
		Difficulty: math.BigPow(11, 11),
		Number:     math.BigPow(2, 9),
		GasLimit:   12345678,
		GasUsed:    1476322,
		Time:       9876543,
		Extra:      []byte("coolest block on chain"),
	}
	for i := range txs {
		amount := math.BigPow(2, int64(i))
		price := big.NewInt(300000)
		data := make([]byte, 100)
		tx := NewTransaction(uint64(i), common.Address{}, amount, 123457, price, data)
		signedTx, err := SignTx(tx, signer, key)
		if err != nil {
			panic(err)
		}
		txs[i] = signedTx
		receipts[i] = NewReceipt(make([]byte, 32), false, tx.Gas())
	}
	for i := range uncles {
		uncles[i] = &Header{
			Difficulty: math.BigPow(11, 11),
			Number:     math.BigPow(2, 9),
			GasLimit:   12345678,
			GasUsed:    1476322,
			Time:       9876543,
			Extra:      []byte("benchmark uncle"),
		}
	}
	return NewBlock(header, txs, uncles, receipts, newHasher())
}

func TestRlpDecodeParentHash(t *testing.T) {
	// A minimum one
	want := common.HexToHash("0x112233445566778899001122334455667788990011223344556677889900aabb")
	if rlpData, err := rlp.EncodeToBytes(&Header{ParentHash: want}); err != nil {
		t.Fatal(err)
	} else {
		if have := HeaderParentHashFromRLP(rlpData); have != want {
			t.Fatalf("have %x, want %x", have, want)
		}
	}
	// And a maximum one
	// | Difficulty  | dynamic| *big.Int       | 0x5ad3c2c71bbff854908 (current mainnet TD: 76 bits) |
	// | Number      | dynamic| *big.Int       | 64 bits               |
	// | Extra       | dynamic| []byte         | 65+32 byte (clique)   |
	// | BaseFee     | dynamic| *big.Int       | 64 bits               |
	mainnetTd := new(big.Int)
	mainnetTd.SetString("5ad3c2c71bbff854908", 16)
	if rlpData, err := rlp.EncodeToBytes(&Header{
		ParentHash: want,
		Difficulty: mainnetTd,
		Number:     new(big.Int).SetUint64(math.MaxUint64),
		Extra:      make([]byte, 65+32),
		BaseFee:    new(big.Int).SetUint64(math.MaxUint64),
	}); err != nil {
		t.Fatal(err)
	} else {
		if have := HeaderParentHashFromRLP(rlpData); have != want {
			t.Fatalf("have %x, want %x", have, want)
		}
	}
	// Also test a very very large header.
	{
		// The rlp-encoding of the heder belowCauses _total_ length of 65540,
		// which is the first to blow the fast-path.
		h := Header{
			ParentHash: want,
			Extra:      make([]byte, 65041),
		}
		if rlpData, err := rlp.EncodeToBytes(&h); err != nil {
			t.Fatal(err)
		} else {
			if have := HeaderParentHashFromRLP(rlpData); have != want {
				t.Fatalf("have %x, want %x", have, want)
			}
		}
	}
	{
		// Test some invalid erroneous stuff
		for i, rlpData := range [][]byte{
			nil,
			common.FromHex("0x"),
			common.FromHex("0x01"),
			common.FromHex("0x3031323334"),
		} {
			if have, want := HeaderParentHashFromRLP(rlpData), (common.Hash{}); have != want {
				t.Fatalf("invalid %d: have %x, want %x", i, have, want)
			}
		}
	}
}<|MERGE_RESOLUTION|>--- conflicted
+++ resolved
@@ -23,17 +23,12 @@
 	"reflect"
 	"testing"
 
-	"golang.org/x/crypto/sha3"
-
-	"github.com/stretchr/testify/require"
-
 	"github.com/autonity/autonity/common"
-	"github.com/autonity/autonity/common/hexutil"
 	"github.com/autonity/autonity/common/math"
 	"github.com/autonity/autonity/crypto"
-	"github.com/autonity/autonity/crypto/blst"
 	"github.com/autonity/autonity/params"
 	"github.com/autonity/autonity/rlp"
+	"golang.org/x/crypto/sha3"
 )
 
 // from bcValidBlockTest.json, "SimpleTx"
@@ -71,108 +66,6 @@
 	if !bytes.Equal(ourBlockEnc, blockEnc) {
 		t.Errorf("encoded block mismatch:\ngot:  %x\nwant: %x", ourBlockEnc, blockEnc)
 	}
-}
-
-func TestHeaderEncodeDecodeJson(t *testing.T) {
-	header := &Header{
-		ParentHash:  common.HexToHash("0a5843ac1cb04865017cb35a57b50b07084e5fcee39b5acadade33149f4fff9e"),
-		UncleHash:   common.HexToHash("0a5843ac1c124732472342342387423897431293123020912dade33149f4fffe"),
-		Coinbase:    common.HexToAddress("8888f1f195afa192cfee860698584c030f4c9db1"),
-		Root:        common.HexToHash("0a5843ac1cb0486345235234564778768967856745645654649f4fff9321321e"),
-		TxHash:      common.HexToHash("0a58213121cb0486345235234564778768967856745645654649f4fff932132e"),
-		ReceiptHash: common.HexToHash("9a58213121cb0486345235234564778768967856745645654649f4fff932132e"),
-		Bloom:       BytesToBloom(bytes.Repeat([]byte("a"), 128)),
-		Difficulty:  big.NewInt(199),
-		Number:      big.NewInt(239),
-		GasLimit:    uint64(1000),
-		GasUsed:     uint64(400),
-		Time:        uint64(12343),
-		MixDigest:   common.HexToHash("0a58213121cb0486345235234564778768967853123645654649f4fff932132e"),
-		Nonce:       [8]byte{0x00, 0x01, 0x02, 0x03, 0x04, 0x05, 0x06, 0x07},
-		BaseFee:     big.NewInt(20000),
-		Committee: []CommitteeMember{{
-			Address:           common.HexToAddress("0x76a685e4bf8cbcd25d7d3b6c342f64a30b503380"),
-			ConsensusKeyBytes: hexutil.MustDecode("0x951f3f7ab473eb0d00eaaa569ba1a0be2877b794e29e0cbf504b7f00cb879a824b0b913397e0071a87cebaae2740002b"),
-			VotingPower:       hexutil.MustDecodeBig("0x3039"),
-		}, {
-			Address:           common.HexToAddress("0xc44276975a6c2d12e62e18d814b507c38fc3646f"),
-			ConsensusKeyBytes: hexutil.MustDecode("0x8bddc21fca7f3a920064729547605c73e55c17e20917eddc8788b97990c0d7e9420e51a97ea400fb58a5c28fa63984eb"),
-			VotingPower:       hexutil.MustDecodeBig("0x3039"),
-		}, {
-			Address:           common.HexToAddress("0x1a72cb9d17c9e7acad03b4d3505f160e3782f2d5"),
-			ConsensusKeyBytes: hexutil.MustDecode("0x9679c8ebd47d18b93acd90cd380debdcfdb140f38eca207c61463a47be85398ec3082a66f7f30635c11470f5c8e5cf6b"),
-			VotingPower:       hexutil.MustDecodeBig("0x3039"),
-		}, {
-			Address:           common.HexToAddress("0xb2a0eea815fe9ba3cd9db5b230ec4db5286ad200"),
-			ConsensusKeyBytes: hexutil.MustDecode("0xa22d806dc2aec2a8a644d83cbd6d2d6251936c2977910aa2f2f3b7c06a07234687f4a528c052c702984cf300f48b67fe"),
-			VotingPower:       hexutil.MustDecodeBig("0x3039"),
-		}, {
-			Address:           common.HexToAddress("0xbaa58a01e5ca81dc288e2c46a8a467776bdb81c6"),
-			ConsensusKeyBytes: hexutil.MustDecode("0xa460c204c407b6272f7731b0d15daca8f2564cf7ace301769e3b42de2482fc3bf8116dd13c0545e806441d074d02dcc2"),
-			VotingPower:       hexutil.MustDecodeBig("0x3039"),
-		}},
-<<<<<<< HEAD
-		ProposerSeal:   bytes.Repeat([]byte("c"), 65),
-		Round:          uint64(3),
-		CommittedSeals: make(Signatures),
-=======
-		ProposerSeal:      bytes.Repeat([]byte("c"), 65),
-		Round:             uint64(3),
-		QuorumCertificate: make(Signatures),
->>>>>>> 57911f4a
-	}
-
-	err := header.Committee.DeserializeConsensusKeys()
-	require.NoError(t, err)
-
-	// fill in some additional fields
-	seal1, err := blst.SignatureFromBytes(hexutil.MustDecode("0xb0a87fe1d955b5526110f5eb2c9681e8ab5bddf77dd68a92480789b684f3b5e14586979bb64d84b6b885d12429ec92a6129598be4ba56bf2dccecfac0bead996a105c55f5b6c816384aa312cfc66dc648e8e7851eadfaa7091c2c472c732d021"))
-	require.NoError(t, err)
-	seal2, err := blst.SignatureFromBytes(hexutil.MustDecode("0xa2f685ab4925fa955796dc2fe83038036ec96a19ce7c8c76ab6ec2a65143a35a3540ee902fb87755ba8566f6550bc4ef1024489b34d2ad0ac1f3d2d238f265b5ebe2e1cd265472bb352bf3ecc57ec4269931c9dc8fcdf83fbe0bb1f9ec5cefd1"))
-	require.NoError(t, err)
-
-<<<<<<< HEAD
-	header.CommittedSeals[header.Committee[2].Address] = seal1.(*blst.BlsSignature)
-	header.CommittedSeals[header.Committee[0].Address] = seal2.(*blst.BlsSignature)
-
-	hExtra := headerExtra{
-		Committee:      header.Committee,
-		ProposerSeal:   header.ProposerSeal,
-		Round:          header.Round,
-		CommittedSeals: header.CommittedSeals,
-=======
-	header.QuorumCertificate[header.Committee[2].Address] = seal1.(*blst.BlsSignature)
-	header.QuorumCertificate[header.Committee[0].Address] = seal2.(*blst.BlsSignature)
-
-	hExtra := headerExtra{
-		Committee:         header.Committee,
-		ProposerSeal:      header.ProposerSeal,
-		Round:             header.Round,
-		QuorumCertificate: header.QuorumCertificate,
->>>>>>> 57911f4a
-	}
-
-	extra, err := rlp.EncodeToBytes(hExtra)
-	require.NoError(t, err)
-	header.Extra = extra
-
-	// encode to JSON
-	json, err := header.MarshalJSON()
-	require.NoError(t, err)
-
-	// decode
-	headerDecoded := new(Header)
-	err = headerDecoded.UnmarshalJSON(json)
-	require.NoError(t, err)
-
-	// decoded struct should be equal to original struct
-	equal := reflect.DeepEqual(header, headerDecoded)
-	require.True(t, equal)
-
-	// re-serialize decoded header, bytes should be equal
-	json2, err := headerDecoded.MarshalJSON()
-	require.NoError(t, err)
-	require.True(t, bytes.Equal(json, json2))
 }
 
 func TestEIP1559BlockEncoding(t *testing.T) {
