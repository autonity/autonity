--- conflicted
+++ resolved
@@ -17,251 +17,244 @@
 package types
 
 import (
-	"bytes"
-	"container/heap"
-	"errors"
-	"io"
-	"math/big"
-	"sync/atomic"
-	"time"
-
-<<<<<<< HEAD
-	"github.com/clearmatics/autonity/common"
-	"github.com/clearmatics/autonity/common/hexutil"
-	"github.com/clearmatics/autonity/crypto"
-	"github.com/clearmatics/autonity/rlp"
-=======
-	"github.com/ethereum/go-ethereum/common"
-	"github.com/ethereum/go-ethereum/common/math"
-	"github.com/ethereum/go-ethereum/crypto"
-	"github.com/ethereum/go-ethereum/rlp"
->>>>>>> aaca58a7
+    "bytes"
+    "container/heap"
+    "errors"
+    "io"
+    "math/big"
+    "sync/atomic"
+    "time"
+
+    "github.com/ethereum/go-ethereum/common"
+    "github.com/ethereum/go-ethereum/common/math"
+    "github.com/ethereum/go-ethereum/crypto"
+    "github.com/ethereum/go-ethereum/rlp"
 )
 
 var (
-	ErrInvalidSig           = errors.New("invalid transaction v, r, s values")
-	ErrUnexpectedProtection = errors.New("transaction type does not supported EIP-155 protected signatures")
-	ErrInvalidTxType        = errors.New("transaction type not valid in this context")
-	ErrTxTypeNotSupported   = errors.New("transaction type not supported")
-	ErrGasFeeCapTooLow      = errors.New("fee cap less than base fee")
-	errEmptyTypedTx         = errors.New("empty typed transaction bytes")
+    ErrInvalidSig           = errors.New("invalid transaction v, r, s values")
+    ErrUnexpectedProtection = errors.New("transaction type does not supported EIP-155 protected signatures")
+    ErrInvalidTxType        = errors.New("transaction type not valid in this context")
+    ErrTxTypeNotSupported   = errors.New("transaction type not supported")
+    ErrGasFeeCapTooLow      = errors.New("fee cap less than base fee")
+    errEmptyTypedTx         = errors.New("empty typed transaction bytes")
 )
 
 // Transaction types.
 const (
-	LegacyTxType = iota
-	AccessListTxType
-	DynamicFeeTxType
+    LegacyTxType = iota
+    AccessListTxType
+    DynamicFeeTxType
 )
 
 // Transaction is an Ethereum transaction.
 type Transaction struct {
-	inner TxData    // Consensus contents of a transaction
-	time  time.Time // Time first seen locally (spam avoidance)
-
-	// caches
-	hash atomic.Value
-	size atomic.Value
-	from atomic.Value
+    inner TxData    // Consensus contents of a transaction
+    time  time.Time // Time first seen locally (spam avoidance)
+
+    // caches
+    hash atomic.Value
+    size atomic.Value
+    from atomic.Value
 }
 
 // NewTx creates a new transaction.
 func NewTx(inner TxData) *Transaction {
-	tx := new(Transaction)
-	tx.setDecoded(inner.copy(), 0)
-	return tx
+    tx := new(Transaction)
+    tx.setDecoded(inner.copy(), 0)
+    return tx
 }
 
 // TxData is the underlying data of a transaction.
 //
 // This is implemented by DynamicFeeTx, LegacyTx and AccessListTx.
 type TxData interface {
-	txType() byte // returns the type ID
-	copy() TxData // creates a deep copy and initializes all fields
-
-	chainID() *big.Int
-	accessList() AccessList
-	data() []byte
-	gas() uint64
-	gasPrice() *big.Int
-	gasTipCap() *big.Int
-	gasFeeCap() *big.Int
-	value() *big.Int
-	nonce() uint64
-	to() *common.Address
-
-	rawSignatureValues() (v, r, s *big.Int)
-	setSignatureValues(chainID, v, r, s *big.Int)
+    txType() byte // returns the type ID
+    copy() TxData // creates a deep copy and initializes all fields
+
+    chainID() *big.Int
+    accessList() AccessList
+    data() []byte
+    gas() uint64
+    gasPrice() *big.Int
+    gasTipCap() *big.Int
+    gasFeeCap() *big.Int
+    value() *big.Int
+    nonce() uint64
+    to() *common.Address
+
+    rawSignatureValues() (v, r, s *big.Int)
+    setSignatureValues(chainID, v, r, s *big.Int)
 }
 
 // EncodeRLP implements rlp.Encoder
 func (tx *Transaction) EncodeRLP(w io.Writer) error {
-	if tx.Type() == LegacyTxType {
-		return rlp.Encode(w, tx.inner)
-	}
-	// It's an EIP-2718 typed TX envelope.
-	buf := encodeBufferPool.Get().(*bytes.Buffer)
-	defer encodeBufferPool.Put(buf)
-	buf.Reset()
-	if err := tx.encodeTyped(buf); err != nil {
-		return err
-	}
-	return rlp.Encode(w, buf.Bytes())
+    if tx.Type() == LegacyTxType {
+        return rlp.Encode(w, tx.inner)
+    }
+    // It's an EIP-2718 typed TX envelope.
+    buf := encodeBufferPool.Get().(*bytes.Buffer)
+    defer encodeBufferPool.Put(buf)
+    buf.Reset()
+    if err := tx.encodeTyped(buf); err != nil {
+        return err
+    }
+    return rlp.Encode(w, buf.Bytes())
 }
 
 // encodeTyped writes the canonical encoding of a typed transaction to w.
 func (tx *Transaction) encodeTyped(w *bytes.Buffer) error {
-	w.WriteByte(tx.Type())
-	return rlp.Encode(w, tx.inner)
+    w.WriteByte(tx.Type())
+    return rlp.Encode(w, tx.inner)
 }
 
 // MarshalBinary returns the canonical encoding of the transaction.
 // For legacy transactions, it returns the RLP encoding. For EIP-2718 typed
 // transactions, it returns the type and payload.
 func (tx *Transaction) MarshalBinary() ([]byte, error) {
-	if tx.Type() == LegacyTxType {
-		return rlp.EncodeToBytes(tx.inner)
-	}
-	var buf bytes.Buffer
-	err := tx.encodeTyped(&buf)
-	return buf.Bytes(), err
+    if tx.Type() == LegacyTxType {
+        return rlp.EncodeToBytes(tx.inner)
+    }
+    var buf bytes.Buffer
+    err := tx.encodeTyped(&buf)
+    return buf.Bytes(), err
 }
 
 // DecodeRLP implements rlp.Decoder
 func (tx *Transaction) DecodeRLP(s *rlp.Stream) error {
-	kind, size, err := s.Kind()
-	switch {
-	case err != nil:
-		return err
-	case kind == rlp.List:
-		// It's a legacy transaction.
-		var inner LegacyTx
-		err := s.Decode(&inner)
-		if err == nil {
-			tx.setDecoded(&inner, int(rlp.ListSize(size)))
-		}
-		return err
-	case kind == rlp.String:
-		// It's an EIP-2718 typed TX envelope.
-		var b []byte
-		if b, err = s.Bytes(); err != nil {
-			return err
-		}
-		inner, err := tx.decodeTyped(b)
-		if err == nil {
-			tx.setDecoded(inner, len(b))
-		}
-		return err
-	default:
-		return rlp.ErrExpectedList
-	}
+    kind, size, err := s.Kind()
+    switch {
+    case err != nil:
+        return err
+    case kind == rlp.List:
+        // It's a legacy transaction.
+        var inner LegacyTx
+        err := s.Decode(&inner)
+        if err == nil {
+            tx.setDecoded(&inner, int(rlp.ListSize(size)))
+        }
+        return err
+    case kind == rlp.String:
+        // It's an EIP-2718 typed TX envelope.
+        var b []byte
+        if b, err = s.Bytes(); err != nil {
+            return err
+        }
+        inner, err := tx.decodeTyped(b)
+        if err == nil {
+            tx.setDecoded(inner, len(b))
+        }
+        return err
+    default:
+        return rlp.ErrExpectedList
+    }
 }
 
 // UnmarshalBinary decodes the canonical encoding of transactions.
 // It supports legacy RLP transactions and EIP2718 typed transactions.
 func (tx *Transaction) UnmarshalBinary(b []byte) error {
-	if len(b) > 0 && b[0] > 0x7f {
-		// It's a legacy transaction.
-		var data LegacyTx
-		err := rlp.DecodeBytes(b, &data)
-		if err != nil {
-			return err
-		}
-		tx.setDecoded(&data, len(b))
-		return nil
-	}
-	// It's an EIP2718 typed transaction envelope.
-	inner, err := tx.decodeTyped(b)
-	if err != nil {
-		return err
-	}
-	tx.setDecoded(inner, len(b))
-	return nil
+    if len(b) > 0 && b[0] > 0x7f {
+        // It's a legacy transaction.
+        var data LegacyTx
+        err := rlp.DecodeBytes(b, &data)
+        if err != nil {
+            return err
+        }
+        tx.setDecoded(&data, len(b))
+        return nil
+    }
+    // It's an EIP2718 typed transaction envelope.
+    inner, err := tx.decodeTyped(b)
+    if err != nil {
+        return err
+    }
+    tx.setDecoded(inner, len(b))
+    return nil
 }
 
 // decodeTyped decodes a typed transaction from the canonical format.
 func (tx *Transaction) decodeTyped(b []byte) (TxData, error) {
-	if len(b) == 0 {
-		return nil, errEmptyTypedTx
-	}
-	switch b[0] {
-	case AccessListTxType:
-		var inner AccessListTx
-		err := rlp.DecodeBytes(b[1:], &inner)
-		return &inner, err
-	case DynamicFeeTxType:
-		var inner DynamicFeeTx
-		err := rlp.DecodeBytes(b[1:], &inner)
-		return &inner, err
-	default:
-		return nil, ErrTxTypeNotSupported
-	}
+    if len(b) == 0 {
+        return nil, errEmptyTypedTx
+    }
+    switch b[0] {
+    case AccessListTxType:
+        var inner AccessListTx
+        err := rlp.DecodeBytes(b[1:], &inner)
+        return &inner, err
+    case DynamicFeeTxType:
+        var inner DynamicFeeTx
+        err := rlp.DecodeBytes(b[1:], &inner)
+        return &inner, err
+    default:
+        return nil, ErrTxTypeNotSupported
+    }
 }
 
 // setDecoded sets the inner transaction and size after decoding.
 func (tx *Transaction) setDecoded(inner TxData, size int) {
-	tx.inner = inner
-	tx.time = time.Now()
-	if size > 0 {
-		tx.size.Store(common.StorageSize(size))
-	}
+    tx.inner = inner
+    tx.time = time.Now()
+    if size > 0 {
+        tx.size.Store(common.StorageSize(size))
+    }
 }
 
 func sanityCheckSignature(v *big.Int, r *big.Int, s *big.Int, maybeProtected bool) error {
-	if isProtectedV(v) && !maybeProtected {
-		return ErrUnexpectedProtection
-	}
-
-	var plainV byte
-	if isProtectedV(v) {
-		chainID := deriveChainId(v).Uint64()
-		plainV = byte(v.Uint64() - 35 - 2*chainID)
-	} else if maybeProtected {
-		// Only EIP-155 signatures can be optionally protected. Since
-		// we determined this v value is not protected, it must be a
-		// raw 27 or 28.
-		plainV = byte(v.Uint64() - 27)
-	} else {
-		// If the signature is not optionally protected, we assume it
-		// must already be equal to the recovery id.
-		plainV = byte(v.Uint64())
-	}
-	if !crypto.ValidateSignatureValues(plainV, r, s, false) {
-		return ErrInvalidSig
-	}
-
-	return nil
+    if isProtectedV(v) && !maybeProtected {
+        return ErrUnexpectedProtection
+    }
+
+    var plainV byte
+    if isProtectedV(v) {
+        chainID := deriveChainId(v).Uint64()
+        plainV = byte(v.Uint64() - 35 - 2*chainID)
+    } else if maybeProtected {
+        // Only EIP-155 signatures can be optionally protected. Since
+        // we determined this v value is not protected, it must be a
+        // raw 27 or 28.
+        plainV = byte(v.Uint64() - 27)
+    } else {
+        // If the signature is not optionally protected, we assume it
+        // must already be equal to the recovery id.
+        plainV = byte(v.Uint64())
+    }
+    if !crypto.ValidateSignatureValues(plainV, r, s, false) {
+        return ErrInvalidSig
+    }
+
+    return nil
 }
 
 func isProtectedV(V *big.Int) bool {
-	if V.BitLen() <= 8 {
-		v := V.Uint64()
-		return v != 27 && v != 28 && v != 1 && v != 0
-	}
-	// anything not 27 or 28 is considered protected
-	return true
+    if V.BitLen() <= 8 {
+        v := V.Uint64()
+        return v != 27 && v != 28 && v != 1 && v != 0
+    }
+    // anything not 27 or 28 is considered protected
+    return true
 }
 
 // Protected says whether the transaction is replay-protected.
 func (tx *Transaction) Protected() bool {
-	switch tx := tx.inner.(type) {
-	case *LegacyTx:
-		return tx.V != nil && isProtectedV(tx.V)
-	default:
-		return true
-	}
+    switch tx := tx.inner.(type) {
+    case *LegacyTx:
+        return tx.V != nil && isProtectedV(tx.V)
+    default:
+        return true
+    }
 }
 
 // Type returns the transaction type.
 func (tx *Transaction) Type() uint8 {
-	return tx.inner.txType()
+    return tx.inner.txType()
 }
 
 // ChainId returns the EIP155 chain ID of the transaction. The return value will always be
 // non-nil. For legacy transactions which are not replay-protected, the return value is
 // zero.
 func (tx *Transaction) ChainId() *big.Int {
-	return tx.inner.chainID()
+    return tx.inner.chainID()
 }
 
 // Data returns the input data of the transaction.
@@ -291,94 +284,94 @@
 // To returns the recipient address of the transaction.
 // For contract-creation transactions, To returns nil.
 func (tx *Transaction) To() *common.Address {
-	return copyAddressPtr(tx.inner.to())
+    return copyAddressPtr(tx.inner.to())
 }
 
 // Cost returns gas * gasPrice + value.
 func (tx *Transaction) Cost() *big.Int {
-	total := new(big.Int).Mul(tx.GasPrice(), new(big.Int).SetUint64(tx.Gas()))
-	total.Add(total, tx.Value())
-	return total
+    total := new(big.Int).Mul(tx.GasPrice(), new(big.Int).SetUint64(tx.Gas()))
+    total.Add(total, tx.Value())
+    return total
 }
 
 // RawSignatureValues returns the V, R, S signature values of the transaction.
 // The return values should not be modified by the caller.
 func (tx *Transaction) RawSignatureValues() (v, r, s *big.Int) {
-	return tx.inner.rawSignatureValues()
+    return tx.inner.rawSignatureValues()
 }
 
 // GasFeeCapCmp compares the fee cap of two transactions.
 func (tx *Transaction) GasFeeCapCmp(other *Transaction) int {
-	return tx.inner.gasFeeCap().Cmp(other.inner.gasFeeCap())
+    return tx.inner.gasFeeCap().Cmp(other.inner.gasFeeCap())
 }
 
 // GasFeeCapIntCmp compares the fee cap of the transaction against the given fee cap.
 func (tx *Transaction) GasFeeCapIntCmp(other *big.Int) int {
-	return tx.inner.gasFeeCap().Cmp(other)
+    return tx.inner.gasFeeCap().Cmp(other)
 }
 
 // GasTipCapCmp compares the gasTipCap of two transactions.
 func (tx *Transaction) GasTipCapCmp(other *Transaction) int {
-	return tx.inner.gasTipCap().Cmp(other.inner.gasTipCap())
+    return tx.inner.gasTipCap().Cmp(other.inner.gasTipCap())
 }
 
 // GasTipCapIntCmp compares the gasTipCap of the transaction against the given gasTipCap.
 func (tx *Transaction) GasTipCapIntCmp(other *big.Int) int {
-	return tx.inner.gasTipCap().Cmp(other)
+    return tx.inner.gasTipCap().Cmp(other)
 }
 
 // EffectiveGasTip returns the effective miner gasTipCap for the given base fee.
 // Note: if the effective gasTipCap is negative, this method returns both error
 // the actual negative value, _and_ ErrGasFeeCapTooLow
 func (tx *Transaction) EffectiveGasTip(baseFee *big.Int) (*big.Int, error) {
-	if baseFee == nil {
-		return tx.GasTipCap(), nil
-	}
-	var err error
-	gasFeeCap := tx.GasFeeCap()
-	if gasFeeCap.Cmp(baseFee) == -1 {
-		err = ErrGasFeeCapTooLow
-	}
-	return math.BigMin(tx.GasTipCap(), gasFeeCap.Sub(gasFeeCap, baseFee)), err
+    if baseFee == nil {
+        return tx.GasTipCap(), nil
+    }
+    var err error
+    gasFeeCap := tx.GasFeeCap()
+    if gasFeeCap.Cmp(baseFee) == -1 {
+        err = ErrGasFeeCapTooLow
+    }
+    return math.BigMin(tx.GasTipCap(), gasFeeCap.Sub(gasFeeCap, baseFee)), err
 }
 
 // EffectiveGasTipValue is identical to EffectiveGasTip, but does not return an
 // error in case the effective gasTipCap is negative
 func (tx *Transaction) EffectiveGasTipValue(baseFee *big.Int) *big.Int {
-	effectiveTip, _ := tx.EffectiveGasTip(baseFee)
-	return effectiveTip
+    effectiveTip, _ := tx.EffectiveGasTip(baseFee)
+    return effectiveTip
 }
 
 // EffectiveGasTipCmp compares the effective gasTipCap of two transactions assuming the given base fee.
 func (tx *Transaction) EffectiveGasTipCmp(other *Transaction, baseFee *big.Int) int {
-	if baseFee == nil {
-		return tx.GasTipCapCmp(other)
-	}
-	return tx.EffectiveGasTipValue(baseFee).Cmp(other.EffectiveGasTipValue(baseFee))
+    if baseFee == nil {
+        return tx.GasTipCapCmp(other)
+    }
+    return tx.EffectiveGasTipValue(baseFee).Cmp(other.EffectiveGasTipValue(baseFee))
 }
 
 // EffectiveGasTipIntCmp compares the effective gasTipCap of a transaction to the given gasTipCap.
 func (tx *Transaction) EffectiveGasTipIntCmp(other *big.Int, baseFee *big.Int) int {
-	if baseFee == nil {
-		return tx.GasTipCapIntCmp(other)
-	}
-	return tx.EffectiveGasTipValue(baseFee).Cmp(other)
+    if baseFee == nil {
+        return tx.GasTipCapIntCmp(other)
+    }
+    return tx.EffectiveGasTipValue(baseFee).Cmp(other)
 }
 
 // Hash returns the transaction hash.
 func (tx *Transaction) Hash() common.Hash {
-	if hash := tx.hash.Load(); hash != nil {
-		return hash.(common.Hash)
-	}
-
-	var h common.Hash
-	if tx.Type() == LegacyTxType {
-		h = rlpHash(tx.inner)
-	} else {
-		h = prefixedRlpHash(tx.Type(), tx.inner)
-	}
-	tx.hash.Store(h)
-	return h
+    if hash := tx.hash.Load(); hash != nil {
+        return hash.(common.Hash)
+    }
+
+    var h common.Hash
+    if tx.Type() == LegacyTxType {
+        h = rlpHash(tx.inner)
+    } else {
+        h = prefixedRlpHash(tx.Type(), tx.inner)
+    }
+    tx.hash.Store(h)
+    return h
 }
 
 // Size returns the true RLP encoded storage size of the transaction, either by
@@ -387,22 +380,22 @@
 	if size := tx.size.Load(); size != nil {
 		return size.(common.StorageSize)
 	}
-	c := writeCounter(0)
-	rlp.Encode(&c, &tx.inner)
-	tx.size.Store(common.StorageSize(c))
+    c := writeCounter(0)
+    rlp.Encode(&c, &tx.inner)
+    tx.size.Store(common.StorageSize(c))
 	return common.StorageSize(c)
 }
 
 // WithSignature returns a new transaction with the given signature.
 // This signature needs to be in the [R || S || V] format where V is 0 or 1.
 func (tx *Transaction) WithSignature(signer Signer, sig []byte) (*Transaction, error) {
-	r, s, v, err := signer.SignatureValues(tx, sig)
-	if err != nil {
-		return nil, err
-	}
-	cpy := tx.inner.copy()
-	cpy.setSignatureValues(signer.ChainID(), v, r, s)
-	return &Transaction{inner: cpy, time: tx.time}, nil
+    r, s, v, err := signer.SignatureValues(tx, sig)
+    if err != nil {
+        return nil, err
+    }
+    cpy := tx.inner.copy()
+    cpy.setSignatureValues(signer.ChainID(), v, r, s)
+    return &Transaction{inner: cpy, time: tx.time}, nil
 }
 
 // Transactions implements DerivableList for transactions.
@@ -415,22 +408,22 @@
 // because we assume that *Transaction will only ever contain valid txs that were either
 // constructed by decoding or via public API in this package.
 func (s Transactions) EncodeIndex(i int, w *bytes.Buffer) {
-	tx := s[i]
-	if tx.Type() == LegacyTxType {
-		rlp.Encode(w, tx.inner)
-	} else {
-		tx.encodeTyped(w)
-	}
+    tx := s[i]
+    if tx.Type() == LegacyTxType {
+        rlp.Encode(w, tx.inner)
+    } else {
+        tx.encodeTyped(w)
+    }
 }
 
 // TxDifference returns a new set which is the difference between a and b.
 func TxDifference(a, b Transactions) Transactions {
-	keep := make(Transactions, 0, len(a))
-
-	remove := make(map[common.Hash]struct{})
-	for _, tx := range b {
-		remove[tx.Hash()] = struct{}{}
-	}
+    keep := make(Transactions, 0, len(a))
+
+    remove := make(map[common.Hash]struct{})
+    for _, tx := range b {
+        remove[tx.Hash()] = struct{}{}
+    }
 
 	for _, tx := range a {
 		if _, ok := remove[tx.Hash()]; !ok {
@@ -452,22 +445,22 @@
 
 // TxWithMinerFee wraps a transaction with its gas price or effective miner gasTipCap
 type TxWithMinerFee struct {
-	tx       *Transaction
-	minerFee *big.Int
+    tx       *Transaction
+    minerFee *big.Int
 }
 
 // NewTxWithMinerFee creates a wrapped transaction, calculating the effective
 // miner gasTipCap if a base fee is provided.
 // Returns error in case of a negative effective miner gasTipCap.
 func NewTxWithMinerFee(tx *Transaction, baseFee *big.Int) (*TxWithMinerFee, error) {
-	minerFee, err := tx.EffectiveGasTip(baseFee)
-	if err != nil {
-		return nil, err
-	}
-	return &TxWithMinerFee{
-		tx:       tx,
-		minerFee: minerFee,
-	}, nil
+    minerFee, err := tx.EffectiveGasTip(baseFee)
+    if err != nil {
+        return nil, err
+    }
+    return &TxWithMinerFee{
+        tx:       tx,
+        minerFee: minerFee,
+    }, nil
 }
 
 // TxByPriceAndTime implements both the sort and the heap interface, making it useful
@@ -476,18 +469,18 @@
 
 func (s TxByPriceAndTime) Len() int { return len(s) }
 func (s TxByPriceAndTime) Less(i, j int) bool {
-	// If the prices are equal, use the time the transaction was first seen for
-	// deterministic sorting
-	cmp := s[i].minerFee.Cmp(s[j].minerFee)
+    // If the prices are equal, use the time the transaction was first seen for
+    // deterministic sorting
+    cmp := s[i].minerFee.Cmp(s[j].minerFee)
 	if cmp == 0 {
-		return s[i].tx.time.Before(s[j].tx.time)
+        return s[i].tx.time.Before(s[j].tx.time)
 	}
 	return cmp > 0
 }
 func (s TxByPriceAndTime) Swap(i, j int) { s[i], s[j] = s[j], s[i] }
 
 func (s *TxByPriceAndTime) Push(x interface{}) {
-	*s = append(*s, x.(*TxWithMinerFee))
+    *s = append(*s, x.(*TxWithMinerFee))
 }
 
 func (s *TxByPriceAndTime) Pop() interface{} {
@@ -502,10 +495,10 @@
 // transactions in a profit-maximizing sorted order, while supporting removing
 // entire batches of transactions for non-executable accounts.
 type TransactionsByPriceAndNonce struct {
-	txs     map[common.Address]Transactions // Per account nonce-sorted list of transactions
-	heads   TxByPriceAndTime                // Next transaction for each unique account (price heap)
-	signer  Signer                          // Signer for the set of transactions
-	baseFee *big.Int                        // Current base fee
+    txs     map[common.Address]Transactions // Per account nonce-sorted list of transactions
+    heads   TxByPriceAndTime                // Next transaction for each unique account (price heap)
+    signer  Signer                          // Signer for the set of transactions
+    baseFee *big.Int                        // Current base fee
 }
 
 // NewTransactionsByPriceAndNonce creates a transaction set that can retrieve
@@ -514,28 +507,28 @@
 // Note, the input map is reowned so the caller should not interact any more with
 // if after providing it to the constructor.
 func NewTransactionsByPriceAndNonce(signer Signer, txs map[common.Address]Transactions, baseFee *big.Int) *TransactionsByPriceAndNonce {
-	// Initialize a price and received time based heap with the head transactions
-	heads := make(TxByPriceAndTime, 0, len(txs))
-	for from, accTxs := range txs {
-		acc, _ := Sender(signer, accTxs[0])
-		wrapped, err := NewTxWithMinerFee(accTxs[0], baseFee)
-		// Remove transaction if sender doesn't match from, or if wrapping fails.
-		if acc != from || err != nil {
-			delete(txs, from)
-			continue
-		}
-		heads = append(heads, wrapped)
-		txs[from] = accTxs[1:]
-	}
+    // Initialize a price and received time based heap with the head transactions
+    heads := make(TxByPriceAndTime, 0, len(txs))
+    for from, accTxs := range txs {
+        acc, _ := Sender(signer, accTxs[0])
+        wrapped, err := NewTxWithMinerFee(accTxs[0], baseFee)
+        // Remove transaction if sender doesn't match from, or if wrapping fails.
+        if acc != from || err != nil {
+            delete(txs, from)
+            continue
+        }
+        heads = append(heads, wrapped)
+        txs[from] = accTxs[1:]
+    }
 	heap.Init(&heads)
 
 	// Assemble and return the transaction set
 	return &TransactionsByPriceAndNonce{
-		txs:     txs,
-		heads:   heads,
-		signer:  signer,
-		baseFee: baseFee,
-	}
+        txs:     txs,
+        heads:   heads,
+        signer:  signer,
+        baseFee: baseFee,
+    }
 }
 
 // Peek returns the next transaction by price.
@@ -543,20 +536,20 @@
 	if len(t.heads) == 0 {
 		return nil
 	}
-	return t.heads[0].tx
+    return t.heads[0].tx
 }
 
 // Shift replaces the current best head with the next one from the same account.
 func (t *TransactionsByPriceAndNonce) Shift() {
-	acc, _ := Sender(t.signer, t.heads[0].tx)
-	if txs, ok := t.txs[acc]; ok && len(txs) > 0 {
-		if wrapped, err := NewTxWithMinerFee(txs[0], t.baseFee); err == nil {
-			t.heads[0], t.txs[acc] = wrapped, txs[1:]
-			heap.Fix(&t.heads, 0)
-			return
-		}
-	}
-	heap.Pop(&t.heads)
+    acc, _ := Sender(t.signer, t.heads[0].tx)
+    if txs, ok := t.txs[acc]; ok && len(txs) > 0 {
+        if wrapped, err := NewTxWithMinerFee(txs[0], t.baseFee); err == nil {
+            t.heads[0], t.txs[acc] = wrapped, txs[1:]
+            heap.Fix(&t.heads, 0)
+            return
+        }
+    }
+    heap.Pop(&t.heads)
 }
 
 // Pop removes the best transaction, *not* replacing it with the next one from
@@ -570,56 +563,56 @@
 //
 // NOTE: In a future PR this will be removed.
 type Message struct {
-	to         *common.Address
-	from       common.Address
-	nonce      uint64
-	amount     *big.Int
-	gasLimit   uint64
-	gasPrice   *big.Int
-	gasFeeCap  *big.Int
-	gasTipCap  *big.Int
-	data       []byte
-	accessList AccessList
-	isFake     bool
+    to         *common.Address
+    from       common.Address
+    nonce      uint64
+    amount     *big.Int
+    gasLimit   uint64
+    gasPrice   *big.Int
+    gasFeeCap  *big.Int
+    gasTipCap  *big.Int
+    data       []byte
+    accessList AccessList
+    isFake     bool
 }
 
 func NewMessage(from common.Address, to *common.Address, nonce uint64, amount *big.Int, gasLimit uint64, gasPrice, gasFeeCap, gasTipCap *big.Int, data []byte, accessList AccessList, isFake bool) Message {
-	return Message{
-		from:       from,
-		to:         to,
-		nonce:      nonce,
-		amount:     amount,
-		gasLimit:   gasLimit,
-		gasPrice:   gasPrice,
-		gasFeeCap:  gasFeeCap,
-		gasTipCap:  gasTipCap,
-		data:       data,
-		accessList: accessList,
-		isFake:     isFake,
-	}
+    return Message{
+        from:       from,
+        to:         to,
+        nonce:      nonce,
+        amount:     amount,
+        gasLimit:   gasLimit,
+        gasPrice:   gasPrice,
+        gasFeeCap:  gasFeeCap,
+        gasTipCap:  gasTipCap,
+        data:       data,
+        accessList: accessList,
+        isFake:     isFake,
+    }
 }
 
 // AsMessage returns the transaction as a core.Message.
 func (tx *Transaction) AsMessage(s Signer, baseFee *big.Int) (Message, error) {
-	msg := Message{
-		nonce:      tx.Nonce(),
-		gasLimit:   tx.Gas(),
-		gasPrice:   new(big.Int).Set(tx.GasPrice()),
-		gasFeeCap:  new(big.Int).Set(tx.GasFeeCap()),
-		gasTipCap:  new(big.Int).Set(tx.GasTipCap()),
-		to:         tx.To(),
-		amount:     tx.Value(),
-		data:       tx.Data(),
-		accessList: tx.AccessList(),
-		isFake:     false,
-	}
-	// If baseFee provided, set gasPrice to effectiveGasPrice.
-	if baseFee != nil {
-		msg.gasPrice = math.BigMin(msg.gasPrice.Add(msg.gasTipCap, baseFee), msg.gasFeeCap)
-	}
-	var err error
-	msg.from, err = Sender(s, tx)
-	return msg, err
+    msg := Message{
+        nonce:      tx.Nonce(),
+        gasLimit:   tx.Gas(),
+        gasPrice:   new(big.Int).Set(tx.GasPrice()),
+        gasFeeCap:  new(big.Int).Set(tx.GasFeeCap()),
+        gasTipCap:  new(big.Int).Set(tx.GasTipCap()),
+        to:         tx.To(),
+        amount:     tx.Value(),
+        data:       tx.Data(),
+        accessList: tx.AccessList(),
+        isFake:     false,
+    }
+    // If baseFee provided, set gasPrice to effectiveGasPrice.
+    if baseFee != nil {
+        msg.gasPrice = math.BigMin(msg.gasPrice.Add(msg.gasTipCap, baseFee), msg.gasFeeCap)
+    }
+    var err error
+    msg.from, err = Sender(s, tx)
+    return msg, err
 }
 
 func (m Message) From() common.Address   { return m.from }
@@ -636,9 +629,9 @@
 
 // copyAddressPtr copies an address.
 func copyAddressPtr(a *common.Address) *common.Address {
-	if a == nil {
-		return nil
-	}
-	cpy := *a
-	return &cpy
+    if a == nil {
+        return nil
+    }
+    cpy := *a
+    return &cpy
 }