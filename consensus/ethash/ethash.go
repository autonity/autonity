--- conflicted
+++ resolved
@@ -34,13 +34,6 @@
 	"unsafe"
 
 	mmap "github.com/edsrzf/mmap-go"
-<<<<<<< HEAD
-=======
-	"github.com/ethereum/go-ethereum/consensus"
-	"github.com/ethereum/go-ethereum/log"
-	"github.com/ethereum/go-ethereum/metrics"
-	"github.com/ethereum/go-ethereum/rpc"
->>>>>>> cbc4ac26
 	"github.com/hashicorp/golang-lru/simplelru"
 
 	"github.com/clearmatics/autonity/consensus"
@@ -55,13 +48,8 @@
 	// two256 is a big integer representing 2^256
 	two256 = new(big.Int).Exp(big.NewInt(2), big.NewInt(256), big.NewInt(0))
 
-<<<<<<< HEAD
-	// sharedEthashOnce is a full instance that can be shared between multiple users.
-	sharedEthashOnce = &sync.Once{}
-=======
 	// sharedEthash is a full instance that can be shared between multiple users.
 	sharedEthash = New(Config{"", 3, 0, false, "", 1, 0, false, ModeNormal, nil}, nil, false)
->>>>>>> cbc4ac26
 
 	// algorithmRevision is the data structure version used for file naming.
 	algorithmRevision = 23
@@ -406,6 +394,7 @@
 
 const (
 	ModeNormal Mode = iota
+	ModeShared
 	ModeTest
 	ModeFake
 	ModeFullFake
@@ -413,15 +402,6 @@
 
 // Config are the configuration parameters of the ethash.
 type Config struct {
-<<<<<<< HEAD
-	CacheDir       string
-	CachesInMem    int
-	CachesOnDisk   int
-	DatasetDir     string
-	DatasetsInMem  int
-	DatasetsOnDisk int
-	PowMode        Mode
-=======
 	CacheDir         string
 	CachesInMem      int
 	CachesOnDisk     int
@@ -431,7 +411,6 @@
 	DatasetsOnDisk   int
 	DatasetsLockMmap bool
 	PowMode          Mode
->>>>>>> cbc4ac26
 
 	Log log.Logger `toml:"-"`
 }
@@ -449,10 +428,7 @@
 	threads  int           // Number of threads to mine on if mining
 	update   chan struct{} // Notification channel to update mining parameters
 	hashrate metrics.Meter // Meter tracking the average hashrate
-<<<<<<< HEAD
-=======
 	remote   *remoteSealer
->>>>>>> cbc4ac26
 
 	// The fields below are hooks for testing
 	shared    *Ethash       // Shared PoW verifier to avoid cache regeneration
@@ -460,10 +436,7 @@
 	fakeDelay time.Duration // Time delay to sleep for before returning from verify
 
 	lock      sync.Mutex // Ensures thread safety for the in-memory caches and mining fields
-<<<<<<< HEAD
-=======
 	closeOnce sync.Once  // Ensures exit channel will not be closed twice.
->>>>>>> cbc4ac26
 }
 
 // New creates a full sized ethash PoW scheme and starts a background thread for
@@ -490,10 +463,7 @@
 		update:   make(chan struct{}),
 		hashrate: metrics.NewMeterForced(),
 	}
-<<<<<<< HEAD
-=======
 	ethash.remote = startRemoteSealer(ethash, notify, noverify)
->>>>>>> cbc4ac26
 	return ethash
 }
 
@@ -507,10 +477,7 @@
 		update:   make(chan struct{}),
 		hashrate: metrics.NewMeterForced(),
 	}
-<<<<<<< HEAD
-=======
 	ethash.remote = startRemoteSealer(ethash, notify, noverify)
->>>>>>> cbc4ac26
 	return ethash
 }
 
@@ -563,22 +530,14 @@
 	}
 }
 
-var sharedEthash *Ethash
-
 // NewShared creates a full sized ethash PoW shared between all requesters running
 // in the same process.
 func NewShared() *Ethash {
-	sharedEthashOnce.Do(func() {
-		sharedEthash = New(Config{"", 3, 0, "", 1, 0, ModeNormal, nil}, nil, false)
-	})
 	return &Ethash{shared: sharedEthash}
 }
 
 // Close closes the exit channel to notify all backend threads exiting.
 func (ethash *Ethash) Close() error {
-<<<<<<< HEAD
-	return nil
-=======
 	var err error
 	ethash.closeOnce.Do(func() {
 		// Short circuit if the exit channel is not allocated.
@@ -589,7 +548,6 @@
 		<-ethash.remote.exitCh
 	})
 	return err
->>>>>>> cbc4ac26
 }
 
 // cache tries to retrieve a verification cache for the specified block number
@@ -687,8 +645,6 @@
 	}
 	var res = make(chan uint64, 1)
 
-<<<<<<< HEAD
-=======
 	select {
 	case ethash.remote.fetchRateCh <- res:
 	case <-ethash.remote.exitCh:
@@ -696,7 +652,6 @@
 		return ethash.hashrate.Rate1()
 	}
 
->>>>>>> cbc4ac26
 	// Gather total submitted hash rate of remote sealers.
 	return ethash.hashrate.Rate1() + float64(<-res)
 }
