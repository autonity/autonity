--- conflicted
+++ resolved
@@ -33,22 +33,14 @@
 	"time"
 	"unsafe"
 
-<<<<<<< HEAD
-	"github.com/clearmatics/autonity/common"
+	mmap "github.com/edsrzf/mmap-go"
+	"github.com/hashicorp/golang-lru/simplelru"
+
 	"github.com/clearmatics/autonity/consensus"
-	"github.com/clearmatics/autonity/core/types"
 	"github.com/clearmatics/autonity/log"
 	"github.com/clearmatics/autonity/metrics"
 	"github.com/clearmatics/autonity/rpc"
-	"github.com/edsrzf/mmap-go"
-=======
-	mmap "github.com/edsrzf/mmap-go"
-	"github.com/ethereum/go-ethereum/consensus"
-	"github.com/ethereum/go-ethereum/log"
-	"github.com/ethereum/go-ethereum/metrics"
-	"github.com/ethereum/go-ethereum/rpc"
->>>>>>> 3bb6815f
-	"github.com/hashicorp/golang-lru/simplelru"
+
 )
 
 var ErrInvalidDumpMagic = errors.New("invalid dump magic")
@@ -57,13 +49,10 @@
 	// two256 is a big integer representing 2^256
 	two256 = new(big.Int).Exp(big.NewInt(2), big.NewInt(256), big.NewInt(0))
 
-<<<<<<< HEAD
+	// sharedEthash is a full instance that can be shared between multiple users.
+	sharedEthash = New(Config{"", 3, 0, "", 1, 0, ModeNormal, nil}, nil, false)
 	// sharedEthashOnce is a full instance that can be shared between multiple users.
 	sharedEthashOnce = &sync.Once{}
-=======
-	// sharedEthash is a full instance that can be shared between multiple users.
-	sharedEthash = New(Config{"", 3, 0, "", 1, 0, ModeNormal, nil}, nil, false)
->>>>>>> 3bb6815f
 
 	// algorithmRevision is the data structure version used for file naming.
 	algorithmRevision = 23
@@ -461,21 +450,6 @@
 		config.Log.Info("Disk storage enabled for ethash DAGs", "dir", config.DatasetDir, "count", config.DatasetsOnDisk)
 	}
 	ethash := &Ethash{
-<<<<<<< HEAD
-		config:       config,
-		caches:       newlru("cache", config.CachesInMem, newCache),
-		datasets:     newlru("dataset", config.DatasetsInMem, newDataset),
-		update:       make(chan struct{}),
-		hashrate:     metrics.NewMeterForced(),
-		workCh:       make(chan *sealTask),
-		fetchWorkCh:  make(chan *sealWork),
-		submitWorkCh: make(chan *mineResult),
-		fetchRateCh:  make(chan chan uint64, 1),
-		submitRateCh: make(chan *hashrate),
-		exitCh:       make(chan chan error, 1),
-	}
-	go ethash.remote(notify, noverify)
-=======
 		config:   config,
 		caches:   newlru("cache", config.CachesInMem, newCache),
 		datasets: newlru("dataset", config.DatasetsInMem, newDataset),
@@ -483,7 +457,6 @@
 		hashrate: metrics.NewMeterForced(),
 	}
 	ethash.remote = startRemoteSealer(ethash, notify, noverify)
->>>>>>> 3bb6815f
 	return ethash
 }
 
@@ -491,21 +464,6 @@
 // purposes.
 func NewTester(notify []string, noverify bool) *Ethash {
 	ethash := &Ethash{
-<<<<<<< HEAD
-		config:       Config{PowMode: ModeTest},
-		caches:       newlru("cache", 1, newCache),
-		datasets:     newlru("dataset", 1, newDataset),
-		update:       make(chan struct{}),
-		hashrate:     metrics.NewMeterForced(),
-		workCh:       make(chan *sealTask),
-		fetchWorkCh:  make(chan *sealWork),
-		submitWorkCh: make(chan *mineResult),
-		fetchRateCh:  make(chan chan uint64),
-		submitRateCh: make(chan *hashrate),
-		exitCh:       make(chan chan error, 1),
-	}
-	go ethash.remote(notify, noverify)
-=======
 		config:   Config{PowMode: ModeTest, Log: log.Root()},
 		caches:   newlru("cache", 1, newCache),
 		datasets: newlru("dataset", 1, newDataset),
@@ -513,7 +471,6 @@
 		hashrate: metrics.NewMeterForced(),
 	}
 	ethash.remote = startRemoteSealer(ethash, notify, noverify)
->>>>>>> 3bb6815f
 	return ethash
 }
 
@@ -566,15 +523,9 @@
 	}
 }
 
-var sharedEthash *Ethash
-
 // NewShared creates a full sized ethash PoW shared between all requesters running
 // in the same process.
 func NewShared() *Ethash {
-	sharedEthashOnce.Do(func() {
-		sharedEthash = New(Config{"", 3, 0, "", 1, 0, ModeNormal}, nil, false)
-	})
-
 	return &Ethash{shared: sharedEthash}
 }
 
