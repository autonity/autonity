// Copyright 2017 The go-ethereum Authors
// This file is part of the go-ethereum library.
//
// The go-ethereum library is free software: you can redistribute it and/or modify
// it under the terms of the GNU Lesser General Public License as published by
// the Free Software Foundation, either version 3 of the License, or
// (at your option) any later version.
//
// The go-ethereum library is distributed in the hope that it will be useful,
// but WITHOUT ANY WARRANTY; without even the implied warranty of
// MERCHANTABILITY or FITNESS FOR A PARTICULAR PURPOSE. See the
// GNU Lesser General Public License for more details.
//
// You should have received a copy of the GNU Lesser General Public License
// along with the go-ethereum library. If not, see <http://www.gnu.org/licenses/>.

package ethash

import (
	"bytes"
	"errors"
	"fmt"
	"math/big"
	"runtime"
	"time"

	"github.com/autonity/autonity/common"
	"github.com/autonity/autonity/common/math"
	"github.com/autonity/autonity/consensus"
	"github.com/autonity/autonity/consensus/misc"
	"github.com/autonity/autonity/core/state"
	"github.com/autonity/autonity/core/types"
	"github.com/autonity/autonity/params"
	"github.com/autonity/autonity/rlp"
	"github.com/autonity/autonity/trie"
	mapset "github.com/deckarep/golang-set"
	"golang.org/x/crypto/sha3"
)

// Ethash proof-of-work protocol constants.
var (
	FrontierBlockReward           = big.NewInt(5e+18) // Block reward in wei for successfully mining a block
	ByzantiumBlockReward          = big.NewInt(3e+18) // Block reward in wei for successfully mining a block upward from Byzantium
	ConstantinopleBlockReward     = big.NewInt(2e+18) // Block reward in wei for successfully mining a block upward from Constantinople
	maxUncles                     = 2                 // Maximum number of uncles allowed in a single block
	allowedFutureBlockTimeSeconds = int64(15)         // Max seconds from current time allowed for blocks, before they're considered future blocks

	// calcDifficultyEip4345 is the difficulty adjustment algorithm as specified by EIP 4345.
	// It offsets the bomb a total of 10.7M blocks.
	// Specification EIP-4345: https://eips.ethereum.org/EIPS/eip-4345
	calcDifficultyEip4345 = makeDifficultyCalculator(big.NewInt(10_700_000))

	// calcDifficultyEip3554 is the difficulty adjustment algorithm as specified by EIP 3554.
	// It offsets the bomb a total of 9.7M blocks.
	// Specification EIP-3554: https://eips.ethereum.org/EIPS/eip-3554
	calcDifficultyEip3554 = makeDifficultyCalculator(big.NewInt(9700000))

	// calcDifficultyEip2384 is the difficulty adjustment algorithm as specified by EIP 2384.
	// It offsets the bomb 4M blocks from Constantinople, so in total 9M blocks.
	// Specification EIP-2384: https://eips.ethereum.org/EIPS/eip-2384
	calcDifficultyEip2384 = makeDifficultyCalculator(big.NewInt(9000000))

	// calcDifficultyConstantinople is the difficulty adjustment algorithm for Constantinople.
	// It returns the difficulty that a new block should have when created at time given the
	// parent block's time and difficulty. The calculation uses the Byzantium rules, but with
	// bomb offset 5M.
	// Specification EIP-1234: https://eips.ethereum.org/EIPS/eip-1234
	calcDifficultyConstantinople = makeDifficultyCalculator(big.NewInt(5000000))

	// calcDifficultyByzantium is the difficulty adjustment algorithm. It returns
	// the difficulty that a new block should have when created at time given the
	// parent block's time and difficulty. The calculation uses the Byzantium rules.
	// Specification EIP-649: https://eips.ethereum.org/EIPS/eip-649
	calcDifficultyByzantium = makeDifficultyCalculator(big.NewInt(3000000))
)

// Various error messages to mark blocks invalid. These should be private to
// prevent engine specific errors from being referenced in the remainder of the
// codebase, inherently breaking if the engine is swapped out. Please put common
// error types into the consensus package.
var (
	errOlderBlockTime    = errors.New("timestamp older than parent")
	errTooManyUncles     = errors.New("too many uncles")
	errDuplicateUncle    = errors.New("duplicate uncle")
	errUncleIsAncestor   = errors.New("uncle is ancestor")
	errDanglingUncle     = errors.New("uncle's parent is not ancestor")
	errInvalidDifficulty = errors.New("non-positive difficulty")
	errInvalidMixDigest  = errors.New("invalid mix digest")
	errInvalidPoW        = errors.New("invalid proof-of-work")
)

// Author implements consensus.Engine, returning the header's coinbase as the
// proof-of-work verified author of the block.
func (ethash *Ethash) Author(header *types.Header) (common.Address, error) {
	return header.Coinbase, nil
}

// VerifyHeader checks whether a header conforms to the consensus rules of the
// stock Ethereum ethash engine.
func (ethash *Ethash) VerifyHeader(chain consensus.ChainHeaderReader, header *types.Header, seal bool) error {
	// If we're running a full engine faking, accept any input as valid
	if ethash.config.PowMode == ModeFullFake {
		return nil
	}
	// Short circuit if the header is known, or its parent not
	number := header.Number.Uint64()
	if chain.GetHeader(header.Hash(), number) != nil {
		return nil
	}
	parent := chain.GetHeader(header.ParentHash, number-1)
	if parent == nil {
		return consensus.ErrUnknownAncestor
	}
	// Sanity checks passed, do a proper verification
	return ethash.verifyHeader(chain, header, parent, false, seal, time.Now().Unix())
}

// VerifyHeaders is similar to VerifyHeader, but verifies a batch of headers
// concurrently. The method returns a quit channel to abort the operations and
// a results channel to retrieve the async verifications.
func (ethash *Ethash) VerifyHeaders(chain consensus.ChainHeaderReader, headers []*types.Header, seals []bool) (chan<- struct{}, <-chan error) {
	// If we're running a full engine faking, accept any input as valid
	if ethash.config.PowMode == ModeFullFake || len(headers) == 0 {
		abort, results := make(chan struct{}), make(chan error, len(headers))
		for i := 0; i < len(headers); i++ {
			results <- nil
		}
		return abort, results
	}

	// Spawn as many workers as allowed threads
	workers := runtime.GOMAXPROCS(0)
	if len(headers) < workers {
		workers = len(headers)
	}

	// Create a task channel and spawn the verifiers
	var (
		inputs  = make(chan int)
		done    = make(chan int, workers)
		errors  = make([]error, len(headers))
		abort   = make(chan struct{})
		unixNow = time.Now().Unix()
	)
	for i := 0; i < workers; i++ {
		go func() {
			for index := range inputs {
				errors[index] = ethash.verifyHeaderWorker(chain, headers, seals, index, unixNow)
				done <- index
			}
		}()
	}

	errorsOut := make(chan error, len(headers))
	go func() {
		defer close(inputs)
		var (
			in, out = 0, 0
			checked = make([]bool, len(headers))
			inputs  = inputs
		)
		for {
			select {
			case inputs <- in:
				if in++; in == len(headers) {
					// Reached end of headers. Stop sending to workers.
					inputs = nil
				}
			case index := <-done:
				for checked[index] = true; checked[out]; out++ {
					errorsOut <- errors[out]
					if out == len(headers)-1 {
						return
					}
				}
			case <-abort:
				return
			}
		}
	}()
	return abort, errorsOut
}

func (ethash *Ethash) verifyHeaderWorker(chain consensus.ChainHeaderReader, headers []*types.Header, seals []bool, index int, unixNow int64) error {
	var parent *types.Header
	if index == 0 {
		parent = chain.GetHeader(headers[0].ParentHash, headers[0].Number.Uint64()-1)
	} else if headers[index-1].Hash() == headers[index].ParentHash {
		parent = headers[index-1]
	}
	if parent == nil {
		return consensus.ErrUnknownAncestor
	}
	return ethash.verifyHeader(chain, headers[index], parent, false, seals[index], unixNow)
}

// VerifyUncles verifies that the given block's uncles conform to the consensus
// rules of the stock Ethereum ethash engine.
func (ethash *Ethash) VerifyUncles(chain consensus.ChainReader, block *types.Block) error {
	// If we're running a full engine faking, accept any input as valid
	if ethash.config.PowMode == ModeFullFake {
		return nil
	}
	// Verify that there are at most 2 uncles included in this block
	if len(block.Uncles()) > maxUncles {
		return errTooManyUncles
	}
	if len(block.Uncles()) == 0 {
		return nil
	}
	// Gather the set of past uncles and ancestors
	uncles, ancestors := mapset.NewSet(), make(map[common.Hash]*types.Header)

	number, parent := block.NumberU64()-1, block.ParentHash()
	for i := 0; i < 7; i++ {
		ancestorHeader := chain.GetHeader(parent, number)
		if ancestorHeader == nil {
			break
		}
		ancestors[parent] = ancestorHeader
		// If the ancestor doesn't have any uncles, we don't have to iterate them
		if ancestorHeader.UncleHash != types.EmptyUncleHash {
			// Need to add those uncles to the banned list too
			ancestor := chain.GetBlock(parent, number)
			if ancestor == nil {
				break
			}
			for _, uncle := range ancestor.Uncles() {
				uncles.Add(uncle.Hash())
			}
		}
		parent, number = ancestorHeader.ParentHash, number-1
	}
	ancestors[block.Hash()] = block.Header()
	uncles.Add(block.Hash())

	// Verify each of the uncles that it's recent, but not an ancestor
	for _, uncle := range block.Uncles() {
		// Make sure every uncle is rewarded only once
		hash := uncle.Hash()
		if uncles.Contains(hash) {
			return errDuplicateUncle
		}
		uncles.Add(hash)

		// Make sure the uncle has a valid ancestry
		if ancestors[hash] != nil {
			return errUncleIsAncestor
		}
		if ancestors[uncle.ParentHash] == nil || uncle.ParentHash == block.ParentHash() {
			return errDanglingUncle
		}
		if err := ethash.verifyHeader(chain, uncle, ancestors[uncle.ParentHash], true, true, time.Now().Unix()); err != nil {
			return err
		}
	}
	return nil
}

// verifyHeader checks whether a header conforms to the consensus rules of the
// stock Ethereum ethash engine.
// See YP section 4.3.4. "Block Header Validity"
func (ethash *Ethash) verifyHeader(chain consensus.ChainHeaderReader, header, parent *types.Header, uncle bool, seal bool, unixNow int64) error {
	// Ensure that the header's extra-data section is of a reasonable size
	if uint64(len(header.Extra)) > params.MaximumExtraDataSize {
		return fmt.Errorf("extra-data too long: %d > %d", len(header.Extra), params.MaximumExtraDataSize)
	}
	// Verify the header's timestamp
	if !uncle {
		if header.Time > uint64(unixNow+allowedFutureBlockTimeSeconds) {
			return consensus.ErrFutureTimestampBlock
		}
	}
	if header.Time <= parent.Time {
		return errOlderBlockTime
	}
	// Verify the block's difficulty based on its timestamp and parent's difficulty
	expected := ethash.CalcDifficulty(chain, header.Time, parent)

	if expected.Cmp(header.Difficulty) != 0 {
		return fmt.Errorf("invalid difficulty: have %v, want %v", header.Difficulty, expected)
	}
	// Verify that the gas limit is <= 2^63-1
	if header.GasLimit > params.MaxGasLimit {
		return fmt.Errorf("invalid gasLimit: have %v, max %v", header.GasLimit, params.MaxGasLimit)
	}
	// Verify that the gasUsed is <= gasLimit
	if header.GasUsed > header.GasLimit {
		return fmt.Errorf("invalid gasUsed: have %d, gasLimit %d", header.GasUsed, header.GasLimit)
	}
	// Verify the block's gas usage and (if applicable) verify the base fee.
	if !chain.Config().IsLondon(header.Number) {
		// Verify BaseFee not present before EIP-1559 fork.
		if header.BaseFee != nil {
			return fmt.Errorf("invalid baseFee before fork: have %d, expected 'nil'", header.BaseFee)
		}
		if err := misc.VerifyGaslimit(parent.GasLimit, header.GasLimit); err != nil {
			return err
		}
	} else if err := misc.VerifyEip1559Header(chain.Config(), nil, parent, header); err != nil {
		// Verify the header's EIP-1559 attributes.
		return err
	}
	// Verify that the block number is parent's +1
	if diff := new(big.Int).Sub(header.Number, parent.Number); diff.Cmp(big.NewInt(1)) != 0 {
		return consensus.ErrInvalidNumber
	}
	// Verify the engine specific seal securing the block
	if seal {
		if err := ethash.verifySeal(chain, header, false); err != nil {
			return err
		}
	}
	// If all checks passed, validate any special fields for hard forks
	if err := misc.VerifyDAOHeaderExtraData(chain.Config(), header); err != nil {
		return err
	}
	if err := misc.VerifyForkHashes(chain.Config(), header, uncle); err != nil {
		return err
	}
	return nil
}

// CalcDifficulty is the difficulty adjustment algorithm. It returns
// the difficulty that a new block should have when created at time
// given the parent block's time and difficulty.
func (ethash *Ethash) CalcDifficulty(chain consensus.ChainHeaderReader, time uint64, parent *types.Header) *big.Int {
	return CalcDifficulty(chain.Config(), time, parent)
}

// CalcDifficulty is the difficulty adjustment algorithm. It returns
// the difficulty that a new block should have when created at time
// given the parent block's time and difficulty.
func CalcDifficulty(config *params.ChainConfig, time uint64, parent *types.Header) *big.Int {
	next := new(big.Int).Add(parent.Number, big1)
	switch {
	case config.IsArrowGlacier(next):
		return calcDifficultyEip4345(time, parent)
	case config.IsLondon(next):
		return calcDifficultyEip3554(time, parent)
	case config.IsMuirGlacier(next):
		return calcDifficultyEip2384(time, parent)
	case config.IsConstantinople(next):
		return calcDifficultyConstantinople(time, parent)
	case config.IsByzantium(next):
		return calcDifficultyByzantium(time, parent)
	case config.IsHomestead(next):
		return calcDifficultyHomestead(time, parent)
	default:
		return calcDifficultyFrontier(time, parent)
	}
}

// Some weird constants to avoid constant memory allocs for them.
var (
	expDiffPeriod = big.NewInt(100000)
	big1          = big.NewInt(1)
	big2          = big.NewInt(2)
	big9          = big.NewInt(9)
	big10         = big.NewInt(10)
	bigMinus99    = big.NewInt(-99)
)

// makeDifficultyCalculator creates a difficultyCalculator with the given bomb-delay.
// the difficulty is calculated with Byzantium rules, which differs from Homestead in
// how uncles affect the calculation
func makeDifficultyCalculator(bombDelay *big.Int) func(time uint64, parent *types.Header) *big.Int {
	// Note, the calculations below looks at the parent number, which is 1 below
	// the block number. Thus we remove one from the delay given
	bombDelayFromParent := new(big.Int).Sub(bombDelay, big1)
	return func(time uint64, parent *types.Header) *big.Int {
		// https://github.com/ethereum/EIPs/issues/100.
		// algorithm:
		// diff = (parent_diff +
		//         (parent_diff / 2048 * max((2 if len(parent.uncles) else 1) - ((timestamp - parent.timestamp) // 9), -99))
		//        ) + 2^(periodCount - 2)

		bigTime := new(big.Int).SetUint64(time)
		bigParentTime := new(big.Int).SetUint64(parent.Time)

		// holds intermediate values to make the algo easier to read & audit
		x := new(big.Int)
		y := new(big.Int)

		// (2 if len(parent_uncles) else 1) - (block_timestamp - parent_timestamp) // 9
		x.Sub(bigTime, bigParentTime)
		x.Div(x, big9)
		if parent.UncleHash == types.EmptyUncleHash {
			x.Sub(big1, x)
		} else {
			x.Sub(big2, x)
		}
		// max((2 if len(parent_uncles) else 1) - (block_timestamp - parent_timestamp) // 9, -99)
		if x.Cmp(bigMinus99) < 0 {
			x.Set(bigMinus99)
		}
		// parent_diff + (parent_diff / 2048 * max((2 if len(parent.uncles) else 1) - ((timestamp - parent.timestamp) // 9), -99))
		y.Div(parent.Difficulty, params.DifficultyBoundDivisor)
		x.Mul(y, x)
		x.Add(parent.Difficulty, x)

		// minimum difficulty can ever be (before exponential factor)
		if x.Cmp(params.MinimumDifficulty) < 0 {
			x.Set(params.MinimumDifficulty)
		}
		// calculate a fake block number for the ice-age delay
		// Specification: https://eips.ethereum.org/EIPS/eip-1234
		fakeBlockNumber := new(big.Int)
		if parent.Number.Cmp(bombDelayFromParent) >= 0 {
			fakeBlockNumber = fakeBlockNumber.Sub(parent.Number, bombDelayFromParent)
		}
		// for the exponential factor
		periodCount := fakeBlockNumber
		periodCount.Div(periodCount, expDiffPeriod)

		// the exponential factor, commonly referred to as "the bomb"
		// diff = diff + 2^(periodCount - 2)
		if periodCount.Cmp(big1) > 0 {
			y.Sub(periodCount, big2)
			y.Exp(big2, y, nil)
			x.Add(x, y)
		}
		return x
	}
}

// calcDifficultyHomestead is the difficulty adjustment algorithm. It returns
// the difficulty that a new block should have when created at time given the
// parent block's time and difficulty. The calculation uses the Homestead rules.
func calcDifficultyHomestead(time uint64, parent *types.Header) *big.Int {
	// https://github.com/ethereum/EIPs/blob/master/EIPS/eip-2.md
	// algorithm:
	// diff = (parent_diff +
	//         (parent_diff / 2048 * max(1 - (block_timestamp - parent_timestamp) // 10, -99))
	//        ) + 2^(periodCount - 2)

	bigTime := new(big.Int).SetUint64(time)
	bigParentTime := new(big.Int).SetUint64(parent.Time)

	// holds intermediate values to make the algo easier to read & audit
	x := new(big.Int)
	y := new(big.Int)

	// 1 - (block_timestamp - parent_timestamp) // 10
	x.Sub(bigTime, bigParentTime)
	x.Div(x, big10)
	x.Sub(big1, x)

	// max(1 - (block_timestamp - parent_timestamp) // 10, -99)
	if x.Cmp(bigMinus99) < 0 {
		x.Set(bigMinus99)
	}
	// (parent_diff + parent_diff // 2048 * max(1 - (block_timestamp - parent_timestamp) // 10, -99))
	y.Div(parent.Difficulty, params.DifficultyBoundDivisor)
	x.Mul(y, x)
	x.Add(parent.Difficulty, x)

	// minimum difficulty can ever be (before exponential factor)
	if x.Cmp(params.MinimumDifficulty) < 0 {
		x.Set(params.MinimumDifficulty)
	}
	// for the exponential factor
	periodCount := new(big.Int).Add(parent.Number, big1)
	periodCount.Div(periodCount, expDiffPeriod)

	// the exponential factor, commonly referred to as "the bomb"
	// diff = diff + 2^(periodCount - 2)
	if periodCount.Cmp(big1) > 0 {
		y.Sub(periodCount, big2)
		y.Exp(big2, y, nil)
		x.Add(x, y)
	}
	return x
}

// calcDifficultyFrontier is the difficulty adjustment algorithm. It returns the
// difficulty that a new block should have when created at time given the parent
// block's time and difficulty. The calculation uses the Frontier rules.
func calcDifficultyFrontier(time uint64, parent *types.Header) *big.Int {
	diff := new(big.Int)
	adjust := new(big.Int).Div(parent.Difficulty, params.DifficultyBoundDivisor)
	bigTime := new(big.Int)
	bigParentTime := new(big.Int)

	bigTime.SetUint64(time)
	bigParentTime.SetUint64(parent.Time)

	if bigTime.Sub(bigTime, bigParentTime).Cmp(params.DurationLimit) < 0 {
		diff.Add(parent.Difficulty, adjust)
	} else {
		diff.Sub(parent.Difficulty, adjust)
	}
	if diff.Cmp(params.MinimumDifficulty) < 0 {
		diff.Set(params.MinimumDifficulty)
	}

	periodCount := new(big.Int).Add(parent.Number, big1)
	periodCount.Div(periodCount, expDiffPeriod)
	if periodCount.Cmp(big1) > 0 {
		// diff = diff + 2^(periodCount - 2)
		expDiff := periodCount.Sub(periodCount, big2)
		expDiff.Exp(big2, expDiff, nil)
		diff.Add(diff, expDiff)
		diff = math.BigMax(diff, params.MinimumDifficulty)
	}
	return diff
}

// Exported for fuzzing
var FrontierDifficultyCalulator = calcDifficultyFrontier
var HomesteadDifficultyCalulator = calcDifficultyHomestead
var DynamicDifficultyCalculator = makeDifficultyCalculator

// verifySeal checks whether a block satisfies the PoW difficulty requirements,
// either using the usual ethash cache for it, or alternatively using a full DAG
// to make remote mining fast.
func (ethash *Ethash) verifySeal(chain consensus.ChainHeaderReader, header *types.Header, fulldag bool) error {
	// If we're running a fake PoW, accept any seal as valid
	if ethash.config.PowMode == ModeFake || ethash.config.PowMode == ModeFullFake {
		time.Sleep(ethash.fakeDelay)
		if ethash.fakeFail == header.Number.Uint64() {
			return errInvalidPoW
		}
		return nil
	}
	// If we're running a shared PoW, delegate verification to it
	if ethash.shared != nil {
		return ethash.shared.verifySeal(chain, header, fulldag)
	}
	// Ensure that we have a valid difficulty for the block
	if header.Difficulty.Sign() <= 0 {
		return errInvalidDifficulty
	}
	// Recompute the digest and PoW values
	number := header.Number.Uint64()

	var (
		digest []byte
		result []byte
	)
	// If fast-but-heavy PoW verification was requested, use an ethash dataset
	if fulldag {
		dataset := ethash.dataset(number, true)
		if dataset.generated() {
			digest, result = hashimotoFull(dataset.dataset, ethash.SealHash(header).Bytes(), header.Nonce.Uint64())

			// Datasets are unmapped in a finalizer. Ensure that the dataset stays alive
			// until after the call to hashimotoFull so it's not unmapped while being used.
			runtime.KeepAlive(dataset)
		} else {
			// Dataset not yet generated, don't hang, use a cache instead
			fulldag = false
		}
	}
	// If slow-but-light PoW verification was requested (or DAG not yet ready), use an ethash cache
	if !fulldag {
		cache := ethash.cache(number)

		size := datasetSize(number)
		if ethash.config.PowMode == ModeTest {
			size = 32 * 1024
		}
		digest, result = hashimotoLight(size, cache.cache, ethash.SealHash(header).Bytes(), header.Nonce.Uint64())

		// Caches are unmapped in a finalizer. Ensure that the cache stays alive
		// until after the call to hashimotoLight so it's not unmapped while being used.
		runtime.KeepAlive(cache)
	}
	// Verify the calculated values against the ones provided in the header
	if !bytes.Equal(header.MixDigest[:], digest) {
		return errInvalidMixDigest
	}
	target := new(big.Int).Div(two256, header.Difficulty)
	if new(big.Int).SetBytes(result).Cmp(target) > 0 {
		return errInvalidPoW
	}
	return nil
}

// Prepare implements consensus.Engine, initializing the difficulty field of a
// header to conform to the ethash protocol. The changes are done inline.
func (ethash *Ethash) Prepare(chain consensus.ChainHeaderReader, header *types.Header) error {
	parent := chain.GetHeader(header.ParentHash, header.Number.Uint64()-1)
	if parent == nil {
		return consensus.ErrUnknownAncestor
	}
	header.Difficulty = ethash.CalcDifficulty(chain, header.Time, parent)
	return nil
}

// Finalize implements consensus.Engine, accumulating the block and uncle rewards,
// setting the final state on the header
<<<<<<< HEAD
func (ethash *Ethash) Finalize(chain consensus.ChainReader, header *types.Header, state *state.StateDB, _ []*types.Transaction, uncles []*types.Header, _ []*types.Receipt) (types.Committee, *types.Receipt, error) {
=======
func (ethash *Ethash) Finalize(chain consensus.ChainReader, header *types.Header, state *state.StateDB,
	_ []*types.Transaction, uncles []*types.Header, _ []*types.Receipt) (*types.Receipt, *types.Epoch, error) {
>>>>>>> 2f2ff5cf
	// Accumulate any block and uncle rewards and commit the final state root
	accumulateRewards(chain.Config(), state, header, uncles)
	header.Root = state.IntermediateRoot(chain.Config().IsEIP158(header.Number))
	return nil, nil, nil
}

// FinalizeAndAssemble implements consensus.Engine, accumulating the block and
// uncle rewards, setting the final state and assembling the block.
func (ethash *Ethash) FinalizeAndAssemble(chain consensus.ChainReader, header *types.Header, state *state.StateDB, txs []*types.Transaction, uncles []*types.Header, receipts *[]*types.Receipt) (*types.Block, error) {
	// Finalize block
	ethash.Finalize(chain, header, state, txs, uncles, *receipts)

	// Header seems complete, assemble into a block and return
	return types.NewBlock(header, txs, uncles, *receipts, trie.NewStackTrie(nil)), nil
}

// SealHash returns the hash of a block prior to it being sealed.
func (ethash *Ethash) SealHash(header *types.Header) (hash common.Hash) {
	hasher := sha3.NewLegacyKeccak256()

	enc := []interface{}{
		header.ParentHash,
		header.UncleHash,
		header.Coinbase,
		header.Root,
		header.TxHash,
		header.ReceiptHash,
		header.Bloom,
		header.Difficulty,
		header.Number,
		header.GasLimit,
		header.GasUsed,
		header.Time,
		header.Extra,
	}
	if header.BaseFee != nil {
		enc = append(enc, header.BaseFee)
	}
	rlp.Encode(hasher, enc)
	hasher.Sum(hash[:0])
	return hash
}

// Some weird constants to avoid constant memory allocs for them.
var (
	big8  = big.NewInt(8)
	big32 = big.NewInt(32)
)

// AccumulateRewards credits the coinbase of the given block with the mining
// reward. The total reward consists of the static block reward and rewards for
// included uncles. The coinbase of each uncle block is also rewarded.
func accumulateRewards(config *params.ChainConfig, state *state.StateDB, header *types.Header, uncles []*types.Header) {
	// Select the correct block reward based on chain progression
	blockReward := FrontierBlockReward
	if config.IsByzantium(header.Number) {
		blockReward = ByzantiumBlockReward
	}
	if config.IsConstantinople(header.Number) {
		blockReward = ConstantinopleBlockReward
	}
	// Accumulate the rewards for the miner and any included uncles
	reward := new(big.Int).Set(blockReward)
	r := new(big.Int)
	for _, uncle := range uncles {
		r.Add(uncle.Number, big8)
		r.Sub(r, header.Number)
		r.Mul(r, blockReward)
		r.Div(r, big8)
		state.AddBalance(uncle.Coinbase, r)

		r.Div(blockReward, big32)
		reward.Add(reward, r)
	}
	state.AddBalance(header.Coinbase, reward)
}<|MERGE_RESOLUTION|>--- conflicted
+++ resolved
@@ -590,12 +590,8 @@
 
 // Finalize implements consensus.Engine, accumulating the block and uncle rewards,
 // setting the final state on the header
-<<<<<<< HEAD
-func (ethash *Ethash) Finalize(chain consensus.ChainReader, header *types.Header, state *state.StateDB, _ []*types.Transaction, uncles []*types.Header, _ []*types.Receipt) (types.Committee, *types.Receipt, error) {
-=======
 func (ethash *Ethash) Finalize(chain consensus.ChainReader, header *types.Header, state *state.StateDB,
 	_ []*types.Transaction, uncles []*types.Header, _ []*types.Receipt) (*types.Receipt, *types.Epoch, error) {
->>>>>>> 2f2ff5cf
 	// Accumulate any block and uncle rewards and commit the final state root
 	accumulateRewards(chain.Config(), state, header, uncles)
 	header.Root = state.IntermediateRoot(chain.Config().IsEIP158(header.Number))
