--- conflicted
+++ resolved
@@ -52,13 +52,8 @@
 	ethash := NewTester([]string{server.URL}, false)
 	defer ethash.Close()
 
-<<<<<<< HEAD
 	// Stream a work task and ensure the notification bubbles out.
-	header := &types.Header{Number: big.NewInt(1), Difficulty: big.NewInt(100)}
-=======
-	// Stream a work task and ensure the notification bubbles out
 	header := &types.Header{OriginalHeader: types.OriginalHeader{Number: big.NewInt(1), Difficulty: big.NewInt(100)}}
->>>>>>> 3f46efd5
 	block := types.NewBlockWithHeader(header)
 
 	ethash.Seal(nil, block, nil, nil)
