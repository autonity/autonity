// Copyright 2017 The go-ethereum Authors
// This file is part of the go-ethereum library.
//
// The go-ethereum library is free software: you can redistribute it and/or modify
// it under the terms of the GNU Lesser General Public License as published by
// the Free Software Foundation, either version 3 of the License, or
// (at your option) any later version.
//
// The go-ethereum library is distributed in the hope that it will be useful,
// but WITHOUT ANY WARRANTY; without even the implied warranty of
// MERCHANTABILITY or FITNESS FOR A PARTICULAR PURPOSE. See the
// GNU Lesser General Public License for more details.
//
// You should have received a copy of the GNU Lesser General Public License
// along with the go-ethereum library. If not, see <http://www.gnu.org/licenses/>.

package ethash

import (
	"encoding/binary"
	"encoding/json"
	"math/big"
	"math/rand"
	"os"
	"path/filepath"
	"testing"

<<<<<<< HEAD
	"github.com/clearmatics/autonity/common/math"
	"github.com/clearmatics/autonity/core/types"
	"github.com/clearmatics/autonity/params"
=======
	"github.com/ethereum/go-ethereum/common"
	"github.com/ethereum/go-ethereum/common/math"
	"github.com/ethereum/go-ethereum/core/types"
	"github.com/ethereum/go-ethereum/params"
>>>>>>> aaca58a7
)

type diffTest struct {
	ParentTimestamp    uint64
	ParentDifficulty   *big.Int
	CurrentTimestamp   uint64
	CurrentBlocknumber *big.Int
	CurrentDifficulty  *big.Int
}

func (d *diffTest) UnmarshalJSON(b []byte) (err error) {
	var ext struct {
		ParentTimestamp    string
		ParentDifficulty   string
		CurrentTimestamp   string
		CurrentBlocknumber string
		CurrentDifficulty  string
	}
	if err := json.Unmarshal(b, &ext); err != nil {
		return err
	}

	d.ParentTimestamp = math.MustParseUint64(ext.ParentTimestamp)
	d.ParentDifficulty = math.MustParseBig256(ext.ParentDifficulty)
	d.CurrentTimestamp = math.MustParseUint64(ext.CurrentTimestamp)
	d.CurrentBlocknumber = math.MustParseBig256(ext.CurrentBlocknumber)
	d.CurrentDifficulty = math.MustParseBig256(ext.CurrentDifficulty)

	return nil
}

func TestCalcDifficulty(t *testing.T) {
	file, err := os.Open(filepath.Join("..", "..", "tests", "testdata", "BasicTests", "difficulty.json"))
	if err != nil {
		t.Skip(err)
	}
	defer file.Close()

	tests := make(map[string]diffTest)
	err = json.NewDecoder(file).Decode(&tests)
	if err != nil {
		t.Fatal(err)
	}

	config := &params.ChainConfig{HomesteadBlock: big.NewInt(1150000)}

	for name, test := range tests {
		number := new(big.Int).Sub(test.CurrentBlocknumber, big.NewInt(1))
		diff := CalcDifficulty(config, test.CurrentTimestamp, &types.Header{
			Number:     number,
			Time:       test.ParentTimestamp,
			Difficulty: test.ParentDifficulty,
		})
		if diff.Cmp(test.CurrentDifficulty) != 0 {
			t.Error(name, "failed. Expected", test.CurrentDifficulty, "and calculated", diff)
		}
	}
}

func randSlice(min, max uint32) []byte {
	var b = make([]byte, 4)
	rand.Read(b)
	a := binary.LittleEndian.Uint32(b)
	size := min + a%(max-min)
	out := make([]byte, size)
	rand.Read(out)
	return out
}

func TestDifficultyCalculators(t *testing.T) {
	rand.Seed(2)
	for i := 0; i < 5000; i++ {
		// 1 to 300 seconds diff
		var timeDelta = uint64(1 + rand.Uint32()%3000)
		diffBig := big.NewInt(0).SetBytes(randSlice(2, 10))
		if diffBig.Cmp(params.MinimumDifficulty) < 0 {
			diffBig.Set(params.MinimumDifficulty)
		}
		//rand.Read(difficulty)
		header := &types.Header{
			Difficulty: diffBig,
			Number:     new(big.Int).SetUint64(rand.Uint64() % 50_000_000),
			Time:       rand.Uint64() - timeDelta,
		}
		if rand.Uint32()&1 == 0 {
			header.UncleHash = types.EmptyUncleHash
		}
		bombDelay := new(big.Int).SetUint64(rand.Uint64() % 50_000_000)
		for i, pair := range []struct {
			bigFn  func(time uint64, parent *types.Header) *big.Int
			u256Fn func(time uint64, parent *types.Header) *big.Int
		}{
			{FrontierDifficultyCalulator, CalcDifficultyFrontierU256},
			{HomesteadDifficultyCalulator, CalcDifficultyHomesteadU256},
			{DynamicDifficultyCalculator(bombDelay), MakeDifficultyCalculatorU256(bombDelay)},
		} {
			time := header.Time + timeDelta
			want := pair.bigFn(time, header)
			have := pair.u256Fn(time, header)
			if want.BitLen() > 256 {
				continue
			}
			if want.Cmp(have) != 0 {
				t.Fatalf("pair %d: want %x have %x\nparent.Number: %x\np.Time: %x\nc.Time: %x\nBombdelay: %v\n", i, want, have,
					header.Number, header.Time, time, bombDelay)
			}
		}
	}
}

func BenchmarkDifficultyCalculator(b *testing.B) {
	x1 := makeDifficultyCalculator(big.NewInt(1000000))
	x2 := MakeDifficultyCalculatorU256(big.NewInt(1000000))
	h := &types.Header{
		ParentHash: common.Hash{},
		UncleHash:  types.EmptyUncleHash,
		Difficulty: big.NewInt(0xffffff),
		Number:     big.NewInt(500000),
		Time:       1000000,
	}
	b.Run("big-frontier", func(b *testing.B) {
		b.ReportAllocs()
		for i := 0; i < b.N; i++ {
			calcDifficultyFrontier(1000014, h)
		}
	})
	b.Run("u256-frontier", func(b *testing.B) {
		b.ReportAllocs()
		for i := 0; i < b.N; i++ {
			CalcDifficultyFrontierU256(1000014, h)
		}
	})
	b.Run("big-homestead", func(b *testing.B) {
		b.ReportAllocs()
		for i := 0; i < b.N; i++ {
			calcDifficultyHomestead(1000014, h)
		}
	})
	b.Run("u256-homestead", func(b *testing.B) {
		b.ReportAllocs()
		for i := 0; i < b.N; i++ {
			CalcDifficultyHomesteadU256(1000014, h)
		}
	})
	b.Run("big-generic", func(b *testing.B) {
		b.ReportAllocs()
		for i := 0; i < b.N; i++ {
			x1(1000014, h)
		}
	})
	b.Run("u256-generic", func(b *testing.B) {
		b.ReportAllocs()
		for i := 0; i < b.N; i++ {
			x2(1000014, h)
		}
	})
}<|MERGE_RESOLUTION|>--- conflicted
+++ resolved
@@ -17,24 +17,18 @@
 package ethash
 
 import (
-	"encoding/binary"
-	"encoding/json"
-	"math/big"
-	"math/rand"
-	"os"
-	"path/filepath"
-	"testing"
+    "encoding/binary"
+    "encoding/json"
+    "math/big"
+    "math/rand"
+    "os"
+    "path/filepath"
+    "testing"
 
-<<<<<<< HEAD
-	"github.com/clearmatics/autonity/common/math"
-	"github.com/clearmatics/autonity/core/types"
-	"github.com/clearmatics/autonity/params"
-=======
-	"github.com/ethereum/go-ethereum/common"
-	"github.com/ethereum/go-ethereum/common/math"
-	"github.com/ethereum/go-ethereum/core/types"
-	"github.com/ethereum/go-ethereum/params"
->>>>>>> aaca58a7
+    "github.com/ethereum/go-ethereum/common"
+    "github.com/ethereum/go-ethereum/common/math"
+    "github.com/ethereum/go-ethereum/core/types"
+    "github.com/ethereum/go-ethereum/params"
 )
 
 type diffTest struct {
@@ -84,111 +78,111 @@
 	for name, test := range tests {
 		number := new(big.Int).Sub(test.CurrentBlocknumber, big.NewInt(1))
 		diff := CalcDifficulty(config, test.CurrentTimestamp, &types.Header{
-			Number:     number,
-			Time:       test.ParentTimestamp,
-			Difficulty: test.ParentDifficulty,
-		})
-		if diff.Cmp(test.CurrentDifficulty) != 0 {
-			t.Error(name, "failed. Expected", test.CurrentDifficulty, "and calculated", diff)
-		}
-	}
+            Number:     number,
+            Time:       test.ParentTimestamp,
+            Difficulty: test.ParentDifficulty,
+        })
+        if diff.Cmp(test.CurrentDifficulty) != 0 {
+            t.Error(name, "failed. Expected", test.CurrentDifficulty, "and calculated", diff)
+        }
+    }
 }
 
 func randSlice(min, max uint32) []byte {
-	var b = make([]byte, 4)
-	rand.Read(b)
-	a := binary.LittleEndian.Uint32(b)
-	size := min + a%(max-min)
-	out := make([]byte, size)
-	rand.Read(out)
-	return out
+    var b = make([]byte, 4)
+    rand.Read(b)
+    a := binary.LittleEndian.Uint32(b)
+    size := min + a%(max-min)
+    out := make([]byte, size)
+    rand.Read(out)
+    return out
 }
 
 func TestDifficultyCalculators(t *testing.T) {
-	rand.Seed(2)
-	for i := 0; i < 5000; i++ {
-		// 1 to 300 seconds diff
-		var timeDelta = uint64(1 + rand.Uint32()%3000)
-		diffBig := big.NewInt(0).SetBytes(randSlice(2, 10))
-		if diffBig.Cmp(params.MinimumDifficulty) < 0 {
-			diffBig.Set(params.MinimumDifficulty)
-		}
-		//rand.Read(difficulty)
-		header := &types.Header{
-			Difficulty: diffBig,
-			Number:     new(big.Int).SetUint64(rand.Uint64() % 50_000_000),
-			Time:       rand.Uint64() - timeDelta,
-		}
-		if rand.Uint32()&1 == 0 {
-			header.UncleHash = types.EmptyUncleHash
-		}
-		bombDelay := new(big.Int).SetUint64(rand.Uint64() % 50_000_000)
-		for i, pair := range []struct {
-			bigFn  func(time uint64, parent *types.Header) *big.Int
-			u256Fn func(time uint64, parent *types.Header) *big.Int
-		}{
-			{FrontierDifficultyCalulator, CalcDifficultyFrontierU256},
-			{HomesteadDifficultyCalulator, CalcDifficultyHomesteadU256},
-			{DynamicDifficultyCalculator(bombDelay), MakeDifficultyCalculatorU256(bombDelay)},
-		} {
-			time := header.Time + timeDelta
-			want := pair.bigFn(time, header)
-			have := pair.u256Fn(time, header)
-			if want.BitLen() > 256 {
-				continue
-			}
-			if want.Cmp(have) != 0 {
-				t.Fatalf("pair %d: want %x have %x\nparent.Number: %x\np.Time: %x\nc.Time: %x\nBombdelay: %v\n", i, want, have,
-					header.Number, header.Time, time, bombDelay)
-			}
-		}
-	}
+    rand.Seed(2)
+    for i := 0; i < 5000; i++ {
+        // 1 to 300 seconds diff
+        var timeDelta = uint64(1 + rand.Uint32()%3000)
+        diffBig := big.NewInt(0).SetBytes(randSlice(2, 10))
+        if diffBig.Cmp(params.MinimumDifficulty) < 0 {
+            diffBig.Set(params.MinimumDifficulty)
+        }
+        //rand.Read(difficulty)
+        header := &types.Header{
+            Difficulty: diffBig,
+            Number:     new(big.Int).SetUint64(rand.Uint64() % 50_000_000),
+            Time:       rand.Uint64() - timeDelta,
+        }
+        if rand.Uint32()&1 == 0 {
+            header.UncleHash = types.EmptyUncleHash
+        }
+        bombDelay := new(big.Int).SetUint64(rand.Uint64() % 50_000_000)
+        for i, pair := range []struct {
+            bigFn  func(time uint64, parent *types.Header) *big.Int
+            u256Fn func(time uint64, parent *types.Header) *big.Int
+        }{
+            {FrontierDifficultyCalulator, CalcDifficultyFrontierU256},
+            {HomesteadDifficultyCalulator, CalcDifficultyHomesteadU256},
+            {DynamicDifficultyCalculator(bombDelay), MakeDifficultyCalculatorU256(bombDelay)},
+        } {
+            time := header.Time + timeDelta
+            want := pair.bigFn(time, header)
+            have := pair.u256Fn(time, header)
+            if want.BitLen() > 256 {
+                continue
+            }
+            if want.Cmp(have) != 0 {
+                t.Fatalf("pair %d: want %x have %x\nparent.Number: %x\np.Time: %x\nc.Time: %x\nBombdelay: %v\n", i, want, have,
+                    header.Number, header.Time, time, bombDelay)
+            }
+        }
+    }
 }
 
 func BenchmarkDifficultyCalculator(b *testing.B) {
-	x1 := makeDifficultyCalculator(big.NewInt(1000000))
-	x2 := MakeDifficultyCalculatorU256(big.NewInt(1000000))
-	h := &types.Header{
-		ParentHash: common.Hash{},
-		UncleHash:  types.EmptyUncleHash,
-		Difficulty: big.NewInt(0xffffff),
-		Number:     big.NewInt(500000),
-		Time:       1000000,
-	}
-	b.Run("big-frontier", func(b *testing.B) {
-		b.ReportAllocs()
-		for i := 0; i < b.N; i++ {
-			calcDifficultyFrontier(1000014, h)
-		}
-	})
-	b.Run("u256-frontier", func(b *testing.B) {
-		b.ReportAllocs()
-		for i := 0; i < b.N; i++ {
-			CalcDifficultyFrontierU256(1000014, h)
-		}
-	})
-	b.Run("big-homestead", func(b *testing.B) {
-		b.ReportAllocs()
-		for i := 0; i < b.N; i++ {
-			calcDifficultyHomestead(1000014, h)
-		}
-	})
-	b.Run("u256-homestead", func(b *testing.B) {
-		b.ReportAllocs()
-		for i := 0; i < b.N; i++ {
-			CalcDifficultyHomesteadU256(1000014, h)
-		}
-	})
-	b.Run("big-generic", func(b *testing.B) {
-		b.ReportAllocs()
-		for i := 0; i < b.N; i++ {
-			x1(1000014, h)
-		}
-	})
-	b.Run("u256-generic", func(b *testing.B) {
-		b.ReportAllocs()
-		for i := 0; i < b.N; i++ {
-			x2(1000014, h)
-		}
-	})
+    x1 := makeDifficultyCalculator(big.NewInt(1000000))
+    x2 := MakeDifficultyCalculatorU256(big.NewInt(1000000))
+    h := &types.Header{
+        ParentHash: common.Hash{},
+        UncleHash:  types.EmptyUncleHash,
+        Difficulty: big.NewInt(0xffffff),
+        Number:     big.NewInt(500000),
+        Time:       1000000,
+    }
+    b.Run("big-frontier", func(b *testing.B) {
+        b.ReportAllocs()
+        for i := 0; i < b.N; i++ {
+            calcDifficultyFrontier(1000014, h)
+        }
+    })
+    b.Run("u256-frontier", func(b *testing.B) {
+        b.ReportAllocs()
+        for i := 0; i < b.N; i++ {
+            CalcDifficultyFrontierU256(1000014, h)
+        }
+    })
+    b.Run("big-homestead", func(b *testing.B) {
+        b.ReportAllocs()
+        for i := 0; i < b.N; i++ {
+            calcDifficultyHomestead(1000014, h)
+        }
+    })
+    b.Run("u256-homestead", func(b *testing.B) {
+        b.ReportAllocs()
+        for i := 0; i < b.N; i++ {
+            CalcDifficultyHomesteadU256(1000014, h)
+        }
+    })
+    b.Run("big-generic", func(b *testing.B) {
+        b.ReportAllocs()
+        for i := 0; i < b.N; i++ {
+            x1(1000014, h)
+        }
+    })
+    b.Run("u256-generic", func(b *testing.B) {
+        b.ReportAllocs()
+        for i := 0; i < b.N; i++ {
+            x2(1000014, h)
+        }
+    })
 }