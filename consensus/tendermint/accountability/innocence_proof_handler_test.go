--- conflicted
+++ resolved
@@ -356,15 +356,9 @@
 	t.Run("malicious accusation with duplicated msg", func(t *testing.T) {
 		ms := core.NewMsgStore()
 		accountability, _ := autonity.NewAccountability(proposer, backends.NewSimulatedBackend(ccore.GenesisAlloc{proposer: {Balance: big.NewInt(params.Ether)}}, 10000000))
-<<<<<<< HEAD
-
-		fd := NewFaultDetector(chainMock, proposer, nil, ms, nil, nil, proposerNodeKey, &autonity.ProtocolContracts{Accountability: accountability}, log.Root())
-
-		proposal := newProposalMessage(accusationHeight, round, validRound, signer, committee, nil).MustVerify(verifier)
-=======
+
 		fd := NewFaultDetector(chainMock, proposer, nil, ms, nil, nil, proposerKey, &autonity.ProtocolContracts{Accountability: accountability}, log.Root())
 		proposal := newProposalMessage(accusationHeight, round, validRound, signer, committee, nil).MustVerify(stubVerifier)
->>>>>>> f34d2d85
 		var accusationPO = Proof{
 			Type:      autonity.Accusation,
 			Rule:      autonity.PO,
@@ -396,12 +390,7 @@
 
 	t.Run("accusation is not from committee member", func(t *testing.T) {
 		accountability, _ := autonity.NewAccountability(sender, backends.NewSimulatedBackend(ccore.GenesisAlloc{sender: {Balance: big.NewInt(params.Ether)}}, 10000000))
-<<<<<<< HEAD
-
-		fd := NewFaultDetector(chainMock, sender, nil, core.NewMsgStore(), nil, nil, proposerNodeKey, &autonity.ProtocolContracts{Accountability: accountability}, log.Root())
-=======
 		fd := NewFaultDetector(chainMock, sender, nil, core.NewMsgStore(), nil, nil, proposerKey, &autonity.ProtocolContracts{Accountability: accountability}, log.Root())
->>>>>>> f34d2d85
 
 		proposal := newProposalMessage(accusationHeight, round, validRound, signer, committee, nil).MustVerify(verifier)
 		var accusationPO = Proof{
@@ -425,16 +414,6 @@
 	round := int64(1)
 	validRound := int64(0)
 
-<<<<<<< HEAD
-		invalidCommittee, iKeys, _ := generateCommittee()
-		chainMock := NewMockChainContext(ctrl)
-		var blockSub event.Subscription
-		chainMock.EXPECT().SubscribeChainEvent(gomock.Any()).AnyTimes().Return(blockSub)
-		chainMock.EXPECT().Config().AnyTimes().Return(&params.ChainConfig{ChainID: common.Big1})
-		accountability, _ := autonity.NewAccountability(proposer, backends.NewSimulatedBackend(ccore.GenesisAlloc{proposer: {Balance: big.NewInt(params.Ether)}}, 10000000))
-
-		fd := NewFaultDetector(chainMock, proposer, nil, core.NewMsgStore(), nil, nil, proposerNodeKey, &autonity.ProtocolContracts{Accountability: accountability}, log.Root())
-=======
 	ctrl := gomock.NewController(t)
 	defer ctrl.Finish()
 
@@ -445,18 +424,12 @@
 	accountability, _ := autonity.NewAccountability(proposer, backends.NewSimulatedBackend(ccore.GenesisAlloc{proposer: {Balance: big.NewInt(params.Ether)}}, 10000000))
 
 	fd := NewFaultDetector(chainMock, proposer, nil, core.NewMsgStore(), nil, nil, proposerKey, &autonity.ProtocolContracts{Accountability: accountability}, log.Root())
->>>>>>> f34d2d85
-
 	t.Run("accusation with invalid proof of wrong signature", func(t *testing.T) {
 		var p Proof
 		p.Rule = autonity.PO
 		p.Type = autonity.Accusation
-<<<<<<< HEAD
-		invalidProposal := newProposalMessage(accusationHeight, 1, 0, makeSigner(iKeys[0], invalidCommittee[0]), invalidCommittee, nil).MustVerify(stubVerifier(iKeys[0].PublicKey()))
-=======
 		invalidCommittee, iKeys := generateCommittee()
 		invalidProposal := newProposalMessage(accusationHeight, 1, 0, makeSigner(iKeys[0], invalidCommittee[0]), invalidCommittee, nil).MustVerify(stubVerifier)
->>>>>>> f34d2d85
 		p.Message = message.NewLightProposal(invalidProposal)
 		payload, err := rlp.EncodeToBytes(&p)
 		require.NoError(t, err)
@@ -467,13 +440,7 @@
 	})
 
 	t.Run("happy case with innocence proof collected from msg store", func(t *testing.T) {
-<<<<<<< HEAD
-		ctrl := gomock.NewController(t)
-		defer ctrl.Finish()
-		proposal := newProposalMessage(accusationHeight, round, validRound, signer, committee, nil).MustVerify(verifier)
-=======
 		proposal := newProposalMessage(accusationHeight, round, validRound, signer, committee, nil).MustVerify(stubVerifier)
->>>>>>> f34d2d85
 		var accusationPO = Proof{
 			Type:      autonity.Accusation,
 			Rule:      autonity.PO,
@@ -522,11 +489,7 @@
 	accountability, _ := autonity.NewAccountability(proposer, backends.NewSimulatedBackend(ccore.GenesisAlloc{proposer: {Balance: big.NewInt(params.Ether)}}, 10000000))
 	fd := NewFaultDetector(chainMock, proposer, nil, core.NewMsgStore(), nil, nil, proposerKey, &autonity.ProtocolContracts{Accountability: accountability}, log.Root())
 
-<<<<<<< HEAD
-		fd := NewFaultDetector(chainMock, proposer, nil, core.NewMsgStore(), nil, nil, proposerNodeKey, &autonity.ProtocolContracts{Accountability: accountability}, log.Root())
-=======
 	t.Run("innocence proof is invalid without any evidence", func(t *testing.T) {
->>>>>>> f34d2d85
 		var p Proof
 		p.Rule = autonity.PO
 		p.Type = autonity.Innocence
@@ -539,32 +502,14 @@
 	})
 
 	t.Run("happy case", func(t *testing.T) {
-<<<<<<< HEAD
-		ctrl := gomock.NewController(t)
-		defer ctrl.Finish()
-		proposal := newProposalMessage(height, round, validRound, signer, committee, nil).MustVerify(verifier)
-=======
 		// save accusation request in fd first.
 		proposal := newProposalMessage(height, round, validRound, signer, committee, nil).MustVerify(stubVerifier)
->>>>>>> f34d2d85
 		var accusationPO = Proof{
 			Type:      autonity.Accusation,
 			Rule:      autonity.PO,
 			Message:   message.NewLightProposal(proposal),
 			Evidences: nil,
 		}
-<<<<<<< HEAD
-
-		chainMock := NewMockChainContext(ctrl)
-		var blockSub event.Subscription
-		chainMock.EXPECT().SubscribeChainEvent(gomock.Any()).AnyTimes().Return(blockSub)
-		chainMock.EXPECT().Config().AnyTimes().Return(&params.ChainConfig{ChainID: common.Big1})
-		accountability, _ := autonity.NewAccountability(proposer, backends.NewSimulatedBackend(ccore.GenesisAlloc{proposer: {Balance: big.NewInt(params.Ether)}}, 10000000))
-
-		fd := NewFaultDetector(chainMock, proposer, nil, core.NewMsgStore(), nil, nil, proposerNodeKey, &autonity.ProtocolContracts{Accountability: accountability}, log.Root())
-		// add accusation in fd first.
-=======
->>>>>>> f34d2d85
 		fd.addOffChainAccusation(&accusationPO)
 
 		// prepare the corresponding innocence proof and handle it then.
