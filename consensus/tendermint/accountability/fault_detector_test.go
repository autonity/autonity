package accountability

import (
	"crypto/ecdsa"
	"fmt"
	"github.com/autonity/autonity/crypto/blst"
	"math/big"
	"math/rand"
	"testing"

	"github.com/stretchr/testify/assert"
	"github.com/stretchr/testify/require"
	"go.uber.org/mock/gomock"

	"github.com/autonity/autonity/accounts/abi/bind/backends"
	"github.com/autonity/autonity/autonity"
	"github.com/autonity/autonity/common"
	"github.com/autonity/autonity/consensus/tendermint/bft"
	"github.com/autonity/autonity/consensus/tendermint/core"
	"github.com/autonity/autonity/consensus/tendermint/core/message"
	"github.com/autonity/autonity/consensus/tendermint/events"
	ccore "github.com/autonity/autonity/core"
	"github.com/autonity/autonity/core/types"
	"github.com/autonity/autonity/crypto"
	"github.com/autonity/autonity/event"
	"github.com/autonity/autonity/log"
	"github.com/autonity/autonity/params"
	"github.com/autonity/autonity/params/generated"
)

var (
	committee, keys = generateCommittee()
	proposer        = committee.Members[0].Address
	proposerKey     = keys[0]
	signer          = makeSigner(proposerKey, committee.Members[0])
	remotePeer      = committee.Members[1].Address
	remoteSigner    = makeSigner(keys[1], committee.Members[1])
)

type addressKeyMap map[common.Address]*ecdsa.PrivateKey

func generateCommittee() (*types.Committee, []*ecdsa.PrivateKey) {
	n := 5
	c := new(types.Committee)
	keyMap := make(addressKeyMap)
	pkeys := make([]*ecdsa.PrivateKey, n)
	for i := 0; i < n; i++ {
		privateKey, _ := crypto.GenerateKey()
		consensusKey, _ := blst.RandKey()
		committeeMember := types.CommitteeMember{
			Address:      crypto.PubkeyToAddress(privateKey.PublicKey),
			VotingPower:  new(big.Int).SetUint64(1),
			ConsensusKey: consensusKey.PublicKey().Marshal(),
		}
		c.Members = append(c.Members, &committeeMember)
		keyMap[committeeMember.Address] = privateKey
	}
	c.Sort()

	for i, m := range c.Members {
		pkeys[i] = keyMap[m.Address]
	}
	return c, pkeys
}

func newBlockHeader(height uint64, committee *types.Committee) *types.Header {
	// use random nonce to create different blocks
	var nonce types.BlockNonce
	for i := 0; i < len(nonce); i++ {
		nonce[i] = byte(rand.Intn(256)) //nolint
	}
	return &types.Header{
		Number:         new(big.Int).SetUint64(height),
		Nonce:          nonce,
		Committee:      committee,
		LastEpochBlock: common.Big1,
	}
}

// new proposal with metadata, if the withValue is not nil, it will use the value as proposal, otherwise a
// random block will be used as the value for proposal.
func newProposalMessage(h uint64, r int64, vr int64, signer message.Signer, committee *types.Committee, withValue *types.Block) *message.Propose {
	block := withValue
	if withValue == nil {
		header := newBlockHeader(h, committee)
		block = types.NewBlockWithHeader(header)
	}
	return message.NewPropose(r, h, vr, block, signer)
}

func TestSameVote(t *testing.T) {
	height := uint64(100)
	r1 := int64(0)
	r2 := int64(1)
	validRound := int64(1)
	proposal := newProposalMessage(height, r1, validRound, signer, committee, nil)
	proposal2 := newProposalMessage(height, r2, validRound, signer, committee, nil)
	require.Equal(t, false, proposal.Hash() == proposal2.Hash())
}

func TestSubmitMisbehaviour(t *testing.T) {
	height := uint64(100)
	round := int64(0)
	// submit a equivocation proofs.
	proposal := newProposalMessage(height, round, -1, signer, committee, nil).MustVerify(stubVerifier).ToLight()
	proposal2 := newProposalMessage(height, round, -1, signer, committee, nil).MustVerify(stubVerifier).ToLight()
	var proofs []message.Msg
	proofs = append(proofs, proposal2)

	fd := &FaultDetector{
		misbehaviourProofCh: make(chan *autonity.AccountabilityEvent, 100),
		logger:              log.New("FaultDetector", nil),
	}

	fd.submitMisbehavior(proposal, proofs, errEquivocation)
	p := <-fd.misbehaviourProofCh

	require.Equal(t, uint8(autonity.Misbehaviour), p.EventType)
	require.Equal(t, proposer, p.Offender)
}

func TestRunRuleEngine(t *testing.T) {
	round := int64(3)
	t.Run("test run rules with malicious behaviour should be detected", func(t *testing.T) {
		chainHead := uint64(100)
<<<<<<< HEAD
		checkPointHeight := chainHead - uint64(proto.DeltaBlocks)
=======
		checkPointHeight := chainHead - uint64(DeltaBlocks)
		lastHeader := &types.Header{Number: new(big.Int).SetUint64(checkPointHeight - 1), Committee: committee}
>>>>>>> 4073f247
		ctrl := gomock.NewController(t)
		defer ctrl.Finish()
		chainMock := NewMockChainContext(ctrl)
		chainMock.EXPECT().CommitteeOfHeight(checkPointHeight).Return(committee, nil).AnyTimes()
		chainMock.EXPECT().Config().AnyTimes().Return(&params.ChainConfig{ChainID: common.Big1})
		var blockSub event.Subscription
		chainMock.EXPECT().SubscribeChainEvent(gomock.Any()).AnyTimes().Return(blockSub)
		fdAddr := committee.Members[1].Address
		accountability, _ := autonity.NewAccountability(proposer, backends.NewSimulatedBackend(ccore.GenesisAlloc{fdAddr: {Balance: big.NewInt(params.Ether)}}, 10000000))

		fd := NewFaultDetector(chainMock, fdAddr, nil, core.NewMsgStore(), nil, nil, proposerKey, &autonity.ProtocolContracts{Accountability: accountability}, log.Root())
		// store a msg before check point height in case of node is start from reset.
		msgBeforeCheckPointHeight := newProposalMessage(checkPointHeight-1, 0, -1, makeSigner(keys[1], committee.Members[1]), committee, nil).MustVerify(stubVerifier)
		fd.msgStore.Save(msgBeforeCheckPointHeight)

		// simulate there was a maliciousProposal at init round 0, and save to msg store.
		initProposal := newProposalMessage(checkPointHeight, 0, -1, makeSigner(keys[1], committee.Members[1]), committee, nil).MustVerify(stubVerifier)
		fd.msgStore.Save(initProposal)
		// simulate there were quorum preVotes for initProposal at init round 0, and save them.
		for i, m := range committee.Members {
			preVote := message.NewPrevote(0, checkPointHeight, initProposal.Value(), makeSigner(keys[i], m)).MustVerify(stubVerifier)
			fd.msgStore.Save(preVote)
		}

		// Node preCommit for init Proposal at init round 0 since there were quorum preVotes for it, and save it.
		preCommit := message.NewPrecommit(0, checkPointHeight, initProposal.Value(), signer).MustVerify(stubVerifier)
		fd.msgStore.Save(preCommit)

		// While Node propose a new malicious Proposal at new round with VR as -1 which is malicious, should be addressed by rule PN.
		maliciousProposal := newProposalMessage(checkPointHeight, round, -1, signer, committee, nil).MustVerify(stubVerifier)
		fd.msgStore.Save(maliciousProposal)

		// Run rule engine over msg store on current height.
		onChainProofs := fd.runRuleEngine(checkPointHeight)
		require.Equal(t, 1, len(onChainProofs))
		require.Equal(t, uint8(autonity.Misbehaviour), onChainProofs[0].EventType)
		require.Equal(t, proposer, onChainProofs[0].Offender)
		proof, err := decodeRawProof(onChainProofs[0].RawProof)
		require.NoError(t, err)
		expected := message.NewLightProposal(maliciousProposal)
		require.Equal(t, expected.Code(), proof.Message.Code())
		require.Equal(t, expected.Value(), proof.Message.Value())
		require.Equal(t, expected.R(), proof.Message.R())
		require.Equal(t, expected.H(), proof.Message.H())
	})
}

func TestProcessMsg(t *testing.T) {
	futureHeight := uint64(110)
	round := int64(3)
	t.Run("test process future msg, msg should be buffered", func(t *testing.T) {
		ctrl := gomock.NewController(t)
		defer ctrl.Finish()
		chainMock := NewMockChainContext(ctrl)
		chainMock.EXPECT().CommitteeOfHeight(futureHeight).Return(nil, proto.ErrUnknownAncestor)
		chainMock.EXPECT().Config().AnyTimes().Return(&params.ChainConfig{ChainID: common.Big1})
		bindings, _ := autonity.NewAccountability(proposer, backends.NewSimulatedBackend(ccore.GenesisAlloc{proposer: {Balance: big.NewInt(params.Ether)}}, 10000000))

		proposal := newProposalMessage(futureHeight, round, -1, signer, committee, nil)
		var blockSub event.Subscription
		chainMock.EXPECT().SubscribeChainEvent(gomock.Any()).AnyTimes().Return(blockSub)
		fd := NewFaultDetector(chainMock, proposer, nil, core.NewMsgStore(), nil, nil, proposerKey, &autonity.ProtocolContracts{Accountability: bindings}, log.Root())
		require.Equal(t, errFutureMsg, fd.processMsg(proposal))
		require.Equal(t, proposal, fd.futureMessages[futureHeight][0])
	})
}

func TestGenerateOnChainProof(t *testing.T) {
	height := uint64(100)
	round := int64(3)

	proposal := newProposalMessage(height, round, -1, signer, committee, nil).MustVerify(stubVerifier).ToLight()
	equivocatedProposal := newProposalMessage(height, round, -1, signer, committee, nil).MustVerify(stubVerifier).ToLight()
	var evidence []message.Msg
	evidence = append(evidence, equivocatedProposal)

	p := Proof{
		Type:      autonity.Misbehaviour,
		Rule:      autonity.Equivocation,
		Message:   proposal,
		Evidences: evidence,
	}

	fd := FaultDetector{
		address: proposer,
		logger:  log.New("FaultDetector", nil),
	}

	onChainEvent := fd.eventFromProof(&p)

	t.Run("on chain event generation", func(t *testing.T) {
		require.Equal(t, uint8(autonity.Misbehaviour), onChainEvent.EventType)
		require.Equal(t, proposer, onChainEvent.Reporter)

		decodedProof, err := decodeRawProof(onChainEvent.RawProof)
		require.NoError(t, err)
		require.Equal(t, p.Type, decodedProof.Type)
		require.Equal(t, p.Rule, decodedProof.Rule)
		require.Equal(t, p.Message.Value(), decodedProof.Message.Value())
		require.Equal(t, proposal.H(), decodedProof.Message.H())
		require.Equal(t, proposal.R(), decodedProof.Message.R())
		require.Equal(t, equivocatedProposal.H(), decodedProof.Evidences[0].H())
		require.Equal(t, equivocatedProposal.R(), decodedProof.Evidences[0].R())
	})

	t.Run("Test abi packing of onChainProof", func(t *testing.T) {
		methodName := "handleEvent"
		_, err := generated.AccountabilityAbi.Pack(methodName, onChainEvent)
		require.NoError(t, err)
	})
}

func TestRuleEngine(t *testing.T) {
	height := uint64(100)
	round := int64(3)
	validRound := int64(1)
	totalPower := committee.TotalVotingPower()
	noneNilValue := common.Hash{0x1}
	maliciousSigner := makeSigner(keys[1], committee.Members[1])
	t.Run("innocenceProof with unprovable rule id", func(t *testing.T) {
		fd := FaultDetector{}
		var input = Proof{
			Rule: autonity.PVO12,
		}
		_, err := fd.innocenceProof(&input)
		assert.NotNil(t, err)
	})

	t.Run("innocenceProofPO have quorum preVotes", func(t *testing.T) {

		// PO: node propose an old value with an validRound, innocent Proof of it should be:
		// there were quorum num of preVote for that value at the validRound.
		ctrl := gomock.NewController(t)
		defer ctrl.Finish()
		chainMock := NewMockChainContext(ctrl)
		chainMock.EXPECT().CommitteeOfHeight(height).Return(committee, nil)
		var blockSub event.Subscription
		chainMock.EXPECT().SubscribeChainEvent(gomock.Any()).AnyTimes().Return(blockSub)
		chainMock.EXPECT().Config().AnyTimes().Return(&params.ChainConfig{ChainID: common.Big1})
		bindings, _ := autonity.NewAccountability(proposer, backends.NewSimulatedBackend(ccore.GenesisAlloc{proposer: {Balance: big.NewInt(params.Ether)}}, 10000000))

		fd := NewFaultDetector(chainMock, proposer, new(event.TypeMux).Subscribe(events.MessageEvent{}), core.NewMsgStore(), nil, nil, proposerKey, &autonity.ProtocolContracts{Accountability: bindings}, log.Root())
		// simulate a proposal message with an old value and a valid round.
		proposal := newProposalMessage(height, round, validRound, signer, committee, nil).MustVerify(stubVerifier)
		fd.msgStore.Save(proposal)

		// simulate at least quorum num of preVotes for a value at a validRound.
		for i, m := range committee.Members {
			preVote := message.NewPrevote(validRound, height, proposal.Value(), makeSigner(keys[i], m)).MustVerify(stubVerifier)
			fd.msgStore.Save(preVote)
		}

		var accusation = Proof{
			Type:    autonity.Accusation,
			Rule:    autonity.PO,
			Message: message.NewLightProposal(proposal),
		}

		proof, err := fd.innocenceProofPO(&accusation)
		assert.NoError(t, err)
		assert.Equal(t, uint8(autonity.Innocence), proof.EventType)
		assert.Equal(t, proposer, proof.Reporter)

	})

	t.Run("innocenceProofPO no quorum preVotes", func(t *testing.T) {

		// PO: node propose an old value with an validRound, innocent Proof of it should be:
		// there were quorum num of preVote for that value at the validRound.
		ctrl := gomock.NewController(t)
		defer ctrl.Finish()
		chainMock := NewMockChainContext(ctrl)
		chainMock.EXPECT().CommitteeOfHeight(height).Return(committee, nil)
		chainMock.EXPECT().Config().AnyTimes().Return(&params.ChainConfig{ChainID: common.Big1})
		accountability, _ := autonity.NewAccountability(proposer, backends.NewSimulatedBackend(ccore.GenesisAlloc{proposer: {Balance: big.NewInt(params.Ether)}}, 10000000))
		var blockSub event.Subscription
		chainMock.EXPECT().SubscribeChainEvent(gomock.Any()).AnyTimes().Return(blockSub)
		fd := NewFaultDetector(chainMock, proposer, new(event.TypeMux).Subscribe(events.MessageEvent{}), core.NewMsgStore(), nil, nil, proposerKey, &autonity.ProtocolContracts{Accountability: accountability}, log.Root())
		// simulate a proposal message with an old value and a valid round.
		proposal := newProposalMessage(height, round, validRound, signer, committee, nil).MustVerify(stubVerifier)
		fd.msgStore.Save(proposal)

		// simulate less than quorum num of preVotes for a value at a validRound.
		preVote := message.NewPrevote(validRound, height, proposal.Value(), signer).MustVerify(stubVerifier)
		fd.msgStore.Save(preVote)

		var accusation = Proof{
			Type:    autonity.Accusation,
			Rule:    autonity.PO,
			Message: message.NewLightProposal(proposal),
		}

		_, err := fd.innocenceProofPO(&accusation)
		assert.Equal(t, errNoEvidenceForPO, err)
	})

	t.Run("innocenceProofPVN have quorum prevotes", func(t *testing.T) {
		ctrl := gomock.NewController(t)
		defer ctrl.Finish()
		// PVN: node prevote for a none nil value, then there must be a corresponding proposal.
		chainMock := NewMockChainContext(ctrl)
		chainMock.EXPECT().Config().AnyTimes().Return(&params.ChainConfig{ChainID: common.Big1})

		fd := FaultDetector{
			blockchain: chainMock,
			address:    proposer,
			msgStore:   core.NewMsgStore(),
			logger:     log.New("FaultDetector", nil),
		}
		// simulate a proposal message with an old value and a valid round.
		proposal := newProposalMessage(height, round, -1, signer, committee, nil).MustVerify(stubVerifier)
		fd.msgStore.Save(proposal)

		// simulate at least quorum num of preVotes for a value at a validRound.
		for i, m := range committee.Members {
			pv := message.NewPrevote(round, height, proposal.Value(), makeSigner(keys[i], m)).MustVerify(stubVerifier)
			fd.msgStore.Save(pv)
		}

		preVote := message.NewPrevote(round, height, proposal.Value(), signer).MustVerify(stubVerifier)

		var accusation = Proof{
			Type:    autonity.Accusation,
			Rule:    autonity.PVN,
			Message: preVote,
		}

		proof, err := fd.innocenceProofPVN(&accusation)
		assert.NoError(t, err)
		assert.Equal(t, uint8(autonity.Innocence), proof.EventType)
		assert.Equal(t, proposer, proof.Reporter)

	})

	t.Run("innocenceProofPVN have no corresponding proposal", func(t *testing.T) {
		ctrl := gomock.NewController(t)
		defer ctrl.Finish()
		chainMock := NewMockChainContext(ctrl)
		// PVN: node prevote for a none nil value, then there must be a corresponding proposal.
		fd := FaultDetector{blockchain: chainMock, address: proposer, msgStore: core.NewMsgStore()}

		preVote := message.NewPrevote(round, height, noneNilValue, signer).MustVerify(stubVerifier)
		fd.msgStore.Save(preVote)

		var accusation = Proof{
			Type:    autonity.Accusation,
			Rule:    autonity.PVN,
			Message: preVote,
		}

		_, err := fd.innocenceProofPVN(&accusation)
		assert.Equal(t, errNoEvidenceForPVN, err)
	})

	t.Run("getInnocentProofofPVO have no quorum preVotes", func(t *testing.T) {
		ctrl := gomock.NewController(t)
		defer ctrl.Finish()
		chainMock := NewMockChainContext(ctrl)
		chainMock.EXPECT().CommitteeOfHeight(height).Return(committee, nil)
		var blockSub event.Subscription
		chainMock.EXPECT().SubscribeChainEvent(gomock.Any()).AnyTimes().Return(blockSub)
		chainMock.EXPECT().Config().AnyTimes().Return(&params.ChainConfig{ChainID: common.Big1})
		accountability, _ := autonity.NewAccountability(proposer, backends.NewSimulatedBackend(ccore.GenesisAlloc{proposer: {Balance: big.NewInt(params.Ether)}}, 10000000))

		fd := NewFaultDetector(chainMock, proposer, new(event.TypeMux).Subscribe(events.MessageEvent{}), core.NewMsgStore(), nil, nil, proposerKey, &autonity.ProtocolContracts{Accountability: accountability}, log.Root())

		var p Proof
		p.Rule = autonity.PVO
		oldProposal := newProposalMessage(height, 1, 0, signer, committee, nil).MustVerify(stubVerifier)
		preVote := message.NewPrevote(1, height, oldProposal.Value(), signer).MustVerify(stubVerifier)
		p.Message = preVote
		p.Evidences = append(p.Evidences, message.NewLightProposal(oldProposal))

		_, err := fd.innocenceProofPVO(&p)
		assert.Equal(t, err, errNoEvidenceForPVO)
	})

	t.Run("getInnocentProofofPVO have quorum preVotes", func(t *testing.T) {
		ctrl := gomock.NewController(t)
		defer ctrl.Finish()
		chainMock := NewMockChainContext(ctrl)
		chainMock.EXPECT().CommitteeOfHeight(height).Return(committee, nil)
		var blockSub event.Subscription
		chainMock.EXPECT().SubscribeChainEvent(gomock.Any()).AnyTimes().Return(blockSub)
		chainMock.EXPECT().Config().AnyTimes().Return(&params.ChainConfig{ChainID: common.Big1})
		accountability, _ := autonity.NewAccountability(proposer, backends.NewSimulatedBackend(ccore.GenesisAlloc{proposer: {Balance: big.NewInt(params.Ether)}}, 10000000))

		fd := NewFaultDetector(chainMock, proposer, new(event.TypeMux).Subscribe(events.MessageEvent{}), core.NewMsgStore(), nil, nil, proposerKey, &autonity.ProtocolContracts{Accountability: accountability}, log.Root())
		var p Proof
		p.Rule = autonity.PVO
		validRound := int64(0)
		oldProposal := newProposalMessage(height, 1, validRound, signer, committee, nil).MustVerify(stubVerifier)
		preVote := message.NewPrevote(1, height, oldProposal.Value(), signer).MustVerify(stubVerifier)
		p.Message = preVote
		p.Evidences = append(p.Evidences, message.NewLightProposal(oldProposal))

		// prepare quorum preVotes at msg store.
		for i, m := range committee.Members {
			pv := message.NewPrevote(validRound, height, oldProposal.Value(), makeSigner(keys[i], m)).MustVerify(stubVerifier)
			fd.msgStore.Save(pv)
		}

		onChainProof, err := fd.innocenceProofPVO(&p)
		assert.NoError(t, err)
		assert.Equal(t, uint8(autonity.Innocence), onChainProof.EventType)
		assert.Equal(t, proposer, onChainProof.Reporter)

	})

	t.Run("innocenceProofC1 have quorum preVotes", func(t *testing.T) {
		ctrl := gomock.NewController(t)
		defer ctrl.Finish()
		chainMock := NewMockChainContext(ctrl)
		chainMock.EXPECT().CommitteeOfHeight(height).Return(committee, nil)
		var blockSub event.Subscription
		chainMock.EXPECT().SubscribeChainEvent(gomock.Any()).AnyTimes().Return(blockSub)
		chainMock.EXPECT().Config().AnyTimes().Return(&params.ChainConfig{ChainID: common.Big1})
		accountability, _ := autonity.NewAccountability(proposer, backends.NewSimulatedBackend(ccore.GenesisAlloc{proposer: {Balance: big.NewInt(params.Ether)}}, 10000000))

		// C1: node preCommit at a none nil value, there must be quorum corresponding preVotes with same value and round.
		fd := NewFaultDetector(chainMock, proposer, new(event.TypeMux).Subscribe(events.MessageEvent{}), core.NewMsgStore(), nil, nil, proposerKey, &autonity.ProtocolContracts{Accountability: accountability}, log.Root())

		// simulate at least quorum num of preVotes for a value at a validRound.
		for i, m := range committee.Members {
			preVote := message.NewPrevote(round, height, noneNilValue, makeSigner(keys[i], m)).MustVerify(stubVerifier)
			fd.msgStore.Save(preVote)
		}

		preCommit := message.NewPrecommit(round, height, noneNilValue, signer).MustVerify(stubVerifier)
		fd.msgStore.Save(preCommit)

		var accusation = Proof{
			Type:    autonity.Accusation,
			Rule:    autonity.C1,
			Message: preCommit,
		}

		proof, err := fd.innocenceProofC1(&accusation)
		assert.NoError(t, err)
		assert.Equal(t, uint8(autonity.Innocence), proof.EventType)
		assert.Equal(t, proposer, proof.Reporter)

	})

	t.Run("innocenceProofC1 have no quorum preVotes", func(t *testing.T) {

		// C1: node preCommit at a none nil value, there must be quorum corresponding preVotes with same value and round.
		ctrl := gomock.NewController(t)
		defer ctrl.Finish()
		chainMock := NewMockChainContext(ctrl)
		chainMock.EXPECT().CommitteeOfHeight(height).Return(committee, nil)
		var blockSub event.Subscription
		chainMock.EXPECT().SubscribeChainEvent(gomock.Any()).AnyTimes().Return(blockSub)
		chainMock.EXPECT().Config().AnyTimes().Return(&params.ChainConfig{ChainID: common.Big1})
		accountability, _ := autonity.NewAccountability(proposer, backends.NewSimulatedBackend(ccore.GenesisAlloc{proposer: {Balance: big.NewInt(params.Ether)}}, 10000000))

		fd := NewFaultDetector(chainMock, proposer, new(event.TypeMux).Subscribe(events.MessageEvent{}), core.NewMsgStore(), nil, nil, proposerKey, &autonity.ProtocolContracts{Accountability: accountability}, log.Root())

		preCommit := message.NewPrecommit(round, height, noneNilValue, signer).MustVerify(stubVerifier)
		fd.msgStore.Save(preCommit)

		var accusation = Proof{
			Type:    autonity.Accusation,
			Rule:    autonity.C1,
			Message: preCommit,
		}

		_, err := fd.innocenceProofC1(&accusation)
		assert.Equal(t, errNoEvidenceForC1, err)
	})

	t.Run("Test error to rule mapping", func(t *testing.T) {
		rule, err := errorToRule(errEquivocation)
		assert.NoError(t, err)
		assert.Equal(t, autonity.Equivocation, rule)

		rule, err = errorToRule(errProposer)
		assert.NoError(t, err)
		assert.Equal(t, autonity.InvalidProposer, rule)

		_, err = errorToRule(fmt.Errorf("unknown err"))
		assert.Error(t, err)
	})

	t.Run("RunRule address the misbehaviour of PN rule", func(t *testing.T) {
		// ------------New Proposal------------
		// PN:  (Mr′<r,P C|pi)∗ <--- (Mr,P|pi)
		// PN1: [nil ∨ ⊥] <--- [V]
		// If one send a maliciousProposal for a new V, then all preCommits for previous rounds from this sender are nil.
		ctrl := gomock.NewController(t)
		defer ctrl.Finish()
		chainMock := NewMockChainContext(ctrl)
		var blockSub event.Subscription
		chainMock.EXPECT().SubscribeChainEvent(gomock.Any()).AnyTimes().Return(blockSub)
		chainMock.EXPECT().Config().AnyTimes().Return(&params.ChainConfig{ChainID: common.Big1})
		accountability, _ := autonity.NewAccountability(proposer, backends.NewSimulatedBackend(ccore.GenesisAlloc{proposer: {Balance: big.NewInt(params.Ether)}}, 10000000))

		fd := NewFaultDetector(chainMock, proposer, new(event.TypeMux).Subscribe(events.MessageEvent{}), core.NewMsgStore(), nil, nil, proposerKey, &autonity.ProtocolContracts{Accountability: accountability}, log.Root())
		quorum := bft.Quorum(totalPower)

		// simulate there was a maliciousProposal at init round 0, and save to msg store.
		initProposal := newProposalMessage(height, 0, -1, makeSigner(keys[1], committee.Members[1]), committee, nil).MustVerify(stubVerifier)
		fd.msgStore.Save(initProposal)
		// simulate there were quorum preVotes for initProposal at init round 0, and save them.
		for i, m := range committee.Members {
			preVote := message.NewPrevote(0, height, initProposal.Value(), makeSigner(keys[i], m)).MustVerify(stubVerifier)
			fd.msgStore.Save(preVote)
		}

		// Node preCommit for init Proposal at init round 0 since there were quorum preVotes for it, and save it.
		preCommit := message.NewPrecommit(0, height, initProposal.Value(), signer).MustVerify(stubVerifier)
		fd.msgStore.Save(preCommit)

		// While Node propose a new malicious Proposal at new round with VR as -1 which is malicious, should be addressed by rule PN.
		maliciousProposal := newProposalMessage(height, round, -1, signer, committee, nil).MustVerify(stubVerifier)
		fd.msgStore.Save(maliciousProposal)

		// Run rule engine over msg store on height.
		onChainProofs := fd.runRulesOverHeight(height, quorum)
		assert.Equal(t, 1, len(onChainProofs))
		assert.Equal(t, autonity.Misbehaviour, onChainProofs[0].Type)
		assert.Equal(t, autonity.PN, onChainProofs[0].Rule)
		assert.Equal(t, message.NewLightProposal(maliciousProposal).Signature(), onChainProofs[0].Message.Signature())
		assert.Equal(t, preCommit.Signature(), onChainProofs[0].Evidences[0].Signature())
	})

	t.Run("RunRule address the misbehaviour of PO rule, the old value proposed is not locked", func(t *testing.T) {
		// ------------Old Proposal------------
		// PO: (Mr′<r,PV) ∧ (Mr′,PC|pi) ∧ (Mr′<r′′<r,P C|pi)∗ <--- (Mr,P|pi)
		// PO1: [#(Mr′,PV|V) ≥ 2f+ 1] ∧ [nil ∨ V ∨ ⊥] ∧ [nil ∨ ⊥] <--- [V]

		// to address below scenario:
		// Is there a precommit for a value other than nil or the proposed value
		// by the current proposer in the valid round? If there is the proposer
		// has proposed a value for which it is not locked on, thus a Proof of
		// misbehaviour can be generated.
		ctrl := gomock.NewController(t)
		defer ctrl.Finish()
		chainMock := NewMockChainContext(ctrl)
		var blockSub event.Subscription
		chainMock.EXPECT().SubscribeChainEvent(gomock.Any()).AnyTimes().Return(blockSub)
		chainMock.EXPECT().Config().AnyTimes().Return(&params.ChainConfig{ChainID: common.Big1})
		accountability, _ := autonity.NewAccountability(proposer, backends.NewSimulatedBackend(ccore.GenesisAlloc{proposer: {Balance: big.NewInt(params.Ether)}}, 10000000))

		fd := NewFaultDetector(chainMock, proposer, new(event.TypeMux).Subscribe(events.MessageEvent{}), core.NewMsgStore(), nil, nil, proposerKey, &autonity.ProtocolContracts{Accountability: accountability}, log.Root())
		quorum := bft.Quorum(totalPower)

		// simulate an init proposal at r: 0, with v1.
		initProposal := newProposalMessage(height, 0, -1, makeSigner(keys[1], committee.Members[1]), committee, nil).MustVerify(stubVerifier)
		fd.msgStore.Save(initProposal)

		// simulate quorum preVotes at r: 0 for v1.
		for i, m := range committee.Members {
			preVote := message.NewPrevote(0, height, initProposal.Value(), makeSigner(keys[i], m)).MustVerify(stubVerifier)
			fd.msgStore.Save(preVote)
		}

		// simulate a preCommit at r: 0 for v1 for the node who is going to be addressed as
		// malicious on rule PO for proposing an old value which was not locked at all.
		preCommit := message.NewPrecommit(0, height, initProposal.Value(), signer).MustVerify(stubVerifier)
		fd.msgStore.Save(preCommit)

		// simulate malicious proposal at r: 1, with v2 which was not locked at all.
		// simulate an init proposal at r: 0, with v1.
		maliciousProposal := newProposalMessage(height, 1, 0, signer, committee, nil).MustVerify(stubVerifier)
		fd.msgStore.Save(maliciousProposal)

		// run rule engine.
		onChainProofs := fd.runRulesOverHeight(height, quorum)
		assert.Equal(t, 1, len(onChainProofs))
		assert.Equal(t, autonity.Misbehaviour, onChainProofs[0].Type)
		assert.Equal(t, autonity.PO, onChainProofs[0].Rule)
		assert.Equal(t, message.NewLightProposal(maliciousProposal).Signature(), onChainProofs[0].Message.Signature())
		assert.Equal(t, preCommit.Signature(), onChainProofs[0].Evidences[0].Signature())
	})

	t.Run("RunRule address the misbehaviour of PO rule, the valid round proposed is not correct", func(t *testing.T) {
		// ------------Old Proposal------------
		// PO: (Mr′<r,PV) ∧ (Mr′,PC|pi) ∧ (Mr′<r′′<r,P C|pi)∗ <--- (Mr,P|pi)
		// PO1: [#(Mr′,PV|V) ≥ 2f+ 1] ∧ [nil ∨ V ∨ ⊥] ∧ [nil ∨ ⊥] <--- [V]

		// To address below scenario:
		// Is there a precommit for anything other than nil from the proposer
		// between the valid round and the round of the proposal? If there is
		// then that implies the proposer saw 2f+1 prevotes in that round and
		// hence it should have set that round as the valid round.

		ctrl := gomock.NewController(t)
		defer ctrl.Finish()
		chainMock := NewMockChainContext(ctrl)
		var blockSub event.Subscription
		chainMock.EXPECT().SubscribeChainEvent(gomock.Any()).AnyTimes().Return(blockSub)
		chainMock.EXPECT().Config().AnyTimes().Return(&params.ChainConfig{ChainID: common.Big1})
		accountability, _ := autonity.NewAccountability(proposer, backends.NewSimulatedBackend(ccore.GenesisAlloc{proposer: {Balance: big.NewInt(params.Ether)}}, 10000000))

		fd := NewFaultDetector(chainMock, proposer, new(event.TypeMux).Subscribe(events.MessageEvent{}), core.NewMsgStore(), nil, nil, proposerKey, &autonity.ProtocolContracts{Accountability: accountability}, log.Root())
		quorum := bft.Quorum(totalPower)
		signerBis := makeSigner(keys[1], committee.Members[1])

		header := newBlockHeader(height, committee)
		block := types.NewBlockWithHeader(header)

		// simulate an init proposal at r: 0, with v.
		initProposal := newProposalMessage(height, 0, -1, signer, committee, block).MustVerify(stubVerifier)
		fd.msgStore.Save(initProposal)

		// simulate quorum preVotes for init proposal
		for i, m := range committee.Members {
			preVote := message.NewPrevote(0, height, initProposal.Value(), makeSigner(keys[i], m)).MustVerify(stubVerifier)
			fd.msgStore.Save(preVote)
		}

		// simulate a preCommit for init proposal of proposer1, now valid round == 0.
		preCommit1 := message.NewPrecommit(0, height, initProposal.Value(), signerBis).MustVerify(stubVerifier)
		fd.msgStore.Save(preCommit1)

		// assume round changes happens, now proposer1 propose old value with vr: 0.
		// simulate a new proposal at r: 3, with v.
		proposal1 := newProposalMessage(height, 3, 0, signerBis, committee, block).MustVerify(stubVerifier)
		fd.msgStore.Save(proposal1)

		// now quorum preVotes for proposal1, it makes valid round change to 3.
		for i, m := range committee.Members {
			preVote := message.NewPrevote(3, height, initProposal.Value(), makeSigner(keys[i], m)).MustVerify(stubVerifier)
			fd.msgStore.Save(preVote)
		}

		// the malicious proposer did preCommit on this round, make its valid round == 3
		preCommit := message.NewPrecommit(3, height, initProposal.Value(), maliciousSigner).MustVerify(stubVerifier)
		fd.msgStore.Save(preCommit)

		// malicious proposer propose at r: 5, with v and a vr: 0 which was not correct anymore.
		maliciousProposal := newProposalMessage(height, 5, 0, maliciousSigner, committee, block).MustVerify(stubVerifier)
		fd.msgStore.Save(maliciousProposal)

		// run rule engine.
		onChainProofs := fd.runRulesOverHeight(height, quorum)
		assert.Equal(t, 1, len(onChainProofs))
		assert.Equal(t, autonity.Misbehaviour, onChainProofs[0].Type)
		assert.Equal(t, autonity.PO, onChainProofs[0].Rule)
		assert.Equal(t, message.NewLightProposal(maliciousProposal).Signature(), onChainProofs[0].Message.Signature())
		assert.Equal(t, preCommit.Signature(), onChainProofs[0].Evidences[0].Signature())
	})

	t.Run("RunRule address the Accusation of PO rule, no quorum preVotes presented on the valid round and proposal not committed", func(t *testing.T) {
		// ------------Old Proposal------------
		// PO: (Mr′<r,PV) ∧ (Mr′,PC|pi) ∧ (Mr′<r′′<r,P C|pi)∗ <--- (Mr,P|pi)
		// PO1: [#(Mr′,PV|V) ≥ 2f+ 1] ∧ [nil ∨ V ∨ ⊥] ∧ [nil ∨ ⊥] <--- [V]

		// To address below accusation scenario:
		// If proposer broadcasts an old proposal, then there must be a quorum preVotes at valid round.
		// Do we see a quorum of preVotes at valid round? if not we can raise an accusation, since we cannot be sure
		// that those preVotes do exist

		ctrl := gomock.NewController(t)
		defer ctrl.Finish()
		chainMock := NewMockChainContext(ctrl)
		var blockSub event.Subscription
		chainMock.EXPECT().SubscribeChainEvent(gomock.Any()).AnyTimes().Return(blockSub)
		chainMock.EXPECT().Config().AnyTimes().Return(&params.ChainConfig{ChainID: common.Big1})
		accountability, _ := autonity.NewAccountability(proposer, backends.NewSimulatedBackend(ccore.GenesisAlloc{proposer: {Balance: big.NewInt(params.Ether)}}, 10000000))

		fd := NewFaultDetector(chainMock, proposer, new(event.TypeMux).Subscribe(events.MessageEvent{}), core.NewMsgStore(), nil, nil, proposerKey, &autonity.ProtocolContracts{Accountability: accountability}, log.Root())
		quorum := bft.Quorum(totalPower)

		header := newBlockHeader(height, committee)
		block := types.NewBlockWithHeader(header)
		// block was not committed
		chainMock.EXPECT().GetBlock(block.Hash(), block.NumberU64()).Return(nil)

		// simulate an old proposal at r: 2, with v and vr: 0.
		oldProposal := newProposalMessage(height, 2, 0, signer, committee, block).MustVerify(stubVerifier)
		fd.msgStore.Save(oldProposal)

		// run rule engine.
		onChainProofs := fd.runRulesOverHeight(height, quorum)
		assert.Equal(t, 1, len(onChainProofs))
		assert.Equal(t, autonity.Accusation, onChainProofs[0].Type)
		assert.Equal(t, autonity.PO, onChainProofs[0].Rule)
		assert.Equal(t, message.NewLightProposal(oldProposal).Signature(), onChainProofs[0].Message.Signature())
	})

	t.Run("RunRule address the Accusation of PO rule, no quorum preVotes presented on the valid round BUT proposal was committed", func(t *testing.T) {
		// ------------Old Proposal------------
		// PO: (Mr′<r,PV) ∧ (Mr′,PC|pi) ∧ (Mr′<r′′<r,P C|pi)∗ <--- (Mr,P|pi)
		// PO1: [#(Mr′,PV|V) ≥ 2f+ 1] ∧ [nil ∨ V ∨ ⊥] ∧ [nil ∨ ⊥] <--- [V]

		// To address below accusation scenario:
		// If proposer broadcasts an old proposal, then there must be a quorum preVotes at valid round.
		// Do we see a quorum of preVotes at valid round? if not we can raise an accusation, since we cannot be sure
		// that those preVotes do exist

		ctrl := gomock.NewController(t)
		defer ctrl.Finish()
		chainMock := NewMockChainContext(ctrl)
		var blockSub event.Subscription
		chainMock.EXPECT().SubscribeChainEvent(gomock.Any()).AnyTimes().Return(blockSub)
		chainMock.EXPECT().Config().AnyTimes().Return(&params.ChainConfig{ChainID: common.Big1})
		accountability, _ := autonity.NewAccountability(proposer, backends.NewSimulatedBackend(ccore.GenesisAlloc{proposer: {Balance: big.NewInt(params.Ether)}}, 10000000))

		fd := NewFaultDetector(chainMock, proposer, new(event.TypeMux).Subscribe(events.MessageEvent{}), core.NewMsgStore(), nil, nil, proposerKey, &autonity.ProtocolContracts{Accountability: accountability}, log.Root())
		quorum := bft.Quorum(totalPower)

		// block was committed --> no accusation should be raised
		header := newBlockHeader(height, committee)
		block := types.NewBlockWithHeader(header)
		chainMock.EXPECT().GetBlock(block.Hash(), block.NumberU64()).Return(block)

		// simulate an old proposal at r: 2, with v and vr: 0.
		oldProposal := newProposalMessage(height, 2, 0, signer, committee, block).MustVerify(stubVerifier)
		fd.msgStore.Save(oldProposal)

		// run rule engine.
		onChainProofs := fd.runRulesOverHeight(height, quorum)
		assert.Equal(t, 0, len(onChainProofs))
	})

	t.Run("RunRule address the accusation of PVN, no corresponding proposal of preVote and value not committed", func(t *testing.T) {
		// PVN: (Mr′<r,PC|pi)∧(Mr′<r′′<r,PC|pi)* ∧ (Mr,P|proposer(r)) <--- (Mr,PV|pi)
		// To address below accusation scenario:
		// If there exist a preVote for a non nil value, then there must be a corresponding proposal at the same round,
		// otherwise an accusation of PVN should rise.
		ctrl := gomock.NewController(t)
		defer ctrl.Finish()
		chainMock := NewMockChainContext(ctrl)
		var blockSub event.Subscription
		chainMock.EXPECT().SubscribeChainEvent(gomock.Any()).AnyTimes().Return(blockSub)
		chainMock.EXPECT().Config().AnyTimes().Return(&params.ChainConfig{ChainID: common.Big1})
		accountability, _ := autonity.NewAccountability(proposer, backends.NewSimulatedBackend(ccore.GenesisAlloc{proposer: {Balance: big.NewInt(params.Ether)}}, 10000000))

		fd := NewFaultDetector(chainMock, proposer, new(event.TypeMux).Subscribe(events.MessageEvent{}), core.NewMsgStore(), nil, nil, proposerKey, &autonity.ProtocolContracts{Accountability: accountability}, log.Root())
		quorum := bft.Quorum(totalPower)

		// simulate a preVote for v at round, let's make the corresponding proposal missing.
		preVote := message.NewPrevote(round, height, noneNilValue, makeSigner(keys[1], committee.Members[1])).MustVerify(stubVerifier)
		fd.msgStore.Save(preVote)
		chainMock.EXPECT().GetBlock(preVote.Value(), preVote.H()).Return(nil)

		// run rule engine.
		onChainProofs := fd.runRulesOverHeight(height, quorum)
		assert.Equal(t, 1, len(onChainProofs))
		assert.Equal(t, autonity.Accusation, onChainProofs[0].Type)
		assert.Equal(t, autonity.PVN, onChainProofs[0].Rule)
		assert.Equal(t, preVote.Signature(), onChainProofs[0].Message.Signature())
	})
	t.Run("RunRule address the accusation of PVN, no corresponding proposal of preVote BUT value committed", func(t *testing.T) {
		// PVN: (Mr′<r,PC|pi)∧(Mr′<r′′<r,PC|pi)* ∧ (Mr,P|proposer(r)) <--- (Mr,PV|pi)
		// To address below accusation scenario:
		// If there exist a preVote for a non nil value, then there must be a corresponding proposal at the same round,
		// otherwise an accusation of PVN should rise.
		ctrl := gomock.NewController(t)
		defer ctrl.Finish()
		chainMock := NewMockChainContext(ctrl)
		var blockSub event.Subscription
		chainMock.EXPECT().SubscribeChainEvent(gomock.Any()).AnyTimes().Return(blockSub)
		chainMock.EXPECT().Config().AnyTimes().Return(&params.ChainConfig{ChainID: common.Big1})
		accountability, _ := autonity.NewAccountability(proposer, backends.NewSimulatedBackend(ccore.GenesisAlloc{proposer: {Balance: big.NewInt(params.Ether)}}, 10000000))

		fd := NewFaultDetector(chainMock, proposer, new(event.TypeMux).Subscribe(events.MessageEvent{}), core.NewMsgStore(), nil, nil, proposerKey, &autonity.ProtocolContracts{Accountability: accountability}, log.Root())
		quorum := bft.Quorum(totalPower)

		// block was committed --> no accusation should be raised
		header := newBlockHeader(height, committee)
		block := types.NewBlockWithHeader(header)
		chainMock.EXPECT().GetBlock(block.Hash(), block.NumberU64()).Return(block)

		// simulate a preVote for v at round, let's make the corresponding proposal missing.
		preVote := message.NewPrevote(round, height, block.Hash(), makeSigner(keys[1], committee[1])).MustVerify(stubVerifier)
		fd.msgStore.Save(preVote)

		// run rule engine.
		onChainProofs := fd.runRulesOverHeight(height, quorum)
		assert.Equal(t, 0, len(onChainProofs))
	})

	t.Run("RunRule address the misbehaviour of PVN, node prevotes for V with previous precommits={V1,nil,V}. No misbehaviour raised", func(t *testing.T) {
		// node precommits for a value != V at round 0, but then precommits for V at a later r < prevote round.
		// everything is good here since last precommit was for V --> no misbehaviour happening
		ctrl := gomock.NewController(t)
		defer ctrl.Finish()
		chainMock := NewMockChainContext(ctrl)
		var blockSub event.Subscription
		chainMock.EXPECT().SubscribeChainEvent(gomock.Any()).AnyTimes().Return(blockSub)
		chainMock.EXPECT().Config().AnyTimes().Return(&params.ChainConfig{ChainID: common.Big1})
		chainMock.EXPECT().GetBlock(gomock.Any(), gomock.Any()).AnyTimes().Return(nil)
		accountability, _ := autonity.NewAccountability(proposer, backends.NewSimulatedBackend(ccore.GenesisAlloc{proposer: {Balance: big.NewInt(params.Ether)}}, 10000000))

		fd := NewFaultDetector(chainMock, proposer, new(event.TypeMux).Subscribe(events.MessageEvent{}), core.NewMsgStore(), nil, nil, proposerKey, &autonity.ProtocolContracts{Accountability: accountability}, log.Root())
		quorum := bft.Quorum(totalPower)

		newProposer := makeSigner(keys[2], committee[2])

		header := newBlockHeader(height, committee)
		v1 := types.NewBlockWithHeader(header)

		// simulate an init proposal at r: 0 for value v1.
		initProposal := newProposalMessage(height, 0, -1, signer, committee, v1).MustVerify(stubVerifier)
		fd.msgStore.Save(initProposal)

		// simulate quorum preVotes for init proposal
		for i := 0; i < len(committee); i++ {
			preVote := message.NewPrevote(0, height, initProposal.Value(), makeSigner(keys[i], committee[i])).MustVerify(stubVerifier)
			fd.msgStore.Save(preVote)
		}

		// node did preCommit for v1 on round 0
		preCommit := message.NewPrecommit(0, height, initProposal.Value(), maliciousSigner).MustVerify(stubVerifier)
		fd.msgStore.Save(preCommit)

		// node did preCommit for nil at round 1
		pc := message.NewPrecommit(1, height, nilValue, maliciousSigner).MustVerify(stubVerifier)
		fd.msgStore.Save(pc)

		// at round 2 someone proposes value v != v1, node precommits for it
		header = newBlockHeader(height, committee)
		v := types.NewBlockWithHeader(header)
		newProposal := newProposalMessage(height, 2, -1, newProposer, committee, v).MustVerify(stubVerifier)
		fd.msgStore.Save(newProposal)

		// simulate quorum preVotes for newProposal
		for i := 0; i < len(committee); i++ {
			// our node doesn't prevote for v, since he is locked on v1
			if i == 1 {
				continue
			}
			preVote := message.NewPrevote(2, height, newProposal.Value(), makeSigner(keys[i], committee[i])).MustVerify(stubVerifier)
			fd.msgStore.Save(preVote)
		}

		// node does preCommit for v at round 2 since he sees a quorum of prevotes for it (even if he did not prevoted for it)
		pc = message.NewPrecommit(2, height, newProposal.Value(), maliciousSigner).MustVerify(stubVerifier)
		fd.msgStore.Save(pc)

		// at round 3 v is proposed again, and node prevotes for it
		newProposal2 := newProposalMessage(height, 3, -1, newProposer, committee, v).MustVerify(stubVerifier)
		fd.msgStore.Save(newProposal2)

		// nodes prevotes for it
		preVote := message.NewPrevote(3, height, newProposal2.Value(), maliciousSigner).MustVerify(stubVerifier)
		fd.msgStore.Save(preVote)

		onChainProofs := fd.runRulesOverHeight(height, quorum)

		assert.Equal(t, 0, len(onChainProofs))
	})

	t.Run("RunRule address the misbehaviour of PVN, node preVote for value V1 while it preCommitted another value at previous round", func(t *testing.T) {
		// To address below misbehaviour scenario:
		// Node preCommitted at v1 at R_x, while it preVote for v2 at R_x + n.
		ctrl := gomock.NewController(t)
		defer ctrl.Finish()
		chainMock := NewMockChainContext(ctrl)
		var blockSub event.Subscription
		chainMock.EXPECT().SubscribeChainEvent(gomock.Any()).AnyTimes().Return(blockSub)
		chainMock.EXPECT().Config().AnyTimes().Return(&params.ChainConfig{ChainID: common.Big1})
		accountability, _ := autonity.NewAccountability(proposer, backends.NewSimulatedBackend(ccore.GenesisAlloc{proposer: {Balance: big.NewInt(params.Ether)}}, 10000000))

		fd := NewFaultDetector(chainMock, proposer, new(event.TypeMux).Subscribe(events.MessageEvent{}), core.NewMsgStore(), nil, nil, proposerKey, &autonity.ProtocolContracts{Accountability: accountability}, log.Root())
		quorum := bft.Quorum(totalPower)

		newProposer := makeSigner(keys[2], committee.Members[2])

		header := newBlockHeader(height, committee)
		block := types.NewBlockWithHeader(header)

		// simulate an init proposal at r: 0, with v.
		initProposal := newProposalMessage(height, 0, -1, signer, committee, block).MustVerify(stubVerifier)
		fd.msgStore.Save(initProposal)

		// simulate quorum preVotes for init proposal
		for i, m := range committee.Members {
			preVote := message.NewPrevote(0, height, initProposal.Value(), makeSigner(keys[i], m)).MustVerify(stubVerifier)
			fd.msgStore.Save(preVote)
		}

		// the malicious node did preCommit for v1 on round 0
		preCommit := message.NewPrecommit(0, height, initProposal.Value(), maliciousSigner).MustVerify(stubVerifier)
		fd.msgStore.Save(preCommit)

		// the malicious node did preCommit for nil at round 1, and round 2 to fill the round gaps.
		for i := 1; i < 3; i++ {
			pc := message.NewPrecommit(int64(i), height, nilValue, maliciousSigner).MustVerify(stubVerifier)
			fd.msgStore.Save(pc)
		}

		// assume round changes, someone propose V2 at round 3, and malicious Node now it preVote for this V2.
		newProposal := newProposalMessage(height, 3, -1, newProposer, committee, nil).MustVerify(stubVerifier)
		fd.msgStore.Save(newProposal)

		// now the malicious node preVote for a new value V2 at higher round 3.
		preVote := message.NewPrevote(3, height, newProposal.Value(), maliciousSigner).MustVerify(stubVerifier)
		fd.msgStore.Save(preVote)

		onChainProofs := fd.runRulesOverHeight(height, quorum)

		assert.Equal(t, 1, len(onChainProofs))
		assert.Equal(t, autonity.Misbehaviour, onChainProofs[0].Type)
		assert.Equal(t, autonity.PVN, onChainProofs[0].Rule)
		assert.Equal(t, 4, len(onChainProofs[0].Evidences))
		assert.Equal(t, preVote.Signature(), onChainProofs[0].Message.Signature())
		assert.Equal(t, message.NewLightProposal(newProposal).Signature(), onChainProofs[0].Evidences[0].Signature())
		assert.Equal(t, preCommit.Signature(), onChainProofs[0].Evidences[1].Signature())
	})

	t.Run("RunRule address the misbehaviour of PVN, with gaps of preCommits, the PVN is not provable", func(t *testing.T) {
		// PVN: (Mr′<r,PC|pi)∧(Mr′<r′′<r,PC|pi)* ∧ (Mr,P|proposer(r)) <--- (Mr,PV|pi)
		// PVN2: [nil ∨ ⊥] ∧ [nil ∨ ⊥] ∧ [V:Valid(V)] <--- [V]: r′= 0,∀r′′< r:Mr′′,PC|pi=nil
		// PVN2, If there is a valid proposal V at round r, and pi never
		// ever precommit(locked a value) before, then pi should prevote
		// for V or a nil in case of timeout at this round.

		// To address below misbehaviour scenario:
		// Node preCommitted at v1 at R_x, while it preVote for v2 at R_x + n.
		ctrl := gomock.NewController(t)
		defer ctrl.Finish()
		chainMock := NewMockChainContext(ctrl)
		var blockSub event.Subscription
		chainMock.EXPECT().SubscribeChainEvent(gomock.Any()).AnyTimes().Return(blockSub)
		chainMock.EXPECT().Config().AnyTimes().Return(&params.ChainConfig{ChainID: common.Big1})
		accountability, _ := autonity.NewAccountability(proposer, backends.NewSimulatedBackend(ccore.GenesisAlloc{proposer: {Balance: big.NewInt(params.Ether)}}, 10000000))

		fd := NewFaultDetector(chainMock, proposer, new(event.TypeMux).Subscribe(events.MessageEvent{}), core.NewMsgStore(), nil, nil, proposerKey, &autonity.ProtocolContracts{Accountability: accountability}, log.Root())
		quorum := bft.Quorum(totalPower)

		newProposer := makeSigner(keys[2], committee.Members[2])

		header := newBlockHeader(height, committee)
		block := types.NewBlockWithHeader(header)

		// simulate an init proposal at r: 0, with v.
		initProposal := newProposalMessage(height, 0, -1, signer, committee, block).MustVerify(stubVerifier)
		fd.msgStore.Save(initProposal)

		// simulate quorum preVotes for init proposal
		for i, m := range committee.Members {
			preVote := message.NewPrevote(0, height, initProposal.Value(), makeSigner(keys[i], m)).MustVerify(stubVerifier)
			fd.msgStore.Save(preVote)
		}

		// the malicious node did preCommit for v1 on round 0
		preCommit := message.NewPrecommit(0, height, initProposal.Value(), maliciousSigner).MustVerify(stubVerifier)
		fd.msgStore.Save(preCommit)

		// the malicious node did preCommit for nil at round 1, let no preCommit at round 2 to form the gap.
		preCommitR1 := message.NewPrecommit(int64(1), height, nilValue, maliciousSigner).MustVerify(stubVerifier)
		fd.msgStore.Save(preCommitR1)

		// assume round changes, someone propose V2 at round 3, and malicious Node now it preVote for this V2.
		newProposal := newProposalMessage(height, 3, -1, newProposer, committee, nil).MustVerify(stubVerifier)
		fd.msgStore.Save(newProposal)

		// now the malicious node preVote for a new value V2 at higher round 3.
		preVote := message.NewPrevote(3, height, newProposal.Value(), maliciousSigner).MustVerify(stubVerifier)
		fd.msgStore.Save(preVote)

		onChainProofs := fd.runRulesOverHeight(height, quorum)

		assert.Equal(t, 0, len(onChainProofs))
	})

	t.Run("RunRule to address Accusation of rule PVO, no quorum preVotes for valid round and proposal not committed", func(t *testing.T) {
		ctrl := gomock.NewController(t)
		defer ctrl.Finish()
		chainMock := NewMockChainContext(ctrl)
		var blockSub event.Subscription
		chainMock.EXPECT().SubscribeChainEvent(gomock.Any()).AnyTimes().Return(blockSub)
		chainMock.EXPECT().Config().AnyTimes().Return(&params.ChainConfig{ChainID: common.Big1})
		accountability, _ := autonity.NewAccountability(proposer, backends.NewSimulatedBackend(ccore.GenesisAlloc{proposer: {Balance: big.NewInt(params.Ether)}}, 10000000))

		fd := NewFaultDetector(chainMock, proposer, new(event.TypeMux).Subscribe(events.MessageEvent{}), core.NewMsgStore(), nil, nil, proposerKey, &autonity.ProtocolContracts{Accountability: accountability}, log.Root())
		quorum := bft.Quorum(totalPower)

		header := newBlockHeader(height, committee)
		// block was not committed --> accusation raised
		block := types.NewBlockWithHeader(header)
		chainMock.EXPECT().GetBlock(block.Hash(), block.NumberU64()).MaxTimes(2).Return(nil)

		// simulate a proposal at r: 3, and vr: 1, with v.
		oldProposal := newProposalMessage(height, 3, 1, signer, committee, block).MustVerify(stubVerifier)
		fd.msgStore.Save(oldProposal)

		// simulate a preVote at r: 3 for value v.
		preVote := message.NewPrevote(3, height, oldProposal.Value(), maliciousSigner).MustVerify(stubVerifier)
		fd.msgStore.Save(preVote)

		onChainProofs := fd.runRulesOverHeight(height, quorum)

		assert.Equal(t, 2, len(onChainProofs))
		assert.Equal(t, autonity.Accusation, onChainProofs[0].Type)
		assert.Equal(t, autonity.PO, onChainProofs[0].Rule)
		assert.Equal(t, message.NewLightProposal(oldProposal).Signature(), onChainProofs[0].Message.Signature())

		assert.Equal(t, autonity.Accusation, onChainProofs[1].Type)
		assert.Equal(t, autonity.PVO, onChainProofs[1].Rule)
		assert.Equal(t, preVote.Signature(), onChainProofs[1].Message.Signature())
	})

	t.Run("RunRule to address Accusation of rule PVO, no quorum preVotes for valid round BUT proposal was committed", func(t *testing.T) {
		ctrl := gomock.NewController(t)
		defer ctrl.Finish()
		chainMock := NewMockChainContext(ctrl)
		var blockSub event.Subscription
		chainMock.EXPECT().SubscribeChainEvent(gomock.Any()).AnyTimes().Return(blockSub)
		chainMock.EXPECT().Config().AnyTimes().Return(&params.ChainConfig{ChainID: common.Big1})
		accountability, _ := autonity.NewAccountability(proposer, backends.NewSimulatedBackend(ccore.GenesisAlloc{proposer: {Balance: big.NewInt(params.Ether)}}, 10000000))

		fd := NewFaultDetector(chainMock, proposer, new(event.TypeMux).Subscribe(events.MessageEvent{}), core.NewMsgStore(), nil, nil, proposerKey, &autonity.ProtocolContracts{Accountability: accountability}, log.Root())
		quorum := bft.Quorum(totalPower)

		// block was committed --> no accusations
		header := newBlockHeader(height, committee)
		block := types.NewBlockWithHeader(header)
		chainMock.EXPECT().GetBlock(block.Hash(), block.NumberU64()).MaxTimes(2).Return(block)

		// simulate a proposal at r: 3, and vr: 1, with v.
		oldProposal := newProposalMessage(height, 3, 1, signer, committee, block).MustVerify(stubVerifier)
		fd.msgStore.Save(oldProposal)

		// simulate a preVote at r: 3 for value v.
		preVote := message.NewPrevote(3, height, oldProposal.Value(), maliciousSigner).MustVerify(stubVerifier)
		fd.msgStore.Save(preVote)

		onChainProofs := fd.runRulesOverHeight(height, quorum)

		assert.Equal(t, 0, len(onChainProofs))
	})

	t.Run("RunRule to address misbehaviour of rule PVO, there were quorum prevote for not V at valid round", func(t *testing.T) {
		ctrl := gomock.NewController(t)
		defer ctrl.Finish()
		chainMock := NewMockChainContext(ctrl)
		var blockSub event.Subscription
		chainMock.EXPECT().SubscribeChainEvent(gomock.Any()).AnyTimes().Return(blockSub)
		chainMock.EXPECT().Config().AnyTimes().Return(&params.ChainConfig{ChainID: common.Big1})
		accountability, _ := autonity.NewAccountability(proposer, backends.NewSimulatedBackend(ccore.GenesisAlloc{proposer: {Balance: big.NewInt(params.Ether)}}, 10000000))

		fd := NewFaultDetector(chainMock, proposer, new(event.TypeMux).Subscribe(events.MessageEvent{}), core.NewMsgStore(), nil, nil, proposerKey, &autonity.ProtocolContracts{Accountability: accountability}, log.Root())
		quorum := bft.Quorum(totalPower)

		header := newBlockHeader(height, committee)
		block := types.NewBlockWithHeader(header)

		// simulate a proposal at r: 3, and vr: 0, with v.
		oldProposal := newProposalMessage(height, 3, 0, signer, committee, block).MustVerify(stubVerifier)
		fd.msgStore.Save(oldProposal)

		// simulate quorum prevotes for not v at vr.
		for i, m := range committee.Members {
			preVote := message.NewPrevote(0, height, noneNilValue, makeSigner(keys[i], m)).MustVerify(stubVerifier)
			fd.msgStore.Save(preVote)
		}
		// simulate a preVote at r: 3 for value v, thus it is a misbehaviour.
		preVote := message.NewPrevote(3, height, oldProposal.Value(), maliciousSigner).MustVerify(stubVerifier)
		fd.msgStore.Save(preVote)
		onChainProofs := fd.runRulesOverHeight(height, quorum)
		presentPVO := false
		for _, p := range onChainProofs {
			if p.Type == autonity.Misbehaviour && p.Rule == autonity.PVO {
				presentPVO = true
				assert.Equal(t, message.PrevoteCode, p.Message.Code())
				assert.Equal(t, preVote.Signature(), p.Message.Signature())
			}
		}
		assert.Equal(t, true, presentPVO)
	})

	t.Run("RunRule to address misbehaviour of rule PVO1, node last precommited at a value of not v", func(t *testing.T) {
		ctrl := gomock.NewController(t)
		defer ctrl.Finish()
		chainMock := NewMockChainContext(ctrl)
		var blockSub event.Subscription
		chainMock.EXPECT().SubscribeChainEvent(gomock.Any()).AnyTimes().Return(blockSub)
		chainMock.EXPECT().Config().AnyTimes().Return(&params.ChainConfig{ChainID: common.Big1})
		chainMock.EXPECT().GetBlock(gomock.Any(), gomock.Any()).AnyTimes().Return(nil)
		accountability, _ := autonity.NewAccountability(proposer, backends.NewSimulatedBackend(ccore.GenesisAlloc{proposer: {Balance: big.NewInt(params.Ether)}}, 10000000))

		fd := NewFaultDetector(chainMock, proposer, new(event.TypeMux).Subscribe(events.MessageEvent{}), core.NewMsgStore(), nil, nil, proposerKey, &autonity.ProtocolContracts{Accountability: accountability}, log.Root())
		quorum := bft.Quorum(totalPower)

		header := newBlockHeader(height, committee)
		block := types.NewBlockWithHeader(header)

		// simulate a proposal at r: 3, and vr: 0, with v.
		oldProposal := newProposalMessage(height, 3, 0, signer, committee, block).MustVerify(stubVerifier)
		fd.msgStore.Save(oldProposal)

		// simulate quorum prevotes for v at vr.
		for i, m := range committee.Members {
			preVote := message.NewPrevote(0, height, oldProposal.Value(), makeSigner(keys[i], m)).MustVerify(stubVerifier)
			fd.msgStore.Save(preVote)
		}

		// simulate a precommit at r: 0 with value v.
		pcValidRound := message.NewPrecommit(0, height, oldProposal.Value(), maliciousSigner).MustVerify(stubVerifier)
		fd.msgStore.Save(pcValidRound)

		// simulate a precommit at r: 1 with value v.
		preCommitForV := message.NewPrecommit(1, height, oldProposal.Value(), maliciousSigner).MustVerify(stubVerifier)
		fd.msgStore.Save(preCommitForV)

		// simulate a precommit at r: 2 with value not v.
		preCommitForNotV := message.NewPrecommit(2, height, noneNilValue, maliciousSigner).MustVerify(stubVerifier)
		fd.msgStore.Save(preCommitForNotV)

		// simulate a preVote at r: 3 for value v.
		preVote := message.NewPrevote(3, height, oldProposal.Value(), maliciousSigner).MustVerify(stubVerifier)
		fd.msgStore.Save(preVote)

		onChainProofs := fd.runRulesOverHeight(height, quorum)
		presentPVO1 := false
		for _, p := range onChainProofs {
			if p.Type == autonity.Misbehaviour && p.Rule == autonity.PVO12 {
				presentPVO1 = true
				assert.Equal(t, message.PrevoteCode, p.Message.Code())
				assert.Equal(t, preVote.Signature(), p.Message.Signature())
			}
		}
		assert.Equal(t, true, presentPVO1)
	})

	t.Run("RunRule to address misbehaviour of rule PVO2, node did precommited at a value of not v between valid "+
		"round and current round", func(t *testing.T) {
		ctrl := gomock.NewController(t)
		defer ctrl.Finish()
		chainMock := NewMockChainContext(ctrl)
		var blockSub event.Subscription
		chainMock.EXPECT().SubscribeChainEvent(gomock.Any()).AnyTimes().Return(blockSub)
		chainMock.EXPECT().Config().AnyTimes().Return(&params.ChainConfig{ChainID: common.Big1})
		chainMock.EXPECT().GetBlock(gomock.Any(), gomock.Any()).AnyTimes().Return(nil)
		accountability, _ := autonity.NewAccountability(proposer, backends.NewSimulatedBackend(ccore.GenesisAlloc{proposer: {Balance: big.NewInt(params.Ether)}}, 10000000))

		fd := NewFaultDetector(chainMock, proposer, new(event.TypeMux).Subscribe(events.MessageEvent{}), core.NewMsgStore(), nil, nil, proposerKey, &autonity.ProtocolContracts{Accountability: accountability}, log.Root())
		quorum := bft.Quorum(totalPower)
		header := newBlockHeader(height, committee)
		block := types.NewBlockWithHeader(header)

		// simulate a proposal at r: 3, and vr: 0, with v.
		oldProposal := newProposalMessage(height, 3, 0, signer, committee, block).MustVerify(stubVerifier)
		fd.msgStore.Save(oldProposal)

		// simulate quorum prevotes for v at vr.
		for i, m := range committee.Members {
			preVote := message.NewPrevote(0, height, oldProposal.Value(), makeSigner(keys[i], m)).MustVerify(stubVerifier)
			fd.msgStore.Save(preVote)
		}

		// simulate a precommit at r: 0 with value not v.
		pcValidRound := message.NewPrecommit(0, height, noneNilValue, maliciousSigner).MustVerify(stubVerifier)
		fd.msgStore.Save(pcValidRound)

		// simulate a precommit at r: 1 with value not v.
		preCommitForV := message.NewPrecommit(1, height, noneNilValue, maliciousSigner).MustVerify(stubVerifier)
		fd.msgStore.Save(preCommitForV)

		// simulate a precommit at r: 2 with value not v.
		preCommitForNotV := message.NewPrecommit(2, height, noneNilValue, maliciousSigner).MustVerify(stubVerifier)
		fd.msgStore.Save(preCommitForNotV)

		// simulate a preVote at r: 3 for value v.
		preVote := message.NewPrevote(3, height, oldProposal.Value(), maliciousSigner).MustVerify(stubVerifier)
		fd.msgStore.Save(preVote)

		onChainProofs := fd.runRulesOverHeight(height, quorum)
		presentPVO1 := false
		for _, p := range onChainProofs {
			if p.Type == autonity.Misbehaviour && p.Rule == autonity.PVO12 {
				presentPVO1 = true
				assert.Equal(t, message.PrevoteCode, p.Message.Code())
				assert.Equal(t, preVote.Signature(), p.Message.Signature())
			}
		}
		assert.Equal(t, true, presentPVO1)
	})

	t.Run("RunRule address Accusation of rule C1, no corresponding quorum prevotes for a preCommit msg and proposal not committed", func(t *testing.T) {
		// C: [Mr,P|proposer(r)] ∧ [Mr,PV] <--- [Mr,PC|pi]
		// C1: [V:Valid(V)] ∧ [#(V) ≥ 2f+ 1] <--- [V]

		// To address below accusation scenario:
		// Node preCommit for a V at round R, but we cannot see the corresponding quorum preVotes that propose the value
		// at the same round of that preCommit msg.

		ctrl := gomock.NewController(t)
		defer ctrl.Finish()
		chainMock := NewMockChainContext(ctrl)
		var blockSub event.Subscription
		chainMock.EXPECT().SubscribeChainEvent(gomock.Any()).AnyTimes().Return(blockSub)
		chainMock.EXPECT().Config().AnyTimes().Return(&params.ChainConfig{ChainID: common.Big1})
		accountability, _ := autonity.NewAccountability(proposer, backends.NewSimulatedBackend(ccore.GenesisAlloc{proposer: {Balance: big.NewInt(params.Ether)}}, 10000000))

		fd := NewFaultDetector(chainMock, proposer, new(event.TypeMux).Subscribe(events.MessageEvent{}), core.NewMsgStore(), nil, nil, proposerKey, &autonity.ProtocolContracts{Accountability: accountability}, log.Root())
		quorum := bft.Quorum(totalPower)

		preCommit := message.NewPrecommit(0, height, noneNilValue, signer).MustVerify(stubVerifier)
		chainMock.EXPECT().GetBlock(preCommit.Value(), preCommit.H()).Return(nil)
		fd.msgStore.Save(preCommit)

		onChainProofs := fd.runRulesOverHeight(height, quorum)
		assert.Equal(t, 1, len(onChainProofs))
		assert.Equal(t, autonity.Accusation, onChainProofs[0].Type)
		assert.Equal(t, autonity.C1, onChainProofs[0].Rule)
		assert.Equal(t, preCommit.Signature(), onChainProofs[0].Message.Signature())
	})

	t.Run("RunRule address Accusation of rule C1, no corresponding quorum prevotes for a preCommit msg BUT proposal was committed", func(t *testing.T) {
		// ------------precommits------------
		// C: [Mr,P|proposer(r)] ∧ [Mr,PV] <--- [Mr,PC|pi]
		// C1: [V:Valid(V)] ∧ [#(V) ≥ 2f+ 1] <--- [V]

		// To address below accusation scenario:
		// Node preCommit for a value V, but observer haven't seen quorum preVotes for V at the round, an accusation shall
		// rise.
		ctrl := gomock.NewController(t)
		defer ctrl.Finish()
		chainMock := NewMockChainContext(ctrl)
		var blockSub event.Subscription
		chainMock.EXPECT().SubscribeChainEvent(gomock.Any()).AnyTimes().Return(blockSub)
		chainMock.EXPECT().Config().AnyTimes().Return(&params.ChainConfig{ChainID: common.Big1})
		accountability, _ := autonity.NewAccountability(proposer, backends.NewSimulatedBackend(ccore.GenesisAlloc{proposer: {Balance: big.NewInt(params.Ether)}}, 10000000))

		fd := NewFaultDetector(chainMock, proposer, new(event.TypeMux).Subscribe(events.MessageEvent{}), core.NewMsgStore(), nil, nil, proposerKey, &autonity.ProtocolContracts{Accountability: accountability}, log.Root())
		quorum := bft.Quorum(totalPower)
		header := newBlockHeader(height, committee)
		block := types.NewBlockWithHeader(header)
		round := int64(0)

		// simulate an init proposal at r: 0, with v.
		initProposal := newProposalMessage(height, round, -1, signer, committee, block).MustVerify(stubVerifier)
		fd.msgStore.Save(initProposal)

		// malicious node preCommit to v even through there was no quorum preVotes for v.
		preCommit := message.NewPrecommit(round, height, initProposal.Value(), maliciousSigner).MustVerify(stubVerifier)
		chainMock.EXPECT().GetBlock(preCommit.Value(), preCommit.H()).Return(block)

		fd.msgStore.Save(preCommit)

		onChainProofs := fd.runRulesOverHeight(height, quorum)
		assert.Equal(t, 0, len(onChainProofs))
	})
}<|MERGE_RESOLUTION|>--- conflicted
+++ resolved
@@ -3,6 +3,7 @@
 import (
 	"crypto/ecdsa"
 	"fmt"
+	"github.com/autonity/autonity/consensus"
 	"github.com/autonity/autonity/crypto/blst"
 	"math/big"
 	"math/rand"
@@ -123,12 +124,7 @@
 	round := int64(3)
 	t.Run("test run rules with malicious behaviour should be detected", func(t *testing.T) {
 		chainHead := uint64(100)
-<<<<<<< HEAD
-		checkPointHeight := chainHead - uint64(proto.DeltaBlocks)
-=======
 		checkPointHeight := chainHead - uint64(DeltaBlocks)
-		lastHeader := &types.Header{Number: new(big.Int).SetUint64(checkPointHeight - 1), Committee: committee}
->>>>>>> 4073f247
 		ctrl := gomock.NewController(t)
 		defer ctrl.Finish()
 		chainMock := NewMockChainContext(ctrl)
@@ -183,7 +179,7 @@
 		ctrl := gomock.NewController(t)
 		defer ctrl.Finish()
 		chainMock := NewMockChainContext(ctrl)
-		chainMock.EXPECT().CommitteeOfHeight(futureHeight).Return(nil, proto.ErrUnknownAncestor)
+		chainMock.EXPECT().CommitteeOfHeight(futureHeight).Return(nil, consensus.ErrUnknownAncestor)
 		chainMock.EXPECT().Config().AnyTimes().Return(&params.ChainConfig{ChainID: common.Big1})
 		bindings, _ := autonity.NewAccountability(proposer, backends.NewSimulatedBackend(ccore.GenesisAlloc{proposer: {Balance: big.NewInt(params.Ether)}}, 10000000))
 
@@ -796,7 +792,7 @@
 		chainMock.EXPECT().GetBlock(block.Hash(), block.NumberU64()).Return(block)
 
 		// simulate a preVote for v at round, let's make the corresponding proposal missing.
-		preVote := message.NewPrevote(round, height, block.Hash(), makeSigner(keys[1], committee[1])).MustVerify(stubVerifier)
+		preVote := message.NewPrevote(round, height, block.Hash(), makeSigner(keys[1], committee.Members[1])).MustVerify(stubVerifier)
 		fd.msgStore.Save(preVote)
 
 		// run rule engine.
@@ -819,7 +815,7 @@
 		fd := NewFaultDetector(chainMock, proposer, new(event.TypeMux).Subscribe(events.MessageEvent{}), core.NewMsgStore(), nil, nil, proposerKey, &autonity.ProtocolContracts{Accountability: accountability}, log.Root())
 		quorum := bft.Quorum(totalPower)
 
-		newProposer := makeSigner(keys[2], committee[2])
+		newProposer := makeSigner(keys[2], committee.Members[2])
 
 		header := newBlockHeader(height, committee)
 		v1 := types.NewBlockWithHeader(header)
@@ -829,8 +825,8 @@
 		fd.msgStore.Save(initProposal)
 
 		// simulate quorum preVotes for init proposal
-		for i := 0; i < len(committee); i++ {
-			preVote := message.NewPrevote(0, height, initProposal.Value(), makeSigner(keys[i], committee[i])).MustVerify(stubVerifier)
+		for i := 0; i < committee.Len(); i++ {
+			preVote := message.NewPrevote(0, height, initProposal.Value(), makeSigner(keys[i], committee.Members[i])).MustVerify(stubVerifier)
 			fd.msgStore.Save(preVote)
 		}
 
@@ -849,12 +845,12 @@
 		fd.msgStore.Save(newProposal)
 
 		// simulate quorum preVotes for newProposal
-		for i := 0; i < len(committee); i++ {
+		for i := 0; i < committee.Len(); i++ {
 			// our node doesn't prevote for v, since he is locked on v1
 			if i == 1 {
 				continue
 			}
-			preVote := message.NewPrevote(2, height, newProposal.Value(), makeSigner(keys[i], committee[i])).MustVerify(stubVerifier)
+			preVote := message.NewPrevote(2, height, newProposal.Value(), makeSigner(keys[i], committee.Members[i])).MustVerify(stubVerifier)
 			fd.msgStore.Save(preVote)
 		}
 
