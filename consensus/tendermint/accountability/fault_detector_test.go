package accountability

import (
	"crypto/ecdsa"
	"fmt"
	"github.com/autonity/autonity/consensus/ethash"
	"github.com/autonity/autonity/core/rawdb"
	"github.com/autonity/autonity/core/vm"
	"math/big"
	"math/rand"
	"testing"

	"github.com/stretchr/testify/assert"
	"github.com/stretchr/testify/require"
	"go.uber.org/mock/gomock"

	"github.com/autonity/autonity/accounts/abi/bind/backends"
	"github.com/autonity/autonity/autonity"
	"github.com/autonity/autonity/common"
	"github.com/autonity/autonity/consensus/tendermint/bft"
	"github.com/autonity/autonity/consensus/tendermint/core"
	"github.com/autonity/autonity/consensus/tendermint/core/message"
	"github.com/autonity/autonity/consensus/tendermint/events"
	ccore "github.com/autonity/autonity/core"
	"github.com/autonity/autonity/core/types"
	"github.com/autonity/autonity/crypto"
	"github.com/autonity/autonity/crypto/blst"
	"github.com/autonity/autonity/event"
	"github.com/autonity/autonity/log"
	"github.com/autonity/autonity/params"
	"github.com/autonity/autonity/params/generated"
)

var (
	committee, keys, nodeKeys = generateCommittee()
	proposer                  = committee[0].Address
	proposerKey               = keys[0]
	proposerNodeKey           = nodeKeys[0]
	signer                    = makeSigner(proposerKey, committee[0])
	verifier                  = stubVerifier(proposerKey.PublicKey())
	remotePeer                = committee[1].Address
	remoteSigner              = makeSigner(keys[1], committee[1])
	remoteVerifier            = stubVerifier(keys[1].PublicKey())
)

func generateCommittee() (types.Committee, []blst.SecretKey, []*ecdsa.PrivateKey) {
	n := 5
	validators := make(types.Committee, n)
	pkeys := make([]*ecdsa.PrivateKey, n)
	var consensusKeys []blst.SecretKey
	for i := 0; i < n; i++ {
		privateKey, _ := crypto.GenerateKey()
		consensusKey, _ := blst.RandKey()
		committeeMember := types.CommitteeMember{
			Address:      crypto.PubkeyToAddress(privateKey.PublicKey),
			VotingPower:  new(big.Int).SetUint64(1),
			ConsensusKey: consensusKey.PublicKey(),
		}
		validators[i] = committeeMember
		pkeys[i] = privateKey
		consensusKeys = append(consensusKeys, consensusKey)
	}
	return validators, consensusKeys, pkeys
}

func newBlockHeader(height uint64, committee types.Committee) *types.Header {
	// use random nonce to create different blocks
	var nonce types.BlockNonce
	for i := 0; i < len(nonce); i++ {
		nonce[i] = byte(rand.Intn(256)) //nolint
	}
	return &types.Header{
		Number:    new(big.Int).SetUint64(height),
		Nonce:     nonce,
		Committee: committee,
	}
}

// new proposal with metadata, if the withValue is not nil, it will use the value as proposal, otherwise a
// random block will be used as the value for proposal.
func newProposalMessage(h uint64, r int64, vr int64, signer message.Signer, committee types.Committee, withValue *types.Block) *message.Propose {
	block := withValue
	if withValue == nil {
		header := newBlockHeader(h, committee)
		block = types.NewBlockWithHeader(header)
	}
	return message.NewPropose(r, h, vr, block, signer)
}

func TestSameVote(t *testing.T) {
	height := uint64(100)
	r1 := int64(0)
	r2 := int64(1)
	validRound := int64(1)
	proposal := newProposalMessage(height, r1, validRound, signer, committee, nil)
	proposal2 := newProposalMessage(height, r2, validRound, signer, committee, nil)
	require.Equal(t, false, proposal.Hash() == proposal2.Hash())
}

func TestSubmitMisbehaviour(t *testing.T) {
	height := uint64(100)
	round := int64(0)
	// submit a equivocation proofs.
	proposal := newProposalMessage(height, round, -1, signer, committee, nil).MustVerify(verifier).ToLight()
	proposal2 := newProposalMessage(height, round, -1, signer, committee, nil).MustVerify(verifier).ToLight()
	var proofs []message.Msg
	proofs = append(proofs, proposal2)

	fd := &FaultDetector{
		misbehaviourProofCh: make(chan *autonity.AccountabilityEvent, 100),
		logger:              log.New("FaultDetector", nil),
	}

	fd.submitMisbehavior(proposal, proofs, errEquivocation, proposer)
	p := <-fd.misbehaviourProofCh

	require.Equal(t, uint8(autonity.Misbehaviour), p.EventType)
	require.Equal(t, proposer, p.Offender)
}

func TestRunRuleEngine(t *testing.T) {
	round := int64(3)
	t.Run("test run rules with malicious behaviour should be detected", func(t *testing.T) {
		chainHead := uint64(100)
		checkPointHeight := chainHead - uint64(DeltaBlocks)
		lastHeader := &types.Header{Number: new(big.Int).SetUint64(checkPointHeight - 1), Committee: committee}
		ctrl := gomock.NewController(t)
		defer ctrl.Finish()
		chainMock := NewMockChainContext(ctrl)
		chainMock.EXPECT().GetHeaderByNumber(checkPointHeight - 1).Return(lastHeader)
		chainMock.EXPECT().Config().AnyTimes().Return(&params.ChainConfig{ChainID: common.Big1})
		var blockSub event.Subscription
		chainMock.EXPECT().SubscribeChainEvent(gomock.Any()).AnyTimes().Return(blockSub)
		fdAddr := committee[1].Address
		accountability, _ := autonity.NewAccountability(proposer, backends.NewSimulatedBackend(ccore.GenesisAlloc{fdAddr: {Balance: big.NewInt(params.Ether)}}, 10000000))

		fd := NewFaultDetector(chainMock, fdAddr, nil, core.NewMsgStore(), nil, nil, proposerNodeKey, &autonity.ProtocolContracts{Accountability: accountability}, log.Root())
		// store a msg before check point height in case of node is start from reset.
		msgBeforeCheckPointHeight := newProposalMessage(checkPointHeight-1, 0, -1, makeSigner(keys[1], committee[1]), committee, nil).MustVerify(stubVerifier(keys[1].PublicKey()))
		fd.msgStore.Save(msgBeforeCheckPointHeight)

		// simulate there was a maliciousProposal at init round 0, and save to msg store.
		initProposal := newProposalMessage(checkPointHeight, 0, -1, makeSigner(keys[1], committee[1]), committee, nil).MustVerify(stubVerifier(keys[1].PublicKey()))
		fd.msgStore.Save(initProposal)
		// simulate there were quorum preVotes for initProposal at init round 0, and save them.
		for i := 0; i < len(committee); i++ {
			preVote := message.NewPrevote(0, checkPointHeight, initProposal.Value(), makeSigner(keys[i], committee[i])).MustVerify(stubVerifier(keys[i].PublicKey()))
			fd.msgStore.Save(preVote)
		}

		// Node preCommit for init Proposal at init round 0 since there were quorum preVotes for it, and save it.
		preCommit := message.NewPrecommit(0, checkPointHeight, initProposal.Value(), signer).MustVerify(verifier)
		fd.msgStore.Save(preCommit)

		// While Node propose a new malicious Proposal at new round with VR as -1 which is malicious, should be addressed by rule PN.
		maliciousProposal := newProposalMessage(checkPointHeight, round, -1, signer, committee, nil).MustVerify(verifier)
		fd.msgStore.Save(maliciousProposal)

		// Run rule engine over msg store on current height.
		onChainProofs := fd.runRuleEngine(checkPointHeight)
		require.Equal(t, 1, len(onChainProofs))
		require.Equal(t, uint8(autonity.Misbehaviour), onChainProofs[0].EventType)
		require.Equal(t, proposer, onChainProofs[0].Offender)
		proof, err := decodeRawProof(onChainProofs[0].RawProof)
		require.NoError(t, err)
		expected := message.NewLightProposal(maliciousProposal)
		require.Equal(t, expected.Code(), proof.Message.Code())
		require.Equal(t, expected.Value(), proof.Message.Value())
		require.Equal(t, expected.R(), proof.Message.R())
		require.Equal(t, expected.H(), proof.Message.H())
	})
}

func TestProcessMsg(t *testing.T) {
	futureHeight := uint64(110)
	round := int64(3)
	t.Run("test process future msg, msg should be buffered", func(t *testing.T) {
		ctrl := gomock.NewController(t)
		defer ctrl.Finish()
		chainMock := NewMockChainContext(ctrl)
		chainMock.EXPECT().GetHeaderByNumber(futureHeight - 1).Return(nil)
		chainMock.EXPECT().Config().AnyTimes().Return(&params.ChainConfig{ChainID: common.Big1})
		bindings, _ := autonity.NewAccountability(proposer, backends.NewSimulatedBackend(ccore.GenesisAlloc{proposer: {Balance: big.NewInt(params.Ether)}}, 10000000))

		proposal := newProposalMessage(futureHeight, round, -1, signer, committee, nil)
		var blockSub event.Subscription
		chainMock.EXPECT().SubscribeChainEvent(gomock.Any()).AnyTimes().Return(blockSub)
		fd := NewFaultDetector(chainMock, proposer, nil, core.NewMsgStore(), nil, nil, proposerNodeKey, &autonity.ProtocolContracts{Accountability: bindings}, log.Root())
		require.Equal(t, errFutureMsg, fd.processMsg(proposal))
		require.Equal(t, proposal, fd.futureMessages[futureHeight][0])
	})
}

func TestGenerateOnChainProof(t *testing.T) {
	height := uint64(100)
	round := int64(3)

	proposal := newProposalMessage(height, round, -1, signer, committee, nil).MustVerify(verifier).ToLight()
	equivocatedProposal := newProposalMessage(height, round, -1, signer, committee, nil).MustVerify(verifier).ToLight()
	var evidence []message.Msg
	evidence = append(evidence, equivocatedProposal)

	p := Proof{
		Type:      autonity.Misbehaviour,
		Rule:      autonity.Equivocation,
		Message:   proposal,
		Evidences: evidence,
	}

	fd := FaultDetector{
		address: proposer,
		logger:  log.New("FaultDetector", nil),
	}

	onChainEvent := fd.eventFromProof(&p)

	t.Run("on chain event generation", func(t *testing.T) {
		require.Equal(t, uint8(autonity.Misbehaviour), onChainEvent.EventType)
		require.Equal(t, proposer, onChainEvent.Reporter)

		decodedProof, err := decodeRawProof(onChainEvent.RawProof)
		require.NoError(t, err)
		require.Equal(t, p.Type, decodedProof.Type)
		require.Equal(t, p.Rule, decodedProof.Rule)
		require.Equal(t, p.Message.Value(), decodedProof.Message.Value())
		require.Equal(t, proposal.H(), decodedProof.Message.H())
		require.Equal(t, proposal.R(), decodedProof.Message.R())
		require.Equal(t, equivocatedProposal.H(), decodedProof.Evidences[0].H())
		require.Equal(t, equivocatedProposal.R(), decodedProof.Evidences[0].R())
	})

	t.Run("Test abi packing of onChainProof", func(t *testing.T) {
		methodName := "handleEvent"
		_, err := generated.AccountabilityAbi.Pack(methodName, onChainEvent)
		require.NoError(t, err)
	})
}

// todo: (Jason) add test to cover an accusation over a committed block scenario,
//  in such context, the accusation is considered as useless, it should be dropped.

func TestAccusationProvers(t *testing.T) {
	height := uint64(100)
	lastHeight := height - 1
	round := int64(3)
	validRound := int64(1)
	noneNilValue := common.Hash{0x1}
	lastHeader := &types.Header{Number: new(big.Int).SetUint64(lastHeight), Committee: committee}
<<<<<<< HEAD
	maliciousSigner := makeSigner(keys[1], committee[1])
	maliciousVerifier := stubVerifier(keys[1].PublicKey())
=======
>>>>>>> f34d2d85
	t.Run("innocenceProof with unprovable rule id", func(t *testing.T) {
		fd := FaultDetector{}
		var input = Proof{
			Rule: autonity.PVO12,
		}
		_, err := fd.innocenceProof(&input)
		assert.NotNil(t, err)
	})

	t.Run("innocenceProofPO have quorum preVotes", func(t *testing.T) {

		// PO: node propose an old value with an validRound, innocent Proof of it should be:
		// there were quorum num of preVote for that value at the validRound.
		ctrl := gomock.NewController(t)
		defer ctrl.Finish()
		chainMock := NewMockChainContext(ctrl)
		chainMock.EXPECT().GetHeaderByNumber(lastHeight).Return(lastHeader)
		var blockSub event.Subscription
		chainMock.EXPECT().SubscribeChainEvent(gomock.Any()).AnyTimes().Return(blockSub)
		chainMock.EXPECT().Config().AnyTimes().Return(&params.ChainConfig{ChainID: common.Big1})
		bindings, _ := autonity.NewAccountability(proposer, backends.NewSimulatedBackend(ccore.GenesisAlloc{proposer: {Balance: big.NewInt(params.Ether)}}, 10000000))

		fd := NewFaultDetector(chainMock, proposer, new(event.TypeMux).Subscribe(events.MessageEvent{}), core.NewMsgStore(), nil, nil, proposerNodeKey, &autonity.ProtocolContracts{Accountability: bindings}, log.Root())
		// simulate a proposal message with an old value and a valid round.
		proposal := newProposalMessage(height, round, validRound, signer, committee, nil).MustVerify(verifier)
		fd.msgStore.Save(proposal)

		// simulate at least quorum num of preVotes for a value at a validRound.
		for i := 0; i < len(committee); i++ {
			preVote := message.NewPrevote(validRound, height, proposal.Value(), makeSigner(keys[i], committee[i])).MustVerify(stubVerifier(keys[i].PublicKey()))
			fd.msgStore.Save(preVote)
		}

		var accusation = Proof{
			Type:    autonity.Accusation,
			Rule:    autonity.PO,
			Message: message.NewLightProposal(proposal),
		}

		proof, err := fd.innocenceProofPO(&accusation)
		assert.NoError(t, err)
		assert.Equal(t, uint8(autonity.Innocence), proof.EventType)
		assert.Equal(t, proposer, proof.Reporter)

	})

	t.Run("innocenceProofPO no quorum preVotes", func(t *testing.T) {

		// PO: node propose an old value with an validRound, innocent Proof of it should be:
		// there were quorum num of preVote for that value at the validRound.
		ctrl := gomock.NewController(t)
		defer ctrl.Finish()
		chainMock := NewMockChainContext(ctrl)
		chainMock.EXPECT().GetHeaderByNumber(lastHeight).Return(lastHeader)
		chainMock.EXPECT().Config().AnyTimes().Return(&params.ChainConfig{ChainID: common.Big1})
		accountability, _ := autonity.NewAccountability(proposer, backends.NewSimulatedBackend(ccore.GenesisAlloc{proposer: {Balance: big.NewInt(params.Ether)}}, 10000000))
		var blockSub event.Subscription
		chainMock.EXPECT().SubscribeChainEvent(gomock.Any()).AnyTimes().Return(blockSub)
		fd := NewFaultDetector(chainMock, proposer, new(event.TypeMux).Subscribe(events.MessageEvent{}), core.NewMsgStore(), nil, nil, proposerNodeKey, &autonity.ProtocolContracts{Accountability: accountability}, log.Root())
		// simulate a proposal message with an old value and a valid round.
		proposal := newProposalMessage(height, round, validRound, signer, committee, nil).MustVerify(verifier)
		fd.msgStore.Save(proposal)

		// simulate less than quorum num of preVotes for a value at a validRound.
		preVote := message.NewPrevote(validRound, height, proposal.Value(), signer).MustVerify(verifier)
		fd.msgStore.Save(preVote)

		var accusation = Proof{
			Type:    autonity.Accusation,
			Rule:    autonity.PO,
			Message: message.NewLightProposal(proposal),
		}

		_, err := fd.innocenceProofPO(&accusation)
		assert.Equal(t, errNoEvidenceForPO, err)
	})

	t.Run("innocenceProofPVN have quorum prevotes", func(t *testing.T) {
		ctrl := gomock.NewController(t)
		defer ctrl.Finish()
		// PVN: node prevote for a none nil value, then there must be a corresponding proposal.
		chainMock := NewMockChainContext(ctrl)
		chainMock.EXPECT().Config().AnyTimes().Return(&params.ChainConfig{ChainID: common.Big1})

		fd := FaultDetector{
			blockchain: chainMock,
			address:    proposer,
			msgStore:   core.NewMsgStore(),
			logger:     log.New("FaultDetector", nil),
		}
		// simulate a proposal message with an old value and a valid round.
		proposal := newProposalMessage(height, round, -1, signer, committee, nil).MustVerify(verifier)
		fd.msgStore.Save(proposal)

		// simulate at least quorum num of preVotes for a value at a validRound.
		for i := 0; i < len(committee); i++ {
			pv := message.NewPrevote(round, height, proposal.Value(), makeSigner(keys[i], committee[i])).MustVerify(stubVerifier(keys[i].PublicKey()))
			fd.msgStore.Save(pv)
		}

		preVote := message.NewPrevote(round, height, proposal.Value(), signer).MustVerify(verifier)

		var accusation = Proof{
			Type:    autonity.Accusation,
			Rule:    autonity.PVN,
			Message: preVote,
		}

		proof, err := fd.innocenceProofPVN(&accusation)
		assert.NoError(t, err)
		assert.Equal(t, uint8(autonity.Innocence), proof.EventType)
		assert.Equal(t, proposer, proof.Reporter)

	})

	t.Run("innocenceProofPVN have no corresponding proposal", func(t *testing.T) {
		ctrl := gomock.NewController(t)
		defer ctrl.Finish()
		chainMock := NewMockChainContext(ctrl)
		// PVN: node prevote for a none nil value, then there must be a corresponding proposal.
		fd := FaultDetector{blockchain: chainMock, address: proposer, msgStore: core.NewMsgStore()}

		preVote := message.NewPrevote(round, height, noneNilValue, signer).MustVerify(verifier)
		fd.msgStore.Save(preVote)

		var accusation = Proof{
			Type:    autonity.Accusation,
			Rule:    autonity.PVN,
			Message: preVote,
		}

		_, err := fd.innocenceProofPVN(&accusation)
		assert.Equal(t, errNoEvidenceForPVN, err)
	})

	t.Run("getInnocentProofofPVO have no quorum preVotes", func(t *testing.T) {
		ctrl := gomock.NewController(t)
		defer ctrl.Finish()
		chainMock := NewMockChainContext(ctrl)
		chainMock.EXPECT().GetHeaderByNumber(lastHeight).Return(lastHeader)
		var blockSub event.Subscription
		chainMock.EXPECT().SubscribeChainEvent(gomock.Any()).AnyTimes().Return(blockSub)
		chainMock.EXPECT().Config().AnyTimes().Return(&params.ChainConfig{ChainID: common.Big1})
		accountability, _ := autonity.NewAccountability(proposer, backends.NewSimulatedBackend(ccore.GenesisAlloc{proposer: {Balance: big.NewInt(params.Ether)}}, 10000000))

		fd := NewFaultDetector(chainMock, proposer, new(event.TypeMux).Subscribe(events.MessageEvent{}), core.NewMsgStore(), nil, nil, proposerNodeKey, &autonity.ProtocolContracts{Accountability: accountability}, log.Root())

		var p Proof
		p.Rule = autonity.PVO
		oldProposal := newProposalMessage(height, 1, 0, signer, committee, nil).MustVerify(verifier)
		preVote := message.NewPrevote(1, height, oldProposal.Value(), signer).MustVerify(verifier)
		p.Message = preVote
		p.Evidences = append(p.Evidences, message.NewLightProposal(oldProposal))

		_, err := fd.innocenceProofPVO(&p)
		assert.Equal(t, err, errNoEvidenceForPVO)
	})

	t.Run("getInnocentProofofPVO have quorum preVotes", func(t *testing.T) {
		ctrl := gomock.NewController(t)
		defer ctrl.Finish()
		chainMock := NewMockChainContext(ctrl)
		chainMock.EXPECT().GetHeaderByNumber(lastHeight).Return(lastHeader)
		var blockSub event.Subscription
		chainMock.EXPECT().SubscribeChainEvent(gomock.Any()).AnyTimes().Return(blockSub)
		chainMock.EXPECT().Config().AnyTimes().Return(&params.ChainConfig{ChainID: common.Big1})
		accountability, _ := autonity.NewAccountability(proposer, backends.NewSimulatedBackend(ccore.GenesisAlloc{proposer: {Balance: big.NewInt(params.Ether)}}, 10000000))

		fd := NewFaultDetector(chainMock, proposer, new(event.TypeMux).Subscribe(events.MessageEvent{}), core.NewMsgStore(), nil, nil, proposerNodeKey, &autonity.ProtocolContracts{Accountability: accountability}, log.Root())
		var p Proof
		p.Rule = autonity.PVO
		validRound := int64(0)
		oldProposal := newProposalMessage(height, 1, validRound, signer, committee, nil).MustVerify(verifier)
		preVote := message.NewPrevote(1, height, oldProposal.Value(), signer).MustVerify(verifier)
		p.Message = preVote
		p.Evidences = append(p.Evidences, message.NewLightProposal(oldProposal))

		// prepare quorum preVotes at msg store.
		for i := 0; i < len(committee); i++ {
			pv := message.NewPrevote(validRound, height, oldProposal.Value(), makeSigner(keys[i], committee[i])).MustVerify(stubVerifier(keys[i].PublicKey()))
			fd.msgStore.Save(pv)
		}

		onChainProof, err := fd.innocenceProofPVO(&p)
		assert.NoError(t, err)
		assert.Equal(t, uint8(autonity.Innocence), onChainProof.EventType)
		assert.Equal(t, proposer, onChainProof.Reporter)

	})

	t.Run("innocenceProofC1 have quorum preVotes", func(t *testing.T) {
		ctrl := gomock.NewController(t)
		defer ctrl.Finish()
		chainMock := NewMockChainContext(ctrl)
		chainMock.EXPECT().GetHeaderByNumber(lastHeight).Return(lastHeader)
		var blockSub event.Subscription
		chainMock.EXPECT().SubscribeChainEvent(gomock.Any()).AnyTimes().Return(blockSub)
		chainMock.EXPECT().Config().AnyTimes().Return(&params.ChainConfig{ChainID: common.Big1})
		accountability, _ := autonity.NewAccountability(proposer, backends.NewSimulatedBackend(ccore.GenesisAlloc{proposer: {Balance: big.NewInt(params.Ether)}}, 10000000))

		// C1: node preCommit at a none nil value, there must be quorum corresponding preVotes with same value and round.
		fd := NewFaultDetector(chainMock, proposer, new(event.TypeMux).Subscribe(events.MessageEvent{}), core.NewMsgStore(), nil, nil, proposerNodeKey, &autonity.ProtocolContracts{Accountability: accountability}, log.Root())

		// simulate at least quorum num of preVotes for a value at a validRound.
		for i := 0; i < len(committee); i++ {
			preVote := message.NewPrevote(round, height, noneNilValue, makeSigner(keys[i], committee[i])).MustVerify(stubVerifier(keys[i].PublicKey()))
			fd.msgStore.Save(preVote)
		}

		preCommit := message.NewPrecommit(round, height, noneNilValue, signer).MustVerify(verifier)
		fd.msgStore.Save(preCommit)

		var accusation = Proof{
			Type:    autonity.Accusation,
			Rule:    autonity.C1,
			Message: preCommit,
		}

		proof, err := fd.innocenceProofC1(&accusation)
		assert.NoError(t, err)
		assert.Equal(t, uint8(autonity.Innocence), proof.EventType)
		assert.Equal(t, proposer, proof.Reporter)

	})

	t.Run("innocenceProofC1 have no quorum preVotes", func(t *testing.T) {

		// C1: node preCommit at a none nil value, there must be quorum corresponding preVotes with same value and round.
		ctrl := gomock.NewController(t)
		defer ctrl.Finish()
		chainMock := NewMockChainContext(ctrl)
		chainMock.EXPECT().GetHeaderByNumber(lastHeight).Return(lastHeader)
		var blockSub event.Subscription
		chainMock.EXPECT().SubscribeChainEvent(gomock.Any()).AnyTimes().Return(blockSub)
		chainMock.EXPECT().Config().AnyTimes().Return(&params.ChainConfig{ChainID: common.Big1})
		accountability, _ := autonity.NewAccountability(proposer, backends.NewSimulatedBackend(ccore.GenesisAlloc{proposer: {Balance: big.NewInt(params.Ether)}}, 10000000))

		fd := NewFaultDetector(chainMock, proposer, new(event.TypeMux).Subscribe(events.MessageEvent{}), core.NewMsgStore(), nil, nil, proposerNodeKey, &autonity.ProtocolContracts{Accountability: accountability}, log.Root())

		preCommit := message.NewPrecommit(round, height, noneNilValue, signer).MustVerify(verifier)
		fd.msgStore.Save(preCommit)

		var accusation = Proof{
			Type:    autonity.Accusation,
			Rule:    autonity.C1,
			Message: preCommit,
		}

		_, err := fd.innocenceProofC1(&accusation)
		assert.Equal(t, errNoEvidenceForC1, err)
	})

	t.Run("Test error to rule mapping", func(t *testing.T) {
		rule, err := errorToRule(errEquivocation)
		assert.NoError(t, err)
		assert.Equal(t, autonity.Equivocation, rule)

		rule, err = errorToRule(errProposer)
		assert.NoError(t, err)
		assert.Equal(t, autonity.InvalidProposer, rule)

		_, err = errorToRule(fmt.Errorf("unknown err"))
		assert.Error(t, err)
	})
}

<<<<<<< HEAD
	t.Run("RunRule address the misbehaviour of PN rule", func(t *testing.T) {
		// ------------New Proposal------------
		// PN:  (Mr′<r,P C|pi)∗ <--- (Mr,P|pi)
		// PN1: [nil ∨ ⊥] <--- [V]
		// If one send a maliciousProposal for a new V, then all preCommits for previous rounds from this sender are nil.
		ctrl := gomock.NewController(t)
		defer ctrl.Finish()
		chainMock := NewMockChainContext(ctrl)
		var blockSub event.Subscription
		chainMock.EXPECT().SubscribeChainEvent(gomock.Any()).AnyTimes().Return(blockSub)
		chainMock.EXPECT().Config().AnyTimes().Return(&params.ChainConfig{ChainID: common.Big1})
		accountability, _ := autonity.NewAccountability(proposer, backends.NewSimulatedBackend(ccore.GenesisAlloc{proposer: {Balance: big.NewInt(params.Ether)}}, 10000000))

		fd := NewFaultDetector(chainMock, proposer, new(event.TypeMux).Subscribe(events.MessageEvent{}), core.NewMsgStore(), nil, nil, proposerNodeKey, &autonity.ProtocolContracts{Accountability: accountability}, log.Root())
		quorum := bft.Quorum(totalPower)

		// simulate there was a maliciousProposal at init round 0, and save to msg store.
		initProposal := newProposalMessage(height, 0, -1, makeSigner(keys[1], committee[1]), committee, nil).MustVerify(stubVerifier(keys[1].PublicKey()))
		fd.msgStore.Save(initProposal)
		// simulate there were quorum preVotes for initProposal at init round 0, and save them.
		for i := 0; i < len(committee); i++ {
			preVote := message.NewPrevote(0, height, initProposal.Value(), makeSigner(keys[i], committee[i])).MustVerify(stubVerifier(keys[i].PublicKey()))
			fd.msgStore.Save(preVote)
		}

		// Node preCommit for init Proposal at init round 0 since there were quorum preVotes for it, and save it.
		preCommit := message.NewPrecommit(0, height, initProposal.Value(), signer).MustVerify(verifier)
		fd.msgStore.Save(preCommit)

		// While Node propose a new malicious Proposal at new round with VR as -1 which is malicious, should be addressed by rule PN.
		maliciousProposal := newProposalMessage(height, round, -1, signer, committee, nil).MustVerify(verifier)
		fd.msgStore.Save(maliciousProposal)
=======
// Please refer to the rules in the rule engine for each step of tendermint to understand the test context.
// TestNewProposalAccountabilityCheck, it tests the accountability events over a new proposal sent by a proposer.
func TestNewProposalAccountabilityCheck(t *testing.T) {
	height := uint64(0)
	newProposal0 := newProposalMessage(height, 3, -1, signer, committee, nil).MustVerify(stubVerifier)
	nonNilPrecommit0 := message.NewPrecommit(1, height, common.BytesToHash([]byte("test")), signer).MustVerify(stubVerifier)
	nilPrecommit0 := message.NewPrecommit(1, height, common.Hash{}, signer).MustVerify(stubVerifier)

	newProposal1 := newProposalMessage(height, 5, -1, signer, committee, nil).MustVerify(stubVerifier)
	nilPrecommit1 := message.NewPrecommit(3, height, common.Hash{}, signer).MustVerify(stubVerifier)

	newProposal0E := newProposalMessage(height, 3, 1, signer, committee, nil).MustVerify(stubVerifier)

	t.Run("misbehaviour when pi has sent a non-nil precommit in a previous round", func(t *testing.T) {
		fd := testFD()
		fd.msgStore.Save(newProposal0)
		fd.msgStore.Save(nonNilPrecommit0)

		expectedProof := &Proof{
			Type:      autonity.Misbehaviour,
			Rule:      autonity.PN,
			Evidences: []message.Msg{nonNilPrecommit0},
			Message:   message.NewLightProposal(newProposal0),
		}

		proofs := fd.newProposalsAccountabilityCheck(0)
		require.Equal(t, 1, len(proofs))
		actualProof := proofs[0]
		require.Equal(t, expectedProof, actualProof)
	})

	t.Run("no proof is returned when proposal is equivocated", func(t *testing.T) {
		fd := testFD()
		fd.msgStore.Save(newProposal0)
		fd.msgStore.Save(nonNilPrecommit0)
		fd.msgStore.Save(newProposal0E)
>>>>>>> f34d2d85

		proofs := fd.newProposalsAccountabilityCheck(0)
		require.Equal(t, 0, len(proofs))
	})

	t.Run("no proof when pi proposes a new proposal and no precommit has been sent", func(t *testing.T) {
		fd := testFD()
		fd.msgStore.Save(newProposal0)
		fd.msgStore.Save(newProposal1)

		proofs := fd.newProposalsAccountabilityCheck(0)
		require.Equal(t, 0, len(proofs))
	})

<<<<<<< HEAD
		fd := NewFaultDetector(chainMock, proposer, new(event.TypeMux).Subscribe(events.MessageEvent{}), core.NewMsgStore(), nil, nil, proposerNodeKey, &autonity.ProtocolContracts{Accountability: accountability}, log.Root())
		quorum := bft.Quorum(totalPower)

		// simulate an init proposal at r: 0, with v1.
		initProposal := newProposalMessage(height, 0, -1, makeSigner(keys[1], committee[1]), committee, nil).MustVerify(stubVerifier(keys[1].PublicKey()))
		fd.msgStore.Save(initProposal)

		// simulate quorum preVotes at r: 0 for v1.
		for i := 0; i < len(committee); i++ {
			preVote := message.NewPrevote(0, height, initProposal.Value(), makeSigner(keys[i], committee[i])).MustVerify(stubVerifier(keys[i].PublicKey()))
			fd.msgStore.Save(preVote)
		}

		// simulate a preCommit at r: 0 for v1 for the node who is going to be addressed as
		// malicious on rule PO for proposing an old value which was not locked at all.
		preCommit := message.NewPrecommit(0, height, initProposal.Value(), signer).MustVerify(verifier)
		fd.msgStore.Save(preCommit)

		// simulate malicious proposal at r: 1, with v2 which was not locked at all.
		// simulate an init proposal at r: 0, with v1.
		maliciousProposal := newProposalMessage(height, 1, 0, signer, committee, nil).MustVerify(verifier)
		fd.msgStore.Save(maliciousProposal)
=======
	t.Run("no proof when pi proposes a new proposal and has sent nil precommits in previous rounds", func(t *testing.T) {
		fd := testFD()
		fd.msgStore.Save(newProposal0)
		fd.msgStore.Save(nilPrecommit0)
		fd.msgStore.Save(newProposal1)
		fd.msgStore.Save(nilPrecommit1)

		proofs := fd.newProposalsAccountabilityCheck(0)
		require.Equal(t, 0, len(proofs))
	})

	t.Run("multiple proof of misbehaviours when pi has sent non-nil precommits in previous rounds for multiple proposals", func(t *testing.T) {
		fd := testFD()
		fd.msgStore.Save(newProposal0)
		fd.msgStore.Save(nonNilPrecommit0)
		fd.msgStore.Save(newProposal1)

		expectedProof0 := &Proof{
			Type:      autonity.Misbehaviour,
			Rule:      autonity.PN,
			Evidences: []message.Msg{nonNilPrecommit0},
			Message:   newProposal0,
		}

		expectedProof1 := &Proof{
			Type:      autonity.Misbehaviour,
			Rule:      autonity.PN,
			Evidences: []message.Msg{nonNilPrecommit0},
			Message:   newProposal1,
		}

		proofs := fd.newProposalsAccountabilityCheck(0)
		require.Equal(t, 2, len(proofs))

		// The order of proofs is non know apriori
		for _, p := range proofs {
			if p.Message == expectedProof0.Message {
				require.Equal(t, expectedProof0, p)
			}
>>>>>>> f34d2d85

			if p.Message == expectedProof1.Message {
				// The Evidences list elements can be returned in any order therefore when we have evidence which includes
				// multiple messages we need to check that each message is present separately
				require.Equal(t, expectedProof1.Type, p.Type)
				require.Equal(t, expectedProof1.Rule, p.Rule)
				require.Equal(t, expectedProof1.Message, p.Message)
				require.Contains(t, p.Evidences, nonNilPrecommit0)
			}
		}
	})
}

// TestOldProposalsAccountabilityCheck, it tests the accountability events over a proposal that was validated at previous round
func TestOldProposalsAccountabilityCheck(t *testing.T) {
	quorum := bft.Quorum(committee.TotalVotingPower())
	height := uint64(0)

	header := newBlockHeader(height, committee)
	block := types.NewBlockWithHeader(header)
	header1 := newBlockHeader(height, committee)
	block1 := types.NewBlockWithHeader(header1)

	oldProposal0 := newProposalMessage(height, 3, 0, signer, committee, block).MustVerify(stubVerifier)
	oldProposal5 := newProposalMessage(height, 5, 2, signer, committee, block).MustVerify(stubVerifier)
	oldProposal0E := newProposalMessage(height, 3, 2, signer, committee, block1).MustVerify(stubVerifier)
	oldProposal0E2 := newProposalMessage(height, 3, 0, signer, committee, block1).MustVerify(stubVerifier)

<<<<<<< HEAD
		fd := NewFaultDetector(chainMock, proposer, new(event.TypeMux).Subscribe(events.MessageEvent{}), core.NewMsgStore(), nil, nil, proposerNodeKey, &autonity.ProtocolContracts{Accountability: accountability}, log.Root())
		quorum := bft.Quorum(totalPower)
		signerBis := makeSigner(keys[1], committee[1])
		verifierBis := stubVerifier(keys[1].PublicKey())
=======
	nonNilPrecommit0V := message.NewPrecommit(0, height, block.Hash(), signer).MustVerify(stubVerifier)
	nonNilPrecommit0VPrime := message.NewPrecommit(0, height, block1.Hash(), signer).MustVerify(stubVerifier)
	nonNilPrecommit2VPrime := message.NewPrecommit(2, height, block1.Hash(), signer).MustVerify(stubVerifier)
	nonNilPrecommit1 := message.NewPrecommit(1, height, block.Hash(), signer).MustVerify(stubVerifier)
>>>>>>> f34d2d85

	nilPrecommit0 := message.NewPrecommit(0, height, nilValue, signer).MustVerify(stubVerifier)

<<<<<<< HEAD
		// simulate an init proposal at r: 0, with v.
		initProposal := newProposalMessage(height, 0, -1, signer, committee, block).MustVerify(verifier)
		fd.msgStore.Save(initProposal)

		// simulate quorum preVotes for init proposal
		for i := 0; i < len(committee); i++ {
			preVote := message.NewPrevote(0, height, initProposal.Value(), makeSigner(keys[i], committee[i])).MustVerify(stubVerifier(keys[i].PublicKey()))
			fd.msgStore.Save(preVote)
		}

		// simulate a preCommit for init proposal of proposer1, now valid round == 0.
		preCommit1 := message.NewPrecommit(0, height, initProposal.Value(), signerBis).MustVerify(verifierBis)
		fd.msgStore.Save(preCommit1)

		// assume round changes happens, now proposer1 propose old value with vr: 0.
		// simulate a new proposal at r: 3, with v.
		proposal1 := newProposalMessage(height, 3, 0, signerBis, committee, block).MustVerify(verifierBis)
		fd.msgStore.Save(proposal1)

		// now quorum preVotes for proposal1, it makes valid round change to 3.
		for i := 0; i < len(committee); i++ {
			preVote := message.NewPrevote(3, height, initProposal.Value(), makeSigner(keys[i], committee[i])).MustVerify(stubVerifier(keys[i].PublicKey()))
			fd.msgStore.Save(preVote)
		}

		// the malicious proposer did preCommit on this round, make its valid round == 3
		preCommit := message.NewPrecommit(3, height, initProposal.Value(), maliciousSigner).MustVerify(maliciousVerifier)
		fd.msgStore.Save(preCommit)

		// malicious proposer propose at r: 5, with v and a vr: 0 which was not correct anymore.
		maliciousProposal := newProposalMessage(height, 5, 0, maliciousSigner, committee, block).MustVerify(maliciousVerifier)
		fd.msgStore.Save(maliciousProposal)
=======
	var quorumPrevotes0VPrime []message.Msg
	for i := int64(0); i < quorum.Int64(); i++ {
		prevote := message.NewPrevote(0, height, block1.Hash(), makeSigner(keys[i], committee[i])).MustVerify(stubVerifier)
		quorumPrevotes0VPrime = append(quorumPrevotes0VPrime, prevote)
	}

	var quorumPrevotes0V []message.Msg
	for i := int64(0); i < quorum.Int64(); i++ {
		prevote := message.NewPrevote(0, height, block.Hash(), makeSigner(keys[i], committee[i])).MustVerify(stubVerifier)
		quorumPrevotes0V = append(quorumPrevotes0V, prevote)
	}

	var precommiteNilAfterVR []message.Msg
	for i := 1; i < 3; i++ {
		precommit := message.NewPrecommit(int64(i), height, nilValue, signer).MustVerify(stubVerifier)
		precommiteNilAfterVR = append(precommiteNilAfterVR, precommit)
	}

	t.Run("misbehaviour when pi precommited for a different value in valid round than in the old proposal", func(t *testing.T) {
		fd := testFD()
		fd.msgStore.Save(oldProposal0)
		fd.msgStore.Save(nonNilPrecommit0VPrime)

		expectedProof := &Proof{
			Type:      autonity.Misbehaviour,
			Rule:      autonity.PO,
			Evidences: []message.Msg{nonNilPrecommit0VPrime},
			Message:   message.NewLightProposal(oldProposal0),
		}

		proofs := fd.oldProposalsAccountabilityCheck(height, quorum)
		require.Equal(t, 1, len(proofs))
		actualProof := proofs[0]
		require.Equal(t, expectedProof, actualProof)
	})

	t.Run("misbehaviour when pi incorrectly set the valid round with a different value than the proposal", func(t *testing.T) {
		fd := testFD()
		fd.msgStore.Save(oldProposal0)
		fd.msgStore.Save(nonNilPrecommit2VPrime)
>>>>>>> f34d2d85

		expectedProof := &Proof{
			Type:      autonity.Misbehaviour,
			Rule:      autonity.PO,
			Evidences: []message.Msg{nonNilPrecommit2VPrime},
			Message:   message.NewLightProposal(oldProposal0),
		}

		proofs := fd.oldProposalsAccountabilityCheck(height, quorum)
		require.Equal(t, 1, len(proofs))
		actualProof := proofs[0]
		require.Equal(t, expectedProof, actualProof)
	})

	t.Run("misbehaviour when pi incorrectly set the valid round with the same value as the proposal", func(t *testing.T) {
		fd := testFD()
		fd.msgStore.Save(oldProposal0)
		fd.msgStore.Save(nonNilPrecommit1)

		expectedProof := &Proof{
			Type:      autonity.Misbehaviour,
			Rule:      autonity.PO,
			Evidences: []message.Msg{nonNilPrecommit1},
			Message:   message.NewLightProposal(oldProposal0),
		}

<<<<<<< HEAD
		fd := NewFaultDetector(chainMock, proposer, new(event.TypeMux).Subscribe(events.MessageEvent{}), core.NewMsgStore(), nil, nil, proposerNodeKey, &autonity.ProtocolContracts{Accountability: accountability}, log.Root())
		quorum := bft.Quorum(totalPower)

		header := newBlockHeader(height, committee)
		block := types.NewBlockWithHeader(header)
		// block was not committed
		chainMock.EXPECT().GetBlock(block.Hash(), block.NumberU64()).Return(nil)

		// simulate an old proposal at r: 2, with v and vr: 0.
		oldProposal := newProposalMessage(height, 2, 0, signer, committee, block).MustVerify(verifier)
		fd.msgStore.Save(oldProposal)

		// run rule engine.
		onChainProofs := fd.runRulesOverHeight(height, quorum)
		assert.Equal(t, 1, len(onChainProofs))
		assert.Equal(t, autonity.Accusation, onChainProofs[0].Type)
		assert.Equal(t, autonity.PO, onChainProofs[0].Rule)
		assert.Equal(t, message.NewLightProposal(oldProposal).Signature(), onChainProofs[0].Message.Signature())
=======
		proofs := fd.oldProposalsAccountabilityCheck(height, quorum)
		require.Equal(t, 1, len(proofs))
		actualProof := proofs[0]
		require.Equal(t, expectedProof, actualProof)
>>>>>>> f34d2d85
	})

	t.Run("misbehaviour when in valid round there is a quorum of prevotes for a value different than old proposal", func(t *testing.T) {
		fd := testFD()
		fd.msgStore.Save(oldProposal0)
		for _, m := range quorumPrevotes0VPrime {
			fd.msgStore.Save(m)
		}

		expectedProof := &Proof{
			Type:      autonity.Misbehaviour,
			Rule:      autonity.PO,
			Evidences: quorumPrevotes0VPrime,
			Message:   message.NewLightProposal(oldProposal0),
		}

		proofs := fd.oldProposalsAccountabilityCheck(height, quorum)
		require.Equal(t, 1, len(proofs))
		actualProof := proofs[0]
		require.Equal(t, expectedProof.Type, actualProof.Type)
		require.Equal(t, expectedProof.Rule, actualProof.Rule)
		require.Equal(t, expectedProof.Message, actualProof.Message)
		// The order of the evidence is not known apriori
		for _, m := range expectedProof.Evidences {
			require.Contains(t, actualProof.Evidences, m)
		}

<<<<<<< HEAD
		fd := NewFaultDetector(chainMock, proposer, new(event.TypeMux).Subscribe(events.MessageEvent{}), core.NewMsgStore(), nil, nil, proposerNodeKey, &autonity.ProtocolContracts{Accountability: accountability}, log.Root())
		quorum := bft.Quorum(totalPower)
=======
	})
>>>>>>> f34d2d85

	t.Run("accusation when no prevotes for proposal value in valid round", func(t *testing.T) {
		fd := testFD()
		fd.msgStore.Save(oldProposal0)

<<<<<<< HEAD
		// simulate an old proposal at r: 2, with v and vr: 0.
		oldProposal := newProposalMessage(height, 2, 0, signer, committee, block).MustVerify(verifier)
		fd.msgStore.Save(oldProposal)
=======
		expectedProof := &Proof{
			Type:    autonity.Accusation,
			Rule:    autonity.PO,
			Message: message.NewLightProposal(oldProposal0),
		}
>>>>>>> f34d2d85

		proofs := fd.oldProposalsAccountabilityCheck(height, quorum)
		require.Equal(t, 1, len(proofs))
		actualProof := proofs[0]
		require.Equal(t, expectedProof, actualProof)
	})

	t.Run("accusation when less than quorum prevotes for proposal value in valid round", func(t *testing.T) {
		fd := testFD()
		fd.msgStore.Save(oldProposal0)
		lessThanQurorumPrevotes := quorumPrevotes0V[:len(quorumPrevotes0V)-2]
		for _, m := range lessThanQurorumPrevotes {
			fd.msgStore.Save(m)
		}

<<<<<<< HEAD
		fd := NewFaultDetector(chainMock, proposer, new(event.TypeMux).Subscribe(events.MessageEvent{}), core.NewMsgStore(), nil, nil, proposerNodeKey, &autonity.ProtocolContracts{Accountability: accountability}, log.Root())
		quorum := bft.Quorum(totalPower)

		// simulate a preVote for v at round, let's make the corresponding proposal missing.
		preVote := message.NewPrevote(round, height, noneNilValue, makeSigner(keys[1], committee[1])).MustVerify(stubVerifier(keys[1].PublicKey()))
		fd.msgStore.Save(preVote)
		chainMock.EXPECT().GetBlock(preVote.Value(), preVote.H()).Return(nil)

		// run rule engine.
		onChainProofs := fd.runRulesOverHeight(height, quorum)
		assert.Equal(t, 1, len(onChainProofs))
		assert.Equal(t, autonity.Accusation, onChainProofs[0].Type)
		assert.Equal(t, autonity.PVN, onChainProofs[0].Rule)
		assert.Equal(t, preVote.Signature(), onChainProofs[0].Message.Signature())
=======
		expectedProof := &Proof{
			Type:    autonity.Accusation,
			Rule:    autonity.PO,
			Message: message.NewLightProposal(oldProposal0),
		}

		proofs := fd.oldProposalsAccountabilityCheck(height, quorum)
		require.Equal(t, 1, len(proofs))
		actualProof := proofs[0]
		require.Equal(t, expectedProof, actualProof)
>>>>>>> f34d2d85
	})

<<<<<<< HEAD
		fd := NewFaultDetector(chainMock, proposer, new(event.TypeMux).Subscribe(events.MessageEvent{}), core.NewMsgStore(), nil, nil, proposerNodeKey, &autonity.ProtocolContracts{Accountability: accountability}, log.Root())
		quorum := bft.Quorum(totalPower)
=======
	t.Run("no proof for equivocated proposal with different valid round", func(t *testing.T) {
		fd := testFD()
		fd.msgStore.Save(oldProposal0)
		fd.msgStore.Save(oldProposal0E)
>>>>>>> f34d2d85

		proofs := fd.oldProposalsAccountabilityCheck(height, quorum)
		require.Equal(t, 0, len(proofs))
	})

<<<<<<< HEAD
		// simulate a preVote for v at round, let's make the corresponding proposal missing.
		preVote := message.NewPrevote(round, height, block.Hash(), makeSigner(keys[1], committee[1])).MustVerify(stubVerifier(keys[1].PublicKey()))
		fd.msgStore.Save(preVote)
=======
	t.Run("no proof for equivocated proposal with same valid round however different block value", func(t *testing.T) {
		fd := testFD()
		fd.msgStore.Save(oldProposal0)
		fd.msgStore.Save(oldProposal0E2)
>>>>>>> f34d2d85

		proofs := fd.oldProposalsAccountabilityCheck(height, quorum)
		require.Equal(t, 0, len(proofs))
	})

<<<<<<< HEAD
	t.Run("RunRule address the misbehaviour of PVN, node prevotes for V with previous precommits={V1,nil,V}. No misbehaviour raised", func(t *testing.T) {
		// node precommits for a value != V at round 0, but then precommits for V at a later r < prevote round.
		// everything is good here since last precommit was for V --> no misbehaviour happening
		ctrl := gomock.NewController(t)
		defer ctrl.Finish()
		chainMock := NewMockChainContext(ctrl)
		var blockSub event.Subscription
		chainMock.EXPECT().SubscribeChainEvent(gomock.Any()).AnyTimes().Return(blockSub)
		chainMock.EXPECT().Config().AnyTimes().Return(&params.ChainConfig{ChainID: common.Big1})
		chainMock.EXPECT().GetBlock(gomock.Any(), gomock.Any()).AnyTimes().Return(nil)
		accountability, _ := autonity.NewAccountability(proposer, backends.NewSimulatedBackend(ccore.GenesisAlloc{proposer: {Balance: big.NewInt(params.Ether)}}, 10000000))

		fd := NewFaultDetector(chainMock, proposer, new(event.TypeMux).Subscribe(events.MessageEvent{}), core.NewMsgStore(), nil, nil, proposerNodeKey, &autonity.ProtocolContracts{Accountability: accountability}, log.Root())
		quorum := bft.Quorum(totalPower)

		newProposer := makeSigner(keys[2], committee[2])
		newProposerVerifier := stubVerifier(keys[2].PublicKey())
=======
	t.Run("no proof when quorum of prevotes for V in vr, precommit for V from pi in vr, and precommit nils from pi from vr+1 to r", func(t *testing.T) {
		fd := testFD()
		fd.msgStore.Save(oldProposal0)
		for _, m := range quorumPrevotes0V {
			fd.msgStore.Save(m)
		}
		fd.msgStore.Save(nonNilPrecommit0V)
		for _, m := range precommiteNilAfterVR {
			fd.msgStore.Save(m)
		}

		proofs := fd.oldProposalsAccountabilityCheck(height, quorum)
		require.Equal(t, 0, len(proofs))
	})
>>>>>>> f34d2d85

	t.Run("no proof when quorum of prevotes for V in vr, precommit for V from pi in vr, and some precommit nils from pi from vr+1 to r", func(t *testing.T) {
		fd := testFD()
		fd.msgStore.Save(oldProposal0)
		for _, m := range quorumPrevotes0V {
			fd.msgStore.Save(m)
		}
		fd.msgStore.Save(nonNilPrecommit0V)
		somePrecommits := precommiteNilAfterVR[:len(precommiteNilAfterVR)-2]
		for _, m := range somePrecommits {
			fd.msgStore.Save(m)
		}

<<<<<<< HEAD
		// simulate an init proposal at r: 0 for value v1.
		initProposal := newProposalMessage(height, 0, -1, signer, committee, v1).MustVerify(verifier)
		fd.msgStore.Save(initProposal)

		// simulate quorum preVotes for init proposal
		for i := 0; i < len(committee); i++ {
			preVote := message.NewPrevote(0, height, initProposal.Value(), makeSigner(keys[i], committee[i])).MustVerify(stubVerifier(keys[i].PublicKey()))
			fd.msgStore.Save(preVote)
=======
		proofs := fd.oldProposalsAccountabilityCheck(height, quorum)
		require.Equal(t, 0, len(proofs))
	})

	t.Run("no proof when quorum of prevotes for V in vr, precommit for V from pi in vr", func(t *testing.T) {
		fd := testFD()
		fd.msgStore.Save(oldProposal0)
		for _, m := range quorumPrevotes0V {
			fd.msgStore.Save(m)
>>>>>>> f34d2d85
		}
		fd.msgStore.Save(nonNilPrecommit0V)

<<<<<<< HEAD
		// node did preCommit for v1 on round 0
		preCommit := message.NewPrecommit(0, height, initProposal.Value(), maliciousSigner).MustVerify(maliciousVerifier)
		fd.msgStore.Save(preCommit)

		// node did preCommit for nil at round 1
		pc := message.NewPrecommit(1, height, nilValue, maliciousSigner).MustVerify(maliciousVerifier)
		fd.msgStore.Save(pc)

		// at round 2 someone proposes value v != v1, node precommits for it
		header = newBlockHeader(height, committee)
		v := types.NewBlockWithHeader(header)
		newProposal := newProposalMessage(height, 2, -1, newProposer, committee, v).MustVerify(newProposerVerifier)
		fd.msgStore.Save(newProposal)

		// simulate quorum preVotes for newProposal
		for i := 0; i < len(committee); i++ {
			// our node doesn't prevote for v, since he is locked on v1
			if i == 1 {
				continue
			}
			preVote := message.NewPrevote(2, height, newProposal.Value(), makeSigner(keys[i], committee[i])).MustVerify(stubVerifier(keys[i].PublicKey()))
			fd.msgStore.Save(preVote)
		}

		// node does preCommit for v at round 2 since he sees a quorum of prevotes for it (even if he did not prevoted for it)
		pc = message.NewPrecommit(2, height, newProposal.Value(), maliciousSigner).MustVerify(maliciousVerifier)
		fd.msgStore.Save(pc)

		// at round 3 v is proposed again, and node prevotes for it
		newProposal2 := newProposalMessage(height, 3, -1, newProposer, committee, v).MustVerify(newProposerVerifier)
		fd.msgStore.Save(newProposal2)

		// nodes prevotes for it
		preVote := message.NewPrevote(3, height, newProposal2.Value(), maliciousSigner).MustVerify(maliciousVerifier)
		fd.msgStore.Save(preVote)
=======
		proofs := fd.oldProposalsAccountabilityCheck(height, quorum)
		require.Equal(t, 0, len(proofs))
	})

	t.Run("no proof when quorum of prevotes for V in vr, precommit nil from pi in vr", func(t *testing.T) {
		fd := testFD()
		fd.msgStore.Save(oldProposal0)
		for _, m := range quorumPrevotes0V {
			fd.msgStore.Save(m)
		}
		fd.msgStore.Save(nilPrecommit0)

		proofs := fd.oldProposalsAccountabilityCheck(height, quorum)
		require.Equal(t, 0, len(proofs))
	})

	t.Run("no proof when quorum of prevotes for V in vr", func(t *testing.T) {
		fd := testFD()
		fd.msgStore.Save(oldProposal0)
		for _, m := range quorumPrevotes0V {
			fd.msgStore.Save(m)
		}

		proofs := fd.oldProposalsAccountabilityCheck(height, quorum)
		require.Equal(t, 0, len(proofs))
	})

	t.Run("multiple proofs from different rounds", func(t *testing.T) {
		fd := testFD()
		fd.msgStore.Save(oldProposal0)
		fd.msgStore.Save(nonNilPrecommit0VPrime)

		expectedMisbehaviour := &Proof{
			Type:      autonity.Misbehaviour,
			Rule:      autonity.PO,
			Evidences: []message.Msg{nonNilPrecommit0VPrime},
			Message:   message.NewLightProposal(oldProposal0),
		}
>>>>>>> f34d2d85

		fd.msgStore.Save(oldProposal5)
		expectedAccusation := &Proof{
			Type:    autonity.Accusation,
			Rule:    autonity.PO,
			Message: message.NewLightProposal(oldProposal5),
		}

		proofs := fd.oldProposalsAccountabilityCheck(height, quorum)
		require.Equal(t, 2, len(proofs))
		require.Contains(t, proofs, expectedMisbehaviour)
		require.Contains(t, proofs, expectedAccusation)
	})
}

// TestPrevotesAccountabilityCheck, it tests the accountability events over prevotes messages sent by pi.
func TestPrevotesAccountabilityCheck(t *testing.T) {
	quorum := bft.Quorum(committee.TotalVotingPower())
	height := uint64(0)

<<<<<<< HEAD
		fd := NewFaultDetector(chainMock, proposer, new(event.TypeMux).Subscribe(events.MessageEvent{}), core.NewMsgStore(), nil, nil, proposerNodeKey, &autonity.ProtocolContracts{Accountability: accountability}, log.Root())
		quorum := bft.Quorum(totalPower)

		newProposer := makeSigner(keys[2], committee[2])
		newProposerVerifier := stubVerifier(keys[2].PublicKey())
=======
	header := newBlockHeader(height, committee)
	block := types.NewBlockWithHeader(header)
	header1 := newBlockHeader(height, committee)
	block1 := types.NewBlockWithHeader(header1)

	newProposalForB := newProposalMessage(height, 5, -1, signer, committee, block).MustVerify(stubVerifier)
>>>>>>> f34d2d85

	prevoteForB := message.NewPrevote(5, height, block.Hash(), signer).MustVerify(stubVerifier)
	prevoteForB1 := message.NewPrevote(5, height, block1.Hash(), signer).MustVerify(stubVerifier)

<<<<<<< HEAD
		// simulate an init proposal at r: 0, with v.
		initProposal := newProposalMessage(height, 0, -1, signer, committee, block).MustVerify(verifier)
		fd.msgStore.Save(initProposal)

		// simulate quorum preVotes for init proposal
		for i := 0; i < len(committee); i++ {
			preVote := message.NewPrevote(0, height, initProposal.Value(), makeSigner(keys[i], committee[i])).MustVerify(stubVerifier(keys[i].PublicKey()))
			fd.msgStore.Save(preVote)
=======
	precommitForB := message.NewPrecommit(3, height, block.Hash(), signer).MustVerify(stubVerifier)
	precommitForB1 := message.NewPrecommit(4, height, block1.Hash(), signer).MustVerify(stubVerifier)
	precommitForB1In0 := message.NewPrecommit(0, height, block1.Hash(), signer).MustVerify(stubVerifier)
	precommitForB1In1 := message.NewPrecommit(1, height, block1.Hash(), signer).MustVerify(stubVerifier)
	precommitForBIn0 := message.NewPrecommit(0, height, block.Hash(), signer).MustVerify(stubVerifier)
	precommitForBIn4 := message.NewPrecommit(4, height, block.Hash(), signer).MustVerify(stubVerifier)

	signerBis := makeSigner(keys[1], committee[1])
	oldProposalB10 := newProposalMessage(height, 10, 5, signerBis, committee, block).MustVerify(stubVerifier)
	newProposalB1In5 := newProposalMessage(height, 5, -1, signerBis, committee, block1).MustVerify(stubVerifier)
	newProposalBIn5 := newProposalMessage(height, 5, -1, signerBis, committee, block).MustVerify(stubVerifier)

	prevoteForOldB10 := message.NewPrevote(10, height, block.Hash(), signer).MustVerify(stubVerifier)
	precommitForB1In8 := message.NewPrecommit(8, height, block1.Hash(), signer).MustVerify(stubVerifier)
	precommitForBIn7 := message.NewPrecommit(7, height, block.Hash(), signer).MustVerify(stubVerifier)

	t.Run("accusation when there are no corresponding proposals", func(t *testing.T) {
		fd := testFD()
		fd.msgStore.Save(prevoteForB)

		expectedAccusation := &Proof{
			Type:    autonity.Accusation,
			Rule:    autonity.PVN,
			Message: prevoteForB,
>>>>>>> f34d2d85
		}
		proofs := fd.prevotesAccountabilityCheck(height, quorum)
		require.Equal(t, 1, len(proofs))
		require.Contains(t, proofs, expectedAccusation)
	})

<<<<<<< HEAD
		// the malicious node did preCommit for v1 on round 0
		preCommit := message.NewPrecommit(0, height, initProposal.Value(), maliciousSigner).MustVerify(maliciousVerifier)
		fd.msgStore.Save(preCommit)

		// the malicious node did preCommit for nil at round 1, and round 2 to fill the round gaps.
		for i := 1; i < 3; i++ {
			pc := message.NewPrecommit(int64(i), height, nilValue, maliciousSigner).MustVerify(maliciousVerifier)
			fd.msgStore.Save(pc)
		}

		// assume round changes, someone propose V2 at round 3, and malicious Node now it preVote for this V2.
		newProposal := newProposalMessage(height, 3, -1, newProposer, committee, nil).MustVerify(newProposerVerifier)
		fd.msgStore.Save(newProposal)

		// now the malicious node preVote for a new value V2 at higher round 3.
		preVote := message.NewPrevote(3, height, newProposal.Value(), maliciousSigner).MustVerify(maliciousVerifier)
		fd.msgStore.Save(preVote)
=======
	// Testcases for PVN
	t.Run("misbehaviour when pi precommited for a different value in a previous round than the prevoted value", func(t *testing.T) {
		fd := testFD()
		fd.msgStore.Save(newProposalForB)
		fd.msgStore.Save(prevoteForB)
		fd.msgStore.Save(precommitForB1)

		expectedMisbehaviour := &Proof{
			Type:      autonity.Misbehaviour,
			Rule:      autonity.PVN,
			Evidences: []message.Msg{message.NewLightProposal(newProposalForB), precommitForB1},
			Message:   prevoteForB,
		}

		proofs := fd.prevotesAccountabilityCheck(height, quorum)
		require.Equal(t, 1, len(proofs))
		require.Equal(t, expectedMisbehaviour, proofs[0])
	})

	t.Run("misbehaviour when pi precommited for a different value in a previous round than the prevoted value, after a flip flop", func(t *testing.T) {
		fd := testFD()
		fd.msgStore.Save(newProposalForB)
		fd.msgStore.Save(prevoteForB)
		fd.msgStore.Save(precommitForB1)
		fd.msgStore.Save(precommitForB)

		expectedMisbehaviour := &Proof{
			Type:      autonity.Misbehaviour,
			Rule:      autonity.PVN,
			Evidences: []message.Msg{message.NewLightProposal(newProposalForB), precommitForB1},
			Message:   prevoteForB,
		}

		proofs := fd.prevotesAccountabilityCheck(height, quorum)
		require.Equal(t, 1, len(proofs))
		require.Equal(t, expectedMisbehaviour, proofs[0])
	})

	t.Run("misbehaviour when pi precommited for a different value in a previous round than the prevoted value while precommit nils in middle rounds", func(t *testing.T) {
		fd := testFD()
		fd.msgStore.Save(newProposalForB)
		fd.msgStore.Save(prevoteForB)
		fd.msgStore.Save(precommitForB1In0)

		var precommitNilsAfter0 []message.Msg
		for i := 1; i < 5; i++ {
			precommitNil := message.NewPrecommit(int64(i), height, nilValue, signer).MustVerify(stubVerifier)
			precommitNilsAfter0 = append(precommitNilsAfter0, precommitNil)
			fd.msgStore.Save(precommitNil)
		}

		expectedMisbehaviour := &Proof{
			Type:      autonity.Misbehaviour,
			Rule:      autonity.PVN,
			Evidences: []message.Msg{precommitForB1In0},
			Message:   prevoteForB,
		}
		expectedMisbehaviour.Evidences = append(expectedMisbehaviour.Evidences, precommitNilsAfter0...)

		proofs := fd.prevotesAccountabilityCheck(height, quorum)
		require.Equal(t, 1, len(proofs))
		actualProof := proofs[0]
		require.Equal(t, expectedMisbehaviour.Type, actualProof.Type)
		require.Equal(t, expectedMisbehaviour.Rule, actualProof.Rule)
		require.Equal(t, expectedMisbehaviour.Message, actualProof.Message)
		for _, m := range expectedMisbehaviour.Evidences {
			require.Contains(t, actualProof.Evidences, m)
		}
	})
>>>>>>> f34d2d85

	t.Run("misbehaviour when pi precommited for a different value in a previous round than the prevoted value, after a flip flop, while precommit nils in middle rounds", func(t *testing.T) {
		fd := testFD()
		fd.msgStore.Save(newProposalForB)
		fd.msgStore.Save(prevoteForB)
		fd.msgStore.Save(precommitForBIn0)
		fd.msgStore.Save(precommitForB1In1)

		var precommitNilsAfter1 []message.Msg
		for i := 2; i < 5; i++ {
			precommitNil := message.NewPrecommit(int64(i), height, nilValue, signer).MustVerify(stubVerifier)
			precommitNilsAfter1 = append(precommitNilsAfter1, precommitNil)
			fd.msgStore.Save(precommitNil)
		}

		expectedMisbehaviour := &Proof{
			Type:      autonity.Misbehaviour,
			Rule:      autonity.PVN,
			Evidences: []message.Msg{precommitForB1In1},
			Message:   prevoteForB,
		}
		expectedMisbehaviour.Evidences = append(expectedMisbehaviour.Evidences, precommitNilsAfter1...)

		proofs := fd.prevotesAccountabilityCheck(height, quorum)
		require.Equal(t, 1, len(proofs))
		actualProof := proofs[0]
		require.Equal(t, expectedMisbehaviour.Type, actualProof.Type)
		require.Equal(t, expectedMisbehaviour.Rule, actualProof.Rule)
		require.Equal(t, expectedMisbehaviour.Message, actualProof.Message)
		for _, m := range expectedMisbehaviour.Evidences {
			require.Contains(t, actualProof.Evidences, m)
		}
	})

	t.Run("no proof when pi precommited for the same value as the prevoted value in a previous round", func(t *testing.T) {
		fd := testFD()
		fd.msgStore.Save(newProposalForB)
		fd.msgStore.Save(prevoteForB)
		fd.msgStore.Save(precommitForBIn4)

		proofs := fd.prevotesAccountabilityCheck(height, quorum)
		require.Equal(t, 0, len(proofs))
	})

<<<<<<< HEAD
		fd := NewFaultDetector(chainMock, proposer, new(event.TypeMux).Subscribe(events.MessageEvent{}), core.NewMsgStore(), nil, nil, proposerNodeKey, &autonity.ProtocolContracts{Accountability: accountability}, log.Root())
		quorum := bft.Quorum(totalPower)

		newProposer := makeSigner(keys[2], committee[2])
		newProposerVerifier := stubVerifier(keys[2].PublicKey())
=======
	t.Run("no proof when pi precommited for the same value as the prevoted value in a previous round with missing precommits in middle rounds", func(t *testing.T) {
		fd := testFD()
		fd.msgStore.Save(newProposalForB)
		fd.msgStore.Save(prevoteForB)
		fd.msgStore.Save(precommitForBIn0)

		proofs := fd.prevotesAccountabilityCheck(height, quorum)
		require.Equal(t, 0, len(proofs))
	})
>>>>>>> f34d2d85

	t.Run("no proof when pi precommited for the same value as the prevoted value in a previous round with some missing precommits and precommit nils in middle rounds", func(t *testing.T) {
		fd := testFD()
		fd.msgStore.Save(newProposalForB)
		fd.msgStore.Save(prevoteForB)
		fd.msgStore.Save(precommitForBIn0)
		fd.msgStore.Save(message.NewPrecommit(3, height, nilValue, signer).MustVerify(stubVerifier))

<<<<<<< HEAD
		// simulate an init proposal at r: 0, with v.
		initProposal := newProposalMessage(height, 0, -1, signer, committee, block).MustVerify(verifier)
		fd.msgStore.Save(initProposal)

		// simulate quorum preVotes for init proposal
		for i := 0; i < len(committee); i++ {
			preVote := message.NewPrevote(0, height, initProposal.Value(), makeSigner(keys[i], committee[i])).MustVerify(stubVerifier(keys[i].PublicKey()))
			fd.msgStore.Save(preVote)
		}

		// the malicious node did preCommit for v1 on round 0
		preCommit := message.NewPrecommit(0, height, initProposal.Value(), maliciousSigner).MustVerify(maliciousVerifier)
		fd.msgStore.Save(preCommit)

		// the malicious node did preCommit for nil at round 1, let no preCommit at round 2 to form the gap.
		preCommitR1 := message.NewPrecommit(int64(1), height, nilValue, maliciousSigner).MustVerify(maliciousVerifier)
		fd.msgStore.Save(preCommitR1)

		// assume round changes, someone propose V2 at round 3, and malicious Node now it preVote for this V2.
		newProposal := newProposalMessage(height, 3, -1, newProposer, committee, nil).MustVerify(newProposerVerifier)
		fd.msgStore.Save(newProposal)

		// now the malicious node preVote for a new value V2 at higher round 3.
		preVote := message.NewPrevote(3, height, newProposal.Value(), maliciousSigner).MustVerify(maliciousVerifier)
		fd.msgStore.Save(preVote)
=======
		proofs := fd.prevotesAccountabilityCheck(height, quorum)
		require.Equal(t, 0, len(proofs))
	})

	t.Run("no proof when pi precommited for the same value as the prevoted value in a previous round with no missing precommits in middle rounds", func(t *testing.T) {
		fd := testFD()
		fd.msgStore.Save(newProposalForB)
		fd.msgStore.Save(prevoteForB)
		fd.msgStore.Save(precommitForBIn0)
		for i := 1; i < 5; i++ {
			precommitNil := message.NewPrecommit(int64(i), height, nilValue, signer).MustVerify(stubVerifier)
			fd.msgStore.Save(precommitNil)
		}

		proofs := fd.prevotesAccountabilityCheck(height, quorum)
		require.Equal(t, 0, len(proofs))
	})

	t.Run("no proof when pi precommited for {B1,nil*,B} and then prevoted B", func(t *testing.T) {
		fd := testFD()
		fd.msgStore.Save(newProposalForB)
		fd.msgStore.Save(prevoteForB)

		fd.msgStore.Save(precommitForB1In0)

		// fill gaps with nil
		for i := 1; i < 4; i++ {
			precommitNil := message.NewPrecommit(int64(i), height, nilValue, signer).MustVerify(stubVerifier)
			fd.msgStore.Save(precommitNil)
		}
>>>>>>> f34d2d85

		fd.msgStore.Save(precommitForBIn4)

		proofs := fd.prevotesAccountabilityCheck(height, quorum)
		require.Equal(t, 0, len(proofs))
	})

	// Testcases for PVO
	t.Run("accusation when there is no quorum for the prevote value in the valid round", func(t *testing.T) {
		fd := testFD()
		fd.msgStore.Save(oldProposalB10)
		fd.msgStore.Save(prevoteForOldB10)

		expectedAccusation := &Proof{
			Type:      autonity.Accusation,
			Rule:      autonity.PVO,
			Message:   prevoteForOldB10,
			Evidences: []message.Msg{message.NewLightProposal(oldProposalB10)},
		}

<<<<<<< HEAD
		fd := NewFaultDetector(chainMock, proposer, new(event.TypeMux).Subscribe(events.MessageEvent{}), core.NewMsgStore(), nil, nil, proposerNodeKey, &autonity.ProtocolContracts{Accountability: accountability}, log.Root())
		quorum := bft.Quorum(totalPower)
=======
		proofs := fd.prevotesAccountabilityCheck(height, quorum)
		require.Equal(t, 1, len(proofs))
		acutalProof := proofs[0]
		require.Equal(t, expectedAccusation, acutalProof)
	})

	t.Run("misbehaviour when pi prevotes for an old proposal while in the valid round there is quorum for different value", func(t *testing.T) {
		fd := testFD()
		fd.msgStore.Save(oldProposalB10)
		// Need to add this new proposal in valid round so that unwanted accusation are not returned by the prevotes
		// accountability check method. Since we are adding a quorum of prevotes in round 6 we also need to add a new
		// proposal in round 6 to allow for those prevotes to not return accusations.
		fd.msgStore.Save(newProposalB1In5)
		fd.msgStore.Save(prevoteForOldB10)
		// quorum of prevotes for B1 in vr = 6
		var vr5Prevotes []message.Msg
		for i := uint64(0); i < quorum.Uint64(); i++ {
			vr6Prevote := message.NewPrevote(5, height, block1.Hash(), makeSigner(keys[i], committee[i])).MustVerify(stubVerifier)
			vr5Prevotes = append(vr5Prevotes, vr6Prevote)
			fd.msgStore.Save(vr6Prevote)
		}
>>>>>>> f34d2d85

		expectedMisbehaviour := &Proof{
			Type:    autonity.Misbehaviour,
			Rule:    autonity.PVO,
			Message: prevoteForOldB10,
		}
		expectedMisbehaviour.Evidences = append(expectedMisbehaviour.Evidences, message.NewLightProposal(oldProposalB10))
		expectedMisbehaviour.Evidences = append(expectedMisbehaviour.Evidences, vr5Prevotes...)

		proofs := fd.prevotesAccountabilityCheck(height, quorum)
		require.Equal(t, 1, len(proofs))
		actualProof := proofs[0]
		require.Equal(t, expectedMisbehaviour.Type, actualProof.Type)
		require.Equal(t, expectedMisbehaviour.Rule, actualProof.Rule)
		require.Equal(t, expectedMisbehaviour.Message, actualProof.Message)
		for _, m := range expectedMisbehaviour.Evidences {
			require.Contains(t, actualProof.Evidences, m)
		}

<<<<<<< HEAD
		// simulate a proposal at r: 3, and vr: 1, with v.
		oldProposal := newProposalMessage(height, 3, 1, signer, committee, block).MustVerify(verifier)
		fd.msgStore.Save(oldProposal)

		// simulate a preVote at r: 3 for value v.
		preVote := message.NewPrevote(3, height, oldProposal.Value(), maliciousSigner).MustVerify(maliciousVerifier)
		fd.msgStore.Save(preVote)
=======
	})

	t.Run("misbehaviour when pi has precommited for V in a previous round however the latest precommit from pi is not for V yet pi still prevoted for V in the current round", func(t *testing.T) {
		fd := testFD()
		fd.msgStore.Save(oldProposalB10)
		fd.msgStore.Save(prevoteForOldB10)
		fd.msgStore.Save(newProposalBIn5)
		for i := 0; i < len(committee); i++ {
			fd.msgStore.Save(message.NewPrevote(5, height, block.Hash(), makeSigner(keys[i], committee[i])).MustVerify(stubVerifier))
		}
		for i := newProposalBIn5.R(); i < precommitForBIn7.R(); i++ {
			fd.msgStore.Save(message.NewPrecommit(i, height, nilValue, signer).MustVerify(stubVerifier))
		}
		var precommitsFromPiAfterLatestPrecommitForB []message.Msg
		fd.msgStore.Save(precommitForBIn7)

		precommitsFromPiAfterLatestPrecommitForB = append(precommitsFromPiAfterLatestPrecommitForB, precommitForBIn7)
		fd.msgStore.Save(precommitForB1In8)
		precommitsFromPiAfterLatestPrecommitForB = append(precommitsFromPiAfterLatestPrecommitForB, precommitForB1In8)
		p := message.NewPrecommit(precommitForB1In8.R()+1, height, nilValue, signer).MustVerify(stubVerifier)
		fd.msgStore.Save(p)
		precommitsFromPiAfterLatestPrecommitForB = append(precommitsFromPiAfterLatestPrecommitForB, p)

		expectedMisbehaviour := &Proof{
			Type:    autonity.Misbehaviour,
			Rule:    autonity.PVO12,
			Message: prevoteForOldB10,
		}
		expectedMisbehaviour.Evidences = append(expectedMisbehaviour.Evidences, message.NewLightProposal(oldProposalB10))
		expectedMisbehaviour.Evidences = append(expectedMisbehaviour.Evidences, precommitsFromPiAfterLatestPrecommitForB...)

		proofs := fd.prevotesAccountabilityCheck(height, quorum)
		require.Equal(t, 1, len(proofs))
		actualProof := proofs[0]
		require.Equal(t, expectedMisbehaviour.Type, actualProof.Type)
		require.Equal(t, expectedMisbehaviour.Rule, actualProof.Rule)
		require.Equal(t, expectedMisbehaviour.Message, actualProof.Message)
		for _, m := range expectedMisbehaviour.Evidences {
			require.Contains(t, actualProof.Evidences, m)
		}
	})
>>>>>>> f34d2d85

	t.Run("no proof when pi has precommited for V in a previous round and precommit nils afterwards", func(t *testing.T) {
		fd := testFD()
		fd.msgStore.Save(oldProposalB10)
		fd.msgStore.Save(prevoteForOldB10)
		fd.msgStore.Save(newProposalBIn5)
		for i := 0; i < len(committee); i++ {
			fd.msgStore.Save(message.NewPrevote(5, height, block.Hash(), makeSigner(keys[i], committee[i])).MustVerify(stubVerifier))
		}
		fd.msgStore.Save(precommitForBIn7)
		for i := precommitForBIn7.R() + 1; i < oldProposalB10.R(); i++ {
			fd.msgStore.Save(message.NewPrecommit(i, height, nilValue, signer).MustVerify(stubVerifier))
		}

		proofs := fd.prevotesAccountabilityCheck(height, quorum)
		require.Equal(t, 0, len(proofs))

	})

	t.Run("no proof when pi has precommited for V in a previous round however the latest precommit from pi is not for V yet pi still prevoted for V in the current round"+
		" but there are missing message after latest precommit for V", func(t *testing.T) {
		fd := testFD()
		fd.msgStore.Save(oldProposalB10)
		fd.msgStore.Save(prevoteForOldB10)
		fd.msgStore.Save(newProposalBIn5)
		for i := 0; i < len(committee); i++ {
			fd.msgStore.Save(message.NewPrevote(5, height, block.Hash(), makeSigner(keys[i], committee[i])).MustVerify(stubVerifier))
		}
		fd.msgStore.Save(precommitForBIn7)
		fd.msgStore.Save(precommitForB1In8)

<<<<<<< HEAD
		fd := NewFaultDetector(chainMock, proposer, new(event.TypeMux).Subscribe(events.MessageEvent{}), core.NewMsgStore(), nil, nil, proposerNodeKey, &autonity.ProtocolContracts{Accountability: accountability}, log.Root())
		quorum := bft.Quorum(totalPower)
=======
		proofs := fd.prevotesAccountabilityCheck(height, quorum)
		require.Equal(t, 0, len(proofs))

	})
>>>>>>> f34d2d85

	t.Run("misbehaviour when pi has never precommited for V in a previous round however pi prevoted for V which is being reproposed", func(t *testing.T) {
		fd := testFD()
		fd.msgStore.Save(oldProposalB10)
		fd.msgStore.Save(prevoteForOldB10)
		fd.msgStore.Save(newProposalBIn5)
		for i := 0; i < len(committee); i++ {
			fd.msgStore.Save(message.NewPrevote(5, height, block.Hash(), makeSigner(keys[i], committee[i])).MustVerify(stubVerifier))
		}

<<<<<<< HEAD
		// simulate a proposal at r: 3, and vr: 1, with v.
		oldProposal := newProposalMessage(height, 3, 1, signer, committee, block).MustVerify(verifier)
		fd.msgStore.Save(oldProposal)

		// simulate a preVote at r: 3 for value v.
		preVote := message.NewPrevote(3, height, oldProposal.Value(), maliciousSigner).MustVerify(maliciousVerifier)
		fd.msgStore.Save(preVote)
=======
		var precommitsFromPiAfterVR []message.Msg
		for i := newProposalBIn5.R() + 1; i < precommitForB1In8.R(); i++ {
			p := message.NewPrecommit(i, height, nilValue, signer).MustVerify(stubVerifier)
			fd.msgStore.Save(p)
			precommitsFromPiAfterVR = append(precommitsFromPiAfterVR, p)
		}
		fd.msgStore.Save(precommitForB1In8)
		precommitsFromPiAfterVR = append(precommitsFromPiAfterVR, precommitForB1In8)
		p := message.NewPrecommit(precommitForB1In8.R()+1, height, nilValue, signer).MustVerify(stubVerifier)
		fd.msgStore.Save(p)
		precommitsFromPiAfterVR = append(precommitsFromPiAfterVR, p)

		expectedMisbehaviour := &Proof{
			Type:    autonity.Misbehaviour,
			Rule:    autonity.PVO12,
			Message: prevoteForOldB10,
		}
		expectedMisbehaviour.Evidences = append(expectedMisbehaviour.Evidences, message.NewLightProposal(oldProposalB10))
		expectedMisbehaviour.Evidences = append(expectedMisbehaviour.Evidences, precommitsFromPiAfterVR...)

		proofs := fd.prevotesAccountabilityCheck(height, quorum)
		require.Equal(t, 1, len(proofs))
		actualProof := proofs[0]
		require.Equal(t, expectedMisbehaviour.Type, actualProof.Type)
		require.Equal(t, expectedMisbehaviour.Rule, actualProof.Rule)
		require.Equal(t, expectedMisbehaviour.Message, actualProof.Message)
		for _, m := range expectedMisbehaviour.Evidences {
			require.Contains(t, actualProof.Evidences, m)
		}
	})

	t.Run("no proof when pi has never precommited for V in a previous round however has precommitted nil after VR", func(t *testing.T) {
		fd := testFD()
		fd.msgStore.Save(oldProposalB10)
		fd.msgStore.Save(prevoteForOldB10)
		fd.msgStore.Save(newProposalBIn5)
		for i := 0; i < len(committee); i++ {
			fd.msgStore.Save(message.NewPrevote(5, height, block.Hash(), makeSigner(keys[i], committee[i])).MustVerify(stubVerifier))
		}
>>>>>>> f34d2d85

		for i := newProposalBIn5.R() + 1; i < oldProposalB10.R(); i++ {
			fd.msgStore.Save(message.NewPrecommit(i, height, nilValue, signer).MustVerify(stubVerifier))
		}

		proofs := fd.prevotesAccountabilityCheck(height, quorum)
		require.Equal(t, 0, len(proofs))
	})

	t.Run("no proof when pi has never precommited for V in a previous round however pi prevoted for V while it has precommited for V' but there are missing precommit before precommit for V'", func(t *testing.T) {
		fd := testFD()
		fd.msgStore.Save(oldProposalB10)
		fd.msgStore.Save(prevoteForOldB10)
		fd.msgStore.Save(newProposalBIn5)
		for i := 0; i < len(committee); i++ {
			fd.msgStore.Save(message.NewPrevote(5, height, block.Hash(), makeSigner(keys[i], committee[i])).MustVerify(stubVerifier))
		}

<<<<<<< HEAD
		fd := NewFaultDetector(chainMock, proposer, new(event.TypeMux).Subscribe(events.MessageEvent{}), core.NewMsgStore(), nil, nil, proposerNodeKey, &autonity.ProtocolContracts{Accountability: accountability}, log.Root())
		quorum := bft.Quorum(totalPower)
=======
		fd.msgStore.Save(precommitForB1In8)

		p := message.NewPrecommit(precommitForB1In8.R()+1, height, nilValue, signer).MustVerify(stubVerifier)
		fd.msgStore.Save(p)
>>>>>>> f34d2d85

		proofs := fd.prevotesAccountabilityCheck(height, quorum)
		require.Equal(t, 0, len(proofs))
	})

<<<<<<< HEAD
		// simulate a proposal at r: 3, and vr: 0, with v.
		oldProposal := newProposalMessage(height, 3, 0, signer, committee, block).MustVerify(verifier)
		fd.msgStore.Save(oldProposal)
=======
	t.Run("no proof when pi has never precommited for V in a previous round however pi prevoted for V while it has precommited for V' but there are missing precommit after precommit for V'", func(t *testing.T) {
		fd := testFD()
		fd.msgStore.Save(oldProposalB10)
>>>>>>> f34d2d85

		fd.msgStore.Save(prevoteForOldB10)
		fd.msgStore.Save(newProposalBIn5)
		for i := 0; i < len(committee); i++ {
<<<<<<< HEAD
			preVote := message.NewPrevote(0, height, noneNilValue, makeSigner(keys[i], committee[i])).MustVerify(stubVerifier(keys[i].PublicKey()))
			fd.msgStore.Save(preVote)
		}
		// simulate a preVote at r: 3 for value v, thus it is a misbehaviour.
		preVote := message.NewPrevote(3, height, oldProposal.Value(), maliciousSigner).MustVerify(maliciousVerifier)
		fd.msgStore.Save(preVote)
		onChainProofs := fd.runRulesOverHeight(height, quorum)
		presentPVO := false
		for _, p := range onChainProofs {
			if p.Type == autonity.Misbehaviour && p.Rule == autonity.PVO {
				presentPVO = true
				assert.Equal(t, message.PrevoteCode, p.Message.Code())
				assert.Equal(t, preVote.Signature(), p.Message.Signature())
			}
=======
			fd.msgStore.Save(message.NewPrevote(5, height, block.Hash(), makeSigner(keys[i], committee[i])).MustVerify(stubVerifier))
>>>>>>> f34d2d85
		}

		for i := newProposalBIn5.R() + 1; i < precommitForB1In8.R(); i++ {
			fd.msgStore.Save(message.NewPrecommit(i, height, nilValue, signer).MustVerify(stubVerifier))
		}
		fd.msgStore.Save(precommitForB1In8)

<<<<<<< HEAD
		fd := NewFaultDetector(chainMock, proposer, new(event.TypeMux).Subscribe(events.MessageEvent{}), core.NewMsgStore(), nil, nil, proposerNodeKey, &autonity.ProtocolContracts{Accountability: accountability}, log.Root())
		quorum := bft.Quorum(totalPower)
=======
		proofs := fd.prevotesAccountabilityCheck(height, quorum)
		require.Equal(t, 0, len(proofs))
	})
>>>>>>> f34d2d85

	t.Run("prevotes accountability check can return multiple proofs", func(t *testing.T) {
		fd := testFD()

<<<<<<< HEAD
		// simulate a proposal at r: 3, and vr: 0, with v.
		oldProposal := newProposalMessage(height, 3, 0, signer, committee, block).MustVerify(verifier)
		fd.msgStore.Save(oldProposal)
=======
		fd.msgStore.Save(newProposalForB)
		fd.msgStore.Save(prevoteForB)
		fd.msgStore.Save(precommitForB1)
		fd.msgStore.Save(precommitForB)
>>>>>>> f34d2d85

		fd.msgStore.Save(oldProposalB10)
		fd.msgStore.Save(prevoteForOldB10)
		for i := 0; i < len(committee); i++ {
<<<<<<< HEAD
			preVote := message.NewPrevote(0, height, oldProposal.Value(), makeSigner(keys[i], committee[i])).MustVerify(stubVerifier(keys[i].PublicKey()))
			fd.msgStore.Save(preVote)
		}

		// simulate a precommit at r: 0 with value v.
		pcValidRound := message.NewPrecommit(0, height, oldProposal.Value(), maliciousSigner).MustVerify(maliciousVerifier)
		fd.msgStore.Save(pcValidRound)

		// simulate a precommit at r: 1 with value v.
		preCommitForV := message.NewPrecommit(1, height, oldProposal.Value(), maliciousSigner).MustVerify(maliciousVerifier)
		fd.msgStore.Save(preCommitForV)

		// simulate a precommit at r: 2 with value not v.
		preCommitForNotV := message.NewPrecommit(2, height, noneNilValue, maliciousSigner).MustVerify(maliciousVerifier)
		fd.msgStore.Save(preCommitForNotV)

		// simulate a preVote at r: 3 for value v.
		preVote := message.NewPrevote(3, height, oldProposal.Value(), maliciousSigner).MustVerify(maliciousVerifier)
		fd.msgStore.Save(preVote)
=======
			fd.msgStore.Save(message.NewPrevote(6, height, block1.Hash(), makeSigner(keys[i], committee[i])).MustVerify(stubVerifier))
		}

		proofs := fd.prevotesAccountabilityCheck(height, quorum)
		require.Equal(t, 2, len(proofs))
	})

	t.Run("no proof when prevote is equivocated with different values", func(t *testing.T) {
		fd := testFD()
		fd.msgStore.Save(prevoteForB)
		fd.msgStore.Save(prevoteForB1)

		proofs := fd.prevotesAccountabilityCheck(height, quorum)
		require.Equal(t, 0, len(proofs))
	})
}

// TestPrecommitsAccountabilityCheck, it tests the accountability events over precommit messages sent by pi.
func TestPrecommitsAccountabilityCheck(t *testing.T) {
	quorum := bft.Quorum(committee.TotalVotingPower())
	height := uint64(0)
>>>>>>> f34d2d85

	header := newBlockHeader(height, committee)
	block := types.NewBlockWithHeader(header)
	header1 := newBlockHeader(height, committee)
	block1 := types.NewBlockWithHeader(header1)

	newProposalForB := newProposalMessage(height, 2, -1, makeSigner(keys[1], committee[1]), committee, block).MustVerify(stubVerifier)

	precommitForB := message.NewPrecommit(2, height, block.Hash(), signer).MustVerify(stubVerifier)
	precommitForB1 := message.NewPrecommit(2, height, block1.Hash(), signer).MustVerify(stubVerifier)
	precommitForB1In3 := message.NewPrecommit(3, height, block1.Hash(), signer).MustVerify(stubVerifier)

	t.Run("accusation when prevotes is less than quorum", func(t *testing.T) {
		fd := testFD()
		fd.msgStore.Save(newProposalForB)
		fd.msgStore.Save(precommitForB)

		for i := int64(0); i < quorum.Int64()-1; i++ {
			fd.msgStore.Save(message.NewPrevote(2, height, block.Hash(), makeSigner(keys[i], committee[i])).MustVerify(stubVerifier))
		}

		expectedAccusation := &Proof{
			Type:    autonity.Accusation,
			Rule:    autonity.C1,
			Message: precommitForB,
		}
		proofs := fd.precommitsAccountabilityCheck(height, quorum)
		require.Equal(t, 1, len(proofs))
		require.Equal(t, expectedAccusation, proofs[0])
	})

	t.Run("misbehaviour when there is a quorum for V' than what pi precommitted for", func(t *testing.T) {
		fd := testFD()
		fd.msgStore.Save(newProposalForB)
		fd.msgStore.Save(precommitForB)

<<<<<<< HEAD
		fd := NewFaultDetector(chainMock, proposer, new(event.TypeMux).Subscribe(events.MessageEvent{}), core.NewMsgStore(), nil, nil, proposerNodeKey, &autonity.ProtocolContracts{Accountability: accountability}, log.Root())
		quorum := bft.Quorum(totalPower)
		header := newBlockHeader(height, committee)
		block := types.NewBlockWithHeader(header)

		// simulate a proposal at r: 3, and vr: 0, with v.
		oldProposal := newProposalMessage(height, 3, 0, signer, committee, block).MustVerify(verifier)
		fd.msgStore.Save(oldProposal)

		// simulate quorum prevotes for v at vr.
		for i := 0; i < len(committee); i++ {
			preVote := message.NewPrevote(0, height, oldProposal.Value(), makeSigner(keys[i], committee[i])).MustVerify(stubVerifier(keys[i].PublicKey()))
			fd.msgStore.Save(preVote)
		}

		// simulate a precommit at r: 0 with value not v.
		pcValidRound := message.NewPrecommit(0, height, noneNilValue, maliciousSigner).MustVerify(maliciousVerifier)
		fd.msgStore.Save(pcValidRound)

		// simulate a precommit at r: 1 with value not v.
		preCommitForV := message.NewPrecommit(1, height, noneNilValue, maliciousSigner).MustVerify(maliciousVerifier)
		fd.msgStore.Save(preCommitForV)

		// simulate a precommit at r: 2 with value not v.
		preCommitForNotV := message.NewPrecommit(2, height, noneNilValue, maliciousSigner).MustVerify(maliciousVerifier)
		fd.msgStore.Save(preCommitForNotV)

		// simulate a preVote at r: 3 for value v.
		preVote := message.NewPrevote(3, height, oldProposal.Value(), maliciousSigner).MustVerify(maliciousVerifier)
		fd.msgStore.Save(preVote)
=======
		var prevotesForB1 []message.Msg
		for i := int64(0); i < quorum.Int64(); i++ {
			p := message.NewPrevote(2, height, block1.Hash(), makeSigner(keys[i], committee[i])).MustVerify(stubVerifier)
			fd.msgStore.Save(p)
			prevotesForB1 = append(prevotesForB1, p)
		}

		expectedMisbehaviour := &Proof{
			Type:      autonity.Misbehaviour,
			Rule:      autonity.C,
			Evidences: prevotesForB1,
			Message:   precommitForB,
		}
		proofs := fd.precommitsAccountabilityCheck(height, quorum)
		require.Equal(t, 1, len(proofs))
		actualProof := proofs[0]
		require.Equal(t, expectedMisbehaviour.Type, actualProof.Type)
		require.Equal(t, expectedMisbehaviour.Rule, actualProof.Rule)
		require.Equal(t, expectedMisbehaviour.Message, actualProof.Message)
		for _, m := range expectedMisbehaviour.Evidences {
			require.Contains(t, actualProof.Evidences, m)
		}
	})

	t.Run("multiple proofs can be returned from precommits accountability check", func(t *testing.T) {
		fd := testFD()
		fd.msgStore.Save(precommitForB1In3)

		fd.msgStore.Save(newProposalForB)
		fd.msgStore.Save(precommitForB)

		var prevotesForB1 []message.Msg
		for i := int64(0); i < quorum.Int64(); i++ {
			p := message.NewPrevote(2, height, block1.Hash(), makeSigner(keys[i], committee[i])).MustVerify(stubVerifier)
			fd.msgStore.Save(p)
			prevotesForB1 = append(prevotesForB1, p)
		}

		expectedProof0 := &Proof{
			Type:      autonity.Misbehaviour,
			Rule:      autonity.C,
			Evidences: prevotesForB1,
			Message:   precommitForB,
		}

		expectedProof1 := &Proof{
			Type:    autonity.Accusation,
			Rule:    autonity.C1,
			Message: precommitForB1In3,
		}
		proofs := fd.precommitsAccountabilityCheck(height, quorum)
		require.Equal(t, 2, len(proofs))

		for _, p := range proofs {
			if p.Message == expectedProof1.Message {
				require.Equal(t, expectedProof1, p)
			}

			if p.Message == expectedProof0.Message {
				// The Evidences list elements can be returned in any order therefore when we have evidence which includes
				// multiple messages we need to check that each message is present separately
				require.Equal(t, expectedProof0.Type, p.Type)
				require.Equal(t, expectedProof0.Rule, p.Rule)
				require.Equal(t, expectedProof0.Message, p.Message)
>>>>>>> f34d2d85

				for _, m := range expectedProof0.Evidences {
					require.Contains(t, p.Evidences, m)
				}
			}
		}
	})

	t.Run("no proof when there is enough prevotes to form a quorum", func(t *testing.T) {
		fd := testFD()
		fd.msgStore.Save(newProposalForB)
		fd.msgStore.Save(precommitForB)

		for i := 0; i < len(committee); i++ {
			fd.msgStore.Save(message.NewPrevote(2, height, block.Hash(), makeSigner(keys[i], committee[i])).MustVerify(stubVerifier))
		}

		proofs := fd.precommitsAccountabilityCheck(height, quorum)
		require.Equal(t, 0, len(proofs))
	})

<<<<<<< HEAD
		fd := NewFaultDetector(chainMock, proposer, new(event.TypeMux).Subscribe(events.MessageEvent{}), core.NewMsgStore(), nil, nil, proposerNodeKey, &autonity.ProtocolContracts{Accountability: accountability}, log.Root())
		quorum := bft.Quorum(totalPower)

		preCommit := message.NewPrecommit(0, height, noneNilValue, signer).MustVerify(verifier)
		chainMock.EXPECT().GetBlock(preCommit.Value(), preCommit.H()).Return(nil)
		fd.msgStore.Save(preCommit)
=======
	t.Run("no proof when there is more than quorum prevotes ", func(t *testing.T) {
		fd := testFD()
		fd.msgStore.Save(newProposalForB)
		fd.msgStore.Save(precommitForB)

		for i := 0; i < len(committee); i++ {
			fd.msgStore.Save(message.NewPrevote(2, height, block.Hash(), makeSigner(keys[i], committee[i])).MustVerify(stubVerifier))
		}
>>>>>>> f34d2d85

		proofs := fd.precommitsAccountabilityCheck(height, quorum)
		require.Equal(t, 0, len(proofs))
	})

	t.Run("no proof when precommit is equivocated with different values", func(t *testing.T) {
		//t.Skip("not stable in CI, but work in local.")
		fd := testFD()
		fd.msgStore.Save(precommitForB)
		fd.msgStore.Save(precommitForB1)

<<<<<<< HEAD
		fd := NewFaultDetector(chainMock, proposer, new(event.TypeMux).Subscribe(events.MessageEvent{}), core.NewMsgStore(), nil, nil, proposerNodeKey, &autonity.ProtocolContracts{Accountability: accountability}, log.Root())
		quorum := bft.Quorum(totalPower)
		header := newBlockHeader(height, committee)
		block := types.NewBlockWithHeader(header)
		round := int64(0)

		// simulate an init proposal at r: 0, with v.
		initProposal := newProposalMessage(height, round, -1, signer, committee, block).MustVerify(verifier)
		fd.msgStore.Save(initProposal)

		// malicious node preCommit to v even through there was no quorum preVotes for v.
		preCommit := message.NewPrecommit(round, height, initProposal.Value(), maliciousSigner).MustVerify(maliciousVerifier)
		chainMock.EXPECT().GetBlock(preCommit.Value(), preCommit.H()).Return(block)
=======
		proofs := fd.precommitsAccountabilityCheck(height, quorum)
		require.Equal(t, 0, len(proofs))
	})
}

func testFD() *FaultDetector {
	return &FaultDetector{
		msgStore:   core.NewMsgStore(),
		logger:     log.Root(),
		blockchain: newTestBlockchain(),
	}
}
>>>>>>> f34d2d85

func newTestBlockchain() *ccore.BlockChain {
	db := rawdb.NewMemoryDatabase()
	ccore.GenesisBlockForTesting(db, common.Address{}, common.Big0)

	chain, err := ccore.NewBlockChain(db, nil, params.TestChainConfig, ethash.NewFaker(), vm.Config{}, nil, &ccore.TxSenderCacher{}, nil, backends.NewInternalBackend(nil), log.Root())
	if err != nil {
		panic(err)
	}
	return chain
}<|MERGE_RESOLUTION|>--- conflicted
+++ resolved
@@ -246,11 +246,7 @@
 	validRound := int64(1)
 	noneNilValue := common.Hash{0x1}
 	lastHeader := &types.Header{Number: new(big.Int).SetUint64(lastHeight), Committee: committee}
-<<<<<<< HEAD
-	maliciousSigner := makeSigner(keys[1], committee[1])
-	maliciousVerifier := stubVerifier(keys[1].PublicKey())
-=======
->>>>>>> f34d2d85
+
 	t.Run("innocenceProof with unprovable rule id", func(t *testing.T) {
 		fd := FaultDetector{}
 		var input = Proof{
@@ -517,40 +513,6 @@
 	})
 }
 
-<<<<<<< HEAD
-	t.Run("RunRule address the misbehaviour of PN rule", func(t *testing.T) {
-		// ------------New Proposal------------
-		// PN:  (Mr′<r,P C|pi)∗ <--- (Mr,P|pi)
-		// PN1: [nil ∨ ⊥] <--- [V]
-		// If one send a maliciousProposal for a new V, then all preCommits for previous rounds from this sender are nil.
-		ctrl := gomock.NewController(t)
-		defer ctrl.Finish()
-		chainMock := NewMockChainContext(ctrl)
-		var blockSub event.Subscription
-		chainMock.EXPECT().SubscribeChainEvent(gomock.Any()).AnyTimes().Return(blockSub)
-		chainMock.EXPECT().Config().AnyTimes().Return(&params.ChainConfig{ChainID: common.Big1})
-		accountability, _ := autonity.NewAccountability(proposer, backends.NewSimulatedBackend(ccore.GenesisAlloc{proposer: {Balance: big.NewInt(params.Ether)}}, 10000000))
-
-		fd := NewFaultDetector(chainMock, proposer, new(event.TypeMux).Subscribe(events.MessageEvent{}), core.NewMsgStore(), nil, nil, proposerNodeKey, &autonity.ProtocolContracts{Accountability: accountability}, log.Root())
-		quorum := bft.Quorum(totalPower)
-
-		// simulate there was a maliciousProposal at init round 0, and save to msg store.
-		initProposal := newProposalMessage(height, 0, -1, makeSigner(keys[1], committee[1]), committee, nil).MustVerify(stubVerifier(keys[1].PublicKey()))
-		fd.msgStore.Save(initProposal)
-		// simulate there were quorum preVotes for initProposal at init round 0, and save them.
-		for i := 0; i < len(committee); i++ {
-			preVote := message.NewPrevote(0, height, initProposal.Value(), makeSigner(keys[i], committee[i])).MustVerify(stubVerifier(keys[i].PublicKey()))
-			fd.msgStore.Save(preVote)
-		}
-
-		// Node preCommit for init Proposal at init round 0 since there were quorum preVotes for it, and save it.
-		preCommit := message.NewPrecommit(0, height, initProposal.Value(), signer).MustVerify(verifier)
-		fd.msgStore.Save(preCommit)
-
-		// While Node propose a new malicious Proposal at new round with VR as -1 which is malicious, should be addressed by rule PN.
-		maliciousProposal := newProposalMessage(height, round, -1, signer, committee, nil).MustVerify(verifier)
-		fd.msgStore.Save(maliciousProposal)
-=======
 // Please refer to the rules in the rule engine for each step of tendermint to understand the test context.
 // TestNewProposalAccountabilityCheck, it tests the accountability events over a new proposal sent by a proposer.
 func TestNewProposalAccountabilityCheck(t *testing.T) {
@@ -587,7 +549,6 @@
 		fd.msgStore.Save(newProposal0)
 		fd.msgStore.Save(nonNilPrecommit0)
 		fd.msgStore.Save(newProposal0E)
->>>>>>> f34d2d85
 
 		proofs := fd.newProposalsAccountabilityCheck(0)
 		require.Equal(t, 0, len(proofs))
@@ -602,30 +563,6 @@
 		require.Equal(t, 0, len(proofs))
 	})
 
-<<<<<<< HEAD
-		fd := NewFaultDetector(chainMock, proposer, new(event.TypeMux).Subscribe(events.MessageEvent{}), core.NewMsgStore(), nil, nil, proposerNodeKey, &autonity.ProtocolContracts{Accountability: accountability}, log.Root())
-		quorum := bft.Quorum(totalPower)
-
-		// simulate an init proposal at r: 0, with v1.
-		initProposal := newProposalMessage(height, 0, -1, makeSigner(keys[1], committee[1]), committee, nil).MustVerify(stubVerifier(keys[1].PublicKey()))
-		fd.msgStore.Save(initProposal)
-
-		// simulate quorum preVotes at r: 0 for v1.
-		for i := 0; i < len(committee); i++ {
-			preVote := message.NewPrevote(0, height, initProposal.Value(), makeSigner(keys[i], committee[i])).MustVerify(stubVerifier(keys[i].PublicKey()))
-			fd.msgStore.Save(preVote)
-		}
-
-		// simulate a preCommit at r: 0 for v1 for the node who is going to be addressed as
-		// malicious on rule PO for proposing an old value which was not locked at all.
-		preCommit := message.NewPrecommit(0, height, initProposal.Value(), signer).MustVerify(verifier)
-		fd.msgStore.Save(preCommit)
-
-		// simulate malicious proposal at r: 1, with v2 which was not locked at all.
-		// simulate an init proposal at r: 0, with v1.
-		maliciousProposal := newProposalMessage(height, 1, 0, signer, committee, nil).MustVerify(verifier)
-		fd.msgStore.Save(maliciousProposal)
-=======
 	t.Run("no proof when pi proposes a new proposal and has sent nil precommits in previous rounds", func(t *testing.T) {
 		fd := testFD()
 		fd.msgStore.Save(newProposal0)
@@ -665,7 +602,6 @@
 			if p.Message == expectedProof0.Message {
 				require.Equal(t, expectedProof0, p)
 			}
->>>>>>> f34d2d85
 
 			if p.Message == expectedProof1.Message {
 				// The Evidences list elements can be returned in any order therefore when we have evidence which includes
@@ -694,54 +630,13 @@
 	oldProposal0E := newProposalMessage(height, 3, 2, signer, committee, block1).MustVerify(stubVerifier)
 	oldProposal0E2 := newProposalMessage(height, 3, 0, signer, committee, block1).MustVerify(stubVerifier)
 
-<<<<<<< HEAD
-		fd := NewFaultDetector(chainMock, proposer, new(event.TypeMux).Subscribe(events.MessageEvent{}), core.NewMsgStore(), nil, nil, proposerNodeKey, &autonity.ProtocolContracts{Accountability: accountability}, log.Root())
-		quorum := bft.Quorum(totalPower)
-		signerBis := makeSigner(keys[1], committee[1])
-		verifierBis := stubVerifier(keys[1].PublicKey())
-=======
 	nonNilPrecommit0V := message.NewPrecommit(0, height, block.Hash(), signer).MustVerify(stubVerifier)
 	nonNilPrecommit0VPrime := message.NewPrecommit(0, height, block1.Hash(), signer).MustVerify(stubVerifier)
 	nonNilPrecommit2VPrime := message.NewPrecommit(2, height, block1.Hash(), signer).MustVerify(stubVerifier)
 	nonNilPrecommit1 := message.NewPrecommit(1, height, block.Hash(), signer).MustVerify(stubVerifier)
->>>>>>> f34d2d85
 
 	nilPrecommit0 := message.NewPrecommit(0, height, nilValue, signer).MustVerify(stubVerifier)
 
-<<<<<<< HEAD
-		// simulate an init proposal at r: 0, with v.
-		initProposal := newProposalMessage(height, 0, -1, signer, committee, block).MustVerify(verifier)
-		fd.msgStore.Save(initProposal)
-
-		// simulate quorum preVotes for init proposal
-		for i := 0; i < len(committee); i++ {
-			preVote := message.NewPrevote(0, height, initProposal.Value(), makeSigner(keys[i], committee[i])).MustVerify(stubVerifier(keys[i].PublicKey()))
-			fd.msgStore.Save(preVote)
-		}
-
-		// simulate a preCommit for init proposal of proposer1, now valid round == 0.
-		preCommit1 := message.NewPrecommit(0, height, initProposal.Value(), signerBis).MustVerify(verifierBis)
-		fd.msgStore.Save(preCommit1)
-
-		// assume round changes happens, now proposer1 propose old value with vr: 0.
-		// simulate a new proposal at r: 3, with v.
-		proposal1 := newProposalMessage(height, 3, 0, signerBis, committee, block).MustVerify(verifierBis)
-		fd.msgStore.Save(proposal1)
-
-		// now quorum preVotes for proposal1, it makes valid round change to 3.
-		for i := 0; i < len(committee); i++ {
-			preVote := message.NewPrevote(3, height, initProposal.Value(), makeSigner(keys[i], committee[i])).MustVerify(stubVerifier(keys[i].PublicKey()))
-			fd.msgStore.Save(preVote)
-		}
-
-		// the malicious proposer did preCommit on this round, make its valid round == 3
-		preCommit := message.NewPrecommit(3, height, initProposal.Value(), maliciousSigner).MustVerify(maliciousVerifier)
-		fd.msgStore.Save(preCommit)
-
-		// malicious proposer propose at r: 5, with v and a vr: 0 which was not correct anymore.
-		maliciousProposal := newProposalMessage(height, 5, 0, maliciousSigner, committee, block).MustVerify(maliciousVerifier)
-		fd.msgStore.Save(maliciousProposal)
-=======
 	var quorumPrevotes0VPrime []message.Msg
 	for i := int64(0); i < quorum.Int64(); i++ {
 		prevote := message.NewPrevote(0, height, block1.Hash(), makeSigner(keys[i], committee[i])).MustVerify(stubVerifier)
@@ -782,7 +677,6 @@
 		fd := testFD()
 		fd.msgStore.Save(oldProposal0)
 		fd.msgStore.Save(nonNilPrecommit2VPrime)
->>>>>>> f34d2d85
 
 		expectedProof := &Proof{
 			Type:      autonity.Misbehaviour,
@@ -809,31 +703,10 @@
 			Message:   message.NewLightProposal(oldProposal0),
 		}
 
-<<<<<<< HEAD
-		fd := NewFaultDetector(chainMock, proposer, new(event.TypeMux).Subscribe(events.MessageEvent{}), core.NewMsgStore(), nil, nil, proposerNodeKey, &autonity.ProtocolContracts{Accountability: accountability}, log.Root())
-		quorum := bft.Quorum(totalPower)
-
-		header := newBlockHeader(height, committee)
-		block := types.NewBlockWithHeader(header)
-		// block was not committed
-		chainMock.EXPECT().GetBlock(block.Hash(), block.NumberU64()).Return(nil)
-
-		// simulate an old proposal at r: 2, with v and vr: 0.
-		oldProposal := newProposalMessage(height, 2, 0, signer, committee, block).MustVerify(verifier)
-		fd.msgStore.Save(oldProposal)
-
-		// run rule engine.
-		onChainProofs := fd.runRulesOverHeight(height, quorum)
-		assert.Equal(t, 1, len(onChainProofs))
-		assert.Equal(t, autonity.Accusation, onChainProofs[0].Type)
-		assert.Equal(t, autonity.PO, onChainProofs[0].Rule)
-		assert.Equal(t, message.NewLightProposal(oldProposal).Signature(), onChainProofs[0].Message.Signature())
-=======
 		proofs := fd.oldProposalsAccountabilityCheck(height, quorum)
 		require.Equal(t, 1, len(proofs))
 		actualProof := proofs[0]
 		require.Equal(t, expectedProof, actualProof)
->>>>>>> f34d2d85
 	})
 
 	t.Run("misbehaviour when in valid round there is a quorum of prevotes for a value different than old proposal", func(t *testing.T) {
@@ -861,28 +734,17 @@
 			require.Contains(t, actualProof.Evidences, m)
 		}
 
-<<<<<<< HEAD
-		fd := NewFaultDetector(chainMock, proposer, new(event.TypeMux).Subscribe(events.MessageEvent{}), core.NewMsgStore(), nil, nil, proposerNodeKey, &autonity.ProtocolContracts{Accountability: accountability}, log.Root())
-		quorum := bft.Quorum(totalPower)
-=======
-	})
->>>>>>> f34d2d85
+	})
 
 	t.Run("accusation when no prevotes for proposal value in valid round", func(t *testing.T) {
 		fd := testFD()
 		fd.msgStore.Save(oldProposal0)
 
-<<<<<<< HEAD
-		// simulate an old proposal at r: 2, with v and vr: 0.
-		oldProposal := newProposalMessage(height, 2, 0, signer, committee, block).MustVerify(verifier)
-		fd.msgStore.Save(oldProposal)
-=======
 		expectedProof := &Proof{
 			Type:    autonity.Accusation,
 			Rule:    autonity.PO,
 			Message: message.NewLightProposal(oldProposal0),
 		}
->>>>>>> f34d2d85
 
 		proofs := fd.oldProposalsAccountabilityCheck(height, quorum)
 		require.Equal(t, 1, len(proofs))
@@ -898,22 +760,6 @@
 			fd.msgStore.Save(m)
 		}
 
-<<<<<<< HEAD
-		fd := NewFaultDetector(chainMock, proposer, new(event.TypeMux).Subscribe(events.MessageEvent{}), core.NewMsgStore(), nil, nil, proposerNodeKey, &autonity.ProtocolContracts{Accountability: accountability}, log.Root())
-		quorum := bft.Quorum(totalPower)
-
-		// simulate a preVote for v at round, let's make the corresponding proposal missing.
-		preVote := message.NewPrevote(round, height, noneNilValue, makeSigner(keys[1], committee[1])).MustVerify(stubVerifier(keys[1].PublicKey()))
-		fd.msgStore.Save(preVote)
-		chainMock.EXPECT().GetBlock(preVote.Value(), preVote.H()).Return(nil)
-
-		// run rule engine.
-		onChainProofs := fd.runRulesOverHeight(height, quorum)
-		assert.Equal(t, 1, len(onChainProofs))
-		assert.Equal(t, autonity.Accusation, onChainProofs[0].Type)
-		assert.Equal(t, autonity.PVN, onChainProofs[0].Rule)
-		assert.Equal(t, preVote.Signature(), onChainProofs[0].Message.Signature())
-=======
 		expectedProof := &Proof{
 			Type:    autonity.Accusation,
 			Rule:    autonity.PO,
@@ -924,57 +770,26 @@
 		require.Equal(t, 1, len(proofs))
 		actualProof := proofs[0]
 		require.Equal(t, expectedProof, actualProof)
->>>>>>> f34d2d85
-	})
-
-<<<<<<< HEAD
-		fd := NewFaultDetector(chainMock, proposer, new(event.TypeMux).Subscribe(events.MessageEvent{}), core.NewMsgStore(), nil, nil, proposerNodeKey, &autonity.ProtocolContracts{Accountability: accountability}, log.Root())
-		quorum := bft.Quorum(totalPower)
-=======
+	})
+
 	t.Run("no proof for equivocated proposal with different valid round", func(t *testing.T) {
 		fd := testFD()
 		fd.msgStore.Save(oldProposal0)
 		fd.msgStore.Save(oldProposal0E)
->>>>>>> f34d2d85
 
 		proofs := fd.oldProposalsAccountabilityCheck(height, quorum)
 		require.Equal(t, 0, len(proofs))
 	})
 
-<<<<<<< HEAD
-		// simulate a preVote for v at round, let's make the corresponding proposal missing.
-		preVote := message.NewPrevote(round, height, block.Hash(), makeSigner(keys[1], committee[1])).MustVerify(stubVerifier(keys[1].PublicKey()))
-		fd.msgStore.Save(preVote)
-=======
 	t.Run("no proof for equivocated proposal with same valid round however different block value", func(t *testing.T) {
 		fd := testFD()
 		fd.msgStore.Save(oldProposal0)
 		fd.msgStore.Save(oldProposal0E2)
->>>>>>> f34d2d85
 
 		proofs := fd.oldProposalsAccountabilityCheck(height, quorum)
 		require.Equal(t, 0, len(proofs))
 	})
 
-<<<<<<< HEAD
-	t.Run("RunRule address the misbehaviour of PVN, node prevotes for V with previous precommits={V1,nil,V}. No misbehaviour raised", func(t *testing.T) {
-		// node precommits for a value != V at round 0, but then precommits for V at a later r < prevote round.
-		// everything is good here since last precommit was for V --> no misbehaviour happening
-		ctrl := gomock.NewController(t)
-		defer ctrl.Finish()
-		chainMock := NewMockChainContext(ctrl)
-		var blockSub event.Subscription
-		chainMock.EXPECT().SubscribeChainEvent(gomock.Any()).AnyTimes().Return(blockSub)
-		chainMock.EXPECT().Config().AnyTimes().Return(&params.ChainConfig{ChainID: common.Big1})
-		chainMock.EXPECT().GetBlock(gomock.Any(), gomock.Any()).AnyTimes().Return(nil)
-		accountability, _ := autonity.NewAccountability(proposer, backends.NewSimulatedBackend(ccore.GenesisAlloc{proposer: {Balance: big.NewInt(params.Ether)}}, 10000000))
-
-		fd := NewFaultDetector(chainMock, proposer, new(event.TypeMux).Subscribe(events.MessageEvent{}), core.NewMsgStore(), nil, nil, proposerNodeKey, &autonity.ProtocolContracts{Accountability: accountability}, log.Root())
-		quorum := bft.Quorum(totalPower)
-
-		newProposer := makeSigner(keys[2], committee[2])
-		newProposerVerifier := stubVerifier(keys[2].PublicKey())
-=======
 	t.Run("no proof when quorum of prevotes for V in vr, precommit for V from pi in vr, and precommit nils from pi from vr+1 to r", func(t *testing.T) {
 		fd := testFD()
 		fd.msgStore.Save(oldProposal0)
@@ -989,7 +804,6 @@
 		proofs := fd.oldProposalsAccountabilityCheck(height, quorum)
 		require.Equal(t, 0, len(proofs))
 	})
->>>>>>> f34d2d85
 
 	t.Run("no proof when quorum of prevotes for V in vr, precommit for V from pi in vr, and some precommit nils from pi from vr+1 to r", func(t *testing.T) {
 		fd := testFD()
@@ -1003,16 +817,6 @@
 			fd.msgStore.Save(m)
 		}
 
-<<<<<<< HEAD
-		// simulate an init proposal at r: 0 for value v1.
-		initProposal := newProposalMessage(height, 0, -1, signer, committee, v1).MustVerify(verifier)
-		fd.msgStore.Save(initProposal)
-
-		// simulate quorum preVotes for init proposal
-		for i := 0; i < len(committee); i++ {
-			preVote := message.NewPrevote(0, height, initProposal.Value(), makeSigner(keys[i], committee[i])).MustVerify(stubVerifier(keys[i].PublicKey()))
-			fd.msgStore.Save(preVote)
-=======
 		proofs := fd.oldProposalsAccountabilityCheck(height, quorum)
 		require.Equal(t, 0, len(proofs))
 	})
@@ -1022,47 +826,9 @@
 		fd.msgStore.Save(oldProposal0)
 		for _, m := range quorumPrevotes0V {
 			fd.msgStore.Save(m)
->>>>>>> f34d2d85
 		}
 		fd.msgStore.Save(nonNilPrecommit0V)
 
-<<<<<<< HEAD
-		// node did preCommit for v1 on round 0
-		preCommit := message.NewPrecommit(0, height, initProposal.Value(), maliciousSigner).MustVerify(maliciousVerifier)
-		fd.msgStore.Save(preCommit)
-
-		// node did preCommit for nil at round 1
-		pc := message.NewPrecommit(1, height, nilValue, maliciousSigner).MustVerify(maliciousVerifier)
-		fd.msgStore.Save(pc)
-
-		// at round 2 someone proposes value v != v1, node precommits for it
-		header = newBlockHeader(height, committee)
-		v := types.NewBlockWithHeader(header)
-		newProposal := newProposalMessage(height, 2, -1, newProposer, committee, v).MustVerify(newProposerVerifier)
-		fd.msgStore.Save(newProposal)
-
-		// simulate quorum preVotes for newProposal
-		for i := 0; i < len(committee); i++ {
-			// our node doesn't prevote for v, since he is locked on v1
-			if i == 1 {
-				continue
-			}
-			preVote := message.NewPrevote(2, height, newProposal.Value(), makeSigner(keys[i], committee[i])).MustVerify(stubVerifier(keys[i].PublicKey()))
-			fd.msgStore.Save(preVote)
-		}
-
-		// node does preCommit for v at round 2 since he sees a quorum of prevotes for it (even if he did not prevoted for it)
-		pc = message.NewPrecommit(2, height, newProposal.Value(), maliciousSigner).MustVerify(maliciousVerifier)
-		fd.msgStore.Save(pc)
-
-		// at round 3 v is proposed again, and node prevotes for it
-		newProposal2 := newProposalMessage(height, 3, -1, newProposer, committee, v).MustVerify(newProposerVerifier)
-		fd.msgStore.Save(newProposal2)
-
-		// nodes prevotes for it
-		preVote := message.NewPrevote(3, height, newProposal2.Value(), maliciousSigner).MustVerify(maliciousVerifier)
-		fd.msgStore.Save(preVote)
-=======
 		proofs := fd.oldProposalsAccountabilityCheck(height, quorum)
 		require.Equal(t, 0, len(proofs))
 	})
@@ -1101,7 +867,6 @@
 			Evidences: []message.Msg{nonNilPrecommit0VPrime},
 			Message:   message.NewLightProposal(oldProposal0),
 		}
->>>>>>> f34d2d85
 
 		fd.msgStore.Save(oldProposal5)
 		expectedAccusation := &Proof{
@@ -1122,34 +887,16 @@
 	quorum := bft.Quorum(committee.TotalVotingPower())
 	height := uint64(0)
 
-<<<<<<< HEAD
-		fd := NewFaultDetector(chainMock, proposer, new(event.TypeMux).Subscribe(events.MessageEvent{}), core.NewMsgStore(), nil, nil, proposerNodeKey, &autonity.ProtocolContracts{Accountability: accountability}, log.Root())
-		quorum := bft.Quorum(totalPower)
-
-		newProposer := makeSigner(keys[2], committee[2])
-		newProposerVerifier := stubVerifier(keys[2].PublicKey())
-=======
 	header := newBlockHeader(height, committee)
 	block := types.NewBlockWithHeader(header)
 	header1 := newBlockHeader(height, committee)
 	block1 := types.NewBlockWithHeader(header1)
 
 	newProposalForB := newProposalMessage(height, 5, -1, signer, committee, block).MustVerify(stubVerifier)
->>>>>>> f34d2d85
 
 	prevoteForB := message.NewPrevote(5, height, block.Hash(), signer).MustVerify(stubVerifier)
 	prevoteForB1 := message.NewPrevote(5, height, block1.Hash(), signer).MustVerify(stubVerifier)
 
-<<<<<<< HEAD
-		// simulate an init proposal at r: 0, with v.
-		initProposal := newProposalMessage(height, 0, -1, signer, committee, block).MustVerify(verifier)
-		fd.msgStore.Save(initProposal)
-
-		// simulate quorum preVotes for init proposal
-		for i := 0; i < len(committee); i++ {
-			preVote := message.NewPrevote(0, height, initProposal.Value(), makeSigner(keys[i], committee[i])).MustVerify(stubVerifier(keys[i].PublicKey()))
-			fd.msgStore.Save(preVote)
-=======
 	precommitForB := message.NewPrecommit(3, height, block.Hash(), signer).MustVerify(stubVerifier)
 	precommitForB1 := message.NewPrecommit(4, height, block1.Hash(), signer).MustVerify(stubVerifier)
 	precommitForB1In0 := message.NewPrecommit(0, height, block1.Hash(), signer).MustVerify(stubVerifier)
@@ -1174,32 +921,12 @@
 			Type:    autonity.Accusation,
 			Rule:    autonity.PVN,
 			Message: prevoteForB,
->>>>>>> f34d2d85
 		}
 		proofs := fd.prevotesAccountabilityCheck(height, quorum)
 		require.Equal(t, 1, len(proofs))
 		require.Contains(t, proofs, expectedAccusation)
 	})
 
-<<<<<<< HEAD
-		// the malicious node did preCommit for v1 on round 0
-		preCommit := message.NewPrecommit(0, height, initProposal.Value(), maliciousSigner).MustVerify(maliciousVerifier)
-		fd.msgStore.Save(preCommit)
-
-		// the malicious node did preCommit for nil at round 1, and round 2 to fill the round gaps.
-		for i := 1; i < 3; i++ {
-			pc := message.NewPrecommit(int64(i), height, nilValue, maliciousSigner).MustVerify(maliciousVerifier)
-			fd.msgStore.Save(pc)
-		}
-
-		// assume round changes, someone propose V2 at round 3, and malicious Node now it preVote for this V2.
-		newProposal := newProposalMessage(height, 3, -1, newProposer, committee, nil).MustVerify(newProposerVerifier)
-		fd.msgStore.Save(newProposal)
-
-		// now the malicious node preVote for a new value V2 at higher round 3.
-		preVote := message.NewPrevote(3, height, newProposal.Value(), maliciousSigner).MustVerify(maliciousVerifier)
-		fd.msgStore.Save(preVote)
-=======
 	// Testcases for PVN
 	t.Run("misbehaviour when pi precommited for a different value in a previous round than the prevoted value", func(t *testing.T) {
 		fd := testFD()
@@ -1269,7 +996,6 @@
 			require.Contains(t, actualProof.Evidences, m)
 		}
 	})
->>>>>>> f34d2d85
 
 	t.Run("misbehaviour when pi precommited for a different value in a previous round than the prevoted value, after a flip flop, while precommit nils in middle rounds", func(t *testing.T) {
 		fd := testFD()
@@ -1314,13 +1040,6 @@
 		require.Equal(t, 0, len(proofs))
 	})
 
-<<<<<<< HEAD
-		fd := NewFaultDetector(chainMock, proposer, new(event.TypeMux).Subscribe(events.MessageEvent{}), core.NewMsgStore(), nil, nil, proposerNodeKey, &autonity.ProtocolContracts{Accountability: accountability}, log.Root())
-		quorum := bft.Quorum(totalPower)
-
-		newProposer := makeSigner(keys[2], committee[2])
-		newProposerVerifier := stubVerifier(keys[2].PublicKey())
-=======
 	t.Run("no proof when pi precommited for the same value as the prevoted value in a previous round with missing precommits in middle rounds", func(t *testing.T) {
 		fd := testFD()
 		fd.msgStore.Save(newProposalForB)
@@ -1330,7 +1049,6 @@
 		proofs := fd.prevotesAccountabilityCheck(height, quorum)
 		require.Equal(t, 0, len(proofs))
 	})
->>>>>>> f34d2d85
 
 	t.Run("no proof when pi precommited for the same value as the prevoted value in a previous round with some missing precommits and precommit nils in middle rounds", func(t *testing.T) {
 		fd := testFD()
@@ -1339,33 +1057,6 @@
 		fd.msgStore.Save(precommitForBIn0)
 		fd.msgStore.Save(message.NewPrecommit(3, height, nilValue, signer).MustVerify(stubVerifier))
 
-<<<<<<< HEAD
-		// simulate an init proposal at r: 0, with v.
-		initProposal := newProposalMessage(height, 0, -1, signer, committee, block).MustVerify(verifier)
-		fd.msgStore.Save(initProposal)
-
-		// simulate quorum preVotes for init proposal
-		for i := 0; i < len(committee); i++ {
-			preVote := message.NewPrevote(0, height, initProposal.Value(), makeSigner(keys[i], committee[i])).MustVerify(stubVerifier(keys[i].PublicKey()))
-			fd.msgStore.Save(preVote)
-		}
-
-		// the malicious node did preCommit for v1 on round 0
-		preCommit := message.NewPrecommit(0, height, initProposal.Value(), maliciousSigner).MustVerify(maliciousVerifier)
-		fd.msgStore.Save(preCommit)
-
-		// the malicious node did preCommit for nil at round 1, let no preCommit at round 2 to form the gap.
-		preCommitR1 := message.NewPrecommit(int64(1), height, nilValue, maliciousSigner).MustVerify(maliciousVerifier)
-		fd.msgStore.Save(preCommitR1)
-
-		// assume round changes, someone propose V2 at round 3, and malicious Node now it preVote for this V2.
-		newProposal := newProposalMessage(height, 3, -1, newProposer, committee, nil).MustVerify(newProposerVerifier)
-		fd.msgStore.Save(newProposal)
-
-		// now the malicious node preVote for a new value V2 at higher round 3.
-		preVote := message.NewPrevote(3, height, newProposal.Value(), maliciousSigner).MustVerify(maliciousVerifier)
-		fd.msgStore.Save(preVote)
-=======
 		proofs := fd.prevotesAccountabilityCheck(height, quorum)
 		require.Equal(t, 0, len(proofs))
 	})
@@ -1396,7 +1087,6 @@
 			precommitNil := message.NewPrecommit(int64(i), height, nilValue, signer).MustVerify(stubVerifier)
 			fd.msgStore.Save(precommitNil)
 		}
->>>>>>> f34d2d85
 
 		fd.msgStore.Save(precommitForBIn4)
 
@@ -1417,10 +1107,6 @@
 			Evidences: []message.Msg{message.NewLightProposal(oldProposalB10)},
 		}
 
-<<<<<<< HEAD
-		fd := NewFaultDetector(chainMock, proposer, new(event.TypeMux).Subscribe(events.MessageEvent{}), core.NewMsgStore(), nil, nil, proposerNodeKey, &autonity.ProtocolContracts{Accountability: accountability}, log.Root())
-		quorum := bft.Quorum(totalPower)
-=======
 		proofs := fd.prevotesAccountabilityCheck(height, quorum)
 		require.Equal(t, 1, len(proofs))
 		acutalProof := proofs[0]
@@ -1442,7 +1128,6 @@
 			vr5Prevotes = append(vr5Prevotes, vr6Prevote)
 			fd.msgStore.Save(vr6Prevote)
 		}
->>>>>>> f34d2d85
 
 		expectedMisbehaviour := &Proof{
 			Type:    autonity.Misbehaviour,
@@ -1462,15 +1147,6 @@
 			require.Contains(t, actualProof.Evidences, m)
 		}
 
-<<<<<<< HEAD
-		// simulate a proposal at r: 3, and vr: 1, with v.
-		oldProposal := newProposalMessage(height, 3, 1, signer, committee, block).MustVerify(verifier)
-		fd.msgStore.Save(oldProposal)
-
-		// simulate a preVote at r: 3 for value v.
-		preVote := message.NewPrevote(3, height, oldProposal.Value(), maliciousSigner).MustVerify(maliciousVerifier)
-		fd.msgStore.Save(preVote)
-=======
 	})
 
 	t.Run("misbehaviour when pi has precommited for V in a previous round however the latest precommit from pi is not for V yet pi still prevoted for V in the current round", func(t *testing.T) {
@@ -1512,7 +1188,6 @@
 			require.Contains(t, actualProof.Evidences, m)
 		}
 	})
->>>>>>> f34d2d85
 
 	t.Run("no proof when pi has precommited for V in a previous round and precommit nils afterwards", func(t *testing.T) {
 		fd := testFD()
@@ -1544,15 +1219,10 @@
 		fd.msgStore.Save(precommitForBIn7)
 		fd.msgStore.Save(precommitForB1In8)
 
-<<<<<<< HEAD
-		fd := NewFaultDetector(chainMock, proposer, new(event.TypeMux).Subscribe(events.MessageEvent{}), core.NewMsgStore(), nil, nil, proposerNodeKey, &autonity.ProtocolContracts{Accountability: accountability}, log.Root())
-		quorum := bft.Quorum(totalPower)
-=======
-		proofs := fd.prevotesAccountabilityCheck(height, quorum)
-		require.Equal(t, 0, len(proofs))
-
-	})
->>>>>>> f34d2d85
+		proofs := fd.prevotesAccountabilityCheck(height, quorum)
+		require.Equal(t, 0, len(proofs))
+
+	})
 
 	t.Run("misbehaviour when pi has never precommited for V in a previous round however pi prevoted for V which is being reproposed", func(t *testing.T) {
 		fd := testFD()
@@ -1563,15 +1233,6 @@
 			fd.msgStore.Save(message.NewPrevote(5, height, block.Hash(), makeSigner(keys[i], committee[i])).MustVerify(stubVerifier))
 		}
 
-<<<<<<< HEAD
-		// simulate a proposal at r: 3, and vr: 1, with v.
-		oldProposal := newProposalMessage(height, 3, 1, signer, committee, block).MustVerify(verifier)
-		fd.msgStore.Save(oldProposal)
-
-		// simulate a preVote at r: 3 for value v.
-		preVote := message.NewPrevote(3, height, oldProposal.Value(), maliciousSigner).MustVerify(maliciousVerifier)
-		fd.msgStore.Save(preVote)
-=======
 		var precommitsFromPiAfterVR []message.Msg
 		for i := newProposalBIn5.R() + 1; i < precommitForB1In8.R(); i++ {
 			p := message.NewPrecommit(i, height, nilValue, signer).MustVerify(stubVerifier)
@@ -1611,7 +1272,6 @@
 		for i := 0; i < len(committee); i++ {
 			fd.msgStore.Save(message.NewPrevote(5, height, block.Hash(), makeSigner(keys[i], committee[i])).MustVerify(stubVerifier))
 		}
->>>>>>> f34d2d85
 
 		for i := newProposalBIn5.R() + 1; i < oldProposalB10.R(); i++ {
 			fd.msgStore.Save(message.NewPrecommit(i, height, nilValue, signer).MustVerify(stubVerifier))
@@ -1630,51 +1290,23 @@
 			fd.msgStore.Save(message.NewPrevote(5, height, block.Hash(), makeSigner(keys[i], committee[i])).MustVerify(stubVerifier))
 		}
 
-<<<<<<< HEAD
-		fd := NewFaultDetector(chainMock, proposer, new(event.TypeMux).Subscribe(events.MessageEvent{}), core.NewMsgStore(), nil, nil, proposerNodeKey, &autonity.ProtocolContracts{Accountability: accountability}, log.Root())
-		quorum := bft.Quorum(totalPower)
-=======
 		fd.msgStore.Save(precommitForB1In8)
 
 		p := message.NewPrecommit(precommitForB1In8.R()+1, height, nilValue, signer).MustVerify(stubVerifier)
 		fd.msgStore.Save(p)
->>>>>>> f34d2d85
-
-		proofs := fd.prevotesAccountabilityCheck(height, quorum)
-		require.Equal(t, 0, len(proofs))
-	})
-
-<<<<<<< HEAD
-		// simulate a proposal at r: 3, and vr: 0, with v.
-		oldProposal := newProposalMessage(height, 3, 0, signer, committee, block).MustVerify(verifier)
-		fd.msgStore.Save(oldProposal)
-=======
+
+		proofs := fd.prevotesAccountabilityCheck(height, quorum)
+		require.Equal(t, 0, len(proofs))
+	})
+
 	t.Run("no proof when pi has never precommited for V in a previous round however pi prevoted for V while it has precommited for V' but there are missing precommit after precommit for V'", func(t *testing.T) {
 		fd := testFD()
 		fd.msgStore.Save(oldProposalB10)
->>>>>>> f34d2d85
 
 		fd.msgStore.Save(prevoteForOldB10)
 		fd.msgStore.Save(newProposalBIn5)
 		for i := 0; i < len(committee); i++ {
-<<<<<<< HEAD
-			preVote := message.NewPrevote(0, height, noneNilValue, makeSigner(keys[i], committee[i])).MustVerify(stubVerifier(keys[i].PublicKey()))
-			fd.msgStore.Save(preVote)
-		}
-		// simulate a preVote at r: 3 for value v, thus it is a misbehaviour.
-		preVote := message.NewPrevote(3, height, oldProposal.Value(), maliciousSigner).MustVerify(maliciousVerifier)
-		fd.msgStore.Save(preVote)
-		onChainProofs := fd.runRulesOverHeight(height, quorum)
-		presentPVO := false
-		for _, p := range onChainProofs {
-			if p.Type == autonity.Misbehaviour && p.Rule == autonity.PVO {
-				presentPVO = true
-				assert.Equal(t, message.PrevoteCode, p.Message.Code())
-				assert.Equal(t, preVote.Signature(), p.Message.Signature())
-			}
-=======
 			fd.msgStore.Save(message.NewPrevote(5, height, block.Hash(), makeSigner(keys[i], committee[i])).MustVerify(stubVerifier))
->>>>>>> f34d2d85
 		}
 
 		for i := newProposalBIn5.R() + 1; i < precommitForB1In8.R(); i++ {
@@ -1682,53 +1314,21 @@
 		}
 		fd.msgStore.Save(precommitForB1In8)
 
-<<<<<<< HEAD
-		fd := NewFaultDetector(chainMock, proposer, new(event.TypeMux).Subscribe(events.MessageEvent{}), core.NewMsgStore(), nil, nil, proposerNodeKey, &autonity.ProtocolContracts{Accountability: accountability}, log.Root())
-		quorum := bft.Quorum(totalPower)
-=======
-		proofs := fd.prevotesAccountabilityCheck(height, quorum)
-		require.Equal(t, 0, len(proofs))
-	})
->>>>>>> f34d2d85
+		proofs := fd.prevotesAccountabilityCheck(height, quorum)
+		require.Equal(t, 0, len(proofs))
+	})
 
 	t.Run("prevotes accountability check can return multiple proofs", func(t *testing.T) {
 		fd := testFD()
 
-<<<<<<< HEAD
-		// simulate a proposal at r: 3, and vr: 0, with v.
-		oldProposal := newProposalMessage(height, 3, 0, signer, committee, block).MustVerify(verifier)
-		fd.msgStore.Save(oldProposal)
-=======
 		fd.msgStore.Save(newProposalForB)
 		fd.msgStore.Save(prevoteForB)
 		fd.msgStore.Save(precommitForB1)
 		fd.msgStore.Save(precommitForB)
->>>>>>> f34d2d85
 
 		fd.msgStore.Save(oldProposalB10)
 		fd.msgStore.Save(prevoteForOldB10)
 		for i := 0; i < len(committee); i++ {
-<<<<<<< HEAD
-			preVote := message.NewPrevote(0, height, oldProposal.Value(), makeSigner(keys[i], committee[i])).MustVerify(stubVerifier(keys[i].PublicKey()))
-			fd.msgStore.Save(preVote)
-		}
-
-		// simulate a precommit at r: 0 with value v.
-		pcValidRound := message.NewPrecommit(0, height, oldProposal.Value(), maliciousSigner).MustVerify(maliciousVerifier)
-		fd.msgStore.Save(pcValidRound)
-
-		// simulate a precommit at r: 1 with value v.
-		preCommitForV := message.NewPrecommit(1, height, oldProposal.Value(), maliciousSigner).MustVerify(maliciousVerifier)
-		fd.msgStore.Save(preCommitForV)
-
-		// simulate a precommit at r: 2 with value not v.
-		preCommitForNotV := message.NewPrecommit(2, height, noneNilValue, maliciousSigner).MustVerify(maliciousVerifier)
-		fd.msgStore.Save(preCommitForNotV)
-
-		// simulate a preVote at r: 3 for value v.
-		preVote := message.NewPrevote(3, height, oldProposal.Value(), maliciousSigner).MustVerify(maliciousVerifier)
-		fd.msgStore.Save(preVote)
-=======
 			fd.msgStore.Save(message.NewPrevote(6, height, block1.Hash(), makeSigner(keys[i], committee[i])).MustVerify(stubVerifier))
 		}
 
@@ -1750,7 +1350,6 @@
 func TestPrecommitsAccountabilityCheck(t *testing.T) {
 	quorum := bft.Quorum(committee.TotalVotingPower())
 	height := uint64(0)
->>>>>>> f34d2d85
 
 	header := newBlockHeader(height, committee)
 	block := types.NewBlockWithHeader(header)
@@ -1787,38 +1386,6 @@
 		fd.msgStore.Save(newProposalForB)
 		fd.msgStore.Save(precommitForB)
 
-<<<<<<< HEAD
-		fd := NewFaultDetector(chainMock, proposer, new(event.TypeMux).Subscribe(events.MessageEvent{}), core.NewMsgStore(), nil, nil, proposerNodeKey, &autonity.ProtocolContracts{Accountability: accountability}, log.Root())
-		quorum := bft.Quorum(totalPower)
-		header := newBlockHeader(height, committee)
-		block := types.NewBlockWithHeader(header)
-
-		// simulate a proposal at r: 3, and vr: 0, with v.
-		oldProposal := newProposalMessage(height, 3, 0, signer, committee, block).MustVerify(verifier)
-		fd.msgStore.Save(oldProposal)
-
-		// simulate quorum prevotes for v at vr.
-		for i := 0; i < len(committee); i++ {
-			preVote := message.NewPrevote(0, height, oldProposal.Value(), makeSigner(keys[i], committee[i])).MustVerify(stubVerifier(keys[i].PublicKey()))
-			fd.msgStore.Save(preVote)
-		}
-
-		// simulate a precommit at r: 0 with value not v.
-		pcValidRound := message.NewPrecommit(0, height, noneNilValue, maliciousSigner).MustVerify(maliciousVerifier)
-		fd.msgStore.Save(pcValidRound)
-
-		// simulate a precommit at r: 1 with value not v.
-		preCommitForV := message.NewPrecommit(1, height, noneNilValue, maliciousSigner).MustVerify(maliciousVerifier)
-		fd.msgStore.Save(preCommitForV)
-
-		// simulate a precommit at r: 2 with value not v.
-		preCommitForNotV := message.NewPrecommit(2, height, noneNilValue, maliciousSigner).MustVerify(maliciousVerifier)
-		fd.msgStore.Save(preCommitForNotV)
-
-		// simulate a preVote at r: 3 for value v.
-		preVote := message.NewPrevote(3, height, oldProposal.Value(), maliciousSigner).MustVerify(maliciousVerifier)
-		fd.msgStore.Save(preVote)
-=======
 		var prevotesForB1 []message.Msg
 		for i := int64(0); i < quorum.Int64(); i++ {
 			p := message.NewPrevote(2, height, block1.Hash(), makeSigner(keys[i], committee[i])).MustVerify(stubVerifier)
@@ -1883,7 +1450,6 @@
 				require.Equal(t, expectedProof0.Type, p.Type)
 				require.Equal(t, expectedProof0.Rule, p.Rule)
 				require.Equal(t, expectedProof0.Message, p.Message)
->>>>>>> f34d2d85
 
 				for _, m := range expectedProof0.Evidences {
 					require.Contains(t, p.Evidences, m)
@@ -1905,14 +1471,6 @@
 		require.Equal(t, 0, len(proofs))
 	})
 
-<<<<<<< HEAD
-		fd := NewFaultDetector(chainMock, proposer, new(event.TypeMux).Subscribe(events.MessageEvent{}), core.NewMsgStore(), nil, nil, proposerNodeKey, &autonity.ProtocolContracts{Accountability: accountability}, log.Root())
-		quorum := bft.Quorum(totalPower)
-
-		preCommit := message.NewPrecommit(0, height, noneNilValue, signer).MustVerify(verifier)
-		chainMock.EXPECT().GetBlock(preCommit.Value(), preCommit.H()).Return(nil)
-		fd.msgStore.Save(preCommit)
-=======
 	t.Run("no proof when there is more than quorum prevotes ", func(t *testing.T) {
 		fd := testFD()
 		fd.msgStore.Save(newProposalForB)
@@ -1921,7 +1479,6 @@
 		for i := 0; i < len(committee); i++ {
 			fd.msgStore.Save(message.NewPrevote(2, height, block.Hash(), makeSigner(keys[i], committee[i])).MustVerify(stubVerifier))
 		}
->>>>>>> f34d2d85
 
 		proofs := fd.precommitsAccountabilityCheck(height, quorum)
 		require.Equal(t, 0, len(proofs))
@@ -1933,21 +1490,6 @@
 		fd.msgStore.Save(precommitForB)
 		fd.msgStore.Save(precommitForB1)
 
-<<<<<<< HEAD
-		fd := NewFaultDetector(chainMock, proposer, new(event.TypeMux).Subscribe(events.MessageEvent{}), core.NewMsgStore(), nil, nil, proposerNodeKey, &autonity.ProtocolContracts{Accountability: accountability}, log.Root())
-		quorum := bft.Quorum(totalPower)
-		header := newBlockHeader(height, committee)
-		block := types.NewBlockWithHeader(header)
-		round := int64(0)
-
-		// simulate an init proposal at r: 0, with v.
-		initProposal := newProposalMessage(height, round, -1, signer, committee, block).MustVerify(verifier)
-		fd.msgStore.Save(initProposal)
-
-		// malicious node preCommit to v even through there was no quorum preVotes for v.
-		preCommit := message.NewPrecommit(round, height, initProposal.Value(), maliciousSigner).MustVerify(maliciousVerifier)
-		chainMock.EXPECT().GetBlock(preCommit.Value(), preCommit.H()).Return(block)
-=======
 		proofs := fd.precommitsAccountabilityCheck(height, quorum)
 		require.Equal(t, 0, len(proofs))
 	})
@@ -1960,7 +1502,6 @@
 		blockchain: newTestBlockchain(),
 	}
 }
->>>>>>> f34d2d85
 
 func newTestBlockchain() *ccore.BlockChain {
 	db := rawdb.NewMemoryDatabase()
