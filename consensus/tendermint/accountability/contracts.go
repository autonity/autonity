--- conflicted
+++ resolved
@@ -3,11 +3,8 @@
 import (
 	"errors"
 	"fmt"
-<<<<<<< HEAD
 	"github.com/autonity/autonity/core/types"
 	"math/big"
-=======
->>>>>>> 57911f4a
 
 	"github.com/autonity/autonity/autonity"
 	"github.com/autonity/autonity/common"
@@ -138,8 +135,8 @@
 			return false
 		}
 		lightProposal := p.Message.(*message.LightProposal)
-		if lightProposal.ValidRound() == -1 || p.Offender != lightProposal.Sender() ||
-			p.OffenderIndex != lightProposal.SenderIndex() {
+		if lightProposal.ValidRound() == -1 || p.Offender != lightProposal.Signer() ||
+			p.OffenderIndex != lightProposal.SignerIndex() {
 			return false
 		}
 
@@ -148,7 +145,7 @@
 			return false
 		}
 		prevote := p.Message.(*message.Prevote)
-		present := prevote.Senders().Contains(p.OffenderIndex)
+		present := prevote.Signers().Contains(p.OffenderIndex)
 		if !present || committee[p.OffenderIndex].Address != p.Offender {
 			return false
 		}
@@ -160,7 +157,7 @@
 			return false
 		}
 		prevote := p.Message.(*message.Prevote)
-		present := prevote.Senders().Contains(p.OffenderIndex)
+		present := prevote.Signers().Contains(p.OffenderIndex)
 		if !present || committee[p.OffenderIndex].Address != p.Offender {
 			return false
 		}
@@ -171,7 +168,7 @@
 		}
 
 		precommit := p.Message.(*message.Precommit)
-		present := precommit.Senders().Contains(p.OffenderIndex)
+		present := precommit.Signers().Contains(p.OffenderIndex)
 		if !present || committee[p.OffenderIndex].Address != p.Offender {
 			return false
 		}
@@ -275,26 +272,20 @@
 	if proposal.ValidRound() != -1 {
 		return false
 	}
-	/* TODO(lorenzo) refinements2, fix
 	preCommit, ok := p.Evidences[0].(*message.Precommit)
 	if !ok {
 		return false
 	}
-<<<<<<< HEAD
-
-	if !preCommit.Senders().Contains(p.OffenderIndex) {
-		return false
-	}
-
-	if committee[p.OffenderIndex].Address != p.Offender && p.Offender == proposal.Sender() &&
-=======
-	if preCommit.Signer() == proposal.Signer() &&
->>>>>>> 57911f4a
+
+	if !preCommit.Signers().Contains(p.OffenderIndex) {
+		return false
+	}
+
+	if committee[p.OffenderIndex].Address != p.Offender && p.Offender == proposal.Signer() &&
 		preCommit.R() < proposal.R() &&
 		preCommit.Value() != nilValue {
 		return true
 	}
-	*/
 	return false
 }
 
@@ -319,25 +310,15 @@
 
 	switch vote := p.Evidences[0].(type) {
 	case *message.Precommit:
-<<<<<<< HEAD
-		if vote.R() == proposal.ValidRound() && vote.Senders().Contains(p.OffenderIndex) &&
-			committee[p.OffenderIndex].Address == proposal.Sender() && p.Offender == proposal.Sender() &&
-=======
 		if vote.R() == proposal.ValidRound() &&
-			//	vote.Signer() == p.Message.Signer() && //TODO(lorenzo) fix this
->>>>>>> 57911f4a
-			vote.Value() != nilValue &&
-			vote.Value() != proposal.Value() {
+			vote.Signers().Contains(p.OffenderIndex) && committee[p.OffenderIndex].Address == proposal.Signer() &&
+			p.Offender == proposal.Signer() && vote.Value() != nilValue && vote.Value() != proposal.Value() {
 			return true
 		}
 		if vote.R() > proposal.ValidRound() &&
 			vote.R() < proposal.R() &&
-<<<<<<< HEAD
-			vote.Senders().Contains(p.OffenderIndex) && committee[p.OffenderIndex].Address == proposal.Sender() &&
-			p.Offender == proposal.Sender() &&
-=======
-			//vote.Signer() == p.Message.Signer() && //TODO(lorenzo) fix this
->>>>>>> 57911f4a
+			vote.Signers().Contains(p.OffenderIndex) && committee[p.OffenderIndex].Address == proposal.Signer() &&
+			p.Offender == proposal.Signer() &&
 			vote.Value() != nilValue {
 			return true
 		}
@@ -371,7 +352,7 @@
 		return false
 	}
 	prevote := p.Message.(*message.Prevote)
-	present := prevote.Senders().Contains(p.OffenderIndex)
+	present := prevote.Signers().Contains(p.OffenderIndex)
 	if !present || prevote.Code() != message.PrevoteCode || prevote.Value() == nilValue ||
 		committee[p.OffenderIndex].Address != p.Offender {
 		return false
@@ -394,15 +375,10 @@
 	lastIndex := len(preCommits) - 1
 
 	for i, pc := range preCommits {
-<<<<<<< HEAD
 		preC := pc.(*message.Precommit)
-		if pc.Code() != message.PrecommitCode || !preC.Senders().Contains(p.OffenderIndex) || pc.R() >= prevote.R() {
-=======
-		/* //TODO(lorenzo) fix
-		if pc.Code() != message.PrecommitCode || pc.Signer() != prevote.Signer() || pc.R() >= prevote.R() {
->>>>>>> 57911f4a
-			return false
-		}*/
+		if pc.Code() != message.PrecommitCode || !preC.Signers().Contains(p.OffenderIndex) || pc.R() >= prevote.R() {
+			return false
+		}
 
 		// preCommit at R'
 		if i == 0 {
@@ -436,7 +412,7 @@
 		return false
 	}
 	prevote := p.Message.(*message.Prevote)
-	present := prevote.Senders().Contains(p.OffenderIndex)
+	present := prevote.Signers().Contains(p.OffenderIndex)
 	if !present || prevote.Code() != message.PrevoteCode || prevote.Value() == nilValue ||
 		committee[p.OffenderIndex].Address != p.Offender {
 		return false
@@ -477,7 +453,7 @@
 		return false
 	}
 	prevote := p.Message.(*message.Prevote)
-	present := prevote.Senders().Contains(p.OffenderIndex)
+	present := prevote.Signers().Contains(p.OffenderIndex)
 	if !present || prevote.Code() != message.PrevoteCode || prevote.Value() == nilValue ||
 		committee[p.OffenderIndex].Address != p.Offender {
 		return false
@@ -501,18 +477,9 @@
 	// There might have multiple precommits per round due to overlapped aggregation.
 	presentedRounds := make(map[int64]struct{})
 	for _, pc := range allPreCommits {
-<<<<<<< HEAD
 		preC := pc.(*message.Precommit)
 		if pc.R() <= validRound || pc.R() >= currentRound || pc.Code() != message.PrecommitCode ||
-			!preC.Senders().Contains(p.OffenderIndex) || pc.H() != prevote.H() {
-=======
-		/* //TODO(lorenzo) fix this
-		if pc.R() <= validRound || pc.R() >= currentRound || pc.Code() != message.PrecommitCode || pc.Signer() != prevote.Signer() ||
-			pc.H() != prevote.H() {
-			return false
-		}*/
-		if _, ok := presentedRounds[pc.R()]; ok {
->>>>>>> 57911f4a
+			!preC.Signers().Contains(p.OffenderIndex) || pc.H() != prevote.H() {
 			return false
 		}
 		presentedRounds[pc.R()] = struct{}{}
@@ -545,7 +512,7 @@
 		return false
 	}
 	preCommit := p.Message.(*message.Precommit)
-	present := preCommit.Senders().Contains(p.OffenderIndex)
+	present := preCommit.Signers().Contains(p.OffenderIndex)
 	if !present || preCommit.Code() != message.PrecommitCode || preCommit.Value() == nilValue ||
 		committee[p.OffenderIndex].Address != p.Offender {
 		return false
@@ -726,7 +693,6 @@
 	return engineCore.OverQuorumVotes(p.Evidences, quorum) != nil
 }
 
-<<<<<<< HEAD
 // check if there is same vote messages in the set.
 func hasRedundantVotes(votes []message.Msg) bool {
 	hashMap := make(map[common.Hash]struct{})
@@ -734,15 +700,6 @@
 		_, ok := hashMap[vote.Hash()]
 		if !ok {
 			hashMap[vote.Hash()] = struct{}{}
-=======
-func hasEquivocatedVotes(votes []message.Msg) bool {
-	/* //TODO(lorenzo) fix
-	voteMap := make(map[common.Address]struct{})
-	for _, vote := range votes {
-		_, ok := voteMap[vote.Signer()]
-		if !ok {
-			voteMap[vote.Signer()] = struct{}{}
->>>>>>> 57911f4a
 		} else {
 			return true
 		}
@@ -750,7 +707,6 @@
 	return false
 }
 
-<<<<<<< HEAD
 // check if there are votes for different values in the set
 func hasEquivocatedVotes(votes []message.Msg) bool {
 	voteMap := make(map[common.Hash]struct{})
@@ -762,9 +718,6 @@
 			return true
 		}
 	}
-=======
-	*/
->>>>>>> 57911f4a
 	return false
 }
 
@@ -777,14 +730,8 @@
 	return p, nil
 }
 
-<<<<<<< HEAD
 // verifyProofSignatures checks if the consensus message is from valid member of the committee.
 func verifyProofSignatures(chain ChainContext, p *Proof) (types.Committee, error) {
-=======
-// checkMsgSignature checks if the consensus message is from valid member of the committee.
-func verifyProofSignatures(chain ChainContext, p *Proof) error {
-	/*  //TODO(lorenzo) fix, might need to verify single message signatures here --> DoS?
->>>>>>> 57911f4a
 	h := p.Message.H()
 	lastHeader := chain.GetHeaderByNumber(h - 1)
 	if lastHeader == nil {
@@ -814,12 +761,7 @@
 			return nil, err
 		}
 	}
-<<<<<<< HEAD
 	return lastHeader.Committee, nil
-=======
-	*/
-	return nil
->>>>>>> 57911f4a
 }
 
 func checkEquivocation(m message.Msg, proof []message.Msg) error {
@@ -833,39 +775,16 @@
 	return nil
 }
 
-<<<<<<< HEAD
 func validReturn(m message.Msg, sender common.Address, rule autonity.Rule) []byte {
 	offender := common.LeftPadBytes(sender.Bytes(), 32)
-=======
-func validReturn(m message.Msg, rule autonity.Rule) []byte {
-	/* //TODO(lorenzo) fix
-	offender := common.LeftPadBytes(m.Signer().Bytes(), 32)
->>>>>>> 57911f4a
 	ruleID := common.LeftPadBytes([]byte{byte(rule)}, 32)
 	block := make([]byte, 32)
 	block = common.LeftPadBytes(new(big.Int).SetUint64(m.H()).Bytes(), 32)
-	*/
 	result := make([]byte, 160)
-	//copy(result[0:32], successResult)
-	//copy(result[32:64], offender)
-	//copy(result[64:96], ruleID)
-	//copy(result[96:128], block)
-	//copy(result[128:160], m.Hash().Bytes())
+	copy(result[0:32], successResult)
+	copy(result[32:64], offender)
+	copy(result[64:96], ruleID)
+	copy(result[96:128], block)
+	copy(result[128:160], m.Hash().Bytes())
 	return result
-<<<<<<< HEAD
-=======
-}
-
-// TODO(lorenzo) this might not be true anymore due to bls agg
-// proofs that include the maximum amount of messages are the ones that require:
-// 1. a proposal + a quorum of prevotes (worst-case number of evidence = MaxCommitteeSize + 1)
-// 2. a proposal + a list of precommits (worst-case number of evidence = MaxRound + 1).
-// thus the maximum number of evidence possible is the max between those two values
-func maxEvidenceMessages(header *types.Header) int {
-	committeeSize := len(header.Committee)
-	if committeeSize > constants.MaxRound {
-		return committeeSize + 1
-	}
-	return constants.MaxRound + 1
->>>>>>> 57911f4a
 }