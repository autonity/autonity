--- conflicted
+++ resolved
@@ -2,21 +2,12 @@
 
 import (
 	"errors"
-<<<<<<< HEAD
 	"github.com/autonity/autonity/core/types"
 	"math/big"
-=======
-	"fmt"
->>>>>>> f34d2d85
 
 	"github.com/autonity/autonity/autonity"
 	"github.com/autonity/autonity/common"
 	"github.com/autonity/autonity/consensus/tendermint/bft"
-<<<<<<< HEAD
-	engineCore "github.com/autonity/autonity/consensus/tendermint/core"
-=======
-	"github.com/autonity/autonity/consensus/tendermint/core/constants"
->>>>>>> f34d2d85
 	"github.com/autonity/autonity/consensus/tendermint/core/message"
 	"github.com/autonity/autonity/core/vm"
 	"github.com/autonity/autonity/params"
@@ -284,26 +275,20 @@
 	if proposal.ValidRound() != -1 {
 		return false
 	}
-	/* TODO(lorenzo) refinements2, fix
 	preCommit, ok := p.Evidences[0].(*message.Precommit)
 	if !ok {
 		return false
 	}
-<<<<<<< HEAD
 
 	if !preCommit.Signers().Contains(p.OffenderIndex) {
 		return false
 	}
 
 	if committee[p.OffenderIndex].Address != p.Offender && p.Offender == proposal.Signer() &&
-=======
-	if preCommit.Signer() == proposal.Signer() &&
->>>>>>> f34d2d85
 		preCommit.R() < proposal.R() &&
 		preCommit.Value() != nilValue {
 		return true
 	}
-	*/
 	return false
 }
 
@@ -329,24 +314,14 @@
 	switch vote := p.Evidences[0].(type) {
 	case *message.Precommit:
 		if vote.R() == proposal.ValidRound() &&
-<<<<<<< HEAD
 			vote.Signers().Contains(p.OffenderIndex) && committee[p.OffenderIndex].Address == proposal.Signer() &&
 			p.Offender == proposal.Signer() && vote.Value() != nilValue && vote.Value() != proposal.Value() {
-=======
-			//	vote.Signer() == p.Message.Signer() && //TODO(lorenzo) fix this
-			vote.Value() != nilValue &&
-			vote.Value() != proposal.Value() {
->>>>>>> f34d2d85
 			return true
 		}
 		if vote.R() > proposal.ValidRound() &&
 			vote.R() < proposal.R() &&
-<<<<<<< HEAD
 			vote.Signers().Contains(p.OffenderIndex) && committee[p.OffenderIndex].Address == proposal.Signer() &&
 			p.Offender == proposal.Signer() &&
-=======
-			//vote.Signer() == p.Message.Signer() && //TODO(lorenzo) fix this
->>>>>>> f34d2d85
 			vote.Value() != nilValue {
 			return true
 		}
@@ -365,15 +340,10 @@
 		if hasDifferentVoteOfValues(p.Evidences) || hasDuplicatedVotes(p.Evidences) {
 			return false
 		}
-<<<<<<< HEAD
 
 		// check if preVotes for a not V reaches to quorum.
 		quorum := bft.Quorum(committee.TotalVotingPower())
-		return engineCore.OverQuorumVotes(p.Evidences, quorum) != nil
-=======
-		quorum := bft.Quorum(lastHeader.TotalVotingPower())
 		return message.OverQuorumVotes(p.Evidences, quorum) != nil
->>>>>>> f34d2d85
 
 	}
 	return false
@@ -408,15 +378,10 @@
 	lastIndex := len(preCommits) - 1
 
 	for i, pc := range preCommits {
-<<<<<<< HEAD
 		preC := pc.(*message.Precommit)
 		if pc.Code() != message.PrecommitCode || !preC.Signers().Contains(p.OffenderIndex) || pc.R() >= prevote.R() {
-=======
-		/* //TODO(lorenzo) fix
-		if pc.Code() != message.PrecommitCode || pc.Signer() != prevote.Signer() || pc.R() >= prevote.R() {
->>>>>>> f34d2d85
-			return false
-		}*/
+			return false
+		}
 
 		// preCommit at R'
 		if i == 0 {
@@ -481,18 +446,8 @@
 	}
 
 	// check if quorum prevote for a different value than V at valid round.
-<<<<<<< HEAD
 	quorum := bft.Quorum(committee.TotalVotingPower())
-	return engineCore.OverQuorumVotes(p.Evidences[1:], quorum) != nil
-=======
-	lastHeader := c.chain.GetHeaderByNumber(p.Message.H() - 1)
-	if lastHeader == nil {
-		return false
-	}
-	quorum := bft.Quorum(lastHeader.TotalVotingPower())
-
 	return message.OverQuorumVotes(p.Evidences[1:], quorum) != nil
->>>>>>> f34d2d85
 }
 
 // check if the Proof of challenge of PVO12 is valid.
@@ -525,18 +480,9 @@
 	// There might have multiple precommits per round due to overlapped aggregation.
 	presentedRounds := make(map[int64]struct{})
 	for _, pc := range allPreCommits {
-<<<<<<< HEAD
 		preC := pc.(*message.Precommit)
 		if pc.R() <= validRound || pc.R() >= currentRound || pc.Code() != message.PrecommitCode ||
 			!preC.Signers().Contains(p.OffenderIndex) || pc.H() != prevote.H() {
-=======
-		/* //TODO(lorenzo) fix this
-		if pc.R() <= validRound || pc.R() >= currentRound || pc.Code() != message.PrecommitCode || pc.Signer() != prevote.Signer() ||
-			pc.H() != prevote.H() {
-			return false
-		}*/
-		if _, ok := presentedRounds[pc.R()]; ok {
->>>>>>> f34d2d85
 			return false
 		}
 		presentedRounds[pc.R()] = struct{}{}
@@ -588,18 +534,8 @@
 	}
 
 	// check if preVotes for not V reaches to quorum.
-<<<<<<< HEAD
 	quorum := bft.Quorum(committee.TotalVotingPower())
-	return engineCore.OverQuorumVotes(p.Evidences, quorum) != nil
-=======
-	lastHeader := c.chain.GetHeaderByNumber(p.Message.H() - 1)
-	if lastHeader == nil {
-		return false
-	}
-	quorum := bft.Quorum(lastHeader.TotalVotingPower())
-
 	return message.OverQuorumVotes(p.Evidences, quorum) != nil
->>>>>>> f34d2d85
 }
 
 // InnocenceVerifier implemented as a native contract to validate an innocence Proof.
@@ -675,17 +611,8 @@
 	}
 
 	// check quorum prevotes for V at validRound.
-<<<<<<< HEAD
 	quorum := bft.Quorum(committee.TotalVotingPower())
-	return engineCore.OverQuorumVotes(p.Evidences, quorum) != nil
-=======
-	lastHeader := chain.GetHeaderByNumber(proposal.H() - 1)
-	if lastHeader == nil {
-		return false
-	}
-	quorum := bft.Quorum(lastHeader.TotalVotingPower())
 	return message.OverQuorumVotes(p.Evidences, quorum) != nil
->>>>>>> f34d2d85
 }
 
 // check if the Proof of innocent of PVN is valid.
@@ -741,18 +668,8 @@
 	}
 
 	// check quorum prevotes at valid round.
-<<<<<<< HEAD
 	quorum := bft.Quorum(committee.TotalVotingPower())
-	return engineCore.OverQuorumVotes(p.Evidences[1:], quorum) != nil
-=======
-	height := preVote.H()
-	lastHeader := chain.GetHeaderByNumber(height - 1)
-	if lastHeader == nil {
-		return false
-	}
-	quorum := bft.Quorum(lastHeader.TotalVotingPower())
 	return message.OverQuorumVotes(p.Evidences[1:], quorum) != nil
->>>>>>> f34d2d85
 }
 
 // check if the Proof of innocent of C1 is valid.
@@ -775,9 +692,8 @@
 	if hasDuplicatedVotes(p.Evidences) {
 		return false
 	}
-<<<<<<< HEAD
 	quorum := bft.Quorum(committee.TotalVotingPower())
-	return engineCore.OverQuorumVotes(p.Evidences, quorum) != nil
+	return message.OverQuorumVotes(p.Evidences, quorum) != nil
 }
 
 // check if there is duplicated vote messages in the set.
@@ -787,19 +703,6 @@
 		_, ok := hashMap[vote.Hash()]
 		if !ok {
 			hashMap[vote.Hash()] = struct{}{}
-=======
-	quorum := bft.Quorum(lastHeader.TotalVotingPower())
-	return message.OverQuorumVotes(p.Evidences, quorum) != nil
-}
-
-func hasEquivocatedVotes(votes []message.Msg) bool {
-	/* //TODO(lorenzo) fix
-	voteMap := make(map[common.Address]struct{})
-	for _, vote := range votes {
-		_, ok := voteMap[vote.Signer()]
-		if !ok {
-			voteMap[vote.Signer()] = struct{}{}
->>>>>>> f34d2d85
 		} else {
 			return true
 		}
@@ -807,7 +710,6 @@
 	return false
 }
 
-<<<<<<< HEAD
 // check if there are votes for different values in the set
 func hasDifferentVoteOfValues(votes []message.Msg) bool {
 	if len(votes) <= 1 {
@@ -819,9 +721,6 @@
 			return true
 		}
 	}
-=======
-	*/
->>>>>>> f34d2d85
 	return false
 }
 
@@ -834,14 +733,8 @@
 	return p, nil
 }
 
-<<<<<<< HEAD
 // verifyProofSignatures checks if the consensus message is from valid member of the committee.
 func verifyProofSignatures(chain ChainContext, p *Proof) (types.Committee, error) {
-=======
-// checkMsgSignature checks if the consensus message is from valid member of the committee.
-func verifyProofSignatures(chain ChainContext, p *Proof) error {
-	/*  //TODO(lorenzo) fix, might need to verify single message signatures here --> DoS?
->>>>>>> f34d2d85
 	h := p.Message.H()
 	lastHeader := chain.GetHeaderByNumber(h - 1)
 	if lastHeader == nil {
@@ -876,12 +769,7 @@
 			return nil, err
 		}
 	}
-<<<<<<< HEAD
 	return lastHeader.Committee, nil
-=======
-	*/
-	return nil
->>>>>>> f34d2d85
 }
 
 func validMisbehaviourOfEquivocation(proof *Proof, committee types.Committee) bool {
@@ -928,39 +816,16 @@
 	return false
 }
 
-<<<<<<< HEAD
 func validReturn(m message.Msg, signer common.Address, rule autonity.Rule) []byte {
 	offender := common.LeftPadBytes(signer.Bytes(), 32)
-=======
-func validReturn(m message.Msg, rule autonity.Rule) []byte {
-	/* //TODO(lorenzo) fix
-	offender := common.LeftPadBytes(m.Signer().Bytes(), 32)
->>>>>>> f34d2d85
 	ruleID := common.LeftPadBytes([]byte{byte(rule)}, 32)
 	block := make([]byte, 32)
 	block = common.LeftPadBytes(new(big.Int).SetUint64(m.H()).Bytes(), 32)
-	*/
 	result := make([]byte, 160)
-	//copy(result[0:32], successResult)
-	//copy(result[32:64], offender)
-	//copy(result[64:96], ruleID)
-	//copy(result[96:128], block)
-	//copy(result[128:160], m.Hash().Bytes())
+	copy(result[0:32], successResult)
+	copy(result[32:64], offender)
+	copy(result[64:96], ruleID)
+	copy(result[96:128], block)
+	copy(result[128:160], m.Hash().Bytes())
 	return result
-<<<<<<< HEAD
-=======
-}
-
-// TODO(lorenzo) this might not be true anymore due to bls agg
-// proofs that include the maximum amount of messages are the ones that require:
-// 1. a proposal + a quorum of prevotes (worst-case number of evidence = MaxCommitteeSize + 1)
-// 2. a proposal + a list of precommits (worst-case number of evidence = MaxRound + 1).
-// thus the maximum number of evidence possible is the max between those two values
-func maxEvidenceMessages(header *types.Header) int {
-	committeeSize := len(header.Committee)
-	if committeeSize > constants.MaxRound {
-		return committeeSize + 1
-	}
-	return constants.MaxRound + 1
->>>>>>> f34d2d85
 }