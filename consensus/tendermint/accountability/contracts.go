package accountability

import (
	"errors"
	"github.com/autonity/autonity/params/generated"
	"math"
	"math/big"

	"github.com/autonity/autonity/consensus/tendermint/core/constants"
	"github.com/autonity/autonity/core/types"

	"github.com/autonity/autonity/autonity"
	"github.com/autonity/autonity/common"
	"github.com/autonity/autonity/consensus/tendermint/bft"
	"github.com/autonity/autonity/consensus/tendermint/core/message"
	"github.com/autonity/autonity/core/vm"
	"github.com/autonity/autonity/params"
	"github.com/autonity/autonity/rlp"
)

// precompiled contracts to be call by autonity contract to verify on-chain proofs of accountability events, they are
// a part of consensus.

var (
	checkAccusationAddress   = common.BytesToAddress([]byte{0xfc})
	checkInnocenceAddress    = common.BytesToAddress([]byte{0xfd})
	checkMisbehaviourAddress = common.BytesToAddress([]byte{0xfe})
	// error codes of the execution of precompiled contract to verify the input Proof.
	successResult          = common.LeftPadBytes([]byte{1}, 32)
	failureReturn          = make([]byte, 128)
	errBadHeight           = errors.New("height invalid")
	errTooRecentAccusation = errors.New("accusation is too recent")
	errTooOldAccusation    = errors.New("accusation is too old")
	errProofOffender       = errors.New("accountability proof contains invalid offender")
	errProofMsgCode        = errors.New("accountability proof contains invalid msg code")
	errMaxEvidences        = errors.New("above max evidence threshold")
)

const KB = 1024

// LoadPrecompiles init the instances of Fault Detector contracts, and register them into EVM's context
func LoadPrecompiles() {
	vm.PrecompiledContractRWMutex.Lock()
	defer vm.PrecompiledContractRWMutex.Unlock()
	pv := InnocenceVerifier{}
	cv := MisbehaviourVerifier{}
	av := AccusationVerifier{}
	setPrecompiles := func(set map[common.Address]vm.PrecompiledContract) {
		set[checkInnocenceAddress] = &pv
		set[checkMisbehaviourAddress] = &cv
		set[checkAccusationAddress] = &av
	}
	setPrecompiles(vm.PrecompiledContractsByzantium)
	setPrecompiles(vm.PrecompiledContractsHomestead)
	setPrecompiles(vm.PrecompiledContractsIstanbul)
	setPrecompiles(vm.PrecompiledContractsBerlin)
	setPrecompiles(vm.PrecompiledContractsBLS)
}

// AccusationVerifier implemented as a native contract to validate if an accusation is valid
type AccusationVerifier struct {
}

// RequiredGas the gas cost to execute AccusationVerifier contract, weighted by input data size.
func (a *AccusationVerifier) RequiredGas(input []byte) uint64 {
	times := uint64(len(input)/KB + 1)
	return params.AutonityAFDContractGasPerKB * times
}

// executes checks that can be done before even verifying signatures
func preVerifyAccusation(m message.Msg, currentHeight uint64) error {
	accusationHeight := m.H()

	// has to be at least DeltaBlocks old
	if currentHeight <= (DeltaBlocks+1) || accusationHeight >= currentHeight-DeltaBlocks {
		return errTooRecentAccusation
	}
	// cannot be too old. Otherwise this could be exploited by a malicious peer to raise an undefendable accusation.
	// additionally we allocate accountabilityHeightRange/4 more blocks as buffer time to avoid race conditions
	// between msgStore garbage collection and innocence proof generation
	if (currentHeight - accusationHeight) > (HeightRange - (HeightRange / 4)) {
		return errTooOldAccusation
	}

	return nil
}

// Run take the rlp encoded Proof of accusation in byte array, decode it and validate it, if the Proof is valid, then
// the rlp hash of the msg payload and the msg signer is returned.
func (a *AccusationVerifier) Run(input []byte, blockNumber uint64, e *vm.EVM, _ common.Address) ([]byte, error) {
	if len(input) <= 32 {
		return failureReturn, nil
	}
	// the 1st 32 bytes are length of bytes array in solidity, take RLP bytes after it.
	p, err := decodeRawProof(input[32:])
	if err != nil {
		return failureReturn, nil
	}

	// Do preliminary checks that do not rely on signature correctness
	// NOTE: We do not have guarantees that: a.chain.CurrentBlock().NumberU64() == blockNumber - 1
	// This is because the chain head can change while we are executing this tx, therefore the blockNumber might become obsolete.
	if err = preVerifyAccusation(p.Message, blockNumber); err != nil {
		return failureReturn, nil
	}

	// if the suspicious message is for a value that got committed in the same height --> reject accusation
	hash := e.Context.GetHash(p.Message.H())
	if hash == p.Message.Value() {
		return failureReturn, nil
	}

	committee, err := committeeOfHeight(p.Message.H(), e)
	if err != nil {
		return failureReturn, nil
	}

	if err = verifyProofSignatures(committee, p); err != nil {
		return failureReturn, nil
	}
	if verifyAccusation(p, committee) {
		// the proof carry valid info.
		return validReturn(p.Message, committee.Members[p.OffenderIndex].Address, p.Rule), nil
	}
	return failureReturn, nil
}

// validate the submitted accusation by the contract call.
func verifyAccusation(p *Proof, committee *types.Committee) bool {
	// we have only 4 types of rule on accusation.
	// an improvement of this function would be to return an error instead of a bool
	switch p.Rule {
	case autonity.PO:
		if p.Message.Code() != message.LightProposalCode {
			return false
		}
		lightProposal, ok := p.Message.(*message.LightProposal)
		if !ok {
			return false
		}
		if lightProposal.ValidRound() == -1 || committee.Members[p.OffenderIndex].Address != lightProposal.Signer() {
			return false
		}

	case autonity.PVN:
		if p.Message.Code() != message.PrevoteCode || p.Message.Value() == nilValue {
			return false
		}
		prevote, ok := p.Message.(*message.Prevote)
		if !ok {
			return false
		}
		if !prevote.Signers().Contains(p.OffenderIndex) {
			return false
		}

	case autonity.PVO:
		// theoretically we do not need the non-nil check, since we will check later that prevote.value == proposal.value
		// however added for simplicity of understanding
		if p.Message.Code() != message.PrevoteCode || p.Message.Value() == nilValue {
			return false
		}
		prevote, ok := p.Message.(*message.Prevote)
		if !ok {
			return false
		}
		if !prevote.Signers().Contains(p.OffenderIndex) {
			return false
		}

	case autonity.C1:
		if p.Message.Code() != message.PrecommitCode || p.Message.Value() == nilValue {
			return false
		}

		precommit, ok := p.Message.(*message.Precommit)
		if !ok {
			return false
		}
		if !precommit.Signers().Contains(p.OffenderIndex) {
			return false
		}

	default:
		return false
	}

	// in case of PVO accusation, we need to check corresponding old proposal of this preVote.
	if p.Rule == autonity.PVO {
		if len(p.Evidences) != 1 {
			return false
		}

		oldProposal, ok := p.Evidences[0].(*message.LightProposal)
		if !ok {
			return false
		}

		if oldProposal.Code() != message.LightProposalCode ||
			oldProposal.R() != p.Message.R() ||
			oldProposal.Value() != p.Message.Value() ||
			oldProposal.ValidRound() == -1 {
			return false
		}
	} else if len(p.Evidences) > 0 {
		// do not allow useless evidences
		return false
	}

	return true
}

// MisbehaviourVerifier implemented as a native contract to validate if misbehaviour is valid
type MisbehaviourVerifier struct {
}

// RequiredGas the gas cost to execute MisbehaviourVerifier contract, weighted by input data size.
func (c *MisbehaviourVerifier) RequiredGas(input []byte) uint64 {
	times := uint64(len(input)/KB + 1)
	return params.AutonityAFDContractGasPerKB * times
}

// Run take the rlp encoded Proof of challenge in byte array, decode it and validate it, if the Proof is valid, then
// the rlp hash of the msg payload and the msg signer is returned as the valid identity for Proof management.
func (c *MisbehaviourVerifier) Run(input []byte, _ uint64, e *vm.EVM, _ common.Address) ([]byte, error) {
	if len(input) <= 32 {
		return failureReturn, nil
	}
	// the 1st 32 bytes are length of bytes array in solidity, take RLP bytes after it.
	p, err := decodeRawProof(input[32:])
	if err != nil {
		return failureReturn, nil
	}

	committee, err := committeeOfHeight(p.Message.H(), e)
	if err != nil {
		return failureReturn, nil
	}

	if err = verifyProofSignatures(committee, p); err != nil {
		return failureReturn, nil
	}
	return c.validateFault(p, committee), nil
}

// validate a misbehavior proof, doesn't check the proof signatures.
func (c *MisbehaviourVerifier) validateFault(p *Proof, committee *types.Committee) []byte {
	valid := false
	switch p.Rule {
	case autonity.PN:
		valid = c.validMisbehaviourOfPN(p, committee)
	case autonity.PO:
		valid = c.validMisbehaviourOfPO(p, committee)
	case autonity.PVN:
		valid = c.validMisbehaviourOfPVN(p)
	case autonity.PVO:
		valid = c.validMisbehaviourOfPVO(p, committee)
	case autonity.PVO12:
		valid = c.validMisbehaviourOfPVO12(p)
	case autonity.C:
		valid = c.validMisbehaviourOfC(p, committee)
	case autonity.InvalidProposer:
		if lightProposal, ok := p.Message.(*message.LightProposal); ok {
			proposer := committee.Proposer(lightProposal.H()-1, lightProposal.R())
			valid = proposer != lightProposal.Signer() && committee.Members[p.OffenderIndex].Address == lightProposal.Signer()
		}
	case autonity.Equivocation:
		valid = validMisbehaviourOfEquivocation(p, committee)
	default:
		valid = false
	}

	if valid {
		return validReturn(p.Message, committee.Members[p.OffenderIndex].Address, p.Rule)
	}
	return failureReturn
}

// check if the Proof of challenge of PN is valid,
// node propose a new value when there is a Proof that it precommit at a different value at previous round.
func (c *MisbehaviourVerifier) validMisbehaviourOfPN(p *Proof, committee *types.Committee) bool {
	if len(p.Evidences) != 1 {
		return false
	}
	// should be a new proposal
	proposal, ok := p.Message.(*message.LightProposal)
	if !ok {
		return false
	}
	if proposal.ValidRound() != -1 {
		return false
	}
	preCommit, ok := p.Evidences[0].(*message.Precommit)
	if !ok {
		return false
	}

	if !preCommit.Signers().Contains(p.OffenderIndex) {
		return false
	}

	if committee.Members[p.OffenderIndex].Address == proposal.Signer() &&
		preCommit.R() < proposal.R() && preCommit.Value() != nilValue {
		return true
	}
	return false
}

// check if the Proof of challenge of PO is valid
func (c *MisbehaviourVerifier) validMisbehaviourOfPO(p *Proof, committee *types.Committee) bool {
	// should be an old proposal
	proposal, ok := p.Message.(*message.LightProposal)
	if !ok {
		return false
	}
	if proposal.ValidRound() == -1 {
		return false
	}

	if len(p.Evidences) == 0 {
		return false
	}

	switch vote := p.Evidences[0].(type) {
	case *message.Precommit:
		if vote.R() == proposal.ValidRound() &&
			vote.Signers().Contains(p.OffenderIndex) && committee.Members[p.OffenderIndex].Address == proposal.Signer() &&
			vote.Value() != nilValue && vote.Value() != proposal.Value() {
			return true
		}
		if vote.R() > proposal.ValidRound() &&
			vote.R() < proposal.R() &&
			vote.Signers().Contains(p.OffenderIndex) && committee.Members[p.OffenderIndex].Address == proposal.Signer() &&
			vote.Value() != nilValue {
			return true
		}
	case *message.Prevote:
		// check if there are quorum prevotes for other value than the proposed value at valid round.
		for _, m := range p.Evidences {
			pv, ok := m.(*message.Prevote)
			if !ok {
				return false
			}
			if pv.R() != proposal.ValidRound() || pv.Value() == proposal.Value() {
				return false
			}
		}

		if hasDifferentVoteOfValues(p.Evidences) || hasDuplicatedVotes(p.Evidences) {
			return false
		}

		// check if preVotes for a not V reaches to quorum.
		quorum := bft.Quorum(committee.TotalVotingPower())
		return message.OverQuorumVotes(p.Evidences, quorum) != nil

	}
	return false
}

// check if the Proof of challenge of PVN is valid.
func (c *MisbehaviourVerifier) validMisbehaviourOfPVN(p *Proof) bool {
	if len(p.Evidences) == 0 {
		return false
	}

	prevote, ok := p.Message.(*message.Prevote)
	if !ok {
		return false
	}

	present := prevote.Signers().Contains(p.OffenderIndex)
	if !present || prevote.Code() != message.PrevoteCode || prevote.Value() == nilValue {
		return false
	}

	// check if the corresponding new proposal of preVote for new value is presented.
	correspondingProposal, ok := p.Evidences[0].(*message.LightProposal)
	if !ok {
		return false
	}

	if correspondingProposal.Code() != message.LightProposalCode ||
		correspondingProposal.H() != prevote.H() ||
		correspondingProposal.R() != prevote.R() ||
		correspondingProposal.Value() != prevote.Value() ||
		correspondingProposal.ValidRound() != -1 {
		return false
	}

	// validate preCommits from round R' to R, make sure there is no gap, and the value preCommitted at R'
	// is different from the value preVoted, and the other ones are preCommits of nil.
	preCommits := p.Evidences[1:]

	lastIndex := len(preCommits) - 1

	for i, pc := range preCommits {
		preC, ok := pc.(*message.Precommit)
		if !ok {
			return false
		}

		if pc.Code() != message.PrecommitCode || !preC.Signers().Contains(p.OffenderIndex) || pc.R() >= prevote.R() {
			return false
		}

		// preCommit at R'
		if i == 0 {
			if pc.Value() == nilValue || pc.Value() == prevote.Value() {
				return false
			}
		} else {
			// preCommits at between R' and R-1, they should be nil.
			if pc.Value() != nilValue {
				return false
			}
		}

		// check if there is round gaps between R' and R-1.
		if i < lastIndex && preCommits[i+1].R()-pc.R() > 1 {
			return false
		}

		// check round gap for preCommit at R-1 and R.
		if i == lastIndex {
			return pc.R()+1 == prevote.R()
		}
	}

	return false
}

// check if the proof of challenge of PVO is valid.
func (c *MisbehaviourVerifier) validMisbehaviourOfPVO(p *Proof, committee *types.Committee) bool {
	if len(p.Evidences) < 2 {
		return false
	}
	prevote, ok := p.Message.(*message.Prevote)
	if !ok {
		return false
	}

	present := prevote.Signers().Contains(p.OffenderIndex)
	if !present || prevote.Code() != message.PrevoteCode || prevote.Value() == nilValue {
		return false
	}
	// check if the corresponding proposal of preVote is presented.
	correspondingProposal, ok := p.Evidences[0].(*message.LightProposal)
	if !ok {
		return false
	}

	if correspondingProposal.Code() != message.LightProposalCode ||
		correspondingProposal.H() != prevote.H() ||
		correspondingProposal.R() != prevote.R() ||
		correspondingProposal.Value() != prevote.Value() ||
		correspondingProposal.ValidRound() == -1 {
		return false
	}

	validRound := correspondingProposal.ValidRound()
	votedVatVR := p.Evidences[1].Value()

	// check preVotes at evidence.
	for _, pv := range p.Evidences[1:] {
		if _, ok := pv.(*message.Prevote); !ok {
			return false
		}

		if pv.Code() != message.PrevoteCode || pv.R() != validRound || pv.Value() == nilValue ||
			pv.Value() == correspondingProposal.Value() || pv.Value() != votedVatVR {
			return false
		}
	}

	if hasDifferentVoteOfValues(p.Evidences[1:]) || hasDuplicatedVotes(p.Evidences[1:]) {
		return false
	}

	// check if quorum prevote for a different value than V at valid round.
	quorum := bft.Quorum(committee.TotalVotingPower())
	return message.OverQuorumVotes(p.Evidences[1:], quorum) != nil
}

// check if the Proof of challenge of PVO12 is valid.
<<<<<<< HEAD
// TODO(lorenzo) remove the committee? we probably do not need it
=======
>>>>>>> 863d3219
func (c *MisbehaviourVerifier) validMisbehaviourOfPVO12(p *Proof) bool {
	if len(p.Evidences) < 2 {
		return false
	}
	prevote, ok := p.Message.(*message.Prevote)
	if !ok {
		return false
	}

	present := prevote.Signers().Contains(p.OffenderIndex)
	if !present || prevote.Code() != message.PrevoteCode || prevote.Value() == nilValue {
		return false
	}

	// check if the corresponding proposal of preVote.
	correspondingProposal, ok := p.Evidences[0].(*message.LightProposal)
	if !ok {
		return false
	}

	if correspondingProposal.Code() != message.LightProposalCode ||
		correspondingProposal.H() != prevote.H() ||
		correspondingProposal.R() != prevote.R() ||
		correspondingProposal.Value() != prevote.Value() ||
		correspondingProposal.ValidRound() == -1 {
		return false
	}

	currentRound := correspondingProposal.R()
	validRound := correspondingProposal.ValidRound()
	allPreCommits := p.Evidences[1:]
	// check if there are any msg out of range (validRound, currentRound), and with correct address, height and code.
	// check if all precommits between range (validRound, currentRound) are presented.
	// There might have multiple precommits per round due to overlapped aggregation.
	presentedRounds := make(map[int64]struct{})
	for _, pc := range allPreCommits {
		preC, ok := pc.(*message.Precommit)
		if !ok {
			return false
		}

		if pc.R() <= validRound || pc.R() >= currentRound || pc.Code() != message.PrecommitCode ||
			!preC.Signers().Contains(p.OffenderIndex) || pc.H() != prevote.H() {
			return false
		}
		presentedRounds[pc.R()] = struct{}{}
	}

	if len(presentedRounds) != int(currentRound-validRound)-1 {
		return false
	}

	// If the last precommit for notV is after the last one for V, raise misbehaviour
	// If all precommits are nil, do not raise misbehaviour. It is a valid correct scenario.
	lastRoundForV := int64(-1)
	lastRoundForNotV := int64(-1)
	for _, pc := range allPreCommits {
		if pc.Value() == prevote.Value() && pc.R() > lastRoundForV {
			lastRoundForV = pc.R()
		}

		if pc.Value() != prevote.Value() && pc.Value() != nilValue && pc.R() > lastRoundForNotV {
			lastRoundForNotV = pc.R()
		}
	}

	return lastRoundForNotV > lastRoundForV
}

// check if the Proof of challenge of C is valid.
func (c *MisbehaviourVerifier) validMisbehaviourOfC(p *Proof, committee *types.Committee) bool {
	if len(p.Evidences) == 0 {
		return false
	}
	preCommit, ok := p.Message.(*message.Precommit)
	if !ok {
		return false
	}
	present := preCommit.Signers().Contains(p.OffenderIndex)
	if !present || preCommit.Code() != message.PrecommitCode || preCommit.Value() == nilValue {
		return false
	}

	// check preVotes for not the same V compares to preCommit.
	for _, m := range p.Evidences {
		if _, ok := m.(*message.Prevote); !ok {
			return false
		}
		if m.Code() != message.PrevoteCode || m.Value() == preCommit.Value() || m.R() != preCommit.R() {
			return false
		}
	}

	// check no redundant vote msg in evidence in case of hacking.
	if hasDifferentVoteOfValues(p.Evidences) || hasDuplicatedVotes(p.Evidences) {
		return false
	}

	// check if preVotes for not V reaches to quorum.
	quorum := bft.Quorum(committee.TotalVotingPower())
	return message.OverQuorumVotes(p.Evidences, quorum) != nil
}

// InnocenceVerifier implemented as a native contract to validate an innocence Proof.
type InnocenceVerifier struct {
}

// RequiredGas the gas cost to execute this Proof validator contract, weighted by input data size.
func (c *InnocenceVerifier) RequiredGas(input []byte) uint64 {
	times := uint64(len(input)/KB + 1)
	return params.AutonityAFDContractGasPerKB * times
}

// Run InnocenceVerifier, take the rlp encoded Proof of innocence, decode it and validate it, if the Proof is valid, then
// return the rlp hash of msg and the rlp hash of msg signer as the valid identity for on-chain management of proofs,
// AC need the check the value returned to match the ID which is on challenge, to remove the challenge from chain.
func (c *InnocenceVerifier) Run(input []byte, blockNumber uint64, e *vm.EVM, _ common.Address) ([]byte, error) {
	if len(input) <= 32 || blockNumber == 0 {
		return failureReturn, nil
	}
	// the 1st 32 bytes are length of bytes array in solidity, take RLP bytes after it.
	p, err := decodeRawProof(input[32:])
	if err != nil {
		return failureReturn, nil
	}

	committee, err := committeeOfHeight(p.Message.H(), e)
	if err != nil {
		return failureReturn, nil
	}

	if err = verifyProofSignatures(committee, p); err != nil {
		return failureReturn, nil
	}

	if !verifyInnocenceProof(p, committee) {
		return failureReturn, nil
	}
	return validReturn(p.Message, committee.Members[p.OffenderIndex].Address, p.Rule), nil
}

func verifyInnocenceProof(p *Proof, committee *types.Committee) bool {
	// rule engine only have 4 kind of provable accusation for the time being.
	switch p.Rule {
	case autonity.PO:
		return validInnocenceProofOfPO(p, committee)
	case autonity.PVN:
		return validInnocenceProofOfPVN(p)
	case autonity.PVO:
		return validInnocenceProofOfPVO(p, committee)
	case autonity.C1:
		return validInnocenceProofOfC1(p, committee)
	default:
		return false
	}
}

// check if the Proof of innocent of PO is valid.
func validInnocenceProofOfPO(p *Proof, committee *types.Committee) bool {
	// check if there is quorum number of prevote at the same value on the same valid round
	proposal, ok := p.Message.(*message.LightProposal)
	if !ok {
		return false
	}

	if proposal.Code() != message.LightProposalCode || proposal.ValidRound() == -1 {
		return false
	}

	// check the votes match for the corresponding proposal, and there is no vote for other value in the proof.
	for _, m := range p.Evidences {
		if _, ok := m.(*message.Prevote); !ok {
			return false
		}

		if !(m.Code() == message.PrevoteCode &&
			m.Value() == proposal.Value() &&
			m.R() == proposal.ValidRound()) {
			return false
		}
	}

	// check no redundant vote msg in evidence in case of hacking.
	if hasDuplicatedVotes(p.Evidences) {
		return false
	}

	// check quorum prevotes for V at validRound.
	quorum := bft.Quorum(committee.TotalVotingPower())
	return message.OverQuorumVotes(p.Evidences, quorum) != nil
}

// check if the Proof of innocent of PVN is valid.
func validInnocenceProofOfPVN(p *Proof) bool {
	preVote, ok := p.Message.(*message.Prevote)
	if !ok {
		return false
	}
	if !(preVote.Code() == message.PrevoteCode && preVote.Value() != nilValue) {
		return false
	}

	if len(p.Evidences) != 1 {
		return false
	}

	proposal, ok := p.Evidences[0].(*message.LightProposal)
	if !ok {
		return false
	}
	return proposal.Code() == message.LightProposalCode &&
		proposal.H() == preVote.H() &&
		proposal.R() == preVote.R() &&
		proposal.ValidRound() == -1 &&
		proposal.Value() == preVote.Value()
}

// check if the Proof of innocent of PVO is valid.
func validInnocenceProofOfPVO(p *Proof, committee *types.Committee) bool {
	// check if there is quorum number of prevote at the same value on the same valid round
	preVote, ok := p.Message.(*message.Prevote)
	if !ok {
		return false
	}
	if !(preVote.Code() == message.PrevoteCode && preVote.Value() != nilValue) {
		return false
	}

	if len(p.Evidences) <= 1 {
		return false
	}

	proposal, ok := p.Evidences[0].(*message.LightProposal)
	if !ok {
		return false
	}

	if proposal.Code() != message.LightProposalCode ||
		proposal.Value() != preVote.Value() ||
		proposal.R() != preVote.R() ||
		proposal.ValidRound() == -1 {
		return false
	}

	vr := proposal.ValidRound()
	// check prevotes for V at the valid round, no vote for other value.
	for _, m := range p.Evidences[1:] {
		if !(m.Code() == message.PrevoteCode && m.Value() == proposal.Value() && m.R() == vr) {
			return false
		}
	}

	// check no redundant vote msg in evidence in case of hacking.
	if hasDuplicatedVotes(p.Evidences[1:]) {
		return false
	}

	// check quorum prevotes at valid round.
	quorum := bft.Quorum(committee.TotalVotingPower())
	return message.OverQuorumVotes(p.Evidences[1:], quorum) != nil
}

// check if the Proof of innocent of C1 is valid.
func validInnocenceProofOfC1(p *Proof, committee *types.Committee) bool {
	preCommit, ok := p.Message.(*message.Precommit)
	if !ok {
		return false
	}
	if preCommit.Value() == nilValue {
		return false
	}
	// check quorum prevotes for V at the same round, there is no vote for other value.
	for _, m := range p.Evidences {
		if _, ok := m.(*message.Prevote); !ok {
			return false
		}
		if !(m.Code() == message.PrevoteCode && m.Value() == preCommit.Value() &&
			m.R() == preCommit.R()) {
			return false
		}
	}
	// check no redundant vote msg in evidence in case of hacking.
	if hasDuplicatedVotes(p.Evidences) {
		return false
	}
	quorum := bft.Quorum(committee.TotalVotingPower())
	return message.OverQuorumVotes(p.Evidences, quorum) != nil
}

// check if there is duplicated vote messages in the set.
func hasDuplicatedVotes(votes []message.Msg) bool {
	hashMap := make(map[common.Hash]struct{})
	for _, vote := range votes {
		_, ok := hashMap[vote.Hash()]
		if !ok {
			hashMap[vote.Hash()] = struct{}{}
		} else {
			return true
		}
	}
	return false
}

// check if there are votes for different values in the set
func hasDifferentVoteOfValues(votes []message.Msg) bool {
	if len(votes) <= 1 {
		return false
	}
	value := votes[0].Value()
	for _, vote := range votes[1:] {
		if value != vote.Value() {
			return true
		}
	}
	return false
}

// decodeRawProof decodes an RLP-encoded Proof object.
func decodeRawProof(b []byte) (*Proof, error) {
	p := new(Proof)
	if err := rlp.DecodeBytes(b, p); err != nil {
		return p, err
	}
	if p.Message == nil {
		return p, errors.New("invalid proof")
	}
	return p, nil
}

// verifyProofSignatures checks if the consensus message is from valid member of the committee.
func verifyProofSignatures(committee *types.Committee, p *Proof) error {
	// before signature verification, check if the offender index is valid
	if p.OffenderIndex >= committee.Len() || p.OffenderIndex < 0 {
		return errInvalidOffenderIdx
	}

	// assign power and bls signer key
	if err := p.Message.PreValidate(committee); err != nil {
		return err
	}

	// verify signature
	if err := p.Message.Validate(); err != nil {
		return errNotCommitteeMsg
	}

	// check if the number of evidence msgs are exceeded the max to prevent the abuse of the proof msg.
	if len(p.Evidences) > maxEvidenceMessages(committee.Len()) {
		return errMaxEvidences
	}

	h := p.Message.H()
	for _, msg := range p.Evidences {
		if msg.H() != h {
			return errBadHeight
		}

		if err := msg.PreValidate(committee); err != nil {
			return err
		}

		if err := msg.Validate(); err != nil {
			return err
		}
	}

	// check offender idx match with the p.Message.Signer() or Signers().Has(offenderIdx)
	switch m := p.Message.(type) {
	case *message.LightProposal:
		if committee.Members[p.OffenderIndex].Address != m.Signer() {
			return errProofOffender
		}

	case *message.Prevote, *message.Precommit:
		vote1 := p.Message.(message.Vote)
		if !vote1.Signers().Contains(p.OffenderIndex) {
			return errProofOffender
		}
	default:
		return errProofMsgCode
	}
	return nil
}

func validMisbehaviourOfEquivocation(proof *Proof, committee *types.Committee) bool {
	if len(proof.Evidences) != 1 {
		return false
	}

	// as the presents of proof.Message was checked, we can check if the equivocated message have the same msg code.
	if proof.Message.Code() != proof.Evidences[0].Code() {
		return false
	}

	switch msg1 := proof.Message.(type) {
	case *message.LightProposal:
		// check for equivocated proposal with light proposals
		msg2, ok := proof.Evidences[0].(*message.LightProposal)
		if !ok {
			return false
		}

		if msg1.H() == msg2.H() && msg1.R() == msg2.R() && msg1.Signer() == msg2.Signer() &&
			msg1.Signer() == committee.Members[proof.OffenderIndex].Address &&
			(msg1.Value() != msg2.Value() || msg1.ValidRound() != msg2.ValidRound()) {
			return true
		}

	case *message.Prevote, *message.Precommit:
		// check for equivocated proposal with votes
		vote1 := proof.Message.(message.Vote)
		if !vote1.Signers().Contains(proof.OffenderIndex) {
			return false
		}

		vote2, ok := proof.Evidences[0].(message.Vote)
		if !ok {
			return false
		}
		if !vote2.Signers().Contains(proof.OffenderIndex) {
			return false
		}

		if vote1.H() == vote2.H() && vote1.R() == vote2.R() && msg1.Value() != vote2.Value() {
			return true
		}

	default:
		return false
	}

	return false
}

func validReturn(m message.Msg, signer common.Address, rule autonity.Rule) []byte {
	offender := common.LeftPadBytes(signer.Bytes(), 32)
	ruleID := common.LeftPadBytes([]byte{byte(rule)}, 32)
	block := make([]byte, 32)
	block = common.LeftPadBytes(new(big.Int).SetUint64(m.H()).Bytes(), 32)
	result := make([]byte, 160)
	copy(result[0:32], successResult)
	copy(result[32:64], offender)
	copy(result[64:96], ruleID)
	copy(result[96:128], block)
	copy(result[128:160], m.Hash().Bytes())
	return result
}

func maxEvidenceMessages(committeeSize int) int {
	if committeeSize > constants.MaxRound {
		return committeeSize + 1
	}
	return constants.MaxRound + 1
}

func committeeOfHeight(height uint64, evm *vm.EVM) (*types.Committee, error) {
	var committeeSet []types.CommitteeMember
	err := acCall(evm, "getCommitteeByHeight", &committeeSet, new(big.Int).SetUint64(height))
	if err != nil {
		return nil, err
	}
	committee := &types.Committee{}
	if len(committeeSet) != 0 {
		committee.Members = make([]types.CommitteeMember, len(committeeSet))
		for i, m := range committeeSet {
			c := m
			committee.Members[i] = c
		}
		// As the committee is already sorted by the contract, thus we don't need sort again.
	}

	if err = committee.Enrich(); err != nil {
		return nil, err
	}

	return committee, err
}

func acCall(evm *vm.EVM, function string, result any, args ...any) error {
	packedArgs, err := generated.AutonityAbi.Pack(function, args...)
	if err != nil {
		return err
	}
	gas := uint64(math.MaxUint64)
	ret, _, err := evm.Call(vm.AccountRef(params.DeployerAddress), params.AutonityContractAddress, packedArgs, gas, new(big.Int))
	if err != nil {
		return err
	}
	if err = generated.AutonityAbi.UnpackIntoInterface(result, function, ret); err != nil {
		return err
	}
	return nil
}<|MERGE_RESOLUTION|>--- conflicted
+++ resolved
@@ -483,10 +483,6 @@
 }
 
 // check if the Proof of challenge of PVO12 is valid.
-<<<<<<< HEAD
-// TODO(lorenzo) remove the committee? we probably do not need it
-=======
->>>>>>> 863d3219
 func (c *MisbehaviourVerifier) validMisbehaviourOfPVO12(p *Proof) bool {
 	if len(p.Evidences) < 2 {
 		return false
