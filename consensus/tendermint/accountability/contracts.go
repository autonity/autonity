--- conflicted
+++ resolved
@@ -106,15 +106,11 @@
 	if err != nil {
 		return failureReturn, nil
 	}
-<<<<<<< HEAD
-	if err = verifyProofSignatures(a.chain, p); err != nil {
-=======
 
 	// Do preliminary checks that do not rely on signature correctness
 	// NOTE: We do not have guarantees that: a.chain.CurrentBlock().NumberU64() == blockNumber - 1
 	// This is because the chain head can change while we are executing this tx, therefore the blockNumber might become obsolete.
 	if err := preVerifyAccusation(a.chain, p.Message, blockNumber); err != nil {
->>>>>>> 4073f247
 		return failureReturn, nil
 	}
 
@@ -672,17 +668,13 @@
 // checkMsgSignature checks if the consensus message is from valid member of the committee.
 func verifyProofSignatures(chain ChainContext, p *Proof) error {
 	h := p.Message.H()
-<<<<<<< HEAD
 	if h == 0 {
 		return errBadHeight
 	}
 
 	committee, err := chain.CommitteeOfHeight(h)
 	if err != nil {
-=======
-	lastHeader := chain.GetHeaderByNumber(h - 1)
-	if lastHeader == nil {
->>>>>>> 4073f247
+
 		return errFutureMsg
 	}
 
