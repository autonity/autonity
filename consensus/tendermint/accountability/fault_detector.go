--- conflicted
+++ resolved
@@ -176,18 +176,6 @@
 	fd.broadcaster = broadcaster
 }
 
-<<<<<<< HEAD
-=======
-/* //TODO(lorenzo) probably should delete too
-func preCheckMessage(m message.Msg, chain ChainContext) error {
-	lastHeader := chain.GetHeaderByNumber(m.H() - 1)
-	if lastHeader == nil {
-		return errFutureMsg
-	}
-	return m.Validate(lastHeader.CommitteeMember)
-}*/
-
->>>>>>> 225f2579
 func (fd *FaultDetector) consensusMsgHandlerLoop() {
 	ticker := time.NewTicker(1 * time.Second)
 	defer ticker.Stop()
@@ -198,8 +186,7 @@
 			if !ok {
 				break tendermintMsgLoop
 			}
-			//TODO(lorenzo) fix
-			continue
+
 			currentHeight := fd.blockchain.CurrentBlock().NumberU64()
 			// handle consensus message or innocence proof messages
 			switch e := ev.Data.(type) {
@@ -208,20 +195,15 @@
 					fd.logger.Debug("Fault detector: discarding old message")
 					continue tendermintMsgLoop
 				}
-<<<<<<< HEAD
 				if err := fd.processMsg(e.Message); err != nil {
-=======
-				if err := fd.processMsg(e.Message); err != nil { // && !errors.Is(err, errFutureMsg) { //TODO(lorenzo)
->>>>>>> 225f2579
+
 					fd.logger.Warn("Detected faulty message", "return", err)
 					continue tendermintMsgLoop
 				}
 				//TODO(lorenzo) should we gossip old height messages?
 				// might be useful for accountability, but might be exploitable for DoS
-<<<<<<< HEAD
 				// (Jason): No, gossiping does not happens here, it requires the underlying layer to do so.
-=======
->>>>>>> 225f2579
+
 			case events.AccountabilityEvent:
 				err := fd.handleOffChainAccountabilityEvent(e.Payload, e.Sender)
 				if err != nil {
@@ -244,30 +226,6 @@
 				fd.rateLimiter.resetHeightRateLimiter()
 				fd.rateLimiter.resetPeerJustifiedAccusations()
 			}
-<<<<<<< HEAD
-=======
-
-			/*  //TODO(lorenzo) delete
-			// NOTE: we are reacting to ChainEvent (not ChainHeadEvent) thus we cannot assume the event block is the chain head
-			currentHeight := fd.blockchain.CurrentBlock().NumberU64()
-
-
-			for h, messages := range fd.futureMessages {
-				if h <= currentHeight+1 {
-					// process msgs only if they did not expire
-					// they were saved as future messages but we might have jumped to a higher height (e.g. chain sync)
-					if !fd.isHeightExpired(currentHeight, h) {
-						for _, m := range messages {
-							if err := fd.processMsg(m); err != nil {
-								fd.logger.Warn("Fault detector: processing consensus msg", "result", err)
-							}
-						}
-					}
-					// once messages are processed, delete it from buffer.
-					fd.deleteFutureHeightMsg(h)
-				}
-			}*/
->>>>>>> 225f2579
 		case <-ticker.C:
 			// on each 1 seconds, reset the rate limiter counters.
 			fd.rateLimiter.resetRateLimiter()
@@ -405,17 +363,10 @@
 // convert the raw proofs into on-chain Proof which contains raw bytes of messages.
 func (fd *FaultDetector) eventFromProof(p *Proof) *autonity.AccountabilityEvent {
 	var ev = &autonity.AccountabilityEvent{
-<<<<<<< HEAD
 		EventType:      uint8(p.Type),
 		Rule:           uint8(p.Rule),
 		Reporter:       fd.address,
 		Offender:       p.Offender,
-=======
-		EventType: uint8(p.Type),
-		Rule:      uint8(p.Rule),
-		Reporter:  fd.address,
-		//Offender:       p.Message.Sender(), //TODO(lorenzo) fix
->>>>>>> 225f2579
 		Id:             common.Big0,                           // assigned contract-side
 		Block:          new(big.Int).SetUint64(p.Message.H()), // assigned contract-side
 		ReportingBlock: common.Big0,                           // assigned contract-side
@@ -579,17 +530,6 @@
 
 // processMsg, check and submit any auto-incriminating, equivocation challenges, and then only store checked msg in msg store.
 func (fd *FaultDetector) processMsg(m message.Msg) error {
-<<<<<<< HEAD
-=======
-	// check if msg is from valid committee member
-	/* //TODO(lorenzo) delete
-	if err := preCheckMessage(m, fd.blockchain); err != nil {
-		if errors.Is(err, errFutureMsg) {
-			fd.saveFutureHeightMsg(m)
-		}
-		return err
-	}*/
->>>>>>> 225f2579
 	switch msg := m.(type) {
 	case *message.Propose:
 		if err := fd.checkSelfIncriminatingProposal(msg); err != nil {
@@ -600,15 +540,7 @@
 			return err
 		}
 	default:
-<<<<<<< HEAD
 		panic("Wrong my code for accountability")
-=======
-		return errInvalidMessage
-		//TODO(lorenzo) change
-		// a message with a different type than the previous ones
-		// will fail at decoding phase and should not arrive here. panic.
-		//fd.logger.Crit("message with invalid code processed by fault detector")
->>>>>>> 225f2579
 	}
 
 	// msg pass the auto-incriminating checker, save it in msg store.
@@ -638,13 +570,7 @@
 	accused := make(map[common.Address]uint64)
 
 	for _, proof := range proofs {
-<<<<<<< HEAD
 		offender := proof.Offender
-=======
-		//TODO(lorenzo) fix
-		//offender := proof.Message.Sender()
-		var offender common.Address
->>>>>>> 225f2579
 
 		// skip misbehaviour or accusation against self
 		if fd.address == offender {
@@ -710,32 +636,20 @@
 
 		sender := proposal.(*message.Propose).Sender()
 		// Skip if proposal is equivocated
-<<<<<<< HEAD
 		proposalsForR := fd.msgStore.Get(func(m message.Msg) bool {
 			return m.Code() == message.ProposalCode && m.R() == proposal.R()
 		}, height, sender)
-=======
-		proposalsForR := fd.msgStore.Get(height, func(m message.Msg) bool {
-			//TODO(lorenzo) fix
-			return /*m.Sender() == proposal.Sender() && */ m.Code() == message.ProposalCode && m.R() == proposal.R()
-		})
->>>>>>> 225f2579
+
 		// Due to the for loop there must be at least one proposal
 		if len(proposalsForR) > 1 {
 			continue
 		}
 
 		//check all precommits for previous rounds from this sender are nil
-<<<<<<< HEAD
 		precommits := fd.msgStore.Get(func(m message.Msg) bool {
 			return m.Code() == message.PrecommitCode && m.R() < proposal.R() && m.Value() != nilValue
 		}, height, sender)
-=======
-		precommits := fd.msgStore.Get(height, func(m message.Msg) bool {
-			//TODO(lorenzo) fix
-			return /*m.Sender() == proposal.Sender() &&*/ m.Code() == message.PrecommitCode && m.R() < proposal.R() && m.Value() != nilValue
-		})
->>>>>>> 225f2579
+
 		if len(precommits) != 0 {
 			proof := &Proof{
 				Type:      autonity.Misbehaviour,
@@ -745,11 +659,8 @@
 				Offender:  sender,
 			}
 			proofs = append(proofs, proof)
-<<<<<<< HEAD
 			fd.logger.Info("Misbehaviour detected", "rule", "PN", "incriminated", sender)
-=======
-			//fd.logger.Info("Misbehaviour detected", "rule", "PN", "incriminated", proposal.Sender()) //TODO(lorenzo) fix
->>>>>>> 225f2579
+
 		}
 	}
 	return proofs
@@ -772,17 +683,10 @@
 
 		sender := proposal.(*message.Propose).Sender()
 		// Skip if proposal is equivocated
-<<<<<<< HEAD
 		proposalsForR := fd.msgStore.Get(func(m message.Msg) bool {
 			return m.Code() == message.ProposalCode && m.R() == proposal.R()
 		}, height, sender)
-=======
-		proposalsForR := fd.msgStore.Get(height, func(m message.Msg) bool {
-			//TODO(lorenzo)
-			return /*m.Sender() == proposal.Sender() &&*/ m.Code() == message.ProposalCode && m.R() == proposal.R()
-
-		})
->>>>>>> 225f2579
+
 		// Due to the for loop there must be at least one proposal
 		if len(proposalsForR) > 1 {
 			continue oldProposalLoop
@@ -793,14 +697,8 @@
 		// Is there a precommit for a value other than nil or the proposed value by the current proposer in the valid
 		// round? If there is, the proposer has proposed a value for which it is not locked on, thus a Proof of
 		// misbehaviour can be generated.
-<<<<<<< HEAD
 		precommitsFromPiInVR := fd.msgStore.Get(func(m message.Msg) bool {
 			return m.Code() == message.PrecommitCode && m.R() == validRound &&
-=======
-		precommitsFromPiInVR := fd.msgStore.Get(height, func(m message.Msg) bool {
-			//TODO(lorenzo) fix
-			return m.Code() == message.PrecommitCode && m.R() == validRound && /*m.Sender() == proposal.Sender() &&*/
->>>>>>> 225f2579
 				m.Value() != nilValue && m.Value() != proposal.Value()
 		}, height, sender)
 		if len(precommitsFromPiInVR) > 0 {
@@ -812,29 +710,18 @@
 				Offender:  sender,
 			}
 			proofs = append(proofs, proof)
-<<<<<<< HEAD
 			fd.logger.Info("Misbehaviour detected", "rule", "PO", "incriminated", sender)
-=======
-			//fd.logger.Info("Misbehaviour detected", "rule", "PO", "incriminated", proposal.Sender()) //TODO(lorenzo)
->>>>>>> 225f2579
 			continue oldProposalLoop
 		}
 
 		// Is there a precommit for anything other than nil from the proposer between the valid round and the round of
 		// the proposal? If there is then that implies the proposer saw 2f+1 prevotes in that round and hence it should
 		// have set that round as the valid round.
-<<<<<<< HEAD
 		precommitsFromPiAfterVR := fd.msgStore.Get(func(m message.Msg) bool {
 			return m.Code() == message.PrecommitCode && m.R() > validRound && m.R() < proposal.R() &&
 				m.Value() != nilValue
 		}, height, sender)
-=======
-		precommitsFromPiAfterVR := fd.msgStore.Get(height, func(m message.Msg) bool {
-			//TODO(lorenzo) fix
-			return m.Code() == message.PrecommitCode && m.R() > validRound && m.R() < proposal.R() &&
-				/*m.Sender() == proposal.Sender() &&*/ m.Value() != nilValue
-		})
->>>>>>> 225f2579
+
 		if len(precommitsFromPiAfterVR) > 0 {
 			proof := &Proof{
 				Type:      autonity.Misbehaviour,
@@ -844,11 +731,7 @@
 				Offender:  sender,
 			}
 			proofs = append(proofs, proof)
-<<<<<<< HEAD
 			fd.logger.Info("Misbehaviour detected", "rule", "PO", "incriminated", sender)
-=======
-			//fd.logger.Info("Misbehaviour detected", "rule", "PO", "incriminated", proposal.Sender()) //TODO(lorenzo)
->>>>>>> 225f2579
 			continue oldProposalLoop
 		}
 
@@ -876,11 +759,7 @@
 					Offender:  sender,
 				}
 				proofs = append(proofs, proof)
-<<<<<<< HEAD
 				fd.logger.Info("Misbehaviour detected", "rule", "PO", "incriminated", sender)
-=======
-				//fd.logger.Info("Misbehaviour detected", "rule", "PO", "incriminated", proposal.Sender()) //TODO(lorenzo)
->>>>>>> 225f2579
 				continue oldProposalLoop
 			}
 		}
@@ -912,11 +791,7 @@
 					Offender: sender,
 				}
 				proofs = append(proofs, accusation)
-<<<<<<< HEAD
 				fd.logger.Info("🕵️ Suspicious behavior detected", "rule", "PO", "suspect", sender)
-=======
-				//fd.logger.Info("🕵️ Suspicious behavior detected", "rule", "PO", "suspect", proposal.Sender()) //TODO(lorenzo)
->>>>>>> 225f2579
 			}
 		}
 	}
@@ -934,27 +809,8 @@
 	for _, p := range prevotes {
 		prevote := p
 
-<<<<<<< HEAD
 		// check for each prevote senders.
 		vote := prevote.(*message.Prevote)
-=======
-		// Skip if prevote is equivocated
-		prevotesForR := fd.msgStore.Get(height, func(m message.Msg) bool {
-			//TODO(lorenzo) fix
-			return /*m.Sender() == prevote.Sender() &&*/ m.Code() == message.PrevoteCode && m.R() == prevote.R()
-
-		})
-		// Due to the for loop there must be at least one preVote.
-		if len(prevotesForR) > 1 {
-			continue prevotesLoop
-		}
-
-		// We need to check whether we have proposals from the prevote's round
-		correspondingProposals := fd.msgStore.Get(height, func(m message.Msg) bool {
-			return m.Code() == message.ProposalCode && m.R() == prevote.R() && m.Value() == prevote.Value()
-		})
->>>>>>> 225f2579
-
 	sendersLoop:
 		for _, sender := range vote.Senders().Addresses() {
 			// Skip the prevotes that the sender addressed as equivocated
@@ -996,11 +852,6 @@
 						proofs = append(proofs, accusation)
 						fd.logger.Info("🕵️ Suspicious behavior detected", "rule", "PVN", "suspect", sender)
 					}
-<<<<<<< HEAD
-=======
-					proofs = append(proofs, accusation)
-					//fd.logger.Info("🕵️ Suspicious behavior detected", "rule", "PVN", "suspect", prevote.Sender()) //TODO(lorenzo)
->>>>>>> 225f2579
 				}
 				continue prevotesLoop // we have no corresponding proposal, so we cannot check new and old prevote rules
 			}
@@ -1074,17 +925,10 @@
 	// as r' and we need to have all the precommit messages from r' to r for pi to be able to check for misbehaviour. If
 	// the latest precommit is not for V, and we have all the precommits from r' to r which are nil, then we have proof
 	// of misbehaviour.
-<<<<<<< HEAD
 
 	precommitsFromPi := fd.msgStore.Get(func(m message.Msg) bool {
 		return m.Code() == message.PrecommitCode && m.R() < prevote.R()
 	}, height, sender)
-=======
-	precommitsFromPi := fd.msgStore.Get(height, func(m message.Msg) bool {
-		//TODO(lorenzo)
-		return m.Code() == message.PrecommitCode && /*prevote.Sender() == m.Sender() &&*/ m.R() < prevote.R()
-	})
->>>>>>> 225f2579
 
 	// Check for missing messages. If there are gaps those missing message could be the one that proves pi acted
 	// correctly however since we don't have information and enough time has passed we are just going to ignore and move
@@ -1102,15 +946,8 @@
 				pc := precommitsFromPi[i]
 
 				// check for equivocation. If present, bail out on the checking of this rule. Remote peer has already been punished for equivocation
-<<<<<<< HEAD
 				precommitsAtRPrime := fd.msgStore.GetEquivocatedVotes(height, pc.R(), message.PrecommitCode, sender, pc.Value())
 				if len(precommitsAtRPrime) > 0 {
-=======
-				precommitsAtRPrime := fd.msgStore.Get(height, func(m message.Msg) bool { //TODO(lorenzo)
-					return m.Code() == message.PrecommitCode && /*pc.Sender() == m.Sender() &&*/ m.R() == pc.R()
-				})
-				if len(precommitsAtRPrime) > 1 {
->>>>>>> 225f2579
 					break
 				}
 
@@ -1120,11 +957,8 @@
 				}
 
 				// precommit at r' is not for V --> remote peer is malicious
-<<<<<<< HEAD
 				fd.logger.Info("Misbehaviour detected", "rule", "PVN", "incriminated", sender)
-=======
-				//fd.logger.Info("Misbehaviour detected", "rule", "PVN", "incriminated", prevote.Sender()) //TODO(lorenzo)
->>>>>>> 225f2579
+
 				proof := &Proof{
 					Type:     autonity.Misbehaviour,
 					Rule:     autonity.PVN,
@@ -1181,11 +1015,7 @@
 		// this would imply at least quorum nodes are malicious which is much higher than our assumption.
 		overQuorumVotes := engineCore.OverQuorumVotes(preVotes, quorum)
 		if overQuorumVotes != nil {
-<<<<<<< HEAD
 			fd.logger.Info("Misbehaviour detected", "rule", "PV0", "incriminated", sender)
-=======
-			//fd.logger.Info("Misbehaviour detected", "rule", "PV0", "incriminated", prevote.Sender()) //TODO(lorenzo)
->>>>>>> 225f2579
 			proof := &Proof{
 				Type:     autonity.Misbehaviour,
 				Rule:     autonity.PVO,
@@ -1230,17 +1060,9 @@
 		// PVO1 and PVO2 can be merged together. We just need to fetch all precommits between (validRound, currentR)
 		// check that we have no gaps and raise a misbehaviour if the last one is not for V.
 
-<<<<<<< HEAD
-		// todo: Jason may need to filter duplicated/overlapped ones
 		precommitsFromPi := fd.msgStore.Get(func(m message.Msg) bool {
 			return m.Code() == message.PrecommitCode && m.R() > validRound && m.R() < currentR
 		}, height, sender)
-=======
-		precommitsFromPi := fd.msgStore.Get(height, func(m message.Msg) bool {
-			//TODO(lorenzo)
-			return m.Code() == message.PrecommitCode && m.R() > validRound && m.R() < currentR /*&& m.Sender() == prevote.Sender()*/
-		})
->>>>>>> 225f2579
 
 		if len(precommitsFromPi) > 0 {
 			// sort by round ascending
@@ -1276,11 +1098,7 @@
 			}
 
 			if lastRoundForNotV > lastRoundForV {
-<<<<<<< HEAD
 				fd.logger.Info("Misbehaviour detected", "rule", "PVO12", "incriminated", sender)
-=======
-				//fd.logger.Info("Misbehaviour detected", "rule", "PVO12", "incriminated", prevote.Sender()) //TODO(lorenzo)
->>>>>>> 225f2579
 				proof := &Proof{
 					Type:     autonity.Misbehaviour,
 					Rule:     autonity.PVO12,
@@ -1306,11 +1124,7 @@
 		* However the commit round is not deterministic between all nodes.
 		 */
 		if fd.blockchain.GetBlock(prevote.Value(), prevote.H()) == nil {
-<<<<<<< HEAD
 			fd.logger.Info("🕵️ Suspicious behavior detected", "rule", "PVO", "suspect", sender)
-=======
-			//fd.logger.Info("🕵️ Suspicious behavior detected", "rule", "PVO", "suspect", prevote.Sender()) //TODO(lorenzo)
->>>>>>> 225f2579
 			return &Proof{
 				Type:      autonity.Accusation,
 				Rule:      autonity.PVO,
@@ -1336,22 +1150,9 @@
 	for _, preC := range precommits {
 		precommit := preC
 
-<<<<<<< HEAD
 		vote := precommit.(*message.Precommit)
 	sendersLoop:
 		for _, sender := range vote.Senders().Addresses() {
-=======
-		// Skip if preCommit is equivocated
-		precommitsForR := fd.msgStore.Get(height, func(m message.Msg) bool {
-			//TODO(lorenzo)
-			return /*m.Sender() == precommit.Sender() &&*/ m.Code() == message.PrecommitCode && m.R() == precommit.R()
-		})
-		// Due to the for loop there must be at least one preCommit.
-		if len(precommitsForR) > 1 {
-			continue precommitLoop
-		}
->>>>>>> 225f2579
-
 			// Skip if preCommit is equivocated
 			precommitsForR := fd.msgStore.GetEquivocatedVotes(height, precommit.R(), message.PrecommitCode, sender, precommit.Value())
 			// Due to the for loop there must be at least one preCommit.
@@ -1364,26 +1165,9 @@
 				return m.Code() == message.PrevoteCode && m.R() == precommit.R() && m.Value() != precommit.Value()
 			}, height)
 
-<<<<<<< HEAD
 			prevotesMap := make(map[common.Hash][]message.Msg)
 			for _, p := range allPrevotesForR {
 				prevotesMap[p.Value()] = append(prevotesMap[p.Value()], p)
-=======
-		for _, preVotes := range prevotesMap {
-			// Here the assumption is that in a single round it is not possible to have 2 value which quorum votes,
-			// this would imply at least quorum nodes are malicious which is much higher than our assumption.
-			overQuorumVotes := engineCore.OverQuorumVotes(preVotes, quorum)
-			if overQuorumVotes != nil {
-				proof := &Proof{
-					Type:      autonity.Misbehaviour,
-					Rule:      autonity.C,
-					Evidences: overQuorumVotes,
-					Message:   precommit,
-				}
-				proofs = append(proofs, proof)
-				//fd.logger.Info("Misbehaviour detected", "rule", "C", "incriminated", precommit.Sender()) //TODO(lorenzo)
-				continue precommitLoop
->>>>>>> 225f2579
 			}
 
 			for _, preVotes := range prevotesMap {
@@ -1404,7 +1188,6 @@
 				}
 			}
 
-<<<<<<< HEAD
 			// Do we see a quorum of prevotes in the same round? if not we can raise an accusation, since we cannot be sure
 			// that these prevotes do exist, this block also covers the Accusation of C since if over quorum prevotes for
 			// V indicates that the corresponding proposal of V do exist, thus we don't need to raise accusation for the missing
@@ -1434,9 +1217,6 @@
 					proofs = append(proofs, accusation)
 					fd.logger.Info("🕵️ Suspicious behavior detected", "rule", "C1", "suspect", sender)
 				}
-=======
-				//fd.logger.Info("🕵️ Suspicious behavior detected", "rule", "C1", "suspect", precommit.Sender()) //TODO(lorenzo)
->>>>>>> 225f2579
 			}
 		}
 	}
@@ -1445,17 +1225,8 @@
 
 // submitMisbehavior takes proof of misbehavior, and error id to construct the on-chain accountability event, and
 // send the event of misbehavior to event channel that is listened by ethereum object to sign the reporting TX.
-<<<<<<< HEAD
 func (fd *FaultDetector) submitMisbehavior(m message.Msg, evidence []message.Msg, err error, offender common.Address) {
 	rule := errorToRule(err)
-=======
-func (fd *FaultDetector) submitMisbehavior(m message.Msg, evidence []message.Msg, err error) {
-	rule, e := errorToRule(err)
-	//TODO(lorenzo) no need for errro
-	if e != nil {
-		fd.logger.Warn("error to rule", "fault detector", e)
-	}
->>>>>>> 225f2579
 	proof := fd.eventFromProof(&Proof{
 		Type:      autonity.Misbehaviour,
 		Rule:      rule,
@@ -1489,15 +1260,10 @@
 	// account for equivocation
 	equivocated := engineCore.GetStore(fd.msgStore, proposal.H(), func(p *message.Propose) bool {
 		// todo(youssef) : again validValue missing here
-<<<<<<< HEAD
 		return p.R() == proposal.R() &&
 			p.Sender() == proposal.Sender() &&
 			p.Value() != proposal.Value() &&
 			p.ValidRound() == proposal.ValidRound()
-=======
-		//TODO(lorenzo)
-		return msg.R() == proposal.R() && msg.Code() == message.ProposalCode && /*msg.Sender() == proposal.Sender() &&*/ msg.Value() != proposal.Value()
->>>>>>> 225f2579
 	})
 
 	if len(equivocated) > 0 {
@@ -1515,22 +1281,14 @@
 
 func (fd *FaultDetector) checkSelfIncriminatingVote(m message.Msg) error {
 	// skip process duplicated for votes.
-<<<<<<< HEAD
 	duplicatedMsg := fd.msgStore.Get(func(msg message.Msg) bool {
 		return msg.Hash() == m.Hash()
 	}, m.H())
-=======
-	duplicatedMsg := fd.msgStore.Get(m.H(), func(msg message.Msg) bool {
-		//TODO(lorenzo)
-		return msg.R() == m.R() && msg.Code() == m.Code() && /*msg.Sender() == m.Sender() &&*/ msg.Value() == m.Value()
-	})
->>>>>>> 225f2579
 	if len(duplicatedMsg) > 0 {
 		return errDuplicatedMsg
 	}
 
 	// account for equivocation for votes.
-<<<<<<< HEAD
 	var senders *types.SendersInfo
 	if preVote, ok := m.(*message.Prevote); ok {
 		senders = preVote.Senders()
@@ -1542,17 +1300,6 @@
 
 	if senders == nil {
 		return nil
-=======
-	equivocatedMessages := fd.msgStore.Get(m.H(), func(msg message.Msg) bool {
-		//TODO(lorenzo)
-		return msg.R() == m.R() && msg.Code() == m.Code() && /*msg.Sender() == m.Sender() &&*/ msg.Value() != m.Value()
-	})
-	if len(equivocatedMessages) > 0 {
-		fd.submitMisbehavior(m, equivocatedMessages[:1], errEquivocation)
-		// we allow store equivocated msg in msg store.
-		fd.msgStore.Save(m)
-		return errEquivocation
->>>>>>> 225f2579
 	}
 
 	for _, sender := range senders.Addresses() {
@@ -1575,16 +1322,7 @@
 	case errors.Is(err, errProposer):
 		rule = autonity.InvalidProposer
 	default:
-<<<<<<< HEAD
 		panic("unknown error to accountability rule mapping")
-=======
-		return rule, fmt.Errorf("errors of not provable")
-		//TODO(lorenzo) change this and change return type
-		// these 2 errors are the only ones which can be raised by a self-incriminating msg.
-		// if something else arrives here, it is a programming error.
-		// there should also be 'InvalidProposal', however we do not currently make them accountable (due to oversized proof).
-		//panic("unknown error to accountability rule mapping")
->>>>>>> 225f2579
 	}
 
 	return rule
@@ -1613,13 +1351,10 @@
 }
 
 func isProposerValid(chain ChainContext, m message.Msg) bool {
-	return true
-	/* //TODO(lorenzo) fix
 	proposer, err := getProposer(chain, m.H(), m.R())
 	if err != nil {
 		log.Error("get proposer err", "err", err)
 		return false
 	}
 	return m.Sender() == proposer
-	*/
 }