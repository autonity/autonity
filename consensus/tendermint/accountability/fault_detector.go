--- conflicted
+++ resolved
@@ -381,16 +381,10 @@
 // todo(youssef): this needs to be thoroughly verified accounting for edge cases scenarios at
 // the epoch limit. Also the contract side enforcement is missing.
 func (fd *FaultDetector) canReport(height uint64) bool {
-<<<<<<< HEAD
 
 	committee, err := fd.blockchain.CommitteeOfHeight(height)
 	if err != nil {
 		return false
-=======
-	hdr := fd.blockchain.GetHeaderByNumber(height - 1)
-	if hdr == nil {
-		panic("must not happen, height:" + strconv.Itoa(int(height)))
->>>>>>> 4073f247
 	}
 
 	// each reporting slot contains reportingSlotPeriod block period that a unique and deterministic validator is asked to
@@ -398,11 +392,7 @@
 	// available events. Thus, between each reporting slot, we have 5 block period to wait for
 	// accountability events to be mined by network, and it is also disaster friendly that if the last
 	// reporter fails, the next reporter will continue to report missing events.
-<<<<<<< HEAD
-	reporterIndex := (height / consensus.ReportingSlotPeriod) % uint64(committee.Len())
-=======
-	reporterIndex := (height / reportingSlotPeriod) % uint64(len(committee))
->>>>>>> 4073f247
+	reporterIndex := (height / reportingSlotPeriod) % uint64(committee.Len())
 
 	// if validator is the reporter of the slot period, and if checkpoint block is the end block of the
 	// slot, then it is time to report the collected events by this validator.
