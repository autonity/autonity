package accountability

import (
	"crypto/ecdsa"
	"errors"
	"fmt"
	"math"
	"math/big"
	"sort"
	"strconv"
	"sync"
	"time"

	"github.com/autonity/autonity/accounts/abi/bind"
	"github.com/autonity/autonity/autonity"
	"github.com/autonity/autonity/common"
	"github.com/autonity/autonity/consensus"
	"github.com/autonity/autonity/consensus/tendermint/bft"
	engineCore "github.com/autonity/autonity/consensus/tendermint/core"
	"github.com/autonity/autonity/consensus/tendermint/core/message"
	"github.com/autonity/autonity/consensus/tendermint/events"
	"github.com/autonity/autonity/core"
	"github.com/autonity/autonity/core/state"
	"github.com/autonity/autonity/core/types"
	"github.com/autonity/autonity/event"
	"github.com/autonity/autonity/internal/ethapi"
	"github.com/autonity/autonity/log"
	"github.com/autonity/autonity/rlp"
)

type ChainContext interface {
	consensus.ChainReader
	CurrentBlock() *types.Block
	SubscribeChainEvent(ch chan<- core.ChainEvent) event.Subscription
	State() (*state.StateDB, error)
	ProtocolContracts() *autonity.ProtocolContracts
	StateAt(root common.Hash) (*state.StateDB, error)
	HasBadBlock(hash common.Hash) bool
	Validator() core.Validator
}

const (
	msgGCInterval                 = 60                           // every 60 blocks to GC msg store.
	offChainAccusationProofWindow = 10                           // the time window in block for one to provide off chain innocence proof before it is escalated on chain.
	maxAccusationPerHeight        = 4                            // max number of accusation allowed to be produced by rule engine over a height against a validator.
	maxNumOfInnocenceProofCached  = 120 * maxAccusationPerHeight // 120 blocks with 4 on each height that rule engine can produce totally over a height.
	reportingSlotPeriod           = 20                           // Each AFD reporting slot holds 20 blocks, each validator response for a slot.
	//NOTE: update to below constants might require a chain fork to upgrade clients, since they impact the Accountability Event execution result. They should be turned into protocol parameters https://github.com/autonity/autonity/issues/949
	HeightRange = 256 // Default msg buffer range for AFD.
	DeltaBlocks = 10  // Wait until the GST + delta blocks to start accounting.
)

var (
	errDuplicatedMsg   = errors.New("duplicated msg")
	errEquivocation    = errors.New("equivocation")
	errNotCommitteeMsg = errors.New("msg from none committee member")
	errProposer        = errors.New("proposal is not from proposer")
	errFutureMsg       = errors.New("future message")

	errNoEvidenceForPO  = errors.New("no proof of innocence found for rule PO")
	errNoEvidenceForPVN = errors.New("no proof of innocence found for rule PVN")
	errNoEvidenceForPVO = errors.New("no proof of innocence found for rule PVO")
	errNoEvidenceForC1  = errors.New("no proof of innocence found for rule C1")
	errUnprovableRule   = errors.New("unprovable rule")

	nilValue = common.Hash{}
)

// FaultDetector it subscribe chain event to trigger rule engine to apply patterns over
// msg store, it sends Proof of challenge if it detects any potential misbehavior, either it
// read state db on each new height to get the latest challenges from autonity contract's view,
// and to prove its innocent if there were any challenges on the suspicious node.
type FaultDetector struct {
	innocenceProofBuff *InnocenceProofBuffer
	protocolContracts  *autonity.ProtocolContracts
	rateLimiter        *AccusationRateLimiter

	wg               sync.WaitGroup
	tendermintMsgSub *event.TypeMuxSubscription

	txPool     *core.TxPool
	ethBackend ethapi.Backend
	txOpts     *bind.TransactOpts // transactor options for accountability events

	eventReporterCh chan *autonity.AccountabilityEvent
	stopRetry       chan struct{}
	// chain event subscriber for rule engine.
	ruleEngineBlockCh  chan core.ChainEvent
	ruleEngineBlockSub event.Subscription

	// on-chain accountability event
	accountabilityEventCh  chan *autonity.AccountabilityNewAccusation
	accountabilityEventSub event.Subscription

	blockchain ChainContext
	address    common.Address
	msgStore   *engineCore.MsgStore

	chainEventCh  chan core.ChainEvent
	chainEventSub event.Subscription

	misbehaviourProofCh chan *autonity.AccountabilityEvent
	pendingEvents       []*autonity.AccountabilityEvent // accountability event buffer.

	offChainAccusationsMu sync.RWMutex
	offChainAccusations   []*Proof // off chain accusations list, ordered in chain height from low to high.
	broadcaster           consensus.Broadcaster

	logger log.Logger
}

// NewFaultDetector call by ethereum object to create fd instance.
func NewFaultDetector(
	chain ChainContext,
	nodeAddress common.Address,
	sub *event.TypeMuxSubscription,
	ms *engineCore.MsgStore,
	txPool *core.TxPool,
	ethBackend ethapi.Backend,
	nodeKey *ecdsa.PrivateKey,
	protocolContracts *autonity.ProtocolContracts,
	logger log.Logger) *FaultDetector {

	txOpts, err := bind.NewKeyedTransactorWithChainID(nodeKey, chain.Config().ChainID)
	if err != nil {
		logger.Crit("Critical error building transactor", "err", err)
	}
	// tip needs to be >=1, otherwise accountability tx will not be broadcasted due to the txpool logic (validateTx function)
	txOpts.GasTipCap = common.Big1

	fd := &FaultDetector{
		innocenceProofBuff:    NewInnocenceProofBuffer(),
		protocolContracts:     protocolContracts,
		rateLimiter:           NewAccusationRateLimiter(),
		txPool:                txPool,
		ethBackend:            ethBackend,
		txOpts:                txOpts,
		tendermintMsgSub:      sub,
		ruleEngineBlockCh:     make(chan core.ChainEvent, 300),
		accountabilityEventCh: make(chan *autonity.AccountabilityNewAccusation),
		blockchain:            chain,
		address:               nodeAddress,
		msgStore:              ms,
		chainEventCh:          make(chan core.ChainEvent, 300),
		eventReporterCh:       make(chan *autonity.AccountabilityEvent, 10),
		stopRetry:             make(chan struct{}),
		misbehaviourProofCh:   make(chan *autonity.AccountabilityEvent, 100),
		logger:                logger, // Todo(youssef): remove context
	}
	// todo(youssef): analyze chainEvent vs chainHeadEvent and very important: what to do during sync !
	fd.ruleEngineBlockSub = fd.blockchain.SubscribeChainEvent(fd.ruleEngineBlockCh)
	fd.chainEventSub = fd.blockchain.SubscribeChainEvent(fd.chainEventCh)

	fd.accountabilityEventSub, _ = protocolContracts.WatchNewAccusation(
		nil,
		fd.accountabilityEventCh,
		[]common.Address{nodeAddress},
	)
	return fd
}

// Start listen for new block events from blockchain, do the tasks like take challenge and provide Proof for innocent, the
// Fault Detector rule engine could also trigger from here to scan those msgs of msg store by applying rules.
func (fd *FaultDetector) Start() {
	fd.wg.Add(1)
	go fd.eventReporter()
	go fd.ruleEngine()
	go fd.consensusMsgHandlerLoop()
}

func (fd *FaultDetector) isHeightExpired(headHeight uint64, height uint64) bool {
	return headHeight > HeightRange && height < headHeight-HeightRange
}

func (fd *FaultDetector) SetBroadcaster(broadcaster consensus.Broadcaster) {
	fd.broadcaster = broadcaster
}

<<<<<<< HEAD
=======
/* //TODO(lorenzo) probably should delete too
func preCheckMessage(m message.Msg, chain ChainContext) error {
	lastHeader := chain.GetHeaderByNumber(m.H() - 1)
	if lastHeader == nil {
		return errFutureMsg
	}
	return m.Validate(lastHeader.CommitteeMember)
}*/

>>>>>>> 57911f4a
func (fd *FaultDetector) consensusMsgHandlerLoop() {
	ticker := time.NewTicker(1 * time.Second)
	defer ticker.Stop()
tendermintMsgLoop:
	for {
		select {
		case ev, ok := <-fd.tendermintMsgSub.Chan():
			if !ok {
				break tendermintMsgLoop
			}
<<<<<<< HEAD

=======
			//TODO(lorenzo) fix
			continue
>>>>>>> 57911f4a
			currentHeight := fd.blockchain.CurrentBlock().NumberU64()
			// handle consensus message or innocence proof messages
			switch e := ev.Data.(type) {
			case events.MessageEvent:
				if fd.isHeightExpired(currentHeight, e.Message.H()) {
					fd.logger.Debug("Fault detector: discarding old message")
					continue tendermintMsgLoop
				}
<<<<<<< HEAD
				if err := fd.processMsg(e.Message); err != nil {
=======
				if err := fd.processMsg(e.Message); err != nil { // && !errors.Is(err, errFutureMsg) { //TODO(lorenzo)
>>>>>>> 57911f4a
					fd.logger.Warn("Detected faulty message", "return", err)
					continue tendermintMsgLoop
				}
				//TODO(lorenzo) should we gossip old height messages?
				// might be useful for accountability, but might be exploitable for DoS
<<<<<<< HEAD
				// (Jason): No, gossiping does not happens here, it requires the underlying layer to do so.

=======
>>>>>>> 57911f4a
			case events.AccountabilityEvent:
				err := fd.handleOffChainAccountabilityEvent(e.Payload, e.P2pSender)
				if err != nil {
					fd.logger.Info("Accountability: Dropping peer", "peer", e.P2pSender)
					// the errors return from handler could freeze the peer connection for 30 seconds by according to dev p2p protocol.
					select {
					case e.ErrCh <- err:
					default: // do nothing
					}
					continue tendermintMsgLoop
				}
			}
		case e, ok := <-fd.chainEventCh:
			if !ok {
				break tendermintMsgLoop
			}

			// on every 60 blocks, reset Peer Justified Accusations and height accusations counters.
			if e.Block.NumberU64()%msgGCInterval == 0 {
				fd.rateLimiter.resetHeightRateLimiter()
				fd.rateLimiter.resetPeerJustifiedAccusations()
			}
<<<<<<< HEAD
=======

			/*  //TODO(lorenzo) delete
			// NOTE: we are reacting to ChainEvent (not ChainHeadEvent) thus we cannot assume the event block is the chain head
			currentHeight := fd.blockchain.CurrentBlock().NumberU64()


			for h, messages := range fd.futureMessages {
				if h <= currentHeight+1 {
					// process msgs only if they did not expire
					// they were saved as future messages but we might have jumped to a higher height (e.g. chain sync)
					if !fd.isHeightExpired(currentHeight, h) {
						for _, m := range messages {
							if err := fd.processMsg(m); err != nil {
								fd.logger.Warn("Fault detector: processing consensus msg", "result", err)
							}
						}
					}
					// once messages are processed, delete it from buffer.
					fd.deleteFutureHeightMsg(h)
				}
			}*/
>>>>>>> 57911f4a
		case <-ticker.C:
			// on each 1 seconds, reset the rate limiter counters.
			fd.rateLimiter.resetRateLimiter()
		case err, ok := <-fd.chainEventSub.Err():
			if ok {
				// why crit? what can happen here?
				fd.logger.Crit("block subscription error", "err", err)
			}
			break tendermintMsgLoop
		}
	}
	close(fd.misbehaviourProofCh)
}

// check to GC msg store for those msgs out of buffering window on every 60 blocks.
// todo(youssef): this might tbe unsufficient and lead to a DDOS OOM attack
func (fd *FaultDetector) checkMsgStoreGC(height uint64) {
	if height > HeightRange && height%msgGCInterval == 0 {
		threshold := height - HeightRange
		fd.msgStore.DeleteOlds(threshold)
	}
}

func (fd *FaultDetector) ruleEngine() {
loop:
	for {
		select {
		// chain accusationEvent update, provide proof of innocent if one is on challenge, rule engine scanning is triggered also.
		case ev, ok := <-fd.ruleEngineBlockCh:
			if !ok {
				break loop
			}

			// try to escalate expired off chain accusation on chain.
			fd.escalateExpiredAccusations(ev.Block.NumberU64())

			// run rule engine over a specific height.
			if ev.Block.NumberU64() > uint64(DeltaBlocks) {
				checkpoint := ev.Block.NumberU64() - uint64(DeltaBlocks)
				if events := fd.runRuleEngine(checkpoint); len(events) > 0 {
					fd.pendingEvents = append(fd.pendingEvents, events...)
				}
				if len(fd.pendingEvents) != 0 && fd.canReport(checkpoint) {
					fd.pendingEvents = fd.reportEvents(fd.pendingEvents)
				}
			}
			// msg store delete msgs out of buffering window on every 60 blocks.
			fd.checkMsgStoreGC(ev.Block.NumberU64())
		case accusation := <-fd.accountabilityEventCh:
			fd.logger.Warn("Local node byzantine accusation!")
			accusationEvent, err := fd.protocolContracts.Events(nil, accusation.Id)
			if err != nil {
				// this should never happen
				fd.logger.Crit("Can't retrieve accountability event", "id", accusation.Id.Uint64())
			}
			decodedProof, err := decodeRawProof(accusationEvent.RawProof)
			if err != nil {
				fd.logger.Error("Can't decode accusation", "err", err)
				break
			}
			// The signatures must be valid at this stage, however we have to recover the original
			// senders, hence the following call.
			if _, err := verifyProofSignatures(fd.blockchain, decodedProof); err != nil {
				fd.logger.Error("Can't verify proof signatures", "err", err)
				break
			}
			innocenceProof, err := fd.innocenceProof(decodedProof)
			if err == nil && innocenceProof != nil {
				// send on chain innocence proof ASAP since the client is on challenge that requires the proof to be
				// provided before the client get slashed.
				fd.logger.Warn("Innocence proof found! reporting...")
				fd.eventReporterCh <- innocenceProof
			} else {
				fd.logger.Warn("************************** SLASHING EVENT **************************")
				fd.logger.Warn("Your local node has been accused of malicious behavior")
				fd.logger.Warn("A proof of innocence has not been found: the local node is at high risk of slashing")
				fd.logger.Warn("Reach out to Autonity social media channels for more informations")
				fd.logger.Warn("********************************************************************")
				if err != nil {
					fd.logger.Error("Could not handle accusation", "error", err)
				}
			}

		case m, ok := <-fd.misbehaviourProofCh:
			if !ok {
				break loop
			}
			fd.pendingEvents = append(fd.pendingEvents, m)
		case err, ok := <-fd.ruleEngineBlockSub.Err():
			if ok {
				// youssef: how can that happen?
				fd.logger.Crit("block subscription error", err.Error())
			}
			break loop
		}
	}
}

// canReport assign the validator a dedicated time-window to submit the accountability event
// todo(youssef): this needs to be thoroughly verified accounting for edge cases scenarios at
// the epoch limit. Also the contract side enforcement is missing.
func (fd *FaultDetector) canReport(height uint64) bool {
	hdr := fd.blockchain.GetHeaderByNumber(height - 1)
	if hdr == nil {
		panic("must not happen, height:" + strconv.Itoa(int(height)))
	}
	committee := hdr.Committee

	// each reporting slot contains reportingSlotPeriod block period that a unique and deterministic validator is asked to
	// be the reporter of that slot period, then at the end block of that slot, the reporter reports
	// available events. Thus, between each reporting slot, we have 5 block period to wait for
	// accountability events to be mined by network, and it is also disaster friendly that if the last
	// reporter fails, the next reporter will continue to report missing events.
	reporterIndex := (height / reportingSlotPeriod) % uint64(len(committee))

	// if validator is the reporter of the slot period, and if checkpoint block is the end block of the
	// slot, then it is time to report the collected events by this validator.
	if height%reportingSlotPeriod != 0 {
		return false
	}
	// todo(youssef): this seems like a non-committee member can't send a proof/ do we want that?
	return committee[reporterIndex].Address == fd.address
}

func (fd *FaultDetector) Stop() {
	fd.ruleEngineBlockSub.Unsubscribe()
	fd.chainEventSub.Unsubscribe()
	fd.tendermintMsgSub.Unsubscribe()
	fd.accountabilityEventSub.Unsubscribe()
	close(fd.stopRetry)
	close(fd.eventReporterCh)
	fd.wg.Wait()
}

// convert the raw proofs into on-chain Proof which contains raw bytes of messages.
func (fd *FaultDetector) eventFromProof(p *Proof) *autonity.AccountabilityEvent {
	var ev = &autonity.AccountabilityEvent{
<<<<<<< HEAD
		EventType:      uint8(p.Type),
		Rule:           uint8(p.Rule),
		Reporter:       fd.address,
		Offender:       p.Offender,
=======
		EventType: uint8(p.Type),
		Rule:      uint8(p.Rule),
		Reporter:  fd.address,
		//Offender:       p.Message.Signer(), //TODO(lorenzo) fix
>>>>>>> 57911f4a
		Id:             common.Big0,                           // assigned contract-side
		Block:          new(big.Int).SetUint64(p.Message.H()), // assigned contract-side
		ReportingBlock: common.Big0,                           // assigned contract-side
		Epoch:          common.Big0,                           // assigned contract-side
		MessageHash:    common.Big0,                           // assigned contract-side
	}
	// panic because encoding must not fail here
	rProof, err := rlp.EncodeToBytes(p)
	if err != nil {
		fd.logger.Crit("error encoding proof", err)
	}
	ev.RawProof = rProof
	return ev
}

// getInnocentProof is called by client who is on a challenge with a certain accusation, to get innocent proof from msg
// store.
func (fd *FaultDetector) innocenceProof(p *Proof) (*autonity.AccountabilityEvent, error) {
	// the protocol contains below provable accusations.
	switch p.Rule {
	case autonity.PO:
		return fd.innocenceProofPO(p)
	case autonity.PVN:
		return fd.innocenceProofPVN(p)
	case autonity.PVO:
		return fd.innocenceProofPVO(p)
	case autonity.C1:
		return fd.innocenceProofC1(p)
	default:
		// TODO(lorenzo) apply
		// whether the accusation comes from off-chain or on-chain
		// it always gets verified before we try to fetch the innocence proof
		//panic("Trying to fetch innocence proof for invalid accusation")
		return nil, errUnprovableRule
	}
}

// get innocent proof of accusation of rule C1 from msg store.
func (fd *FaultDetector) innocenceProofC1(c *Proof) (*autonity.AccountabilityEvent, error) {
	preCommit := c.Message
	height := preCommit.H()

	lastHeader := fd.blockchain.GetHeaderByNumber(height - 1)
	if lastHeader == nil {
		return nil, errNoParentHeader
	}
	quorum := bft.Quorum(lastHeader.TotalVotingPower())

	prevotesForV := fd.msgStore.Get(func(m message.Msg) bool {
		return m.Code() == message.PrevoteCode && m.Value() == preCommit.Value() && m.R() == preCommit.R()
	}, height)

	overQuorumVotes := engineCore.OverQuorumVotes(prevotesForV, quorum)
	if overQuorumVotes == nil {
		return nil, errNoEvidenceForC1
	}

	p := fd.eventFromProof(&Proof{
		Type:      autonity.Innocence,
		Rule:      c.Rule,
		Message:   preCommit,
		Evidences: overQuorumVotes,
		Offender:  c.Offender,
	})
	return p, nil
}

// get innocent proof of accusation of rule PO from msg store.
func (fd *FaultDetector) innocenceProofPO(c *Proof) (*autonity.AccountabilityEvent, error) {
	// PO: node propose an old value with an validRound, innocent onChainProof of it should be:
	// there are quorum voting power prevotes for that value at the validRound.
	liteProposal := c.Message
	height := liteProposal.H()
	validRound := liteProposal.(*message.LightProposal).ValidRound()
	lastHeader := fd.blockchain.GetHeaderByNumber(height - 1)
	if lastHeader == nil {
		return nil, errNoParentHeader
	}
	quorum := bft.Quorum(lastHeader.TotalVotingPower())

	prevotes := fd.msgStore.Get(func(m message.Msg) bool {
		return m.Code() == message.PrevoteCode && m.R() == validRound && m.Value() == liteProposal.Value()
	}, height)

	overQuorumPreVotes := engineCore.OverQuorumVotes(prevotes, quorum)
	if overQuorumPreVotes == nil {
		// cannot onChainProof its innocent for PO, the on-chain contract will fine it latter once the
		// time window for onChainProof ends.
		return nil, errNoEvidenceForPO
	}
	p := fd.eventFromProof(&Proof{
		Type:      autonity.Innocence,
		Rule:      c.Rule,
		Message:   liteProposal,
		Evidences: overQuorumPreVotes,
		Offender:  c.Offender,
	})
	return p, nil
}

// get innocent proof of accusation of rule PVN from msg store.
func (fd *FaultDetector) innocenceProofPVN(c *Proof) (*autonity.AccountabilityEvent, error) {
	// get innocent proofs for PVN, for a prevote that vote for a new value,
	// then there must be a proposal for this new value.
	prevote := c.Message
	height := prevote.H()
	// the only proof of innocence of PVN accusation is that there exist a corresponding proposal
	proposals := fd.msgStore.Get(func(m message.Msg) bool {
		return m.Code() == message.ProposalCode &&
			m.R() == prevote.R() &&
			m.Value() == prevote.Value() &&
			m.(*message.Propose).ValidRound() == -1
	}, height)

	if len(proposals) != 0 {
		p := fd.eventFromProof(&Proof{
			Type:    autonity.Innocence,
			Rule:    c.Rule,
			Message: prevote,
			Evidences: []message.Msg{
				message.NewLightProposal(proposals[0].(*message.Propose)),
			},
			Offender: c.Offender,
		})
		return p, nil
	}
	return nil, errNoEvidenceForPVN
}

// get innocent proof of accusation of rule PVO from msg store, it collects quorum preVotes for the value voted at a valid round.
func (fd *FaultDetector) innocenceProofPVO(c *Proof) (*autonity.AccountabilityEvent, error) {
	// get innocent proofs for PVO, collect quorum preVotes at the valid round of the old proposal.
	oldProposal := c.Evidences[0]
	height := oldProposal.H()
	validRound := oldProposal.(*message.LightProposal).ValidRound()
	lastHeader := fd.blockchain.GetHeaderByNumber(height - 1)
	if lastHeader == nil {
		return nil, errNoParentHeader
	}
	quorum := bft.Quorum(lastHeader.TotalVotingPower())

	preVotes := fd.msgStore.Get(func(m message.Msg) bool {
		return m.Code() == message.PrevoteCode && m.Value() == oldProposal.Value() && m.R() == validRound
	}, height)

	overQuorumVotes := engineCore.OverQuorumVotes(preVotes, quorum)

	if overQuorumVotes == nil {
		return nil, errNoEvidenceForPVO
	}

	p := fd.eventFromProof(&Proof{
		Type:      autonity.Innocence,
		Rule:      c.Rule,
		Message:   c.Message,
		Evidences: append(c.Evidences, overQuorumVotes...),
		Offender:  c.Offender,
	})
	return p, nil
}

// processMsg, check and submit any auto-incriminating, equivocation challenges, and then only store checked msg in msg store.
func (fd *FaultDetector) processMsg(m message.Msg) error {
<<<<<<< HEAD
=======
	// check if msg is from valid committee member
	/* //TODO(lorenzo) delete
	if err := preCheckMessage(m, fd.blockchain); err != nil {
		if errors.Is(err, errFutureMsg) {
			fd.saveFutureHeightMsg(m)
		}
		return err
	}*/
>>>>>>> 57911f4a
	switch msg := m.(type) {
	case *message.Propose:
		if err := fd.checkSelfIncriminatingProposal(msg); err != nil {
			return err
		}
	case *message.Prevote, *message.Precommit:
		if err := fd.checkSelfIncriminatingVote(m); err != nil {
			return err
		}
	default:
<<<<<<< HEAD
		panic("Wrong my code for accountability")
=======
		return errInvalidMessage
		//TODO(lorenzo) change
		// a message with a different type than the previous ones
		// will fail at decoding phase and should not arrive here. panic.
		//fd.logger.Crit("message with invalid code processed by fault detector")
>>>>>>> 57911f4a
	}

	return nil
}

// run rule engine over the specific height of consensus msgs, return the accountable events in proofs.
func (fd *FaultDetector) runRuleEngine(height uint64) []*autonity.AccountabilityEvent {
	// To avoid none necessary accusations, we wait for delta blocks to start rule scan.
	// always skip the heights before first buffered height after the node start up, since it will rise lots of none
	// sense accusations due to the missing of messages during the startup phase, it cost un-necessary payments
	// for the committee member.
	if height <= fd.msgStore.FirstHeightBuffered() {
		return nil
	}
	lastHeader := fd.blockchain.GetHeaderByNumber(height - 1)
	if lastHeader == nil {
		// youssef: is that even possible?
		return nil
	}
	quorum := bft.Quorum(lastHeader.TotalVotingPower())
	proofs := fd.runRulesOverHeight(height, quorum, lastHeader.Committee)
	events := make([]*autonity.AccountabilityEvent, 0, len(proofs))

	// used to enforce max accusation per committee member per height
	accused := make(map[common.Address]uint64)

	for _, proof := range proofs {
<<<<<<< HEAD
		offender := proof.Offender
=======
		//TODO(lorenzo) fix
		//offender := proof.Message.Signer()
		var offender common.Address
>>>>>>> 57911f4a

		// skip misbehaviour or accusation against self
		if fd.address == offender {
			fd.logger.Warn("found accountability proof against local node. Something went wrong, please analyze your setup and reach out on our discord", "proof", proof)
			continue
		}

		// attempt off-chain accusation resolution before escalating on-chain
		if proof.Type == autonity.Accusation {
			if accused[offender] < maxAccusationPerHeight {
				fd.addOffChainAccusation(proof)
				fd.sendOffChainAccusationMsg(proof)
				accused[offender]++
			} else {
				fd.logger.Debug("Discarding accusation, maximum already reached for this height", "offender", offender)
			}
			continue
		}

		p := fd.eventFromProof(proof)
		events = append(events, p)
	}

	return events
}

func (fd *FaultDetector) runRulesOverHeight(height uint64, quorum *big.Int, committee types.Committee) (proofs []*Proof) {
	// Rules read right to left (find  the right and look for the left)
	//
	// Rules should be evaluated such that we check all possible instances and if we can't find a single instance that
	// passes then we consider the rule failed.
	//
	// There are 2 types of provable misbehaviour.
	// 1. Conflicting messages from a single participant
	// 2. A message that conflicts with a quorum of prevotes.
	// (precommit for differing value in same round as the prevotes or proposal for an
	// old value where in each prior round we can see a quorum of precommits for a distinct value.)

	// We should be here at time t = timestamp(h+1) + delta

	proofs = append(proofs, fd.newProposalsAccountabilityCheck(height)...)
	proofs = append(proofs, fd.oldProposalsAccountabilityCheck(height, quorum)...)
	proofs = append(proofs, fd.prevotesAccountabilityCheck(height, quorum, committee)...)
	proofs = append(proofs, fd.precommitsAccountabilityCheck(height, quorum, committee)...)
	return proofs
}

func (fd *FaultDetector) newProposalsAccountabilityCheck(height uint64) (proofs []*Proof) {
	// ------------New Proposal------------
	// PN:  (Mr′<r,PC|pi)∗ <--- (Mr,P|pi)
	// PN1: [nil ∨ ⊥] <--- [V]
	//
	// Since the message pattern for PN includes only messages sent by pi, we cannot raise an accusation. pi could easily
	// forge nil precommits to use as innocence proof. We can only raise a misbehaviour. If any of the precommits sent by
	// pi in rounds r' < r is for a non-nil value then we have proof of misbehaviour.

	proposalsNew := fd.msgStore.Get(func(m message.Msg) bool {
		return m.Code() == message.ProposalCode && m.(*message.Propose).ValidRound() == -1
	}, height)

	for _, p := range proposalsNew {
		proposal := p

		sender := proposal.(*message.Propose).Sender()
		// Skip if proposal is equivocated
<<<<<<< HEAD
		proposalsForR := fd.msgStore.Get(func(m message.Msg) bool {
			return m.Code() == message.ProposalCode && m.R() == proposal.R()
		}, height, sender)

=======
		proposalsForR := fd.msgStore.Get(height, func(m message.Msg) bool {
			//TODO(lorenzo) fix
			return /*m.Signer() == proposal.Signer() && */ m.Code() == message.ProposalCode && m.R() == proposal.R()
		})
>>>>>>> 57911f4a
		// Due to the for loop there must be at least one proposal
		if len(proposalsForR) > 1 {
			continue
		}

		//check all precommits for previous rounds from this sender are nil
<<<<<<< HEAD
		precommits := fd.msgStore.Get(func(m message.Msg) bool {
			return m.Code() == message.PrecommitCode && m.R() < proposal.R() && m.Value() != nilValue
		}, height, sender)

=======
		precommits := fd.msgStore.Get(height, func(m message.Msg) bool {
			//TODO(lorenzo) fix
			return /*m.Signer() == proposal.Signer() &&*/ m.Code() == message.PrecommitCode && m.R() < proposal.R() && m.Value() != nilValue
		})
>>>>>>> 57911f4a
		if len(precommits) != 0 {
			propose := proposal.(*message.Propose)
			proof := &Proof{
				Type:          autonity.Misbehaviour,
				Rule:          autonity.PN,
				Evidences:     precommits[0:1],
				Message:       message.NewLightProposal(propose),
				Offender:      sender,
				OffenderIndex: propose.SenderIndex(),
			}
			proofs = append(proofs, proof)
<<<<<<< HEAD
			fd.logger.Info("Misbehaviour detected", "rule", "PN", "incriminated", sender)

=======
			//fd.logger.Info("Misbehaviour detected", "rule", "PN", "incriminated", proposal.Signer()) //TODO(lorenzo) fix
>>>>>>> 57911f4a
		}
	}
	return proofs
}

func (fd *FaultDetector) oldProposalsAccountabilityCheck(height uint64, quorum *big.Int) (proofs []*Proof) {
	// ------------Old Proposal------------
	// PO: (Mr′<r,PV) ∧ (Mr′,PC|pi) ∧ (Mr′<r′′<r,P C|pi)∗ <--- (Mr,P|pi)
	// PO1: [#(Mr′,PV|V) ≥ 2f+ 1] ∧ [nil ∨ V ∨ ⊥] ∧ [nil ∨ ⊥] <--- [V]

	proposalsOld := fd.msgStore.Get(func(m message.Msg) bool {
		return m.Code() == message.ProposalCode && m.(*message.Propose).ValidRound() > -1
	}, height)

oldProposalLoop:
	for _, p := range proposalsOld {
		proposal := p
		// Check that in the valid round we see a quorum of prevotes and that there is no precommit at all or a
		// precommit for v or nil.

		sender := proposal.(*message.Propose).Sender()
		// Skip if proposal is equivocated
<<<<<<< HEAD
		proposalsForR := fd.msgStore.Get(func(m message.Msg) bool {
			return m.Code() == message.ProposalCode && m.R() == proposal.R()
		}, height, sender)
=======
		proposalsForR := fd.msgStore.Get(height, func(m message.Msg) bool {
			//TODO(lorenzo)
			return /*m.Signer() == proposal.Signer() &&*/ m.Code() == message.ProposalCode && m.R() == proposal.R()
>>>>>>> 57911f4a

		// Due to the for loop there must be at least one proposal
		if len(proposalsForR) > 1 {
			continue oldProposalLoop
		}

		validRound := proposal.(*message.Propose).ValidRound()

		// Is there a precommit for a value other than nil or the proposed value by the current proposer in the valid
		// round? If there is, the proposer has proposed a value for which it is not locked on, thus a Proof of
		// misbehaviour can be generated.
<<<<<<< HEAD
		precommitsFromPiInVR := fd.msgStore.Get(func(m message.Msg) bool {
			return m.Code() == message.PrecommitCode && m.R() == validRound &&
=======
		precommitsFromPiInVR := fd.msgStore.Get(height, func(m message.Msg) bool {
			//TODO(lorenzo) fix
			return m.Code() == message.PrecommitCode && m.R() == validRound && /*m.Signer() == proposal.Signer() &&*/
>>>>>>> 57911f4a
				m.Value() != nilValue && m.Value() != proposal.Value()
		}, height, sender)
		if len(precommitsFromPiInVR) > 0 {
			propose := proposal.(*message.Propose)
			proof := &Proof{
				Type:          autonity.Misbehaviour,
				Rule:          autonity.PO,
				Evidences:     precommitsFromPiInVR[0:1],
				Message:       message.NewLightProposal(propose),
				Offender:      sender,
				OffenderIndex: propose.SenderIndex(),
			}
			proofs = append(proofs, proof)
<<<<<<< HEAD
			fd.logger.Info("Misbehaviour detected", "rule", "PO", "incriminated", sender)
=======
			//fd.logger.Info("Misbehaviour detected", "rule", "PO", "incriminated", proposal.Signer()) //TODO(lorenzo)
>>>>>>> 57911f4a
			continue oldProposalLoop
		}

		// Is there a precommit for anything other than nil from the proposer between the valid round and the round of
		// the proposal? If there is then that implies the proposer saw 2f+1 prevotes in that round and hence it should
		// have set that round as the valid round.
<<<<<<< HEAD
		precommitsFromPiAfterVR := fd.msgStore.Get(func(m message.Msg) bool {
			return m.Code() == message.PrecommitCode && m.R() > validRound && m.R() < proposal.R() &&
				m.Value() != nilValue
		}, height, sender)

=======
		precommitsFromPiAfterVR := fd.msgStore.Get(height, func(m message.Msg) bool {
			//TODO(lorenzo) fix
			return m.Code() == message.PrecommitCode && m.R() > validRound && m.R() < proposal.R() &&
				/*m.Signer() == proposal.Signer() &&*/ m.Value() != nilValue
		})
>>>>>>> 57911f4a
		if len(precommitsFromPiAfterVR) > 0 {
			propose := proposal.(*message.Propose)
			proof := &Proof{
				Type:          autonity.Misbehaviour,
				Rule:          autonity.PO,
				Evidences:     precommitsFromPiAfterVR[0:1],
				Message:       message.NewLightProposal(propose),
				Offender:      sender,
				OffenderIndex: propose.SenderIndex(),
			}
			proofs = append(proofs, proof)
<<<<<<< HEAD
			fd.logger.Info("Misbehaviour detected", "rule", "PO", "incriminated", sender)
=======
			//fd.logger.Info("Misbehaviour detected", "rule", "PO", "incriminated", proposal.Signer()) //TODO(lorenzo)
>>>>>>> 57911f4a
			continue oldProposalLoop
		}

		// Do we see a quorum for a value other than the proposed value? If so, we have proof of misbehaviour.
		allPrevotesForValidRound := fd.msgStore.Get(func(m message.Msg) bool {
			return m.Code() == message.PrevoteCode && m.R() == validRound && m.Value() != proposal.Value()
		}, height)

		prevotesMap := make(map[common.Hash][]message.Msg)
		for _, v := range allPrevotesForValidRound {
			vote := v
			prevotesMap[vote.Value()] = append(prevotesMap[vote.Value()], vote)
		}

		for _, preVotes := range prevotesMap {
			// Here the assumption is that in a single round it is not possible to have 2 value which quorum votes,
			// this would imply at least quorum nodes are malicious which is much higher than our assumption.
			overQuorumVotes := engineCore.OverQuorumVotes(preVotes, quorum)
			if overQuorumVotes != nil {
				propose := proposal.(*message.Propose)
				proof := &Proof{
					Type:          autonity.Misbehaviour,
					Rule:          autonity.PO,
					Evidences:     overQuorumVotes,
					Message:       message.NewLightProposal(propose),
					Offender:      sender,
					OffenderIndex: propose.SenderIndex(),
				}
				proofs = append(proofs, proof)
<<<<<<< HEAD
				fd.logger.Info("Misbehaviour detected", "rule", "PO", "incriminated", sender)
=======
				//fd.logger.Info("Misbehaviour detected", "rule", "PO", "incriminated", proposal.Signer()) //TODO(lorenzo)
>>>>>>> 57911f4a
				continue oldProposalLoop
			}
		}

		// Do we see a quorum of prevotes in the valid round, if not we can raise an accusation, since we cannot be sure
		// that these prevotes exist
		prevotes := fd.msgStore.Get(func(m message.Msg) bool {
			// since equivocation msgs are stored, we have to query those preVotes which has same value as the proposal.
			return m.Code() == message.PrevoteCode && m.R() == validRound && m.Value() == proposal.Value()
		}, height)

		if engineCore.OverQuorumVotes(prevotes, quorum) == nil {
			/* We do not have a quorum of prevotes for valid round here.
			* However if the propose was for a value that got committed, we do not send the accusation.
			* NOTE: this is an effective way to reduce the number of accusations and prevent accusation spamming,
			* however we assume the risk of ignoring a potentially malicious committee member.
			* Indeed the fact that the same value got committed does not rule out the fact that the suspected
			* node was misbehaving. We can just infer that if he was misbehaving, he did so in line with the decision of the network.
			* The only way to rule out misbehaviour would be to check also that the value was committed at the propose round.
			* However the commit round is not deterministic between all nodes.
			 */
			if fd.blockchain.GetBlock(proposal.Value(), proposal.H()) == nil {
				propose := proposal.(*message.Propose)
				// proposal was not committed --> send accusation
				accusation := &Proof{
					Type:          autonity.Accusation,
					Rule:          autonity.PO,
					Message:       message.NewLightProposal(propose),
					Offender:      sender,
					OffenderIndex: propose.SenderIndex(),
				}
				proofs = append(proofs, accusation)
<<<<<<< HEAD
				fd.logger.Info("🕵️ Suspicious behavior detected", "rule", "PO", "suspect", sender)
=======
				//fd.logger.Info("🕵️ Suspicious behavior detected", "rule", "PO", "suspect", proposal.Signer()) //TODO(lorenzo)
>>>>>>> 57911f4a
			}
		}
	}
	return proofs
}

func (fd *FaultDetector) prevotesAccountabilityCheck(height uint64, quorum *big.Int, committee types.Committee) (proofs []*Proof) {
	// ------------New and Old prevotes------------

	prevotes := fd.msgStore.Get(func(m message.Msg) bool {
		return m.Code() == message.PrevoteCode && m.Value() != nilValue
	}, height)

prevotesLoop:
	for _, p := range prevotes {
		prevote := p

<<<<<<< HEAD
		// check for each prevote senders.
		vote := prevote.(*message.Prevote)
	sendersLoop:
		for _, senderIndex := range vote.Senders().FlattenUniq() {
			sender := committee[senderIndex].Address
			// Skip the prevotes that the sender addressed as equivocated
			prevotesForR := fd.msgStore.GetEquivocatedVotes(height, prevote.R(), message.PrevoteCode, sender, prevote.Value())
			// Due to the for loop there must be at least one preVote.
			if len(prevotesForR) > 0 {
				continue sendersLoop
			}
=======
		// Skip if prevote is equivocated
		prevotesForR := fd.msgStore.Get(height, func(m message.Msg) bool {
			//TODO(lorenzo) fix
			return /*m.Signer() == prevote.Signer() &&*/ m.Code() == message.PrevoteCode && m.R() == prevote.R()

		})
		// Due to the for loop there must be at least one preVote.
		if len(prevotesForR) > 1 {
			continue prevotesLoop
		}

		// We need to check whether we have proposals from the prevote's round
		correspondingProposals := fd.msgStore.Get(height, func(m message.Msg) bool {
			return m.Code() == message.ProposalCode && m.R() == prevote.R() && m.Value() == prevote.Value()
		})

		if len(correspondingProposals) == 0 {
			// if there are over quorum prevotes for this corresponding proposal's value, then it indicates current
			// peer just did not receive it. So we can skip the rising of such accusation.
			preVts := fd.msgStore.Get(height, func(m message.Msg) bool {
				return m.Code() == message.PrevoteCode && m.R() == prevote.R() && m.Value() == prevote.Value()
			})
>>>>>>> 57911f4a

			// We need to check whether we have proposals from the prevote's round
			correspondingProposals := fd.msgStore.Get(func(m message.Msg) bool {
				return m.Code() == message.ProposalCode && m.R() == prevote.R() && m.Value() == prevote.Value()
			}, height)

			if len(correspondingProposals) == 0 {
				// if there are over quorum prevotes for this corresponding proposal's value, then it indicates current
				// peer just did not receive it. So we can skip the rising of such accusation.
				preVts := fd.msgStore.Get(func(m message.Msg) bool {
					return m.Code() == message.PrevoteCode && m.R() == prevote.R() && m.Value() == prevote.Value()
				}, height)

				if engineCore.OverQuorumVotes(preVts, quorum) == nil {
					/* The rule for this accusation could be PVO as well since we don't have the corresponding proposal.
					* If the prevote was for a value that got committed, we do not send the accusation.
					* NOTE: this is an effective way to reduce the number of accusations and prevent accusation spamming,
					* however we assume the risk of ignoring a potentially malicious committee member.
					* Indeed the fact that the same value got committed does not rule out the fact that the suspected
					* node was misbehaving. We can just infer that if he was misbehaving, he did so in line with the decision of the network.
					* The only way to rule out misbehaviour would be to check also that the value was committed at the prevote round.
					* However the commit round is not deterministic between all nodes.
					 */
					if fd.blockchain.GetBlock(prevote.Value(), prevote.H()) == nil {
						accusation := &Proof{
							Type:          autonity.Accusation,
							Rule:          autonity.PVN,
							Message:       prevote,
							Offender:      sender,
							OffenderIndex: senderIndex,
						}
						proofs = append(proofs, accusation)
						fd.logger.Info("🕵️ Suspicious behavior detected", "rule", "PVN", "suspect", sender)
					}
<<<<<<< HEAD
=======
					proofs = append(proofs, accusation)
					//fd.logger.Info("🕵️ Suspicious behavior detected", "rule", "PVN", "suspect", prevote.Signer()) //TODO(lorenzo)
>>>>>>> 57911f4a
				}
				continue prevotesLoop // we have no corresponding proposal, so we cannot check new and old prevote rules
			}

			// We need to ensure that we keep all proposals in the message store, so that we have the maximum chance of
			// finding justification for prevotes. This is to account for equivocation where the proposer send 2 proposals
			// with the same value but different valid rounds to different nodes. We can't penalise the sender of prevote
			// since we can't tell which proposal they received. We just want to find a set of message which fit the rule.
			// Therefore, we need to check all the proposals to find a single one which shows the current prevote is
			// valid.
			var prevotesProofs []*Proof
			for _, cp := range correspondingProposals {
				proposal := cp.(*message.Propose)
				var proof *Proof
				if proposal.ValidRound() == -1 {
					proof = fd.newPrevotesAccountabilityCheck(height, prevote, proposal, sender, senderIndex)
				} else {
					proof = fd.oldPrevotesAccountabilityCheck(height, quorum, proposal, prevote, sender, senderIndex)
				}
				if proof != nil {
					prevotesProofs = append(prevotesProofs, proof)
				}
			}

			if len(prevotesProofs) > 0 {
				for _, proof := range prevotesProofs {
					// If there is any corresponding proposal for which no proof was returned then we know the current prevote
					// is valid.
					if proof == nil {
						continue sendersLoop
					}
				}

				// There are no corresponding proposal for which the current prevote is valid. We prioritise misbehaviours over
				// accusation since they can be easily proved.
				for _, proof := range prevotesProofs {
					if proof.Type == autonity.Misbehaviour {
						proofs = append(proofs, proof)
						continue sendersLoop
					}
				}

				// There were no misbehaviours for the current prevote, therefore, pick the first accusation
				proofs = append(proofs, prevotesProofs[0])
			}
		}
	}
	return proofs
}

func (fd *FaultDetector) newPrevotesAccountabilityCheck(height uint64, prevote message.Msg,
	correspondingProposal *message.Propose, sender common.Address, senderIndex int) (proof *Proof) {
	// New Proposal, apply PVN rules

	// PVN: (Mr′<r,PC|pi)∧(Mr′<r′′<r,PC|pi)* ∧ (Mr,P|proposer(r)) <--- (Mr,PV|pi)

	// PVN2: [nil ∨ ⊥] ∧ [nil ∨ ⊥] ∧ [V:Valid(V)] <--- [V]: r′= 0,∀r′′< r:Mr′′,PC|pi=nil

	// PVN2, If there is a valid proposal V at round r, and pi never ever precommit(locked a value) before, then pi
	// should prevote for V or a nil in case of timeout at this round.

	// PVN3: [V] ∧ [nil ∨ ⊥] ∧ [V:Valid(V)] <--- [V]:∀r′< r′′<r,Mr′′,PC|pi=nil

	// There is no scope to raise an accusation for these rules since the only message in PVN that is not sent by pi is
	// the proposal, and you require the proposal before you can even attempt to apply the rule.

	// Since we cannot raise an accusation we can only create a proof of misbehaviour. To create a proof of misbehaviour
	// we need to have all the messages in the message pattern, otherwise, we cannot make any statement about the
	// message. We may not have enough information, and we don't want to accuse someone unnecessarily. To show a proof of
	// misbehaviour for PVN2 and PVN3 we need to collect all the precommits from pi and set the latest precommit round
	// as r' and we need to have all the precommit messages from r' to r for pi to be able to check for misbehaviour. If
	// the latest precommit is not for V, and we have all the precommits from r' to r which are nil, then we have proof
	// of misbehaviour.
<<<<<<< HEAD

	precommitsFromPi := fd.msgStore.Get(func(m message.Msg) bool {
		return m.Code() == message.PrecommitCode && m.R() < prevote.R()
	}, height, sender)
=======
	precommitsFromPi := fd.msgStore.Get(height, func(m message.Msg) bool {
		//TODO(lorenzo)
		return m.Code() == message.PrecommitCode && /*prevote.Signer() == m.Signer() &&*/ m.R() < prevote.R()
	})
>>>>>>> 57911f4a

	// Check for missing messages. If there are gaps those missing message could be the one that proves pi acted
	// correctly however since we don't have information and enough time has passed we are just going to ignore and move
	// to the next prevote.
	if len(precommitsFromPi) > 0 {
		sort.SliceStable(precommitsFromPi, func(i, j int) bool {
			return precommitsFromPi[i].R() < precommitsFromPi[j].R()
		})
		r := prevote.R()
		rPrime := precommitsFromPi[len(precommitsFromPi)-1].R()
		// Check if the difference between the previous round and current round is more than 1 then exit and return nil
		for i := len(precommitsFromPi) - 1; i >= 0 && (r-rPrime) <= 1; i-- {
			if precommitsFromPi[i].Value() != nilValue {
				// we found the latest non-nil precommit and we don't have gaps in the following ones
				pc := precommitsFromPi[i]

				// check for equivocation. If present, bail out on the checking of this rule. Remote peer has already been punished for equivocation
<<<<<<< HEAD
				precommitsAtRPrime := fd.msgStore.GetEquivocatedVotes(height, pc.R(), message.PrecommitCode, sender, pc.Value())
				if len(precommitsAtRPrime) > 0 {
=======
				precommitsAtRPrime := fd.msgStore.Get(height, func(m message.Msg) bool { //TODO(lorenzo)
					return m.Code() == message.PrecommitCode && /*pc.Signer() == m.Signer() &&*/ m.R() == pc.R()
				})
				if len(precommitsAtRPrime) > 1 {
>>>>>>> 57911f4a
					break
				}

				// if precommit at r' is for V, then all good --> no misbehaviour
				if pc.Value() == prevote.Value() {
					break
				}

				// precommit at r' is not for V --> remote peer is malicious
<<<<<<< HEAD
				fd.logger.Info("Misbehaviour detected", "rule", "PVN", "incriminated", sender)

=======
				//fd.logger.Info("Misbehaviour detected", "rule", "PVN", "incriminated", prevote.Signer()) //TODO(lorenzo)
>>>>>>> 57911f4a
				proof := &Proof{
					Type:          autonity.Misbehaviour,
					Rule:          autonity.PVN,
					Message:       prevote,
					Offender:      sender,
					OffenderIndex: senderIndex,
				}
				// to guarantee this prevote is for a new proposal that is the PVN rule account for, otherwise in
				// prevote for an old proposal, it is valid for one to prevote it if lockedRound <= vr, thus the
				// round jump is valid. This prevents from rising a PVN misbehavior proof from a malicious fault
				// detector by using prevote for an old proposal to challenge an honest slow validator.
				proof.Evidences = append(proof.Evidences, message.NewLightProposal(correspondingProposal))
				proof.Evidences = append(proof.Evidences, precommitsFromPi[i:]...)
				return proof
			}
			if i > 0 {
				r = rPrime
				rPrime = precommitsFromPi[i-1].R()
			}
		}
	}
	/* we end up here if:
	* - pi never locked (i.e. precommitted) before sending this prevote
	* - pi always precommitted nil
	* - we have gaps in the precommits
	* - latest non-nil precommit (at r') is for V
	* - latest non-nil precommit is equivocated
	 */
	return nil
}

func (fd *FaultDetector) oldPrevotesAccountabilityCheck(height uint64, quorum *big.Int,
	correspondingProposal *message.Propose, prevote message.Msg, sender common.Address, senderIndex int) (proof *Proof) {
	currentR := correspondingProposal.R()
	validRound := correspondingProposal.ValidRound()

	// If there is a prevote for an old proposal then pi can only vote for v or send nil (see line 28 and 29 of
	// tendermint pseudocode), therefore if in the valid round there is a quorum for a value other than v, we know pi
	// prevoted incorrectly. If the proposal was a bad proposal, then pi should not have voted for it, thus we do not
	// need to make sure whether the proposal is correct or not (which we would in the proposal checking rules, however,
	// a bad proposal will still exist in our message store, and it shouldn't have an impact on the checking of prevotes).

	allPrevotesForValidRound := fd.msgStore.Get(func(m message.Msg) bool {
		return m.Code() == message.PrevoteCode && m.R() == validRound && m.Value() != correspondingProposal.Value()
	}, height)

	prevotesMap := make(map[common.Hash][]message.Msg)
	for _, p := range allPrevotesForValidRound {
		vote := p
		prevotesMap[vote.Value()] = append(prevotesMap[vote.Value()], vote)
	}

	for _, preVotes := range prevotesMap {
		// Here the assumption is that in a single round it is not possible to have 2 value which quorum votes,
		// this would imply at least quorum nodes are malicious which is much higher than our assumption.
		overQuorumVotes := engineCore.OverQuorumVotes(preVotes, quorum)
		if overQuorumVotes != nil {
<<<<<<< HEAD
			fd.logger.Info("Misbehaviour detected", "rule", "PV0", "incriminated", sender)
=======
			//fd.logger.Info("Misbehaviour detected", "rule", "PV0", "incriminated", prevote.Signer()) //TODO(lorenzo)
>>>>>>> 57911f4a
			proof := &Proof{
				Type:          autonity.Misbehaviour,
				Rule:          autonity.PVO,
				Message:       prevote,
				Offender:      sender,
				OffenderIndex: senderIndex,
			}
			proof.Evidences = append(proof.Evidences, message.NewLightProposal(correspondingProposal))
			proof.Evidences = append(proof.Evidences, overQuorumVotes...)
			return proof
		}
	}

	prevotesForVFromValidRound := fd.msgStore.Get(func(m message.Msg) bool {
		return m.Code() == message.PrevoteCode && m.R() == validRound && m.Value() == correspondingProposal.Value()
	}, height)

	overQuorumPrevotesForVFromValidRound := engineCore.OverQuorumVotes(prevotesForVFromValidRound, quorum)

	if overQuorumPrevotesForVFromValidRound != nil {
		// PVO: (Mr′′′<r,PV) ∧ (Mr′′′≤r′<r,PC|pi) ∧ (Mr′<r′′<r,PC|pi)∗ ∧ (Mr, P|proposer(r)) ⇐= (Mr,PV|pi)
		// PVO1: [#(V)≥2f+ 1] ∧ [V] ∧ [V ∨ nil ∨ ⊥] ∧ [ V: validRound(V) = r′′′] ⇐= [V]

		// if V is the proposed value at round r and pi did already precommit on V at round r′< r (it locked on it)
		// and did not precommit for other values in any round between r′and r then in round r either pi prevotes
		// for V or nil (in case of a timeout), Moreover, we expect to find 2f+ 1 prevotes for V issued at round
		// r′′′=validRound(V). Notice that, we can have other rounds in which there are 2f+ 1 prevotes for V, but it
		// must be the case at least for this round (as required by line 28).  Indeed, if pi precommitted for V a
		// round r′ != r′′′ then also at round r′we must have 2f+ 1 prevotes for V(will be checked by the precommit
		// rule C1). It follows that there is not relationship between the round r′′′ and r′,which must be set to
		// the last round (if multiple ones) in which pi precommitted for V.

		// Please note pi doesn't need to have precommite for V in valid round, since it could have timed out.
		// Rather we need to find the latest round for which pi committed for V and ensure any rounds after that pi
		// only precommitted for nil

		// PVO’:(Mr′<r, PV) ∧ (Mr′<r′′<r, PC|pi)∗ ∧ (Mr,P|proposer(r)) ⇐= (Mr,P V|pi)
		// PVO2: [#(V)≥2f+ 1] ∧ [V ∨ nil ∨⊥] ∧ [V:validRound(V) =r′] ⇐= [V];
		// if V is the proposed value at round r with validRound(V) =r′ then there must be 2f+ 1 prevotes
		// for V issued at round r′. If moreover, pi did not precommit for other values in any round between
		// r′and r(thus it can be either locked on some values or not) then in round r pi prevotes for V.

		// PVO1 and PVO2 can be merged together. We just need to fetch all precommits between (validRound, currentR)
		// check that we have no gaps and raise a misbehaviour if the last one is not for V.

<<<<<<< HEAD
		precommitsFromPi := fd.msgStore.Get(func(m message.Msg) bool {
			return m.Code() == message.PrecommitCode && m.R() > validRound && m.R() < currentR
		}, height, sender)
=======
		precommitsFromPi := fd.msgStore.Get(height, func(m message.Msg) bool {
			//TODO(lorenzo)
			return m.Code() == message.PrecommitCode && m.R() > validRound && m.R() < currentR /*&& m.Signer() == prevote.Signer()*/
		})
>>>>>>> 57911f4a

		if len(precommitsFromPi) > 0 {
			// sort by round ascending
			sort.SliceStable(precommitsFromPi, func(i, j int) bool {
				return precommitsFromPi[i].R() < precommitsFromPi[j].R()
			})

			// ensure there are no gaps
			if precommitsFromPi[0].R() != validRound+1 || precommitsFromPi[len(precommitsFromPi)-1].R() != currentR-1 {
				return nil
			}
			for i := 1; i < len(precommitsFromPi); i++ {
				prev, cur := precommitsFromPi[i-1].R(), precommitsFromPi[i].R()
				diff := math.Abs(float64(cur) - float64(prev))
				if diff > 1 {
					// at least one round's precommit is missing
					return nil
				}
			}

			// If the last precommit for notV is after the last one for V, raise misbehaviour
			// If all precommits are nil, do not raise misbehaviour. It is a valid correct scenario.
			lastRoundForV := int64(-1)
			lastRoundForNotV := int64(-1)
			for _, pc := range precommitsFromPi {
				if pc.Value() == prevote.Value() && pc.R() > lastRoundForV {
					lastRoundForV = pc.R()
				}

				if pc.Value() != prevote.Value() && pc.Value() != nilValue && pc.R() > lastRoundForNotV {
					lastRoundForNotV = pc.R()
				}
			}

			if lastRoundForNotV > lastRoundForV {
<<<<<<< HEAD
				fd.logger.Info("Misbehaviour detected", "rule", "PVO12", "incriminated", sender)
=======
				//fd.logger.Info("Misbehaviour detected", "rule", "PVO12", "incriminated", prevote.Signer()) //TODO(lorenzo)
>>>>>>> 57911f4a
				proof := &Proof{
					Type:          autonity.Misbehaviour,
					Rule:          autonity.PVO12,
					Message:       prevote,
					Offender:      sender,
					OffenderIndex: senderIndex,
				}
				proof.Evidences = append(proof.Evidences, message.NewLightProposal(correspondingProposal))
				proof.Evidences = append(proof.Evidences, precommitsFromPi...)
				return proof
			}
		}
	}

	// if there is no misbehaviour of the prevote msg addressed, then we lastly check accusation.
	if overQuorumPrevotesForVFromValidRound == nil {
		/* We do not have a quorum of prevotes for valid round here.
		* However if the prevote was for a value that got committed, we do not send the accusation.
		* NOTE: this is an effective way to reduce the number of accusations and prevent accusation spamming,
		* however we assume the risk of ignoring a potentially malicious committee member.
		* Indeed the fact that the same value got committed does not rule out the fact that the suspected
		* node was misbehaving. We can just infer that if he was misbehaving, he did so in line with the decision of the network.
		* The only way to rule out misbehaviour would be to check also that the value was committed at the prevote round.
		* However the commit round is not deterministic between all nodes.
		 */
		if fd.blockchain.GetBlock(prevote.Value(), prevote.H()) == nil {
<<<<<<< HEAD
			fd.logger.Info("🕵️ Suspicious behavior detected", "rule", "PVO", "suspect", sender)
=======
			//fd.logger.Info("🕵️ Suspicious behavior detected", "rule", "PVO", "suspect", prevote.Signer()) //TODO(lorenzo)
>>>>>>> 57911f4a
			return &Proof{
				Type:          autonity.Accusation,
				Rule:          autonity.PVO,
				Message:       prevote,
				Evidences:     []message.Msg{message.NewLightProposal(correspondingProposal)},
				Offender:      sender,
				OffenderIndex: senderIndex,
			}
		}
	}

	return nil
}

func (fd *FaultDetector) precommitsAccountabilityCheck(height uint64, quorum *big.Int, committee types.Committee) (proofs []*Proof) {
	// ------------precommits------------
	// C: [Mr,P|proposer(r)] ∧ [Mr,PV] <--- [Mr,PC|pi]
	// C1: [V:Valid(V)] ∧ [#(V) ≥ 2f+ 1] <--- [V]

	precommits := fd.msgStore.Get(func(m message.Msg) bool {
		return m.Code() == message.PrecommitCode && m.Value() != nilValue
	}, height)

	for _, preC := range precommits {
		precommit := preC

<<<<<<< HEAD
		vote := precommit.(*message.Precommit)
	sendersLoop:
		for _, senderIndex := range vote.Senders().FlattenUniq() {
			sender := committee[senderIndex].Address
			// Skip if preCommit is equivocated
			precommitsForR := fd.msgStore.GetEquivocatedVotes(height, precommit.R(), message.PrecommitCode, sender, precommit.Value())
			// Due to the for loop there must be at least one preCommit.
			if len(precommitsForR) > 0 {
				continue sendersLoop
			}
=======
		// Skip if preCommit is equivocated
		precommitsForR := fd.msgStore.Get(height, func(m message.Msg) bool {
			//TODO(lorenzo)
			return /*m.Signer() == precommit.Signer() &&*/ m.Code() == message.PrecommitCode && m.R() == precommit.R()
		})
		// Due to the for loop there must be at least one preCommit.
		if len(precommitsForR) > 1 {
			continue precommitLoop
		}
>>>>>>> 57911f4a

			// Do we see a quorum for a value other than the proposed value? If so, we have proof of misbehaviour.
			allPrevotesForR := fd.msgStore.Get(func(m message.Msg) bool {
				return m.Code() == message.PrevoteCode && m.R() == precommit.R() && m.Value() != precommit.Value()
			}, height)

			prevotesMap := make(map[common.Hash][]message.Msg)
			for _, p := range allPrevotesForR {
				prevotesMap[p.Value()] = append(prevotesMap[p.Value()], p)
			}

			for _, preVotes := range prevotesMap {
				// Here the assumption is that in a single round it is not possible to have 2 value which quorum votes,
				// this would imply at least quorum nodes are malicious which is much higher than our assumption.
				overQuorumVotes := engineCore.OverQuorumVotes(preVotes, quorum)
				if overQuorumVotes != nil {
					proof := &Proof{
						Type:          autonity.Misbehaviour,
						Rule:          autonity.C,
						Evidences:     overQuorumVotes,
						Message:       precommit,
						Offender:      sender,
						OffenderIndex: senderIndex,
					}
					proofs = append(proofs, proof)
					fd.logger.Info("Misbehaviour detected", "rule", "C", "incriminated", sender)
					continue sendersLoop
				}
<<<<<<< HEAD
=======
				proofs = append(proofs, proof)
				//fd.logger.Info("Misbehaviour detected", "rule", "C", "incriminated", precommit.Signer()) //TODO(lorenzo)
				continue precommitLoop
>>>>>>> 57911f4a
			}

			// Do we see a quorum of prevotes in the same round? if not we can raise an accusation, since we cannot be sure
			// that these prevotes do exist, this block also covers the Accusation of C since if over quorum prevotes for
			// V indicates that the corresponding proposal of V do exist, thus we don't need to raise accusation for the missing
			// proposal since over 2/3 member should all ready received it
			prevotes := fd.msgStore.Get(func(m message.Msg) bool {
				// since equivocation msgs are stored, we have to query those preVotes which has same value as the proposal.
				return m.Code() == message.PrevoteCode && m.R() == precommit.R() && m.Value() == precommit.Value()
			}, height)

			if engineCore.OverQuorumVotes(prevotes, quorum) == nil {
				/* We do not have a quorum of prevotes for this precommit to be justified.
				* However if the precommit was for a value that got committed, we do not send the accusation.
				* NOTE: this is an effective way to reduce the number of accusations and prevent accusation spamming,
				* however we assume the risk of ignoring a potentially malicious committee member.
				* Indeed the fact that the same value got committed does not rule out the fact that the suspected
				* node was misbehaving. We can just infer that if he was misbehaving, he did so in line with the decision of the network.
				* The only way to rule out misbehaviour would be to check also that the value was committed at the precommit round.
				* However the commit round is not deterministic between all nodes.
				 */
				if fd.blockchain.GetBlock(precommit.Value(), precommit.H()) == nil {
					accusation := &Proof{
						Type:          autonity.Accusation,
						Rule:          autonity.C1,
						Message:       precommit,
						Offender:      sender,
						OffenderIndex: senderIndex,
					}
					proofs = append(proofs, accusation)
					fd.logger.Info("🕵️ Suspicious behavior detected", "rule", "C1", "suspect", sender)
				}
<<<<<<< HEAD
=======
				proofs = append(proofs, accusation)

				//fd.logger.Info("🕵️ Suspicious behavior detected", "rule", "C1", "suspect", precommit.Signer()) //TODO(lorenzo)
>>>>>>> 57911f4a
			}
		}
	}
	return proofs
}

// submitMisbehavior takes proof of misbehavior, and error id to construct the on-chain accountability event, and
// send the event of misbehavior to event channel that is listened by ethereum object to sign the reporting TX.
<<<<<<< HEAD
func (fd *FaultDetector) submitMisbehavior(m message.Msg, evidence []message.Msg, err error,
	offender common.Address, offenderIndex int) {
	rule := errorToRule(err)
=======
func (fd *FaultDetector) submitMisbehavior(m message.Msg, evidence []message.Msg, err error) {
	rule, e := errorToRule(err)
	//TODO(lorenzo) no need for errro
	if e != nil {
		fd.logger.Warn("error to rule", "fault detector", e)
	}
>>>>>>> 57911f4a
	proof := fd.eventFromProof(&Proof{
		Type:          autonity.Misbehaviour,
		Rule:          rule,
		Message:       m,
		Evidences:     evidence,
		Offender:      offender,
		OffenderIndex: offenderIndex,
	})
	// submit misbehavior proof to buffer, it will be sent once aggregated.
	fd.misbehaviourProofCh <- proof
}

func (fd *FaultDetector) checkSelfIncriminatingProposal(proposal *message.Propose) error {
	// skip processing duplicated msg.
	duplicated := engineCore.GetStore(fd.msgStore, proposal.H(), func(p *message.Propose) bool {
		return p.R() == proposal.R() &&
			p.Signer() == proposal.Signer() &&
			p.Value() == proposal.Value() &&
			p.ValidRound() == proposal.ValidRound()
	})

	if len(duplicated) > 0 {
		return errDuplicatedMsg
	}

	// account for wrong proposer.
	if !isProposerValid(fd.blockchain, proposal) {
		fd.submitMisbehavior(message.NewLightProposal(proposal), nil, errProposer, proposal.Sender(), proposal.SenderIndex())
		return errProposer
	}

	// account for equivocation
	equivocated := engineCore.GetStore(fd.msgStore, proposal.H(), func(p *message.Propose) bool {
		// todo(youssef) : again validValue missing here
<<<<<<< HEAD
		return p.R() == proposal.R() &&
			p.Sender() == proposal.Sender() &&
			p.Value() != proposal.Value() &&
			p.ValidRound() == proposal.ValidRound()
=======
		//TODO(lorenzo)
		return msg.R() == proposal.R() && msg.Code() == message.ProposalCode && /*msg.Signer() == proposal.Signer() &&*/ msg.Value() != proposal.Value()
>>>>>>> 57911f4a
	})

	if len(equivocated) > 0 {
		var equivocatedMsgs = []message.Msg{
			message.NewLightProposal(equivocated[0]),
		}
		fd.submitMisbehavior(message.NewLightProposal(proposal), equivocatedMsgs, errEquivocation, proposal.Sender(), proposal.SenderIndex())
		// we allow the equivocated msg to be stored in msg store.
		fd.msgStore.Save(proposal, nil)
		return errEquivocation
	}
	fd.msgStore.Save(proposal, nil)
	return nil
}

func (fd *FaultDetector) checkSelfIncriminatingVote(m message.Msg) error {
	// skip process duplicated for votes.
<<<<<<< HEAD
	duplicatedMsg := fd.msgStore.Get(func(msg message.Msg) bool {
		return msg.Hash() == m.Hash()
	}, m.H())
=======
	duplicatedMsg := fd.msgStore.Get(m.H(), func(msg message.Msg) bool {
		//TODO(lorenzo)
		return msg.R() == m.R() && msg.Code() == m.Code() && /*msg.Signer() == m.Signer() &&*/ msg.Value() == m.Value()
	})
>>>>>>> 57911f4a
	if len(duplicatedMsg) > 0 {
		return errDuplicatedMsg
	}

	// account for equivocation for votes.
<<<<<<< HEAD
	var senders *types.SendersInfo
	if preVote, ok := m.(*message.Prevote); ok {
		senders = preVote.Senders()
=======
	equivocatedMessages := fd.msgStore.Get(m.H(), func(msg message.Msg) bool {
		//TODO(lorenzo)
		return msg.R() == m.R() && msg.Code() == m.Code() && /*msg.Signer() == m.Signer() &&*/ msg.Value() != m.Value()
	})
	if len(equivocatedMessages) > 0 {
		fd.submitMisbehavior(m, equivocatedMessages[:1], errEquivocation)
		// we allow store equivocated msg in msg store.
		fd.msgStore.Save(m)
		return errEquivocation
>>>>>>> 57911f4a
	}
	if preCommit, ok := m.(*message.Precommit); ok {
		senders = preCommit.Senders()
	}
	if senders == nil {
		panic("should not happen")
	}

	var err error
	lastHeader := fd.blockchain.GetHeaderByNumber(m.H() - 1)
	for _, senderIndex := range senders.FlattenUniq() {
		sender := lastHeader.Committee[senderIndex].Address
		equivocatedMessages := fd.msgStore.GetEquivocatedVotes(m.H(), m.R(), m.Code(), sender, m.Value())
		if len(equivocatedMessages) > 0 {
			fd.submitMisbehavior(m, equivocatedMessages[:1], errEquivocation, sender, senderIndex)
			err = errEquivocation
		}
	}

	fd.msgStore.Save(m, lastHeader.Committee)
	return err
}

func errorToRule(err error) autonity.Rule {
	var rule autonity.Rule
	switch {
	case errors.Is(err, errEquivocation):
		rule = autonity.Equivocation
	case errors.Is(err, errProposer):
		rule = autonity.InvalidProposer
	default:
<<<<<<< HEAD
		panic("unknown error to accountability rule mapping")
=======
		return rule, fmt.Errorf("errors of not provable")
		//TODO(lorenzo) change this and change return type
		// these 2 errors are the only ones which can be raised by a self-incriminating msg.
		// if something else arrives here, it is a programming error.
		// there should also be 'InvalidProposal', however we do not currently make them accountable (due to oversized proof).
		//panic("unknown error to accountability rule mapping")
>>>>>>> 57911f4a
	}

	return rule
}

// TODO: this function basically reimplements committee.GetProposer
// it would be better to use that function but it requires sharing the CommitteeSet between Core and the FD.
// It would reduce code repetition, however the proposer cache is already shared so it would not improve performance.
func getProposer(chain ChainContext, h uint64, r int64) (common.Address, error) {
	parentHeader := chain.GetHeaderByNumber(h - 1)
	// to prevent the panic on node shutdown.
	if parentHeader == nil {
		return common.Address{}, fmt.Errorf("cannot find parent header")
	}
	statedb, err := chain.State()
	if err != nil {
		log.Crit("could not retrieve state")
		return common.Address{}, err
	}
	proposer := chain.ProtocolContracts().Proposer(parentHeader, statedb, parentHeader.Number.Uint64(), r)
	member := parentHeader.CommitteeMember(proposer)
	if member == nil {
		return common.Address{}, fmt.Errorf("cannot find correct proposer")
	}
	return proposer, nil
}

func isProposerValid(chain ChainContext, m message.Msg) bool {
	return true
	/* //TODO(lorenzo) fix
	proposer, err := getProposer(chain, m.H(), m.R())
	if err != nil {
		log.Error("get proposer err", "err", err)
		return false
	}
<<<<<<< HEAD

	sender := m.(*message.Propose).Sender()
	return sender == proposer
=======
	return m.Signer() == proposer
	*/
>>>>>>> 57911f4a
}<|MERGE_RESOLUTION|>--- conflicted
+++ resolved
@@ -176,18 +176,6 @@
 	fd.broadcaster = broadcaster
 }
 
-<<<<<<< HEAD
-=======
-/* //TODO(lorenzo) probably should delete too
-func preCheckMessage(m message.Msg, chain ChainContext) error {
-	lastHeader := chain.GetHeaderByNumber(m.H() - 1)
-	if lastHeader == nil {
-		return errFutureMsg
-	}
-	return m.Validate(lastHeader.CommitteeMember)
-}*/
-
->>>>>>> 57911f4a
 func (fd *FaultDetector) consensusMsgHandlerLoop() {
 	ticker := time.NewTicker(1 * time.Second)
 	defer ticker.Stop()
@@ -198,12 +186,7 @@
 			if !ok {
 				break tendermintMsgLoop
 			}
-<<<<<<< HEAD
-
-=======
-			//TODO(lorenzo) fix
-			continue
->>>>>>> 57911f4a
+
 			currentHeight := fd.blockchain.CurrentBlock().NumberU64()
 			// handle consensus message or innocence proof messages
 			switch e := ev.Data.(type) {
@@ -212,21 +195,13 @@
 					fd.logger.Debug("Fault detector: discarding old message")
 					continue tendermintMsgLoop
 				}
-<<<<<<< HEAD
 				if err := fd.processMsg(e.Message); err != nil {
-=======
-				if err := fd.processMsg(e.Message); err != nil { // && !errors.Is(err, errFutureMsg) { //TODO(lorenzo)
->>>>>>> 57911f4a
 					fd.logger.Warn("Detected faulty message", "return", err)
 					continue tendermintMsgLoop
 				}
 				//TODO(lorenzo) should we gossip old height messages?
 				// might be useful for accountability, but might be exploitable for DoS
-<<<<<<< HEAD
 				// (Jason): No, gossiping does not happens here, it requires the underlying layer to do so.
-
-=======
->>>>>>> 57911f4a
 			case events.AccountabilityEvent:
 				err := fd.handleOffChainAccountabilityEvent(e.Payload, e.P2pSender)
 				if err != nil {
@@ -249,30 +224,6 @@
 				fd.rateLimiter.resetHeightRateLimiter()
 				fd.rateLimiter.resetPeerJustifiedAccusations()
 			}
-<<<<<<< HEAD
-=======
-
-			/*  //TODO(lorenzo) delete
-			// NOTE: we are reacting to ChainEvent (not ChainHeadEvent) thus we cannot assume the event block is the chain head
-			currentHeight := fd.blockchain.CurrentBlock().NumberU64()
-
-
-			for h, messages := range fd.futureMessages {
-				if h <= currentHeight+1 {
-					// process msgs only if they did not expire
-					// they were saved as future messages but we might have jumped to a higher height (e.g. chain sync)
-					if !fd.isHeightExpired(currentHeight, h) {
-						for _, m := range messages {
-							if err := fd.processMsg(m); err != nil {
-								fd.logger.Warn("Fault detector: processing consensus msg", "result", err)
-							}
-						}
-					}
-					// once messages are processed, delete it from buffer.
-					fd.deleteFutureHeightMsg(h)
-				}
-			}*/
->>>>>>> 57911f4a
 		case <-ticker.C:
 			// on each 1 seconds, reset the rate limiter counters.
 			fd.rateLimiter.resetRateLimiter()
@@ -410,17 +361,11 @@
 // convert the raw proofs into on-chain Proof which contains raw bytes of messages.
 func (fd *FaultDetector) eventFromProof(p *Proof) *autonity.AccountabilityEvent {
 	var ev = &autonity.AccountabilityEvent{
-<<<<<<< HEAD
-		EventType:      uint8(p.Type),
-		Rule:           uint8(p.Rule),
-		Reporter:       fd.address,
-		Offender:       p.Offender,
-=======
 		EventType: uint8(p.Type),
 		Rule:      uint8(p.Rule),
 		Reporter:  fd.address,
-		//Offender:       p.Message.Signer(), //TODO(lorenzo) fix
->>>>>>> 57911f4a
+		Offender:  p.Offender,
+
 		Id:             common.Big0,                           // assigned contract-side
 		Block:          new(big.Int).SetUint64(p.Message.H()), // assigned contract-side
 		ReportingBlock: common.Big0,                           // assigned contract-side
@@ -584,17 +529,6 @@
 
 // processMsg, check and submit any auto-incriminating, equivocation challenges, and then only store checked msg in msg store.
 func (fd *FaultDetector) processMsg(m message.Msg) error {
-<<<<<<< HEAD
-=======
-	// check if msg is from valid committee member
-	/* //TODO(lorenzo) delete
-	if err := preCheckMessage(m, fd.blockchain); err != nil {
-		if errors.Is(err, errFutureMsg) {
-			fd.saveFutureHeightMsg(m)
-		}
-		return err
-	}*/
->>>>>>> 57911f4a
 	switch msg := m.(type) {
 	case *message.Propose:
 		if err := fd.checkSelfIncriminatingProposal(msg); err != nil {
@@ -605,15 +539,7 @@
 			return err
 		}
 	default:
-<<<<<<< HEAD
 		panic("Wrong my code for accountability")
-=======
-		return errInvalidMessage
-		//TODO(lorenzo) change
-		// a message with a different type than the previous ones
-		// will fail at decoding phase and should not arrive here. panic.
-		//fd.logger.Crit("message with invalid code processed by fault detector")
->>>>>>> 57911f4a
 	}
 
 	return nil
@@ -641,13 +567,7 @@
 	accused := make(map[common.Address]uint64)
 
 	for _, proof := range proofs {
-<<<<<<< HEAD
 		offender := proof.Offender
-=======
-		//TODO(lorenzo) fix
-		//offender := proof.Message.Signer()
-		var offender common.Address
->>>>>>> 57911f4a
 
 		// skip misbehaviour or accusation against self
 		if fd.address == offender {
@@ -711,36 +631,22 @@
 	for _, p := range proposalsNew {
 		proposal := p
 
-		sender := proposal.(*message.Propose).Sender()
+		signer := proposal.(*message.Propose).Signer()
 		// Skip if proposal is equivocated
-<<<<<<< HEAD
 		proposalsForR := fd.msgStore.Get(func(m message.Msg) bool {
 			return m.Code() == message.ProposalCode && m.R() == proposal.R()
-		}, height, sender)
-
-=======
-		proposalsForR := fd.msgStore.Get(height, func(m message.Msg) bool {
-			//TODO(lorenzo) fix
-			return /*m.Signer() == proposal.Signer() && */ m.Code() == message.ProposalCode && m.R() == proposal.R()
-		})
->>>>>>> 57911f4a
+		}, height, signer)
+
 		// Due to the for loop there must be at least one proposal
 		if len(proposalsForR) > 1 {
 			continue
 		}
 
-		//check all precommits for previous rounds from this sender are nil
-<<<<<<< HEAD
+		//check all precommits for previous rounds from this signer are nil
 		precommits := fd.msgStore.Get(func(m message.Msg) bool {
 			return m.Code() == message.PrecommitCode && m.R() < proposal.R() && m.Value() != nilValue
-		}, height, sender)
-
-=======
-		precommits := fd.msgStore.Get(height, func(m message.Msg) bool {
-			//TODO(lorenzo) fix
-			return /*m.Signer() == proposal.Signer() &&*/ m.Code() == message.PrecommitCode && m.R() < proposal.R() && m.Value() != nilValue
-		})
->>>>>>> 57911f4a
+		}, height, signer)
+
 		if len(precommits) != 0 {
 			propose := proposal.(*message.Propose)
 			proof := &Proof{
@@ -748,16 +654,11 @@
 				Rule:          autonity.PN,
 				Evidences:     precommits[0:1],
 				Message:       message.NewLightProposal(propose),
-				Offender:      sender,
-				OffenderIndex: propose.SenderIndex(),
+				Offender:      signer,
+				OffenderIndex: propose.SignerIndex(),
 			}
 			proofs = append(proofs, proof)
-<<<<<<< HEAD
-			fd.logger.Info("Misbehaviour detected", "rule", "PN", "incriminated", sender)
-
-=======
-			//fd.logger.Info("Misbehaviour detected", "rule", "PN", "incriminated", proposal.Signer()) //TODO(lorenzo) fix
->>>>>>> 57911f4a
+			fd.logger.Info("Misbehaviour detected", "rule", "PN", "incriminated", signer)
 		}
 	}
 	return proofs
@@ -778,17 +679,11 @@
 		// Check that in the valid round we see a quorum of prevotes and that there is no precommit at all or a
 		// precommit for v or nil.
 
-		sender := proposal.(*message.Propose).Sender()
+		signer := proposal.(*message.Propose).Signer()
 		// Skip if proposal is equivocated
-<<<<<<< HEAD
 		proposalsForR := fd.msgStore.Get(func(m message.Msg) bool {
 			return m.Code() == message.ProposalCode && m.R() == proposal.R()
-		}, height, sender)
-=======
-		proposalsForR := fd.msgStore.Get(height, func(m message.Msg) bool {
-			//TODO(lorenzo)
-			return /*m.Signer() == proposal.Signer() &&*/ m.Code() == message.ProposalCode && m.R() == proposal.R()
->>>>>>> 57911f4a
+		}, height, signer)
 
 		// Due to the for loop there must be at least one proposal
 		if len(proposalsForR) > 1 {
@@ -800,16 +695,10 @@
 		// Is there a precommit for a value other than nil or the proposed value by the current proposer in the valid
 		// round? If there is, the proposer has proposed a value for which it is not locked on, thus a Proof of
 		// misbehaviour can be generated.
-<<<<<<< HEAD
 		precommitsFromPiInVR := fd.msgStore.Get(func(m message.Msg) bool {
 			return m.Code() == message.PrecommitCode && m.R() == validRound &&
-=======
-		precommitsFromPiInVR := fd.msgStore.Get(height, func(m message.Msg) bool {
-			//TODO(lorenzo) fix
-			return m.Code() == message.PrecommitCode && m.R() == validRound && /*m.Signer() == proposal.Signer() &&*/
->>>>>>> 57911f4a
 				m.Value() != nilValue && m.Value() != proposal.Value()
-		}, height, sender)
+		}, height, signer)
 		if len(precommitsFromPiInVR) > 0 {
 			propose := proposal.(*message.Propose)
 			proof := &Proof{
@@ -817,34 +706,22 @@
 				Rule:          autonity.PO,
 				Evidences:     precommitsFromPiInVR[0:1],
 				Message:       message.NewLightProposal(propose),
-				Offender:      sender,
-				OffenderIndex: propose.SenderIndex(),
+				Offender:      signer,
+				OffenderIndex: propose.SignerIndex(),
 			}
 			proofs = append(proofs, proof)
-<<<<<<< HEAD
-			fd.logger.Info("Misbehaviour detected", "rule", "PO", "incriminated", sender)
-=======
-			//fd.logger.Info("Misbehaviour detected", "rule", "PO", "incriminated", proposal.Signer()) //TODO(lorenzo)
->>>>>>> 57911f4a
+			fd.logger.Info("Misbehaviour detected", "rule", "PO", "incriminated", signer)
 			continue oldProposalLoop
 		}
 
 		// Is there a precommit for anything other than nil from the proposer between the valid round and the round of
 		// the proposal? If there is then that implies the proposer saw 2f+1 prevotes in that round and hence it should
 		// have set that round as the valid round.
-<<<<<<< HEAD
 		precommitsFromPiAfterVR := fd.msgStore.Get(func(m message.Msg) bool {
 			return m.Code() == message.PrecommitCode && m.R() > validRound && m.R() < proposal.R() &&
 				m.Value() != nilValue
-		}, height, sender)
-
-=======
-		precommitsFromPiAfterVR := fd.msgStore.Get(height, func(m message.Msg) bool {
-			//TODO(lorenzo) fix
-			return m.Code() == message.PrecommitCode && m.R() > validRound && m.R() < proposal.R() &&
-				/*m.Signer() == proposal.Signer() &&*/ m.Value() != nilValue
-		})
->>>>>>> 57911f4a
+		}, height, signer)
+
 		if len(precommitsFromPiAfterVR) > 0 {
 			propose := proposal.(*message.Propose)
 			proof := &Proof{
@@ -852,15 +729,11 @@
 				Rule:          autonity.PO,
 				Evidences:     precommitsFromPiAfterVR[0:1],
 				Message:       message.NewLightProposal(propose),
-				Offender:      sender,
-				OffenderIndex: propose.SenderIndex(),
+				Offender:      signer,
+				OffenderIndex: propose.SignerIndex(),
 			}
 			proofs = append(proofs, proof)
-<<<<<<< HEAD
-			fd.logger.Info("Misbehaviour detected", "rule", "PO", "incriminated", sender)
-=======
-			//fd.logger.Info("Misbehaviour detected", "rule", "PO", "incriminated", proposal.Signer()) //TODO(lorenzo)
->>>>>>> 57911f4a
+			fd.logger.Info("Misbehaviour detected", "rule", "PO", "incriminated", signer)
 			continue oldProposalLoop
 		}
 
@@ -886,15 +759,11 @@
 					Rule:          autonity.PO,
 					Evidences:     overQuorumVotes,
 					Message:       message.NewLightProposal(propose),
-					Offender:      sender,
-					OffenderIndex: propose.SenderIndex(),
+					Offender:      signer,
+					OffenderIndex: propose.SignerIndex(),
 				}
 				proofs = append(proofs, proof)
-<<<<<<< HEAD
-				fd.logger.Info("Misbehaviour detected", "rule", "PO", "incriminated", sender)
-=======
-				//fd.logger.Info("Misbehaviour detected", "rule", "PO", "incriminated", proposal.Signer()) //TODO(lorenzo)
->>>>>>> 57911f4a
+				fd.logger.Info("Misbehaviour detected", "rule", "PO", "incriminated", signer)
 				continue oldProposalLoop
 			}
 		}
@@ -923,15 +792,11 @@
 					Type:          autonity.Accusation,
 					Rule:          autonity.PO,
 					Message:       message.NewLightProposal(propose),
-					Offender:      sender,
-					OffenderIndex: propose.SenderIndex(),
+					Offender:      signer,
+					OffenderIndex: propose.SignerIndex(),
 				}
 				proofs = append(proofs, accusation)
-<<<<<<< HEAD
-				fd.logger.Info("🕵️ Suspicious behavior detected", "rule", "PO", "suspect", sender)
-=======
-				//fd.logger.Info("🕵️ Suspicious behavior detected", "rule", "PO", "suspect", proposal.Signer()) //TODO(lorenzo)
->>>>>>> 57911f4a
+				fd.logger.Info("🕵️ Suspicious behavior detected", "rule", "PO", "suspect", signer)
 			}
 		}
 	}
@@ -949,42 +814,17 @@
 	for _, p := range prevotes {
 		prevote := p
 
-<<<<<<< HEAD
-		// check for each prevote senders.
+		// check each signer of prevote message.
 		vote := prevote.(*message.Prevote)
-	sendersLoop:
-		for _, senderIndex := range vote.Senders().FlattenUniq() {
-			sender := committee[senderIndex].Address
-			// Skip the prevotes that the sender addressed as equivocated
-			prevotesForR := fd.msgStore.GetEquivocatedVotes(height, prevote.R(), message.PrevoteCode, sender, prevote.Value())
+	signersLoop:
+		for _, signerIndex := range vote.Signers().FlattenUniq() {
+			signer := committee[signerIndex].Address
+			// Skip the prevotes that the signer addressed as equivocated
+			prevotesForR := fd.msgStore.GetEquivocatedVotes(height, prevote.R(), message.PrevoteCode, signer, prevote.Value())
 			// Due to the for loop there must be at least one preVote.
 			if len(prevotesForR) > 0 {
-				continue sendersLoop
-			}
-=======
-		// Skip if prevote is equivocated
-		prevotesForR := fd.msgStore.Get(height, func(m message.Msg) bool {
-			//TODO(lorenzo) fix
-			return /*m.Signer() == prevote.Signer() &&*/ m.Code() == message.PrevoteCode && m.R() == prevote.R()
-
-		})
-		// Due to the for loop there must be at least one preVote.
-		if len(prevotesForR) > 1 {
-			continue prevotesLoop
-		}
-
-		// We need to check whether we have proposals from the prevote's round
-		correspondingProposals := fd.msgStore.Get(height, func(m message.Msg) bool {
-			return m.Code() == message.ProposalCode && m.R() == prevote.R() && m.Value() == prevote.Value()
-		})
-
-		if len(correspondingProposals) == 0 {
-			// if there are over quorum prevotes for this corresponding proposal's value, then it indicates current
-			// peer just did not receive it. So we can skip the rising of such accusation.
-			preVts := fd.msgStore.Get(height, func(m message.Msg) bool {
-				return m.Code() == message.PrevoteCode && m.R() == prevote.R() && m.Value() == prevote.Value()
-			})
->>>>>>> 57911f4a
+				continue signersLoop
+			}
 
 			// We need to check whether we have proposals from the prevote's round
 			correspondingProposals := fd.msgStore.Get(func(m message.Msg) bool {
@@ -1013,24 +853,19 @@
 							Type:          autonity.Accusation,
 							Rule:          autonity.PVN,
 							Message:       prevote,
-							Offender:      sender,
-							OffenderIndex: senderIndex,
+							Offender:      signer,
+							OffenderIndex: signerIndex,
 						}
 						proofs = append(proofs, accusation)
-						fd.logger.Info("🕵️ Suspicious behavior detected", "rule", "PVN", "suspect", sender)
+						fd.logger.Info("🕵️ Suspicious behavior detected", "rule", "PVN", "suspect", signer)
 					}
-<<<<<<< HEAD
-=======
-					proofs = append(proofs, accusation)
-					//fd.logger.Info("🕵️ Suspicious behavior detected", "rule", "PVN", "suspect", prevote.Signer()) //TODO(lorenzo)
->>>>>>> 57911f4a
 				}
 				continue prevotesLoop // we have no corresponding proposal, so we cannot check new and old prevote rules
 			}
 
 			// We need to ensure that we keep all proposals in the message store, so that we have the maximum chance of
 			// finding justification for prevotes. This is to account for equivocation where the proposer send 2 proposals
-			// with the same value but different valid rounds to different nodes. We can't penalise the sender of prevote
+			// with the same value but different valid rounds to different nodes. We can't penalise the signer of prevote
 			// since we can't tell which proposal they received. We just want to find a set of message which fit the rule.
 			// Therefore, we need to check all the proposals to find a single one which shows the current prevote is
 			// valid.
@@ -1039,9 +874,9 @@
 				proposal := cp.(*message.Propose)
 				var proof *Proof
 				if proposal.ValidRound() == -1 {
-					proof = fd.newPrevotesAccountabilityCheck(height, prevote, proposal, sender, senderIndex)
+					proof = fd.newPrevotesAccountabilityCheck(height, prevote, proposal, signer, signerIndex)
 				} else {
-					proof = fd.oldPrevotesAccountabilityCheck(height, quorum, proposal, prevote, sender, senderIndex)
+					proof = fd.oldPrevotesAccountabilityCheck(height, quorum, proposal, prevote, signer, signerIndex)
 				}
 				if proof != nil {
 					prevotesProofs = append(prevotesProofs, proof)
@@ -1053,7 +888,7 @@
 					// If there is any corresponding proposal for which no proof was returned then we know the current prevote
 					// is valid.
 					if proof == nil {
-						continue sendersLoop
+						continue signersLoop
 					}
 				}
 
@@ -1062,7 +897,7 @@
 				for _, proof := range prevotesProofs {
 					if proof.Type == autonity.Misbehaviour {
 						proofs = append(proofs, proof)
-						continue sendersLoop
+						continue signersLoop
 					}
 				}
 
@@ -1075,7 +910,7 @@
 }
 
 func (fd *FaultDetector) newPrevotesAccountabilityCheck(height uint64, prevote message.Msg,
-	correspondingProposal *message.Propose, sender common.Address, senderIndex int) (proof *Proof) {
+	correspondingProposal *message.Propose, signer common.Address, signerIndex int) (proof *Proof) {
 	// New Proposal, apply PVN rules
 
 	// PVN: (Mr′<r,PC|pi)∧(Mr′<r′′<r,PC|pi)* ∧ (Mr,P|proposer(r)) <--- (Mr,PV|pi)
@@ -1097,17 +932,9 @@
 	// as r' and we need to have all the precommit messages from r' to r for pi to be able to check for misbehaviour. If
 	// the latest precommit is not for V, and we have all the precommits from r' to r which are nil, then we have proof
 	// of misbehaviour.
-<<<<<<< HEAD
-
 	precommitsFromPi := fd.msgStore.Get(func(m message.Msg) bool {
 		return m.Code() == message.PrecommitCode && m.R() < prevote.R()
-	}, height, sender)
-=======
-	precommitsFromPi := fd.msgStore.Get(height, func(m message.Msg) bool {
-		//TODO(lorenzo)
-		return m.Code() == message.PrecommitCode && /*prevote.Signer() == m.Signer() &&*/ m.R() < prevote.R()
-	})
->>>>>>> 57911f4a
+	}, height, signer)
 
 	// Check for missing messages. If there are gaps those missing message could be the one that proves pi acted
 	// correctly however since we don't have information and enough time has passed we are just going to ignore and move
@@ -1125,15 +952,8 @@
 				pc := precommitsFromPi[i]
 
 				// check for equivocation. If present, bail out on the checking of this rule. Remote peer has already been punished for equivocation
-<<<<<<< HEAD
-				precommitsAtRPrime := fd.msgStore.GetEquivocatedVotes(height, pc.R(), message.PrecommitCode, sender, pc.Value())
+				precommitsAtRPrime := fd.msgStore.GetEquivocatedVotes(height, pc.R(), message.PrecommitCode, signer, pc.Value())
 				if len(precommitsAtRPrime) > 0 {
-=======
-				precommitsAtRPrime := fd.msgStore.Get(height, func(m message.Msg) bool { //TODO(lorenzo)
-					return m.Code() == message.PrecommitCode && /*pc.Signer() == m.Signer() &&*/ m.R() == pc.R()
-				})
-				if len(precommitsAtRPrime) > 1 {
->>>>>>> 57911f4a
 					break
 				}
 
@@ -1143,18 +963,13 @@
 				}
 
 				// precommit at r' is not for V --> remote peer is malicious
-<<<<<<< HEAD
-				fd.logger.Info("Misbehaviour detected", "rule", "PVN", "incriminated", sender)
-
-=======
-				//fd.logger.Info("Misbehaviour detected", "rule", "PVN", "incriminated", prevote.Signer()) //TODO(lorenzo)
->>>>>>> 57911f4a
+				fd.logger.Info("Misbehaviour detected", "rule", "PVN", "incriminated", signer)
 				proof := &Proof{
 					Type:          autonity.Misbehaviour,
 					Rule:          autonity.PVN,
 					Message:       prevote,
-					Offender:      sender,
-					OffenderIndex: senderIndex,
+					Offender:      signer,
+					OffenderIndex: signerIndex,
 				}
 				// to guarantee this prevote is for a new proposal that is the PVN rule account for, otherwise in
 				// prevote for an old proposal, it is valid for one to prevote it if lockedRound <= vr, thus the
@@ -1181,7 +996,7 @@
 }
 
 func (fd *FaultDetector) oldPrevotesAccountabilityCheck(height uint64, quorum *big.Int,
-	correspondingProposal *message.Propose, prevote message.Msg, sender common.Address, senderIndex int) (proof *Proof) {
+	correspondingProposal *message.Propose, prevote message.Msg, signer common.Address, signerIndex int) (proof *Proof) {
 	currentR := correspondingProposal.R()
 	validRound := correspondingProposal.ValidRound()
 
@@ -1206,17 +1021,13 @@
 		// this would imply at least quorum nodes are malicious which is much higher than our assumption.
 		overQuorumVotes := engineCore.OverQuorumVotes(preVotes, quorum)
 		if overQuorumVotes != nil {
-<<<<<<< HEAD
-			fd.logger.Info("Misbehaviour detected", "rule", "PV0", "incriminated", sender)
-=======
-			//fd.logger.Info("Misbehaviour detected", "rule", "PV0", "incriminated", prevote.Signer()) //TODO(lorenzo)
->>>>>>> 57911f4a
+			fd.logger.Info("Misbehaviour detected", "rule", "PV0", "incriminated", signer)
 			proof := &Proof{
 				Type:          autonity.Misbehaviour,
 				Rule:          autonity.PVO,
 				Message:       prevote,
-				Offender:      sender,
-				OffenderIndex: senderIndex,
+				Offender:      signer,
+				OffenderIndex: signerIndex,
 			}
 			proof.Evidences = append(proof.Evidences, message.NewLightProposal(correspondingProposal))
 			proof.Evidences = append(proof.Evidences, overQuorumVotes...)
@@ -1256,16 +1067,9 @@
 		// PVO1 and PVO2 can be merged together. We just need to fetch all precommits between (validRound, currentR)
 		// check that we have no gaps and raise a misbehaviour if the last one is not for V.
 
-<<<<<<< HEAD
 		precommitsFromPi := fd.msgStore.Get(func(m message.Msg) bool {
 			return m.Code() == message.PrecommitCode && m.R() > validRound && m.R() < currentR
-		}, height, sender)
-=======
-		precommitsFromPi := fd.msgStore.Get(height, func(m message.Msg) bool {
-			//TODO(lorenzo)
-			return m.Code() == message.PrecommitCode && m.R() > validRound && m.R() < currentR /*&& m.Signer() == prevote.Signer()*/
-		})
->>>>>>> 57911f4a
+		}, height, signer)
 
 		if len(precommitsFromPi) > 0 {
 			// sort by round ascending
@@ -1301,17 +1105,13 @@
 			}
 
 			if lastRoundForNotV > lastRoundForV {
-<<<<<<< HEAD
-				fd.logger.Info("Misbehaviour detected", "rule", "PVO12", "incriminated", sender)
-=======
-				//fd.logger.Info("Misbehaviour detected", "rule", "PVO12", "incriminated", prevote.Signer()) //TODO(lorenzo)
->>>>>>> 57911f4a
+				fd.logger.Info("Misbehaviour detected", "rule", "PVO12", "incriminated", signer)
 				proof := &Proof{
 					Type:          autonity.Misbehaviour,
 					Rule:          autonity.PVO12,
 					Message:       prevote,
-					Offender:      sender,
-					OffenderIndex: senderIndex,
+					Offender:      signer,
+					OffenderIndex: signerIndex,
 				}
 				proof.Evidences = append(proof.Evidences, message.NewLightProposal(correspondingProposal))
 				proof.Evidences = append(proof.Evidences, precommitsFromPi...)
@@ -1332,18 +1132,14 @@
 		* However the commit round is not deterministic between all nodes.
 		 */
 		if fd.blockchain.GetBlock(prevote.Value(), prevote.H()) == nil {
-<<<<<<< HEAD
-			fd.logger.Info("🕵️ Suspicious behavior detected", "rule", "PVO", "suspect", sender)
-=======
-			//fd.logger.Info("🕵️ Suspicious behavior detected", "rule", "PVO", "suspect", prevote.Signer()) //TODO(lorenzo)
->>>>>>> 57911f4a
+			fd.logger.Info("🕵️ Suspicious behavior detected", "rule", "PVO", "suspect", signer)
 			return &Proof{
 				Type:          autonity.Accusation,
 				Rule:          autonity.PVO,
 				Message:       prevote,
 				Evidences:     []message.Msg{message.NewLightProposal(correspondingProposal)},
-				Offender:      sender,
-				OffenderIndex: senderIndex,
+				Offender:      signer,
+				OffenderIndex: signerIndex,
 			}
 		}
 	}
@@ -1363,28 +1159,16 @@
 	for _, preC := range precommits {
 		precommit := preC
 
-<<<<<<< HEAD
 		vote := precommit.(*message.Precommit)
-	sendersLoop:
-		for _, senderIndex := range vote.Senders().FlattenUniq() {
-			sender := committee[senderIndex].Address
+	singersLoop:
+		for _, signerIndex := range vote.Signers().FlattenUniq() {
+			signer := committee[signerIndex].Address
 			// Skip if preCommit is equivocated
-			precommitsForR := fd.msgStore.GetEquivocatedVotes(height, precommit.R(), message.PrecommitCode, sender, precommit.Value())
+			precommitsForR := fd.msgStore.GetEquivocatedVotes(height, precommit.R(), message.PrecommitCode, signer, precommit.Value())
 			// Due to the for loop there must be at least one preCommit.
 			if len(precommitsForR) > 0 {
-				continue sendersLoop
-			}
-=======
-		// Skip if preCommit is equivocated
-		precommitsForR := fd.msgStore.Get(height, func(m message.Msg) bool {
-			//TODO(lorenzo)
-			return /*m.Signer() == precommit.Signer() &&*/ m.Code() == message.PrecommitCode && m.R() == precommit.R()
-		})
-		// Due to the for loop there must be at least one preCommit.
-		if len(precommitsForR) > 1 {
-			continue precommitLoop
-		}
->>>>>>> 57911f4a
+				continue singersLoop
+			}
 
 			// Do we see a quorum for a value other than the proposed value? If so, we have proof of misbehaviour.
 			allPrevotesForR := fd.msgStore.Get(func(m message.Msg) bool {
@@ -1406,19 +1190,13 @@
 						Rule:          autonity.C,
 						Evidences:     overQuorumVotes,
 						Message:       precommit,
-						Offender:      sender,
-						OffenderIndex: senderIndex,
+						Offender:      signer,
+						OffenderIndex: signerIndex,
 					}
 					proofs = append(proofs, proof)
-					fd.logger.Info("Misbehaviour detected", "rule", "C", "incriminated", sender)
-					continue sendersLoop
-				}
-<<<<<<< HEAD
-=======
-				proofs = append(proofs, proof)
-				//fd.logger.Info("Misbehaviour detected", "rule", "C", "incriminated", precommit.Signer()) //TODO(lorenzo)
-				continue precommitLoop
->>>>>>> 57911f4a
+					fd.logger.Info("Misbehaviour detected", "rule", "C", "incriminated", signer)
+					continue singersLoop
+				}
 			}
 
 			// Do we see a quorum of prevotes in the same round? if not we can raise an accusation, since we cannot be sure
@@ -1445,18 +1223,12 @@
 						Type:          autonity.Accusation,
 						Rule:          autonity.C1,
 						Message:       precommit,
-						Offender:      sender,
-						OffenderIndex: senderIndex,
+						Offender:      signer,
+						OffenderIndex: signerIndex,
 					}
 					proofs = append(proofs, accusation)
-					fd.logger.Info("🕵️ Suspicious behavior detected", "rule", "C1", "suspect", sender)
-				}
-<<<<<<< HEAD
-=======
-				proofs = append(proofs, accusation)
-
-				//fd.logger.Info("🕵️ Suspicious behavior detected", "rule", "C1", "suspect", precommit.Signer()) //TODO(lorenzo)
->>>>>>> 57911f4a
+					fd.logger.Info("🕵️ Suspicious behavior detected", "rule", "C1", "suspect", signer)
+				}
 			}
 		}
 	}
@@ -1465,18 +1237,9 @@
 
 // submitMisbehavior takes proof of misbehavior, and error id to construct the on-chain accountability event, and
 // send the event of misbehavior to event channel that is listened by ethereum object to sign the reporting TX.
-<<<<<<< HEAD
 func (fd *FaultDetector) submitMisbehavior(m message.Msg, evidence []message.Msg, err error,
 	offender common.Address, offenderIndex int) {
 	rule := errorToRule(err)
-=======
-func (fd *FaultDetector) submitMisbehavior(m message.Msg, evidence []message.Msg, err error) {
-	rule, e := errorToRule(err)
-	//TODO(lorenzo) no need for errro
-	if e != nil {
-		fd.logger.Warn("error to rule", "fault detector", e)
-	}
->>>>>>> 57911f4a
 	proof := fd.eventFromProof(&Proof{
 		Type:          autonity.Misbehaviour,
 		Rule:          rule,
@@ -1504,29 +1267,24 @@
 
 	// account for wrong proposer.
 	if !isProposerValid(fd.blockchain, proposal) {
-		fd.submitMisbehavior(message.NewLightProposal(proposal), nil, errProposer, proposal.Sender(), proposal.SenderIndex())
+		fd.submitMisbehavior(message.NewLightProposal(proposal), nil, errProposer, proposal.Signer(), proposal.SignerIndex())
 		return errProposer
 	}
 
 	// account for equivocation
 	equivocated := engineCore.GetStore(fd.msgStore, proposal.H(), func(p *message.Propose) bool {
 		// todo(youssef) : again validValue missing here
-<<<<<<< HEAD
 		return p.R() == proposal.R() &&
-			p.Sender() == proposal.Sender() &&
+			p.Signer() == proposal.Signer() &&
 			p.Value() != proposal.Value() &&
 			p.ValidRound() == proposal.ValidRound()
-=======
-		//TODO(lorenzo)
-		return msg.R() == proposal.R() && msg.Code() == message.ProposalCode && /*msg.Signer() == proposal.Signer() &&*/ msg.Value() != proposal.Value()
->>>>>>> 57911f4a
 	})
 
 	if len(equivocated) > 0 {
 		var equivocatedMsgs = []message.Msg{
 			message.NewLightProposal(equivocated[0]),
 		}
-		fd.submitMisbehavior(message.NewLightProposal(proposal), equivocatedMsgs, errEquivocation, proposal.Sender(), proposal.SenderIndex())
+		fd.submitMisbehavior(message.NewLightProposal(proposal), equivocatedMsgs, errEquivocation, proposal.Signer(), proposal.SignerIndex())
 		// we allow the equivocated msg to be stored in msg store.
 		fd.msgStore.Save(proposal, nil)
 		return errEquivocation
@@ -1537,51 +1295,22 @@
 
 func (fd *FaultDetector) checkSelfIncriminatingVote(m message.Msg) error {
 	// skip process duplicated for votes.
-<<<<<<< HEAD
 	duplicatedMsg := fd.msgStore.Get(func(msg message.Msg) bool {
 		return msg.Hash() == m.Hash()
 	}, m.H())
-=======
-	duplicatedMsg := fd.msgStore.Get(m.H(), func(msg message.Msg) bool {
-		//TODO(lorenzo)
-		return msg.R() == m.R() && msg.Code() == m.Code() && /*msg.Signer() == m.Signer() &&*/ msg.Value() == m.Value()
-	})
->>>>>>> 57911f4a
 	if len(duplicatedMsg) > 0 {
 		return errDuplicatedMsg
 	}
 
 	// account for equivocation for votes.
-<<<<<<< HEAD
-	var senders *types.SendersInfo
-	if preVote, ok := m.(*message.Prevote); ok {
-		senders = preVote.Senders()
-=======
-	equivocatedMessages := fd.msgStore.Get(m.H(), func(msg message.Msg) bool {
-		//TODO(lorenzo)
-		return msg.R() == m.R() && msg.Code() == m.Code() && /*msg.Signer() == m.Signer() &&*/ msg.Value() != m.Value()
-	})
-	if len(equivocatedMessages) > 0 {
-		fd.submitMisbehavior(m, equivocatedMessages[:1], errEquivocation)
-		// we allow store equivocated msg in msg store.
-		fd.msgStore.Save(m)
-		return errEquivocation
->>>>>>> 57911f4a
-	}
-	if preCommit, ok := m.(*message.Precommit); ok {
-		senders = preCommit.Senders()
-	}
-	if senders == nil {
-		panic("should not happen")
-	}
-
+	signers := m.(message.Vote).Signers()
 	var err error
 	lastHeader := fd.blockchain.GetHeaderByNumber(m.H() - 1)
-	for _, senderIndex := range senders.FlattenUniq() {
-		sender := lastHeader.Committee[senderIndex].Address
-		equivocatedMessages := fd.msgStore.GetEquivocatedVotes(m.H(), m.R(), m.Code(), sender, m.Value())
+	for _, signerIndex := range signers.FlattenUniq() {
+		signer := lastHeader.Committee[signerIndex].Address
+		equivocatedMessages := fd.msgStore.GetEquivocatedVotes(m.H(), m.R(), m.Code(), signer, m.Value())
 		if len(equivocatedMessages) > 0 {
-			fd.submitMisbehavior(m, equivocatedMessages[:1], errEquivocation, sender, senderIndex)
+			fd.submitMisbehavior(m, equivocatedMessages[:1], errEquivocation, signer, signerIndex)
 			err = errEquivocation
 		}
 	}
@@ -1598,16 +1327,7 @@
 	case errors.Is(err, errProposer):
 		rule = autonity.InvalidProposer
 	default:
-<<<<<<< HEAD
 		panic("unknown error to accountability rule mapping")
-=======
-		return rule, fmt.Errorf("errors of not provable")
-		//TODO(lorenzo) change this and change return type
-		// these 2 errors are the only ones which can be raised by a self-incriminating msg.
-		// if something else arrives here, it is a programming error.
-		// there should also be 'InvalidProposal', however we do not currently make them accountable (due to oversized proof).
-		//panic("unknown error to accountability rule mapping")
->>>>>>> 57911f4a
 	}
 
 	return rule
@@ -1636,19 +1356,11 @@
 }
 
 func isProposerValid(chain ChainContext, m message.Msg) bool {
-	return true
-	/* //TODO(lorenzo) fix
 	proposer, err := getProposer(chain, m.H(), m.R())
 	if err != nil {
 		log.Error("get proposer err", "err", err)
 		return false
 	}
-<<<<<<< HEAD
-
-	sender := m.(*message.Propose).Sender()
-	return sender == proposer
-=======
-	return m.Signer() == proposer
-	*/
->>>>>>> 57911f4a
+	signer := m.(*message.Propose).Signer()
+	return signer == proposer
 }