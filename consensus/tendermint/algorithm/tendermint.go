package algorithm

import (
	"encoding/hex"
	"fmt"
)

type ValueID [32]byte

func (v ValueID) String() string {
	return hex.EncodeToString(v[:3])
}

var NilValue ValueID

type NodeID [20]byte

func (n NodeID) String() string {
	return hex.EncodeToString(n[:3])
}

type Step uint8

const (
	Propose Step = iota
	Prevote
	Precommit
)

func (s Step) String() string {
	switch s {
	case Propose:
		return "Propose"
	case Prevote:
		return "Prevote"
	case Precommit:
		return "Precommit"
	default:
		panic(fmt.Sprintf("Unrecognised step value %d", s))
	}
}

func (s Step) ShortString() string {
	switch s {
	case Propose:
		return "pp"
	case Prevote:
		return "pv"
	case Precommit:
		return "pc"
	default:
		panic(fmt.Sprintf("Unrecognised step value %d", s))
	}
}

func (s Step) In(steps ...Step) bool {
	for _, step := range steps {
		if s == step {
			return true
		}
	}
	return false
}

type Timeout struct {
	TimeoutType Step
	Delay       uint
	Height      uint64
	Round       int64
}

type ConsensusMessage struct {
	MsgType Step
	Height  uint64
	Round   int64
	Value   ValueID
	// This field only has meaning for propose step. For prevote and precommit this value is ignored.
	ValidRound int64
}

func (cm *ConsensusMessage) String() string {
	return fmt.Sprintf("s:%-3s h:%-3d r:%-3d v:%-6s", cm.MsgType.ShortString(), cm.Height, cm.Round, cm.Value.String())
}

// Oracle is used to answer questions the algorithm may have about its
// state, such as 'Am I the proposer' or 'Have i reached prevote quorum
// threshold for value with id v?'
type Oracle interface {
	Valid(ValueID) bool
	MatchingProposal(*ConsensusMessage) *ConsensusMessage
	// TODO: merge the functions into QThresh and define private funcs for readability
	// TODO: there is no need to have round in these thresholds since thresholds cannot change across rounds
	PrevoteQThresh(round int64, value *ValueID) bool
	PrecommitQThresh(round int64, value *ValueID) bool
	// FThresh indicates whether we have messages whose voting power exceeds
	// the failure threshold for the given round.
	FThresh(round int64) bool
	Proposer(round int64, nodeID NodeID) bool
	Height() uint64
	Value() (ValueID, error)
}

type OneShotTendermint struct {
	nodeID         NodeID
	round          int64
	step           Step
	lockedRound    int64
	lockedValue    ValueID
	validRound     int64
	validValue     ValueID
	line34Executed bool
	line36Executed bool
	line47Executed bool
	oracle         Oracle
}

func New(nodeID NodeID, oracle Oracle) *OneShotTendermint {
	return &OneShotTendermint{
		nodeID:      nodeID,
		round:       -1,
		lockedRound: -1,
		lockedValue: NilValue,
		validRound:  -1,
		validValue:  NilValue,
		oracle:      oracle,
	}
}

func (a *OneShotTendermint) msg(msgType Step, value ValueID) *ConsensusMessage {
	cm := &ConsensusMessage{
		MsgType: msgType,
		Height:  a.height(),
		Round:   a.round,
		Value:   value,
	}
	if a.step == Propose {
		cm.ValidRound = a.validRound
	}
	return cm
}

func (a *OneShotTendermint) timeout(timeoutType Step) *Timeout {
	return &Timeout{
		TimeoutType: timeoutType,
		Height:      a.height(),
		Round:       a.round,
		Delay:       1, // TODO
	}
}

<<<<<<< HEAD
// Start round takes round to start. It then clears the first time flags and either returns a Result with a proposal to
// be broadcast if this node is the proposer, or a timeout to be scheduled.
func (a *OneShotTendermint) StartRound(round int64) (*Result, error) {
	println(a.nodeID.String(), a.height(), "isProposer", a.oracle.Proposer(round, a.nodeID))

	// sanity check
	switch {
	case round < 0:
		panic(fmt.Sprintf("New round cannot be less than 0. Previous round: %-3d, new round: %-3d", a.round, round))
	case round <= a.round:
		panic(fmt.Sprintf("New round must be more than the current round. Previous round: %-3d, new round: %-3d", a.round, round))
	}

=======
// Start round takes the height and round to start as well as a potential value
// to propose. It then clears the first time flags and either returns a
// proposal ConsensusMessage to be broadcast, if this node is the proposer or
// if not, a Timeout to be scheduled.
func (a *Algorithm) StartRound(height uint64, round int64, value ValueID) (*ConsensusMessage, *Timeout) {
	println(a.nodeID.String(), height, "isproposer", a.oracle.Proposer(round, a.nodeID))
>>>>>>> c7ac86b3
	// Reset first time flags
	a.line34Executed = false
	a.line36Executed = false
	a.line47Executed = false

	a.round = round
	a.step = Propose

	if a.oracle.Proposer(round, a.nodeID) {
<<<<<<< HEAD
		var value ValueID
		var err error

		if a.validValue != nilValue {
=======
		if a.validValue != NilValue {
>>>>>>> c7ac86b3
			value = a.validValue
		} else {
			value, err = a.oracle.Value()
			if err != nil {
				return nil, err
			}
		}
<<<<<<< HEAD
		println(a.nodeID.String(), a.height(), "returning message", value.String())
		return &Result{Broadcast: a.msg(Propose, value)}, nil
	} else { //nolint
		return &Result{Schedule: a.timeout(Propose)}, nil
	}
}

// Result is returned from the methods of OneShotTendermint to indicate the outcome of
// processing and what steps should be taken. Only one of the four fields may
// be set. If StartRound is set it indicates that the caller should call
// StartRound, if Broadcast is set it indicates that the caller should
// broadcast the ConsensusMessage, including sending it to itself and if
// Schedule is set it indicates that the caller should schedule the Timeout.
// If Decision is set this indicates that a decision has been reached it will
// contain the proposal that was decided upon. Each result must be handled synchronously
// to ensure only one upon condition can change the state of the algorithm.
type Result struct {
	StartRound *int64
	Broadcast  *ConsensusMessage
	Schedule   *Timeout
	Decision   *ConsensusMessage
}

// ReceiveMessage processes a consensus message and returns a Result if a state
// change has taken place or nil if no state change has occurred.
func (a *OneShotTendermint) ReceiveMessage(cm *ConsensusMessage) *Result {
=======
		println(a.nodeID.String(), height, "returning message", value.String())
		return a.msg(Propose, value), nil
	} else { //nolint
		return nil, a.timeout(Propose)
	}
}

// RoundChange indicates that the caller should initiate a round change by
// calling StartRound with the enclosed Height and Round. If Decision is set
// this indicates that a decision has been reached it will contain the proposal
// that was decided upon, Decision can only be set when Round is 0.
type RoundChange struct {
	Height   uint64
	Round    int64
	Decision *ConsensusMessage
}

// ReceiveMessage processes a consensus message and returns 3 values of which
// at most one can be non nil, although all can be nil, which indicates no
// state change.
//
// The values that can be returned are as follows:
//
// - *ConsensusMessage - This should be broadcast to the rest of the network,
//   including ourselves. This action can be taken asynchronously.
//
// - *RoundChange - This indicates that we need to progress to the next round,
//   and possibly next height, ultimately leading to calling StartRound with the
//   enclosed Height and Round. The call to StartRound must be executed by the
//   calling goroutine before any other call to ReceiveMessage.
//
// - *Timeout - This should be scheduled based to call the corresponding OnTimeout*
//   method after the Delay with the enclosed Height and Round. This action can be
//   taken asynchronously.
func (a *Algorithm) ReceiveMessage(cm *ConsensusMessage) (*RoundChange, *ConsensusMessage, *Timeout) {
>>>>>>> c7ac86b3

	r := a.round
	s := a.step
	o := a.oracle
	t := cm.MsgType

	// look up matching proposal, in the case of a message with msgType
	// proposal the matching proposal is the message.
	p := o.MatchingProposal(cm)

	// Some of the checks in these upon conditions are omitted because they have already been checked.
	//
	// - We do not check height because we only execute this code when the
	// message height matches the current height.
	//
	// - We do not check whether the message comes from a proposer since this
	// is checked before calling this method and we do not process proposals
	// from non proposers.
	//
	// The upon conditions have been re-ordered such that those with outcomes
	// that would supersede the outcome of others come before the others.
	// Specifically the upon conditions for a given step that schedule
	// timeouts, have been moved after the upon conditions for that step that
	// would result in broadcasting a message for a value other than nil or
	// deciding on a value. This ensures that we are able to return when we
	// find a condition that has been met, because we know that the result of
	// this condition will supersede results from other later conditions that
	// may have been met. This approach will hopefully go someway to cutting
	// down unnecessary network traffic between nodes.

	// Line 22
	if t.In(Propose) && cm.Round == r && cm.ValidRound == -1 && s == Propose {
		a.step = Prevote
		if o.Valid(cm.Value) && a.lockedRound == -1 || a.lockedValue == cm.Value {
<<<<<<< HEAD
			println(a.nodeID.String(), a.height(), cm.String(), "line 22 val")
			return &Result{Broadcast: a.msg(Prevote, cm.Value)}
		} else { //nolint
			println(a.nodeID.String(), a.height(), cm.String(), "line 22 nil")
			return &Result{Broadcast: a.msg(Prevote, nilValue)}
=======
			println(a.nodeID.String(), a.height, cm.String(), "line 22 val")
			return nil, a.msg(Prevote, cm.Value), nil
		} else { //nolint
			println(a.nodeID.String(), a.height, cm.String(), "line 22 nil")
			return nil, a.msg(Prevote, NilValue), nil
>>>>>>> c7ac86b3
		}
	}

	// Line 28
	if t.In(Propose, Prevote) && p != nil && p.Round == r && o.PrevoteQThresh(p.ValidRound, &p.Value) && s == Propose && (p.ValidRound >= 0 && p.ValidRound < r) {
		a.step = Prevote
		if o.Valid(p.Value) && (a.lockedRound <= p.ValidRound || a.lockedValue == p.Value) {
<<<<<<< HEAD
			println(a.nodeID.String(), a.height(), cm.String(), "line 28 val")
			return &Result{Broadcast: a.msg(Prevote, p.Value)}
		} else { //nolint
			println(a.nodeID.String(), a.height(), cm.String(), "line 28 nil")
			return &Result{Broadcast: a.msg(Prevote, nilValue)}
=======
			println(a.nodeID.String(), a.height, cm.String(), "line 28 val")
			return nil, a.msg(Prevote, p.Value), nil
		} else { //nolint
			println(a.nodeID.String(), a.height, cm.String(), "line 28 nil")
			return nil, a.msg(Prevote, NilValue), nil
>>>>>>> c7ac86b3
		}
	}

	//println(a.nodeId.String(), a.height, t.In(Propose, Prevote), p != nil, p.Round == r, o.PrevoteQThresh(r, &p.Value), o.Valid(p.Value), s >= Prevote, !a.line36Executed)
	// Line 36
	if t.In(Propose, Prevote) && p != nil && p.Round == r && o.PrevoteQThresh(r, &p.Value) && o.Valid(p.Value) && s >= Prevote && !a.line36Executed {
		a.line36Executed = true
		if s == Prevote {
			a.lockedValue = p.Value
			a.lockedRound = r
			a.step = Precommit
		}
		a.validValue = p.Value
		a.validRound = r
<<<<<<< HEAD
		println(a.nodeID.String(), a.height(), cm.String(), "line 36 val")
		return &Result{Broadcast: a.msg(Precommit, p.Value)}
=======
		println(a.nodeID.String(), a.height, cm.String(), "line 36 val")
		return nil, a.msg(Precommit, p.Value), nil
>>>>>>> c7ac86b3
	}

	// Line 44
	if t.In(Prevote) && cm.Round == r && o.PrevoteQThresh(r, &NilValue) && s == Prevote {
		a.step = Precommit
<<<<<<< HEAD
		println(a.nodeID.String(), a.height(), cm.String(), "line 44 nil")
		return &Result{Broadcast: a.msg(Precommit, nilValue)}
=======
		println(a.nodeID.String(), a.height, cm.String(), "line 44 nil")
		return nil, a.msg(Precommit, NilValue), nil
>>>>>>> c7ac86b3
	}

	// Line 34
	if t.In(Prevote) && cm.Round == r && o.PrevoteQThresh(r, nil) && s == Prevote && !a.line34Executed {
		a.line34Executed = true
<<<<<<< HEAD
		println(a.nodeID.String(), a.height(), cm.String(), "line 34 timeout")
		return &Result{Schedule: a.timeout(Prevote)}
=======
		println(a.nodeID.String(), a.height, cm.String(), "line 34 timeout")
		return nil, nil, a.timeout(Prevote)
>>>>>>> c7ac86b3
	}

	// Line 49
	if t.In(Propose, Precommit) && p != nil && o.PrecommitQThresh(p.Round, &p.Value) {
		if o.Valid(p.Value) {
			a.lockedRound = -1
			a.lockedValue = NilValue
			a.validRound = -1
			a.validValue = NilValue
		}
		println(a.nodeID.String(), a.height()+1, cm.String(), "line 49 decide")
		// Return the decided proposal
<<<<<<< HEAD
		return &Result{Decision: p}
=======
		return &RoundChange{Height: a.height, Round: 0, Decision: p}, nil, nil
>>>>>>> c7ac86b3
	}

	// Line 47
	if t.In(Precommit) && cm.Round == r && o.PrecommitQThresh(r, nil) && !a.line47Executed {
		a.line47Executed = true
<<<<<<< HEAD
		println(a.nodeID.String(), a.height(), cm.String(), "line 47 timeout")
		return &Result{Schedule: a.timeout(Precommit)}
=======
		println(a.nodeID.String(), a.height, cm.String(), "line 47 timeout")
		return nil, nil, a.timeout(Precommit)
>>>>>>> c7ac86b3
	}

	// Line 55
	if cm.Round > r && o.FThresh(cm.Round) {
		// TODO account for the fact that many rounds can be skipped here. So
		// what happens to the old round messages? We don't process them, but
		// we can't remove them from the messsage store because they may be
		// used in this round in the condition at line 28. This means that we
		// only should clean the message store when there is a height change,
		// clearing out all messages for the height.
<<<<<<< HEAD
		println(a.nodeID.String(), a.height(), cm.String(), "line 55 start round")
		newRound := cm.Round
		return &Result{StartRound: &newRound}
	}
	println(a.nodeID.String(), a.height(), cm.String(), "no condition match")
	return nil
}

func (a *OneShotTendermint) OnTimeoutPropose(height uint64, round int64) *Result {
	if height == a.height() && round == a.round && a.step == Propose {
=======
		println(a.nodeID.String(), a.height, cm.String(), "line 55 start round")
		return &RoundChange{Height: a.height, Round: cm.Round}, nil, nil
	}
	println(a.nodeID.String(), a.height, cm.String(), "no condition match")
	return nil, nil, nil
}

func (a *Algorithm) OnTimeoutPropose(height uint64, round int64) *ConsensusMessage {
	if height == a.height && round == a.round && a.step == Propose {
>>>>>>> c7ac86b3
		a.step = Prevote
		return a.msg(Prevote, NilValue)
	}
	return nil
}

<<<<<<< HEAD
func (a *OneShotTendermint) OnTimeoutPrevote(height uint64, round int64) *Result {
	if height == a.height() && round == a.round && a.step == Prevote {
=======
func (a *Algorithm) OnTimeoutPrevote(height uint64, round int64) *ConsensusMessage {
	if height == a.height && round == a.round && a.step == Prevote {
>>>>>>> c7ac86b3
		a.step = Precommit
		return a.msg(Precommit, NilValue)
	}
	return nil
}

<<<<<<< HEAD
func (a *OneShotTendermint) OnTimeoutPrecommit(height uint64, round int64) *Result {
	if height == a.height() && round == a.round {
		newRound := a.round + 1
		return &Result{StartRound: &newRound}
=======
func (a *Algorithm) OnTimeoutPrecommit(height uint64, round int64) *RoundChange {
	if height == a.height && round == a.round {
		return &RoundChange{Height: a.height, Round: a.round + 1}
>>>>>>> c7ac86b3
	}
	return nil
}

func (a *OneShotTendermint) height() uint64 {
	return a.oracle.Height()
}<|MERGE_RESOLUTION|>--- conflicted
+++ resolved
@@ -77,6 +77,9 @@
 	// This field only has meaning for propose step. For prevote and precommit this value is ignored.
 	ValidRound int64
 }
+
+type Decision ConsensusMessage
+type RoundChange int64
 
 func (cm *ConsensusMessage) String() string {
 	return fmt.Sprintf("s:%-3s h:%-3d r:%-3d v:%-6s", cm.MsgType.ShortString(), cm.Height, cm.Round, cm.Value.String())
@@ -148,10 +151,10 @@
 	}
 }
 
-<<<<<<< HEAD
-// Start round takes round to start. It then clears the first time flags and either returns a Result with a proposal to
-// be broadcast if this node is the proposer, or a timeout to be scheduled.
-func (a *OneShotTendermint) StartRound(round int64) (*Result, error) {
+// Start round takes round to start. It then clears the first time flags and either returns a proposal ConsensusMessage
+// to be broadcast, if this node is the proposer or if not, a Timeout to be scheduled. If an error occurs while
+// retreiving the proposal an error would be returned.
+func (a *OneShotTendermint) StartRound(round int64) (*ConsensusMessage, *Timeout, error) {
 	println(a.nodeID.String(), a.height(), "isProposer", a.oracle.Proposer(round, a.nodeID))
 
 	// sanity check
@@ -162,14 +165,6 @@
 		panic(fmt.Sprintf("New round must be more than the current round. Previous round: %-3d, new round: %-3d", a.round, round))
 	}
 
-=======
-// Start round takes the height and round to start as well as a potential value
-// to propose. It then clears the first time flags and either returns a
-// proposal ConsensusMessage to be broadcast, if this node is the proposer or
-// if not, a Timeout to be scheduled.
-func (a *Algorithm) StartRound(height uint64, round int64, value ValueID) (*ConsensusMessage, *Timeout) {
-	println(a.nodeID.String(), height, "isproposer", a.oracle.Proposer(round, a.nodeID))
->>>>>>> c7ac86b3
 	// Reset first time flags
 	a.line34Executed = false
 	a.line36Executed = false
@@ -179,64 +174,22 @@
 	a.step = Propose
 
 	if a.oracle.Proposer(round, a.nodeID) {
-<<<<<<< HEAD
 		var value ValueID
 		var err error
 
-		if a.validValue != nilValue {
-=======
 		if a.validValue != NilValue {
->>>>>>> c7ac86b3
 			value = a.validValue
 		} else {
 			value, err = a.oracle.Value()
 			if err != nil {
-				return nil, err
+				return nil, nil, err
 			}
 		}
-<<<<<<< HEAD
 		println(a.nodeID.String(), a.height(), "returning message", value.String())
-		return &Result{Broadcast: a.msg(Propose, value)}, nil
+		return  a.msg(Propose, value), nil, nil
 	} else { //nolint
-		return &Result{Schedule: a.timeout(Propose)}, nil
-	}
-}
-
-// Result is returned from the methods of OneShotTendermint to indicate the outcome of
-// processing and what steps should be taken. Only one of the four fields may
-// be set. If StartRound is set it indicates that the caller should call
-// StartRound, if Broadcast is set it indicates that the caller should
-// broadcast the ConsensusMessage, including sending it to itself and if
-// Schedule is set it indicates that the caller should schedule the Timeout.
-// If Decision is set this indicates that a decision has been reached it will
-// contain the proposal that was decided upon. Each result must be handled synchronously
-// to ensure only one upon condition can change the state of the algorithm.
-type Result struct {
-	StartRound *int64
-	Broadcast  *ConsensusMessage
-	Schedule   *Timeout
-	Decision   *ConsensusMessage
-}
-
-// ReceiveMessage processes a consensus message and returns a Result if a state
-// change has taken place or nil if no state change has occurred.
-func (a *OneShotTendermint) ReceiveMessage(cm *ConsensusMessage) *Result {
-=======
-		println(a.nodeID.String(), height, "returning message", value.String())
-		return a.msg(Propose, value), nil
-	} else { //nolint
-		return nil, a.timeout(Propose)
-	}
-}
-
-// RoundChange indicates that the caller should initiate a round change by
-// calling StartRound with the enclosed Height and Round. If Decision is set
-// this indicates that a decision has been reached it will contain the proposal
-// that was decided upon, Decision can only be set when Round is 0.
-type RoundChange struct {
-	Height   uint64
-	Round    int64
-	Decision *ConsensusMessage
+		return nil, a.timeout(Propose), nil
+	}
 }
 
 // ReceiveMessage processes a consensus message and returns 3 values of which
@@ -256,8 +209,7 @@
 // - *Timeout - This should be scheduled based to call the corresponding OnTimeout*
 //   method after the Delay with the enclosed Height and Round. This action can be
 //   taken asynchronously.
-func (a *Algorithm) ReceiveMessage(cm *ConsensusMessage) (*RoundChange, *ConsensusMessage, *Timeout) {
->>>>>>> c7ac86b3
+func (a *OneShotTendermint) ReceiveMessage(cm *ConsensusMessage) (*RoundChange, *ConsensusMessage, *Timeout, *Decision) {
 
 	r := a.round
 	s := a.step
@@ -292,19 +244,11 @@
 	if t.In(Propose) && cm.Round == r && cm.ValidRound == -1 && s == Propose {
 		a.step = Prevote
 		if o.Valid(cm.Value) && a.lockedRound == -1 || a.lockedValue == cm.Value {
-<<<<<<< HEAD
 			println(a.nodeID.String(), a.height(), cm.String(), "line 22 val")
-			return &Result{Broadcast: a.msg(Prevote, cm.Value)}
+			return nil, a.msg(Prevote, cm.Value), nil
 		} else { //nolint
 			println(a.nodeID.String(), a.height(), cm.String(), "line 22 nil")
-			return &Result{Broadcast: a.msg(Prevote, nilValue)}
-=======
-			println(a.nodeID.String(), a.height, cm.String(), "line 22 val")
-			return nil, a.msg(Prevote, cm.Value), nil
-		} else { //nolint
-			println(a.nodeID.String(), a.height, cm.String(), "line 22 nil")
 			return nil, a.msg(Prevote, NilValue), nil
->>>>>>> c7ac86b3
 		}
 	}
 
@@ -312,19 +256,11 @@
 	if t.In(Propose, Prevote) && p != nil && p.Round == r && o.PrevoteQThresh(p.ValidRound, &p.Value) && s == Propose && (p.ValidRound >= 0 && p.ValidRound < r) {
 		a.step = Prevote
 		if o.Valid(p.Value) && (a.lockedRound <= p.ValidRound || a.lockedValue == p.Value) {
-<<<<<<< HEAD
 			println(a.nodeID.String(), a.height(), cm.String(), "line 28 val")
-			return &Result{Broadcast: a.msg(Prevote, p.Value)}
+			return nil, a.msg(Prevote, p.Value), nil
 		} else { //nolint
 			println(a.nodeID.String(), a.height(), cm.String(), "line 28 nil")
-			return &Result{Broadcast: a.msg(Prevote, nilValue)}
-=======
-			println(a.nodeID.String(), a.height, cm.String(), "line 28 val")
-			return nil, a.msg(Prevote, p.Value), nil
-		} else { //nolint
-			println(a.nodeID.String(), a.height, cm.String(), "line 28 nil")
 			return nil, a.msg(Prevote, NilValue), nil
->>>>>>> c7ac86b3
 		}
 	}
 
@@ -339,37 +275,22 @@
 		}
 		a.validValue = p.Value
 		a.validRound = r
-<<<<<<< HEAD
 		println(a.nodeID.String(), a.height(), cm.String(), "line 36 val")
-		return &Result{Broadcast: a.msg(Precommit, p.Value)}
-=======
-		println(a.nodeID.String(), a.height, cm.String(), "line 36 val")
 		return nil, a.msg(Precommit, p.Value), nil
->>>>>>> c7ac86b3
 	}
 
 	// Line 44
 	if t.In(Prevote) && cm.Round == r && o.PrevoteQThresh(r, &NilValue) && s == Prevote {
 		a.step = Precommit
-<<<<<<< HEAD
 		println(a.nodeID.String(), a.height(), cm.String(), "line 44 nil")
-		return &Result{Broadcast: a.msg(Precommit, nilValue)}
-=======
-		println(a.nodeID.String(), a.height, cm.String(), "line 44 nil")
 		return nil, a.msg(Precommit, NilValue), nil
->>>>>>> c7ac86b3
 	}
 
 	// Line 34
 	if t.In(Prevote) && cm.Round == r && o.PrevoteQThresh(r, nil) && s == Prevote && !a.line34Executed {
 		a.line34Executed = true
-<<<<<<< HEAD
 		println(a.nodeID.String(), a.height(), cm.String(), "line 34 timeout")
-		return &Result{Schedule: a.timeout(Prevote)}
-=======
-		println(a.nodeID.String(), a.height, cm.String(), "line 34 timeout")
 		return nil, nil, a.timeout(Prevote)
->>>>>>> c7ac86b3
 	}
 
 	// Line 49
@@ -382,23 +303,14 @@
 		}
 		println(a.nodeID.String(), a.height()+1, cm.String(), "line 49 decide")
 		// Return the decided proposal
-<<<<<<< HEAD
-		return &Result{Decision: p}
-=======
-		return &RoundChange{Height: a.height, Round: 0, Decision: p}, nil, nil
->>>>>>> c7ac86b3
+		return nil, nil, nil, p
 	}
 
 	// Line 47
 	if t.In(Precommit) && cm.Round == r && o.PrecommitQThresh(r, nil) && !a.line47Executed {
 		a.line47Executed = true
-<<<<<<< HEAD
 		println(a.nodeID.String(), a.height(), cm.String(), "line 47 timeout")
-		return &Result{Schedule: a.timeout(Precommit)}
-=======
-		println(a.nodeID.String(), a.height, cm.String(), "line 47 timeout")
 		return nil, nil, a.timeout(Precommit)
->>>>>>> c7ac86b3
 	}
 
 	// Line 55
@@ -409,57 +321,34 @@
 		// used in this round in the condition at line 28. This means that we
 		// only should clean the message store when there is a height change,
 		// clearing out all messages for the height.
-<<<<<<< HEAD
 		println(a.nodeID.String(), a.height(), cm.String(), "line 55 start round")
 		newRound := cm.Round
-		return &Result{StartRound: &newRound}
+		return &newRound, nil,nil,nil
 	}
 	println(a.nodeID.String(), a.height(), cm.String(), "no condition match")
-	return nil
-}
-
-func (a *OneShotTendermint) OnTimeoutPropose(height uint64, round int64) *Result {
+	return nil, nil, nil
+}
+
+func (a *OneShotTendermint) OnTimeoutPropose(height uint64, round int64) *ConsensusMessage {
 	if height == a.height() && round == a.round && a.step == Propose {
-=======
-		println(a.nodeID.String(), a.height, cm.String(), "line 55 start round")
-		return &RoundChange{Height: a.height, Round: cm.Round}, nil, nil
-	}
-	println(a.nodeID.String(), a.height, cm.String(), "no condition match")
-	return nil, nil, nil
-}
-
-func (a *Algorithm) OnTimeoutPropose(height uint64, round int64) *ConsensusMessage {
-	if height == a.height && round == a.round && a.step == Propose {
->>>>>>> c7ac86b3
 		a.step = Prevote
 		return a.msg(Prevote, NilValue)
 	}
 	return nil
 }
 
-<<<<<<< HEAD
-func (a *OneShotTendermint) OnTimeoutPrevote(height uint64, round int64) *Result {
+func (a *OneShotTendermint) OnTimeoutPrevote(height uint64, round int64) *ConsensusMessage {
 	if height == a.height() && round == a.round && a.step == Prevote {
-=======
-func (a *Algorithm) OnTimeoutPrevote(height uint64, round int64) *ConsensusMessage {
-	if height == a.height && round == a.round && a.step == Prevote {
->>>>>>> c7ac86b3
 		a.step = Precommit
 		return a.msg(Precommit, NilValue)
 	}
 	return nil
 }
 
-<<<<<<< HEAD
 func (a *OneShotTendermint) OnTimeoutPrecommit(height uint64, round int64) *Result {
 	if height == a.height() && round == a.round {
 		newRound := a.round + 1
-		return &Result{StartRound: &newRound}
-=======
-func (a *Algorithm) OnTimeoutPrecommit(height uint64, round int64) *RoundChange {
-	if height == a.height && round == a.round {
-		return &RoundChange{Height: a.height, Round: a.round + 1}
->>>>>>> c7ac86b3
+		return &newRound
 	}
 	return nil
 }
