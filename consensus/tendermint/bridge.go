--- conflicted
+++ resolved
@@ -95,53 +95,7 @@
 }
 
 func (c *bridge) SetValue(b *types.Block) {
-<<<<<<< HEAD
 	c.currentBlockAwaiter.addValue(b)
-=======
-	c.valueSet.L.Lock()
-	defer c.valueSet.L.Unlock()
-	if c.value == nil {
-		c.valueSet.Signal()
-	}
-	c.value = b
-	//println(addr(c.address), c.height, "setting value", c.value.Hash().String()[2:8], "value height", c.value.Number().String())
-}
-
-func (c *bridge) AwaitValue(ctx context.Context, height *big.Int) (*types.Block, error) {
-	c.valueSet.L.Lock()
-	defer c.valueSet.L.Unlock()
-
-	for {
-		select {
-		case <-ctx.Done():
-			return nil, errStopped
-		default:
-			if c.value == nil || c.value.Number().Cmp(height) != 0 {
-				c.value = nil
-				// if c.value == nil {
-				// 	println(addr(c.address), c.height.String(), "awaiting vlaue", "valueisnil")
-				// } else {
-				// 	println(addr(c.address), c.height.String(), "awaiting vlaue", "value height", c.value.Number().String(), "awaited height", height.String())
-				// }
-				c.valueSet.Wait()
-			} else {
-				v := c.value
-				//println(addr(c.address), c.height, "received awaited vlaue", c.value.Hash().String()[2:8], "value height", c.value.Number().String(), "awaited height", height.String())
-
-				// We put the value in the store here since this is called from the main
-				// thread of the algorithm, and so we don't end up needing to syncronise
-				// the store.  TODO this is a potential memory leak. We are adding a value
-				// without it being referenced by a message that is tied to a height, so it
-				// may never be cleared.
-				c.msgStore.addValue(v.Hash(), v)
-				// We assume our own suggestions are valid
-				c.msgStore.setValid(v.Hash())
-				c.value = nil
-				return v, nil
-			}
-		}
-	}
->>>>>>> 788c7a6c
 }
 
 func (c *bridge) Commit(proposal *algorithm.ConsensusMessage) (*types.Block, error) {
@@ -257,18 +211,10 @@
 	c.ora = newOracle(c.lastHeader, c.msgStore, c.committee, c.currentBlockAwaiter)
 	c.algo = algorithm.New(algorithm.NodeID(c.address), c.ora)
 
-<<<<<<< HEAD
 	// Start new round and handle messages for the new height
 	msg, timeout, err := c.newRound(0)
 	if err != nil {
 		return err
-=======
-	// If we are making a proposal, we need to ensure that we add the proposal
-	// block to the msg store, so that it can be picked up in buildMessage.
-	if msg != nil {
-		//println(addr(c.address), "adding value", height, c.currentBlock.Hash().String())
-		c.msgStore.addValue(c.currentBlock.Hash(), c.currentBlock)
->>>>>>> 788c7a6c
 	}
 
 	// Note that we don't risk entering an infinite loop here since
@@ -323,24 +269,6 @@
 		if newRound == 0 {
 			panic("round changes of 0 can only happen at the beginning of a new height")
 		}
-<<<<<<< HEAD
-=======
-		if rc.Decision != nil {
-			// A decision has been reached
-			//println(addr(c.address), "decided on block", rc.Decision.Height,common.Hash(rc.Decision.Value).String())
-
-			// This will ultimately lead to a commit event, which we will pick
-			// up on but we will ignore it because instead we will wait here to
-			// select the next value that matches this height.
-			_, err := c.Commit(rc.Decision)
-			if err != nil {
-				panic(fmt.Sprintf("%s Failed to commit sr.Decision: %s err: %v", algorithm.NodeID(c.address).String(), spew.Sdump(rc.Decision), err))
-			}
-			err = c.newHeight(ctx, rc.Height)
-			if err != nil {
-				return err
-			}
->>>>>>> 788c7a6c
 
 		rr, tto, err := c.newRound(newRound)
 		if err != nil {
@@ -497,17 +425,10 @@
 					//println(addr(c.address), "on timeout precommit", e.Height, "round", e.Round)
 					rc = c.algo.OnTimeoutPrecommit(e.Height, e.Round)
 				}
-<<<<<<< HEAD
-				if cm != nil {
-					println("nonnil timeout")
-				}
-				err := c.handleResult(rc, cm, nil, nil)
-=======
 				// if cm != nil {
 				// 	println("nonnil timeout")
 				// }
-				err := c.handleResult(ctx, rc, cm, nil)
->>>>>>> 788c7a6c
+				err := c.handleResult(rc, cm, nil, nil)
 				if err != nil {
 					//println(addr(c.address), c.height.Uint64(), "exiting main event loop", "err", err)
 					return
@@ -521,25 +442,10 @@
 					panic(err)
 				}
 
-<<<<<<< HEAD
 				err = c.newHeight(lastBlock)
 				if err != nil {
 					println(addr(c.address), c.height.Uint64(), "exiting main event loop", "err", err)
 					return
-=======
-				height := new(big.Int).Add(lastBlock.Number(), common.Big1)
-				if height.Cmp(c.height) == 0 {
-					//println(addr(c.address), "Discarding event as core is at the same height", "height", c.height)
-					c.logger.Debug("Discarding event as core is at the same height", "height", c.height)
-				} else {
-					//println(addr(c.address), "Received proposal is ahead", "height", c.height, "block_height", height.String())
-					c.logger.Debug("Received proposal is ahead", "height", c.height, "block_height", height)
-					err := c.newHeight(ctx, height.Uint64())
-					if err != nil {
-						//println(addr(c.address), c.height.Uint64(), "exiting main event loop", "err", err)
-						return
-					}
->>>>>>> 788c7a6c
 				}
 			}
 		case <-ctx.Done():
@@ -550,13 +456,8 @@
 
 }
 
-<<<<<<< HEAD
 func (c *bridge) handleCurrentHeightMessage(m *message) error {
-	println(addr(c.address), c.height.String(), m.String(), "received")
-=======
-func (c *bridge) handleCurrentHeightMessage(ctx context.Context, m *message) error {
 	//println(addr(c.address), c.height.String(), m.String(), "received")
->>>>>>> 788c7a6c
 	cm := m.consensusMessage
 	/*
 		Domain specific validity checks, now we know that we are at the same
