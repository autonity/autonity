--- conflicted
+++ resolved
@@ -207,7 +207,6 @@
 	// delete previous height proposal blocks
 	c.currentBlockAwaiter.deleteHeight(prevBlock.NumberU64())
 
-<<<<<<< HEAD
 	// Create new oracle and algorithm
 	c.ora = newOracle(c.lastHeader, c.msgStore, c.committee, c.currentBlockAwaiter)
 	c.algo = algorithm.New(algorithm.NodeID(c.address), c.ora)
@@ -216,16 +215,6 @@
 	r, err := c.newRound(0)
 	if err != nil {
 		return err
-=======
-	// Handle messages for the new height
-	msg, timeout := c.algo.StartRound(newHeight.Uint64(), 0, algorithm.ValueID(c.currentBlock.Hash()))
-
-	// If we are making a proposal, we need to ensure that we add the proposal
-	// block to the msg store, so that it can be picked up in buildMessage.
-	if msg != nil {
-		println(addr(c.address), "adding value", height, c.currentBlock.Hash().String())
-		c.msgStore.addValue(c.currentBlock.Hash(), c.currentBlock)
->>>>>>> c7ac86b3
 	}
 
 	// Note that we don't risk entering an infinite loop here since
@@ -244,15 +233,11 @@
 	return nil
 }
 
-<<<<<<< HEAD
 func (c *bridge) newRound(round int64) (*algorithm.Result, error) {
 	r, err := c.algo.StartRound(round)
 	if err != nil {
 		return nil, err
 	}
-=======
-func (c *bridge) handleResult(ctx context.Context, rc *algorithm.RoundChange, cm *algorithm.ConsensusMessage, to *algorithm.Timeout) error {
->>>>>>> c7ac86b3
 
 	if r.Broadcast != nil {
 		var proposalBlock *types.Block
@@ -274,12 +259,11 @@
 	return r, nil
 }
 
-func (c *bridge) handleResult(ctx context.Context, r *algorithm.Result) error {
+func (c *bridge) handleResult(ctx context.Context, rc *algorithm.RoundChange, cm *algorithm.ConsensusMessage, to *algorithm.Timeout) error {
 	switch {
 	case rc == nil && cm == nil && to == nil:
 		return nil
-<<<<<<< HEAD
-	case r.StartRound != nil:
+	case rc != nil:
 		newRound := *r.StartRound
 		// sanity check
 		if newRound == 0 {
@@ -299,49 +283,8 @@
 			return err
 		}
 
-	case r.Broadcast != nil:
+	case cm != nil:
 		println(addr(c.address), c.height.String(), r.Broadcast.String(), "sending")
-=======
-	case rc != nil:
-		if rc.Round == 0 && rc.Decision == nil {
-			panic("round changes of 0 must be accompanied with a decision")
-		}
-		if rc.Decision != nil {
-			// A decision has been reached
-			println(addr(c.address), "decided on block", rc.Decision.Height,
-				common.Hash(rc.Decision.Value).String())
-
-			// This will ultimately lead to a commit event, which we will pick
-			// up on but we will ignore it because instead we will wait here to
-			// select the next value that matches this height.
-			_, err := c.Commit(rc.Decision)
-			if err != nil {
-				panic(fmt.Sprintf("%s Failed to commit sr.Decision: %s err: %v", algorithm.NodeID(c.address).String(), spew.Sdump(rc.Decision), err))
-			}
-			err = c.newHeight(ctx, rc.Height)
-			if err != nil {
-				return err
-			}
-
-		} else {
-			// sanity check
-			currBlockNum := c.currentBlock.Number().Uint64()
-			if currBlockNum != rc.Height {
-				panic(fmt.Sprintf("current block number %d out of sync with  height %d", currBlockNum, rc.Height))
-			}
-
-			cm, to := c.algo.StartRound(rc.Height, rc.Round, algorithm.ValueID(c.currentBlock.Hash())) // nolint
-			// Note that we don't risk enterning an infinite loop here since
-			// start round can only return results with brodcasts or schedules.
-			// TODO actually don't return result from Start round.
-			err := c.handleResult(ctx, nil, cm, to)
-			if err != nil {
-				return err
-			}
-		}
-	case cm != nil:
-		println(addr(c.address), c.height.String(), cm.String(), "sending")
->>>>>>> c7ac86b3
 		// Broadcasting ends with the message reaching us eventually
 
 		// We must build message here since buildMessage relies on accessing
