package faultdetector

import (
	"fmt"
	"github.com/clearmatics/autonity/autonity"
	"github.com/clearmatics/autonity/common"
	"github.com/clearmatics/autonity/consensus"
	"github.com/clearmatics/autonity/consensus/tendermint/bft"
	tendermintCore "github.com/clearmatics/autonity/consensus/tendermint/core"
	"github.com/clearmatics/autonity/consensus/tendermint/crypto"
	"github.com/clearmatics/autonity/consensus/tendermint/events"
	"github.com/clearmatics/autonity/core"
	"github.com/clearmatics/autonity/core/state"
	"github.com/clearmatics/autonity/core/types"
	"github.com/clearmatics/autonity/core/vm"
	"github.com/clearmatics/autonity/event"
	"github.com/clearmatics/autonity/log"
	"github.com/clearmatics/autonity/rlp"
	"github.com/syndtr/goleveldb/leveldb/errors"
	"math/rand"
	"sort"
	"sync"
	"time"
)

const (
	msgProposal uint8 = iota
	msgPrevote
	msgPrecommit
)

type Rule uint8

const (
	PN Rule = iota
	PO
	PVN
	PVO1
	PVO2
	C
	C1

	GarbageMessage  // message was signed by valid member, but it cannot be decoded.
	InvalidProposal // The value proposed by proposer cannot pass the blockchain's validation.
	InvalidProposer // A proposal sent from none proposer nodes of the committee.
	Equivocation    // Multiple distinguish votes(proposal, prevote, precommit) sent by validator.
	UnknownRule
)

type BlockChainContext interface {
	consensus.ChainReader
	CurrentBlock() *types.Block
	SubscribeChainEvent(ch chan<- core.ChainEvent) event.Subscription
	State() (*state.StateDB, error)
	GetAutonityContract() *autonity.Contract
	StateAt(root common.Hash) (*state.StateDB, error)
	HasBadBlock(hash common.Hash) bool
	Validator() core.Validator
}

const (
	// todo: refine the window and buffer range in contract which can be tuned during run time.
	deltaBlocks          = 30                       // Wait until the GST + delta (30 blocks) to start rule scan.
	randomDelayRange     = 5000                     // (0, 5] seconds random delay range
	msgHeightBufferRange = uint64(deltaBlocks + 60) // buffer such range of msgs in height at msg store.
)

var (
	errEquivocation    = errors.New("equivocation happens")
	errFutureMsg       = errors.New("future height msg")
	errGarbageMsg      = errors.New("garbage msg")
	errNotCommitteeMsg = errors.New("msg from none committee member")
	errProposal        = errors.New("proposal have invalid values")
	errProposer        = errors.New("proposal is not from proposer")

	errNoEvidenceForPO  = errors.New("no evidence for innocence of rule PO")
	errNoEvidenceForPVN = errors.New("no evidence for innocence of rule PVN")
	errNoEvidenceForC   = errors.New("no evidence for innocence of rule C")
	errNoEvidenceForC1  = errors.New("no evidence for innocence of rule C1")

	nilValue = common.Hash{}
)

// Proof is what to prove that one is misbehaving, one should be slashed when a valid Proof is rise.
type Proof struct {
	Type     uint8 // Misbehaviour, Accusation, Innocence.
	Rule     Rule
	Message  *tendermintCore.Message   // the msg to be considered as suspicious or misbehaved one
	Evidence []*tendermintCore.Message // the proofs of innocence or misbehaviour.
}

// FaultDetector it subscribe chain event to trigger rule engine to apply patterns over
// msg store, it send Proof of challenge if it detects any potential misbehavior, either it
// read state db on each new height to get latest challenges from autonity contract's view,
// and to prove its innocent if there were any challenges on the suspicious node.
type FaultDetector struct {
	proofWG           sync.WaitGroup
	faultDetectorFeed event.Feed

	tendermintMsgSub *event.TypeMuxSubscription
	blockCh          chan core.ChainEvent
	blockSub         event.Subscription

	blockchain BlockChainContext

	address  common.Address
	msgStore *MsgStore

	processFutureHeightMsgCh chan uint64
	misbehaviourProofsCh     chan *autonity.OnChainProof
	futureHeightMsgBuffer    map[uint64][]*tendermintCore.Message // map[blockHeight][]*tendermintMessages
	onChainProofsBuffer      []*autonity.OnChainProof             // buffer proofs to aggregate them into single TX.

	logger log.Logger
}

// call by ethereum object to create fd instance.
func NewFaultDetector(chain BlockChainContext, nodeAddress common.Address, sub *event.TypeMuxSubscription) *FaultDetector {
	fd := &FaultDetector{
		tendermintMsgSub:         sub,
		blockCh:                  make(chan core.ChainEvent, 300),
		blockchain:               chain,
		address:                  nodeAddress,
		msgStore:                 newMsgStore(),
		processFutureHeightMsgCh: make(chan uint64, deltaBlocks),
		misbehaviourProofsCh:     make(chan *autonity.OnChainProof, 100),
		futureHeightMsgBuffer:    make(map[uint64][]*tendermintCore.Message),
		logger:                   log.New("FaultDetector", nodeAddress),
	}

	fd.blockSub = fd.blockchain.SubscribeChainEvent(fd.blockCh)
	// register faultdetector contracts on evm's precompiled contract set.
	registerFaultDetectorContracts(chain)
	return fd
}

// listen for new block events from block-chain, do the tasks like take challenge and provide Proof for innocent, the
// Fault Detector rule engine could also triggered from here to scan those msgs of msg store by applying rules.
func (fd *FaultDetector) FaultDetectorEventLoop() {
	go fd.blockEventLoop(fd.blockCh, fd.misbehaviourProofsCh, fd.blockSub.Err())
	go fd.tendermintMsgEventLoop(fd.tendermintMsgSub.Chan(), fd.processFutureHeightMsgCh)
}

func (fd *FaultDetector) tendermintMsgEventLoop(tendermintMsgCh <-chan *event.TypeMuxEvent, futureHeightMsgsCh <-chan uint64) {
tendermintMsgLoop:
	for {
		curHeight := fd.blockchain.CurrentHeader().Number.Uint64()

		select {
		case ev, ok := <-tendermintMsgCh:
			if !ok {
				break tendermintMsgLoop
			}

			mv, ok := ev.Data.(events.MessageEvent)
			if !ok {
				fd.logger.Crit("programming error", "cannot cast message event to events.MessageEvent instead received ", ev.Data)
				break tendermintMsgLoop
			}

			msg := new(tendermintCore.Message)
			if err := msg.FromPayload(mv.Payload); err != nil {
				fd.logger.Error("fault detector: error while retrieving  payload", "err", err)
				continue tendermintMsgLoop
			}

			if curHeight > msgHeightBufferRange && msg.H() < curHeight-msgHeightBufferRange {
				fd.logger.Info("fault detector: discarding old message", "sender", msg.Sender())
				continue tendermintMsgLoop
			}

			if err := fd.processMsg(msg); err != nil {
				fd.logger.Error("fault detector: error while processing consensus msg", "err", err)
				continue tendermintMsgLoop
			}

		case height, ok := <-futureHeightMsgsCh:
			if !ok {
				break tendermintMsgLoop
			}

			if curHeight > msgHeightBufferRange && height < curHeight-msgHeightBufferRange {
				fd.logger.Info("fault detector: discarding old height messages", "height", height)
				delete(fd.futureHeightMsgBuffer, height)
				continue tendermintMsgLoop
			}

			for h, msgs := range fd.futureHeightMsgBuffer {
				if h <= curHeight {
					for _, m := range msgs {
						if err := fd.processMsg(m); err != nil {
							fd.logger.Error("fault detector: error while processing consensus msg", "err", err)
						}
					}
					// once messages are processed, delete it from buffer.
					delete(fd.futureHeightMsgBuffer, h)
				}
			}
		}
	}
	close(fd.misbehaviourProofsCh)
}

func (fd *FaultDetector) blockEventLoop(blockCh <-chan core.ChainEvent, misbehaviourCh <-chan *autonity.OnChainProof, errCh <-chan error) {
blockChainLoop:
	for {
		select {
		// chain event update, provide proof of innocent if one is on challenge, rule engine scanning is triggered also.
		case ev, ok := <-blockCh:
			if !ok {
				break blockChainLoop
			}
			// before run rule engine over msg store, process any buffered msg.
			fd.processFutureHeightMsgCh <- ev.Block.NumberU64()

			// handle accusations and provide innocence Proof if there were any for a node.
			innocenceProofs, _ := fd.handleAccusations(ev.Block, ev.Block.Root())
			if innocenceProofs != nil {
				fd.onChainProofsBuffer = append(fd.onChainProofsBuffer, innocenceProofs...)
			}

			// run rule engine over a specific height.
			proofs := fd.runRuleEngine(ev.Block.NumberU64())
			if len(proofs) > 0 {
				fd.onChainProofsBuffer = append(fd.onChainProofsBuffer, proofs...)
			}

			// aggregate buffered proofs into single TX and send.
			if len(fd.onChainProofsBuffer) != 0 {
				copyOnChainProofs := make([]*autonity.OnChainProof, len(fd.onChainProofsBuffer))
				copy(copyOnChainProofs, fd.onChainProofsBuffer)
				fd.sendProofs(copyOnChainProofs)
				// release items from buffer
				fd.onChainProofsBuffer = fd.onChainProofsBuffer[:0]
			}

			// msg store delete msgs out of buffering window.
			fd.msgStore.DeleteMsgsAtHeight(ev.Block.NumberU64() - msgHeightBufferRange)
		case m, ok := <-misbehaviourCh:
			if !ok {
				break blockChainLoop
			}
			fd.onChainProofsBuffer = append(fd.onChainProofsBuffer, m)
		case err, ok := <-errCh:
			if ok {
				fd.logger.Crit("block subscription error", err.Error())
			}
			break blockChainLoop

		}
	}
	close(fd.processFutureHeightMsgCh)
}

func (fd *FaultDetector) Stop() {
	fd.blockSub.Unsubscribe()
	fd.tendermintMsgSub.Unsubscribe()
	fd.proofWG.Wait()
	unRegisterFaultDetectorContracts()
}

// call by ethereum object to subscribe proofs Events.
func (fd *FaultDetector) SubscribeFaultDetectorEvents(ch chan<- []*autonity.OnChainProof) event.Subscription {
	return fd.faultDetectorFeed.Subscribe(ch)
}

func (fd *FaultDetector) filterPresentedOnes(proofs []*autonity.OnChainProof) []*autonity.OnChainProof {
	// get latest chain state.
	var result []*autonity.OnChainProof
	state, err := fd.blockchain.State()
	if err != nil {
		return nil
	}
	header := fd.blockchain.CurrentBlock().Header()

	presentedAccusation := fd.blockchain.GetAutonityContract().GetAccusations(header, state)
	presentedMisbehavior := fd.blockchain.GetAutonityContract().GetMisBehaviours(header, state)

	for i := 0; i < len(proofs); i++ {
		present := false
		for j := 0; j < len(presentedAccusation); j++ {
			if proofs[i].Msghash == presentedAccusation[j].Msghash &&
				proofs[i].Type == autonity.Accusation {
				present = true
			}
		}

		for j := 0; j < len(presentedMisbehavior); j++ {
			if proofs[i].Msghash == presentedMisbehavior[j].Msghash &&
				proofs[i].Type == autonity.Misbehaviour {
				present = true
			}
		}

		if !present {
			result = append(result, proofs[i])
		}
	}

	return result
}

// convert the raw proofs into on-chain Proof which contains raw bytes of messages.
func (fd *FaultDetector) generateOnChainProof(p *Proof) (*autonity.OnChainProof, error) {
	var onChainProof = &autonity.OnChainProof{
		Type:    p.Type,
		Sender:  p.Message.Address,
		Msghash: p.Message.MsgHash(),
	}

	rproof, err := rlp.EncodeToBytes(p)
	if err != nil {
		return nil, err
	}
	onChainProof.Rawproof = rproof
	return onChainProof, nil
}

// getInnocentProof called by client who is on challenge to get Proof of innocent from msg store.
func (fd *FaultDetector) getInnocentProof(c *Proof) (*autonity.OnChainProof, error) {
	var onChainProof *autonity.OnChainProof
	// rule engine have below provable accusation for the time being:
	switch c.Rule {
	case PO:
		return fd.getInnocentProofOfPO(c)
	case PVN:
		return fd.getInnocentProofOfPVN(c)
	case C:
		return fd.getInnocentProofOfC(c)
	case C1:
		return fd.getInnocentProofOfC1(c)
	default:
		return onChainProof, fmt.Errorf("not provable rule")
	}
}

// get Proof of innocent of C from msg store.
func (fd *FaultDetector) getInnocentProofOfC(c *Proof) (*autonity.OnChainProof, error) {
	var onChainProof *autonity.OnChainProof
	preCommit := c.Message
	height := preCommit.H()

	proposals := fd.msgStore.Get(height, func(m *tendermintCore.Message) bool {
		return m.Type() == msgProposal && m.Value() == preCommit.Value() && m.R() == preCommit.R()
	})

	if len(proposals) == 0 {
		// cannot onChainProof its innocent for PVN, the on-chain contract will fine it latter once the
		// time window for onChainProof ends.
		return onChainProof, errNoEvidenceForC
	}
	p, err := fd.generateOnChainProof(&Proof{
		Type:     autonity.Innocence,
		Rule:     c.Rule,
		Message:  preCommit,
		Evidence: proposals,
	})
	if err != nil {
		return p, err
	}
	return p, nil
}

// get Proof of innocent of C1 from msg store.
func (fd *FaultDetector) getInnocentProofOfC1(c *Proof) (*autonity.OnChainProof, error) {
	var onChainProof *autonity.OnChainProof
	preCommit := c.Message
	height := preCommit.H()
	quorum := bft.Quorum(fd.blockchain.GetHeaderByNumber(height - 1).TotalVotingPower())

	prevotesForV := fd.msgStore.Get(height, func(m *tendermintCore.Message) bool {
		return m.Type() == msgPrevote && m.Value() == preCommit.Value() && m.R() == preCommit.R()
	})

	if powerOfVotes(prevotesForV) < quorum {
		// cannot onChainProof its innocent for PO for now, the on-chain contract will fine it latter once the
		// time window for onChainProof ends.
		return onChainProof, errNoEvidenceForC1
	}

	p, err := fd.generateOnChainProof(&Proof{
		Type:     autonity.Innocence,
		Rule:     c.Rule,
		Message:  preCommit,
		Evidence: prevotesForV,
	})
	if err != nil {
		return p, err
	}

	return p, nil
}

// get Proof of innocent of PO from msg store.
func (fd *FaultDetector) getInnocentProofOfPO(c *Proof) (*autonity.OnChainProof, error) {
	// PO: node propose an old value with an validRound, innocent onChainProof of it should be:
	// there are quorum num of prevote for that value at the validRound.
	var onChainProof *autonity.OnChainProof
	proposal := c.Message
	height := proposal.H()
	validRound := proposal.ValidRound()
	quorum := bft.Quorum(fd.blockchain.GetHeaderByNumber(height - 1).TotalVotingPower())

	prevotes := fd.msgStore.Get(height, func(m *tendermintCore.Message) bool {
		return m.Type() == msgPrevote && m.R() == validRound && m.Value() == proposal.Value()
	})

	if powerOfVotes(prevotes) < quorum {
		// cannot onChainProof its innocent for PO, the on-chain contract will fine it latter once the
		// time window for onChainProof ends.
		return onChainProof, errNoEvidenceForPO
	}

	p, err := fd.generateOnChainProof(&Proof{
		Type:     autonity.Innocence,
		Rule:     c.Rule,
		Message:  proposal,
		Evidence: prevotes,
	})
	if err != nil {
		return p, err
	}

	return p, nil
}

// get Proof of innocent of PVN from msg store.
func (fd *FaultDetector) getInnocentProofOfPVN(c *Proof) (*autonity.OnChainProof, error) {
	// get innocent proofs for PVN, for a prevote that vote for a new value,
	// then there must be a proposal for this new value.
	var onChainProof *autonity.OnChainProof
	prevote := c.Message
	height := prevote.H()

	correspondingProposals := fd.msgStore.Get(height, func(m *tendermintCore.Message) bool {
		return m.Type() == msgProposal && m.Value() == prevote.Value() && m.R() == prevote.R()
	})

	if len(correspondingProposals) == 0 {
		// cannot onChainProof its innocent for PVN, the on-chain contract will fine it latter once the
		// time window for onChainProof ends.
		return onChainProof, errNoEvidenceForPVN
	}

	p, err := fd.generateOnChainProof(&Proof{
		Type:     autonity.Innocence,
		Rule:     c.Rule,
		Message:  prevote,
		Evidence: correspondingProposals,
	})
	if err != nil {
		return p, nil
	}

	return p, nil
}

// get accusations from chain via autonityContract calls, and provide innocent proofs if there were any challenge on node.
func (fd *FaultDetector) handleAccusations(block *types.Block, hash common.Hash) ([]*autonity.OnChainProof, error) {
	var innocentOnChainProofs []*autonity.OnChainProof
	state, err := fd.blockchain.StateAt(hash)
	if err != nil || state == nil {
		fd.logger.Error("handleAccusation", "faultdetector", err)
		return nil, err
	}

	contract := fd.blockchain.GetAutonityContract()
	if contract == nil {
		return nil, fmt.Errorf("cannot get contract instance")
	}

	accusations := contract.GetAccusations(block.Header(), state)
	for i := 0; i < len(accusations); i++ {
		if accusations[i].Sender == fd.address {
			c, err := decodeRawProof(accusations[i].Rawproof)
			if err != nil {
				continue
			}

			p, err := fd.getInnocentProof(c)
			if err != nil {
				continue
			}
			innocentOnChainProofs = append(innocentOnChainProofs, p)
		}
	}

	return innocentOnChainProofs, nil
}

// processMsg, check and submit any auto-incriminating, equivocation challenges, and then only store checked msg into msg store.
func (fd *FaultDetector) processMsg(m *tendermintCore.Message) error {
	// pre-check if msg is from valid committee member
	err := checkMsgSignature(fd.blockchain, m)
	if err != nil {
		if err == errFutureMsg {
			fd.futureHeightMsgBuffer[m.H()] = append(fd.futureHeightMsgBuffer[m.H()], m)
		}
		return err
	}

	// decode consensus msg, and auto-incriminating msg is addressed here.
	err = checkAutoIncriminatingMsg(fd.blockchain, m)
	if err != nil {
		if err == errFutureMsg {
			fd.futureHeightMsgBuffer[m.H()] = append(fd.futureHeightMsgBuffer[m.H()], m)
		} else {
			proofs := []*tendermintCore.Message{m}
			fd.submitMisbehavior(m, proofs, err, fd.misbehaviourProofsCh)
			return err
		}
	}

	// store msg, if there is equivocation, msg store would then rise errEquivocation and proofs.
	msgs, err := fd.msgStore.Save(m)
	if err == errEquivocation && len(msgs) > 0 {
		var proofs []*tendermintCore.Message
		for i := 0; i < len(msgs); i++ {
			proofs = append(proofs, msgs[i])
		}
		fd.submitMisbehavior(m, proofs, err, fd.misbehaviourProofsCh)
		return err
	}
	return nil
}

// run rule engine over latest msg store, if the return proofs is not empty, then rise challenge.
func (fd *FaultDetector) runRuleEngine(height uint64) []*autonity.OnChainProof {
	var onChainProofs []*autonity.OnChainProof
	// To avoid none necessary accusations, we wait for delta blocks to start rule scan.
	if height > uint64(deltaBlocks) {
		// run rule engine over the previous delta offset height.
		checkPointHeight := height - uint64(deltaBlocks)
		quorum := bft.Quorum(fd.blockchain.GetHeaderByNumber(checkPointHeight - 1).TotalVotingPower())
		proofs := fd.runRulesOverHeight(checkPointHeight, quorum)
		if len(proofs) > 0 {
			for i := 0; i < len(proofs); i++ {
				p, err := fd.generateOnChainProof(proofs[i])
				if err != nil {
					fd.logger.Warn("convert Proof to on-chain Proof", "faultdetector", err)
					continue
				}
				onChainProofs = append(onChainProofs, p)
			}
		}
	}
	return onChainProofs
}

func (fd *FaultDetector) runRulesOverHeight(height uint64, quorum uint64) (proofs []*Proof) {
	// Rules read right to left (find  the right and look for the left)
	//
	// Rules should be evealuated such that we check all paossible instances and if
	// we can't find a single instance that passes then we consider the rule
	// failed.
	//
	// There are 2 types of provable misbehaviors.
	// 1. Conflicting messages from a single participant
	// 2. A message that conflicts with a quorum of prevotes.
	// (precommit for differing value in same round as the prevotes or proposal for an
	// old value where in each prior round we can see a quorum of precommits for a distinct value.)

	// We should be here at time t = timestamp(h+1) + delta

	// ------------New Proposal------------
	// PN:  (Mr′<r,P C|pi)∗ <--- (Mr,P|pi)
	// PN1: [nil ∨ ⊥] <--- [V]

	proposalsNew := fd.msgStore.Get(height, func(m *tendermintCore.Message) bool {
		return m.Type() == msgProposal && m.ValidRound() == -1
	})

	for _, p := range proposalsNew {
		proposal := p
		//check all precommits for previous rounds from this sender are nil
		precommits := fd.msgStore.Get(height, func(m *tendermintCore.Message) bool {
			return m.Sender() == proposal.Sender() && m.Type() == msgPrecommit && m.R() < proposal.R() && m.Value() != nilValue
		})
		if len(precommits) != 0 {
			proof := &Proof{
				Type:     autonity.Misbehaviour,
				Rule:     PN,
				Evidence: precommits,
				Message:  proposal,
			}
			proofs = append(proofs, proof)
		}
	}

	// ------------Old Proposal------------
	// PO: (Mr′<r,PV) ∧ (Mr′,PC|pi) ∧ (Mr′<r′′<r,P C|pi)∗ <--- (Mr,P|pi)
	// PO1: [#(Mr′,PV|V) ≥ 2f+ 1] ∧ [nil ∨ V ∨ ⊥] ∧ [nil ∨ ⊥] <--- [V]

	proposalsOld := fd.msgStore.Get(height, func(m *tendermintCore.Message) bool {
		return m.Type() == msgProposal && m.ValidRound() > -1
	})

	for _, p := range proposalsOld {
		proposal := p
		// Check that in the valid round we see a quorum of prevotes and that
		// there is no precommit at all or a precommit for v or nil.

		validRound := proposal.ValidRound()

		// Is there a precommit for a value other than nil or the proposed value
		// by the current proposer in the valid round? If there is the proposer
		// has proposed a value for which it is not locked on, thus a Proof of
		// misbehaviour can be generated.
		precommits := fd.msgStore.Get(height, func(m *tendermintCore.Message) bool {
			return m.Type() == msgPrecommit && m.R() == validRound &&
				m.Sender() == proposal.Sender() && m.Value() != nilValue && m.Value() != proposal.Value()
		})
		if len(precommits) > 0 {
			proof := &Proof{
				Type:     autonity.Misbehaviour,
				Rule:     PO,
				Evidence: precommits,
				Message:  proposal,
			}
			proofs = append(proofs, proof)
		}

		// Is there a precommit for anything other than nil from the proposer
		// between the valid round and the round of the proposal? If there is
		// then that implies the proposer saw 2f+1 prevotes in that round and
		// hence it should have set that round as the valid round.
		precommits = fd.msgStore.Get(height, func(m *tendermintCore.Message) bool {
			return m.Type() == msgPrecommit &&
				m.R() > validRound && m.R() < proposal.R() && m.Sender() == proposal.Sender() && m.Value() != nilValue
		})
		if len(precommits) > 0 {
			proof := &Proof{
				Type:     autonity.Misbehaviour,
				Rule:     PO,
				Evidence: precommits,
				Message:  proposal,
			}
			proofs = append(proofs, proof)
		}

		// Do we see a quorum of prevotes in the valid round, if not we can
		// raise an accusation, since we cannot be sure that these prevotes
		// don't exist
		prevotes := fd.msgStore.Get(height, func(m *tendermintCore.Message) bool {
			// since equivocation msgs are stored, we have to query those preVotes which has same value as the proposal.
			return m.Type() == msgPrevote && m.R() == validRound && m.Value() == proposal.Value()
		})

		if powerOfVotes(deEquivocatedMsgs(prevotes)) < quorum {
			accusation := &Proof{
				Type:    autonity.Accusation,
				Rule:    PO,
				Message: proposal,
			}
			proofs = append(proofs, accusation)
		}
	}

	// ------------New and Old Prevotes------------

	prevotes := fd.msgStore.Get(height, func(m *tendermintCore.Message) bool {
		return m.Type() == msgPrevote && m.Value() != nilValue
	})

	for _, p := range prevotes {
		prevote := p
		correspondingProposals := fd.msgStore.Get(height, func(m *tendermintCore.Message) bool {
			return m.Type() == msgProposal && m.Value() == prevote.Value() && m.R() == prevote.R()
		})

		//Todo: decide how to process PVN/PVO accusation since we cannot know which one it is unless we have the
		// corresponding proposal
		if len(correspondingProposals) == 0 {
			accusation := &Proof{
				Type: autonity.Accusation,
				Rule: PVN, //This could be PVO as well, however, we can't decide since there are no corresponding
				// proposal
				Message: prevote,
			}
			proofs = append(proofs, accusation)
		}

		// We need to ensure that we keep all proposals in the message store, so that we have the maximum chance of
		// finding justification for prevotes. This is to account for equivocation where the proposer send 2 proposals
		// with the same value but different valid rounds to different nodes. We can't penalise the sender of prevote
		// since we can't tell which proposal they received. We just want to find a set of message which fit the rule.

		for _, cp := range correspondingProposals {
			correspondingProposal := cp
			if correspondingProposal.ValidRound() == -1 {
				// New Proposal, apply PVN rules

				// PVN: (Mr′<r,PC|pi)∧(Mr′<r′′<r,PC|pi)* ∧ (Mr,P|proposer(r)) <--- (Mr,PV|pi)

				// PVN2: [nil ∨ ⊥] ∧ [nil ∨ ⊥] ∧ [V:Valid(V)] <--- [V]: r′= 0,∀r′′< r:Mr′′,PC|pi=nil

				// PVN2, If there is a valid proposal V at round r, and pi never
				// ever precommit(locked a value) before, then pi should prevote
				// for V or a nil in case of timeout at this round.

				// PVN3: [V] ∧ [nil ∨ ⊥] ∧ [V:Valid(V)] <--- [V]:∀r′< r′′<r,Mr′′,PC|pi=nil

				// We can check both PVN2 and PVN3 by simply searching for a
				// precommit for a value other than V or nil. This is a Proof of
				// misbehaviour. There is no scope to raise an accusation for
				// these rules since the only message in PVN that is not sent by
				// pi is the proposal and you require the proposal before you
				// can even attempt to apply the rule.
				precommits := fd.msgStore.Get(height, func(m *tendermintCore.Message) bool {
					return m.Type() == msgPrecommit && m.Value() != nilValue &&
						m.Value() != prevote.Value() && prevote.Sender() == m.Sender() && m.R() < prevote.R()
				})

				if len(precommits) > 0 {
					proof := &Proof{
						Type:     autonity.Misbehaviour,
						Rule:     PVN,
						Evidence: precommits,
						Message:  prevote,
					}
					proofs = append(proofs, proof)
					break
				}

			} else {
				// PVO: (Mr′′′<r,PV) ∧ (Mr′′′≤r′<r,PC|pi) ∧ (Mr′<r′′<r,PC|pi)∗ ∧ (Mr, P|proposer(r)) ⇐= (Mr,PV|pi)

				// PVO1: [#(V)≥2f+ 1] ∧ [V] ∧ [V ∨ nil ∨ ⊥] ∧ [ V: validRound(V) = r′′′] ⇐= [V]
				// if V is the proposed value at round r and pi did already precommit on V at round r′< r(it locked on it)
				// and did not precommit for other values in any round between r′and r then in round r either pi prevotes
				// for V or nil(in case of a timeout), Moreover, we expect to find 2f+ 1 prevotes for V issued at
				// round r′′′=validRound(V).

				// get all non nil preCommits at previous rounds [0, r).
				preCommits := fd.msgStore.Get(height, func(m *tendermintCore.Message) bool {
					return m.Type() == msgPrecommit && prevote.Sender() == m.Sender() && m.Value() != nilValue &&
						m.R() < prevote.R()
				})
				sortedPreCommits := sortPreCommits(preCommits)

				// node do preCommitted at a none nil value before current round, check PVO1 rule.
				if len(sortedPreCommits) > 0 {
					// get all preCommits for V sent by node from range [0, r), then
					precommitsForV := fd.msgStore.Get(height, func(m *tendermintCore.Message) bool {
						return m.Type() == msgPrecommit && prevote.Sender() == m.Sender() &&
							m.R() < prevote.R() && m.Value() == prevote.Value()
					})

					if len(precommitsForV) == 0 {
						/*
							// node locked on a value distinct to V ar previous rounds, check if the locked round
							// is <= valid round, otherwise rise a challenge.
							if sortedPreCommits[len(sortedPreCommits)-1].R() > correspondingProposal.ValidRound() {
								proof := &proof{
									Type:     autonity.Misbehaviour,
									Rule:     PVO1,
									Evidence: sortedPreCommits, // it contains the distinct value locked at previous rounds.
									Message:  prevote,
								}
								proofs = append(proofs, proof)
							}
						*/
					} else {
						// get the preCommit of r′ (last preCommit) of V from preCommits, then check if we have preCommit for not V
						// between round range (r′, r), if we do have such preCommit for none V during the range, then PVO1 is broken.
						latestPrecommit := latestPreCommit(precommitsForV)
						preCommitsForNotV := fd.msgStore.Get(height, func(m *tendermintCore.Message) bool {
							return m.Type() == msgPrecommit && prevote.Sender() == m.Sender() &&
								latestPrecommit.R() < m.R() && m.R() < prevote.R() && m.Value() != nilValue &&
								m.Value() != prevote.Value()
						})

						if len(preCommitsForNotV) != 0 {
							proof := &Proof{
								Type:     autonity.Misbehaviour,
								Rule:     PVO1,
								Evidence: append(preCommitsForNotV, latestPrecommit),
								Message:  prevote,
							}
							proofs = append(proofs, proof)
						} else {
							// we expect to find 2f+ 1 preVotes for V issued at valid round, otherwise an accusation is raise.
							preVotesAtVR := fd.msgStore.Get(height, func(m *tendermintCore.Message) bool {
								return m.Type() == msgPrevote && m.R() == correspondingProposal.ValidRound() &&
									m.Value() == correspondingProposal.Value()
							})

							if powerOfVotes(deEquivocatedMsgs(preVotesAtVR)) < quorum {
								proof := &Proof{
									Type:    autonity.Accusation,
									Rule:    PVO1,
									Message: prevote,
								}
								proofs = append(proofs, proof)
							}
						}
					}
				} else {
					// Node never locked at value yet.

					// PVO2:  [#(V)≥2f+ 1] ∧ [V ∨ nil ∨ ⊥] ∧ [V: validRound(V) =r′] ⇐= [V]
					// if V is the proposed value at round r with validRound(V) =r′ then there must be 2f+ 1 prevotes
					// for V issued at round r′. If moreover, pi did not precommit for other values in any round
					// between r′and r(thus it can be either locked on some values or not) then in round r pi prevotes
					// for V.

					// we expect to find 2f+ 1 preVotes for V issued at valid round, otherwise an accusation is raise.
					preVotesAtVR := fd.msgStore.Get(height, func(m *tendermintCore.Message) bool {
						return m.Type() == msgPrevote && m.R() == correspondingProposal.ValidRound() &&
							m.Value() == correspondingProposal.Value()
					})

					if powerOfVotes(deEquivocatedMsgs(preVotesAtVR)) < quorum {
						proof := &Proof{
							Type:    autonity.Accusation,
							Rule:    PVO2,
							Message: prevote,
						}
						proofs = append(proofs, proof)
					}
				}
			}
		}
	}

	// ------------Precommits------------
	// C: [Mr,P|proposer(r)] ∧ [Mr,PV] <--- [Mr,PC|pi]
	// C1: [V:Valid(V)] ∧ [#(V) ≥ 2f+ 1] <--- [V]

	precommits := fd.msgStore.Get(height, func(m *tendermintCore.Message) bool {
		return m.Type() == msgPrecommit && m.Value() != nilValue
	})

	for _, preC := range precommits {
		precommit := preC
		proposals := fd.msgStore.Get(height, func(m *tendermintCore.Message) bool {
			return m.Type() == msgProposal && m.Value() == precommit.Value() && m.R() == precommit.R()
		})

		if len(proposals) == 0 {
			accusation := &Proof{
				Type:    autonity.Accusation,
				Rule:    C,
				Message: precommit,
			}
			proofs = append(proofs, accusation)
			continue
		}

		prevotesForNotV := fd.msgStore.Get(height, func(m *tendermintCore.Message) bool {
			return m.Type() == msgPrevote && m.Value() != precommit.Value() && m.R() == precommit.R()
		})
		prevotesForV := fd.msgStore.Get(height, func(m *tendermintCore.Message) bool {
			return m.Type() == msgPrevote && m.Value() == precommit.Value() && m.R() == precommit.R()
		})

		// even if we have equivocated preVotes for not V, we still assume that there are less f+1 malicious node in the
		// network, so the powerOfVotes of preVotesForNotV which was deEquivocated is still valid to prove that the
		// preCommit is a misbehaviour of rule C.
		deEquivocatedPreVotesForNotV := deEquivocatedMsgs(prevotesForNotV)
		if powerOfVotes(deEquivocatedPreVotesForNotV) >= quorum {
			// In this case there cannot be enough remaining prevotes
			// to justify a precommit for V.
			proof := &Proof{
				Type:     autonity.Misbehaviour,
				Rule:     C,
				Evidence: deEquivocatedPreVotesForNotV,
				Message:  precommit,
			}
			proofs = append(proofs, proof)

		} else if powerOfVotes(prevotesForV) < quorum {
			// In this case we simply don't see enough prevotes to
			// justify the precommit.
			accusation := &Proof{
				Type:    autonity.Accusation,
				Rule:    C1,
				Message: precommit,
			}
			proofs = append(proofs, accusation)
		}
	}

	return proofs
}

// send proofs via event which will handled by ethereum object to signed the TX to send Proof.
func (fd *FaultDetector) sendProofs(proofs []*autonity.OnChainProof) {
	fd.proofWG.Add(1)
	go func() {
		defer fd.proofWG.Done()
		randomDelay()
		unPresented := fd.filterPresentedOnes(proofs)
		if len(unPresented) != 0 {
			fd.faultDetectorFeed.Send(unPresented)
		}
	}()
}

<<<<<<< HEAD
// submitMisbehavior takes proofs of misbehavior msg, and error id to form the on-chain proof, and
// send the proof of misbehavior to event channel.
func (fd *FaultDetector) submitMisbehavior(m *tendermintCore.Message, evidence []*tendermintCore.Message, err error, submitCh chan<- *autonity.OnChainProof) {
=======
func (fd *FaultDetector) sentProofs() {
	fd.Lock()
	defer fd.Unlock()

	if len(fd.onChainProofsBuffer) != 0 {
		copyOnChainProofs := make([]*autonity.OnChainProof, len(fd.onChainProofsBuffer))
		copy(copyOnChainProofs, fd.onChainProofsBuffer)
		fd.sendProofs(copyOnChainProofs)
		// release items from buffer
		fd.onChainProofsBuffer = fd.onChainProofsBuffer[:0]
	}
}

// submitMisbehavior takes proofs of misbehavior msg, and error id to form the on-chain Proof, and
// send the Proof of misbehavior to event channel.
func (fd *FaultDetector) submitMisbehavior(m *tendermintCore.Message, proofs []*tendermintCore.Message, err error) {
>>>>>>> 613e4de0
	rule, e := errorToRule(err)
	if e != nil {
		fd.logger.Warn("error to rule", "faultdetector", e)
	}
	proof, err := fd.generateOnChainProof(&Proof{
		Type:     autonity.Misbehaviour,
		Rule:     rule,
		Message:  m,
		Evidence: evidence,
	})
	if err != nil {
		fd.logger.Warn("generate misbehavior Proof", "faultdetector", err)
		return
	}

<<<<<<< HEAD
	// submit misbehavior proof to buffer, it will be sent once aggregated.
	submitCh <- proof
=======
	// submit misbehavior Proof to buffer, it will be sent once aggregated.
	fd.Lock()
	defer fd.Unlock()
	fd.onChainProofsBuffer = append(fd.onChainProofsBuffer, proof)
>>>>>>> 613e4de0
}

/////// common helper functions shared between faultdetector and precompiled contract to validate msgs.

// decode consensus msgs, address garbage msg and invalid proposal by returning error.
func checkAutoIncriminatingMsg(chain BlockChainContext, m *tendermintCore.Message) error {
	if m.Code == msgProposal {
		return checkProposal(chain, m)
	}

	if m.Code == msgPrevote || m.Code == msgPrecommit {
		return decodeVote(m)
	}

	return errors.New("unknown consensus msg")
}

func checkEquivocation(chain BlockChainContext, m *tendermintCore.Message, proof []*tendermintCore.Message) error {
	// decode msgs
	err := checkAutoIncriminatingMsg(chain, m)
	if err != nil {
		return err
	}

	for i := 0; i < len(proof); i++ {
		err := checkAutoIncriminatingMsg(chain, proof[i])
		if err != nil {
			return err
		}
	}
	// check equivocations.
	if !sameVote(m, proof[0]) {
		return errEquivocation
	}
	return nil
}

//checkMsgSignature, it check if msg is from valid member of the committee.
func checkMsgSignature(chain BlockChainContext, m *tendermintCore.Message) error {
	header := chain.CurrentHeader()
	if m.H() > header.Number.Uint64()+1 {
		return errFutureMsg
	}

	lastHeader := chain.GetHeaderByNumber(m.H() - 1)
	if lastHeader == nil {
		return errFutureMsg
	}

	if _, err := m.Validate(crypto.CheckValidatorSignature, lastHeader); err != nil {
		return errNotCommitteeMsg
	}
	return nil
}

// checkProposal, checks if proposal is valid and it's from correct proposer.
func checkProposal(chain BlockChainContext, m *tendermintCore.Message) error {
	var proposal tendermintCore.Proposal
	err := m.Decode(&proposal)
	if err != nil {
		return errGarbageMsg
	}
	if !isProposerMsg(chain, m) {
		return errProposer
	}

	err = verifyProposal(chain, *proposal.ProposalBlock)
	// due to timing issue, when Fault Detector validate a proposal, that proposal could already be
	// committed on the chain view. Since the msg sender were checked as the correct proposer, so we
	// consider this proposal as a valid proposal.
	if err == core.ErrKnownBlock {
		return nil
	}

	if err == consensus.ErrFutureBlock {
		return errFutureMsg
	}

	if err != nil {
		return errProposal
	}

	return nil
}

func decodeVote(m *tendermintCore.Message) error {
	var vote tendermintCore.Vote
	err := m.Decode(&vote)
	if err != nil {
		return errGarbageMsg
	}
	return nil
}

func deEquivocatedMsgs(msgs []*tendermintCore.Message) (deEquivocated []*tendermintCore.Message) {
	presented := make(map[common.Address]struct{})
	for _, v := range msgs {
		if _, ok := presented[v.Address]; ok {
			continue
		}
		deEquivocated = append(deEquivocated, v)
		presented[v.Address] = struct{}{}
	}
	return deEquivocated
}

func errorToRule(err error) (Rule, error) {
	rule := UnknownRule
	switch err {
	case errEquivocation:
		rule = Equivocation
	case errProposer:
		rule = InvalidProposer
	case errProposal:
		rule = InvalidProposal
	case errGarbageMsg:
		rule = GarbageMessage
	default:
		return rule, fmt.Errorf("errors of not provable")
	}

	return rule, nil
}

func getProposer(chain BlockChainContext, h uint64, r int64) (common.Address, error) {
	parentHeader := chain.GetHeaderByNumber(h - 1)
	if parentHeader.IsGenesis() {
		sort.Sort(parentHeader.Committee)
		return parentHeader.Committee[r%int64(len(parentHeader.Committee))].Address, nil
	}

	statedb, err := chain.StateAt(parentHeader.Root)
	if err != nil {
		return common.Address{}, err
	}

	proposer := chain.GetAutonityContract().GetProposerFromAC(parentHeader, statedb, parentHeader.Number.Uint64(), r)
	member := parentHeader.CommitteeMember(proposer)
	if member == nil {
		return common.Address{}, fmt.Errorf("cannot find correct proposer")
	}
	return proposer, nil
}

func isProposerMsg(chain BlockChainContext, m *tendermintCore.Message) bool {
	proposer, err := getProposer(chain, m.H(), m.R())
	if err != nil {
		return false
	}

	return m.Address == proposer
}

func powerOfVotes(votes []*tendermintCore.Message) uint64 {
	counted := make(map[common.Address]struct{})
	power := uint64(0)
	for i := 0; i < len(votes); i++ {
		if votes[i].Type() == msgProposal {
			continue
		}

		if _, ok := counted[votes[i].Address]; ok {
			continue
		}

		power += votes[i].GetPower()
		counted[votes[i].Address] = struct{}{}
	}
	return power
}

func randomDelay() {
	rand.Seed(time.Now().UnixNano())
	n := rand.Intn(randomDelayRange)
	time.Sleep(time.Duration(n) * time.Millisecond)
}

func sameVote(a *tendermintCore.Message, b *tendermintCore.Message) bool {
	return a.MsgHash() == b.MsgHash()
}

func verifyProposal(chain BlockChainContext, proposal types.Block) error {
	block := &proposal
	if chain.HasBadBlock(block.Hash()) {
		return core.ErrBlacklistedHash
	}

	err := chain.Engine().VerifyHeader(chain, block.Header(), false)
	if err == nil || err == types.ErrEmptyCommittedSeals {
		var (
			receipts types.Receipts
			usedGas  = new(uint64)
			gp       = new(core.GasPool).AddGas(block.GasLimit())
			header   = block.Header()
			parent   = chain.GetBlock(block.ParentHash(), block.NumberU64()-1)
		)

		// We need to process all of the transaction to get the latest state to get the latest committee
		state, stateErr := chain.StateAt(parent.Root())
		if stateErr != nil {
			return stateErr
		}

		// Validate the body of the proposal
		if err = chain.Validator().ValidateBody(block); err != nil {
			return err
		}

		// sb.chain.Processor().Process() was not called because it calls back Finalize() and would have modified the proposal
		// Instead only the transactions are applied to the copied state
		for i, tx := range block.Transactions() {
			state.Prepare(tx.Hash(), block.Hash(), i)
			vmConfig := vm.Config{
				EnablePreimageRecording: true,
				EWASMInterpreter:        "",
				EVMInterpreter:          "",
			}
			receipt, receiptErr := core.ApplyTransaction(chain.Config(), chain, nil, gp, state, header, tx, usedGas, vmConfig)
			if receiptErr != nil {
				return receiptErr
			}
			receipts = append(receipts, receipt)
		}

		state.Prepare(common.ACHash(block.Number()), block.Hash(), len(block.Transactions()))
		committeeSet, receipt, err := chain.Engine().Finalize(chain, header, state, block.Transactions(), nil, receipts)
		if err != nil {
			return err
		}
		receipts = append(receipts, receipt)
		//Validate the state of the proposal
		if err = chain.Validator().ValidateState(block, state, receipts, *usedGas); err != nil {
			return err
		}

		//Perform the actual comparison
		if len(header.Committee) != len(committeeSet) {
			return consensus.ErrInconsistentCommitteeSet
		}

		for i := range committeeSet {
			if header.Committee[i].Address != committeeSet[i].Address ||
				header.Committee[i].VotingPower.Cmp(committeeSet[i].VotingPower) != 0 {
				return consensus.ErrInconsistentCommitteeSet
			}
		}

		return nil
	}
	return err
}

// loop the preCommits msg array, and get the latest round of preCommit msg.
func latestPreCommit(preCommits []*tendermintCore.Message) *tendermintCore.Message {
	if len(preCommits) == 1 {
		return preCommits[0]
	}

	latest := preCommits[0]
	for _, pc := range preCommits {
		if pc.R() > latest.R() {
			latest = pc
		}
	}

	return latest
}

// todo: sort precommits by round from low to high.
func sortPreCommits(preCommits []*tendermintCore.Message) []*tendermintCore.Message {
	return nil
}<|MERGE_RESOLUTION|>--- conflicted
+++ resolved
@@ -897,28 +897,9 @@
 	}()
 }
 
-<<<<<<< HEAD
 // submitMisbehavior takes proofs of misbehavior msg, and error id to form the on-chain proof, and
 // send the proof of misbehavior to event channel.
 func (fd *FaultDetector) submitMisbehavior(m *tendermintCore.Message, evidence []*tendermintCore.Message, err error, submitCh chan<- *autonity.OnChainProof) {
-=======
-func (fd *FaultDetector) sentProofs() {
-	fd.Lock()
-	defer fd.Unlock()
-
-	if len(fd.onChainProofsBuffer) != 0 {
-		copyOnChainProofs := make([]*autonity.OnChainProof, len(fd.onChainProofsBuffer))
-		copy(copyOnChainProofs, fd.onChainProofsBuffer)
-		fd.sendProofs(copyOnChainProofs)
-		// release items from buffer
-		fd.onChainProofsBuffer = fd.onChainProofsBuffer[:0]
-	}
-}
-
-// submitMisbehavior takes proofs of misbehavior msg, and error id to form the on-chain Proof, and
-// send the Proof of misbehavior to event channel.
-func (fd *FaultDetector) submitMisbehavior(m *tendermintCore.Message, proofs []*tendermintCore.Message, err error) {
->>>>>>> 613e4de0
 	rule, e := errorToRule(err)
 	if e != nil {
 		fd.logger.Warn("error to rule", "faultdetector", e)
@@ -934,15 +915,8 @@
 		return
 	}
 
-<<<<<<< HEAD
 	// submit misbehavior proof to buffer, it will be sent once aggregated.
 	submitCh <- proof
-=======
-	// submit misbehavior Proof to buffer, it will be sent once aggregated.
-	fd.Lock()
-	defer fd.Unlock()
-	fd.onChainProofsBuffer = append(fd.onChainProofsBuffer, proof)
->>>>>>> 613e4de0
 }
 
 /////// common helper functions shared between faultdetector and precompiled contract to validate msgs.
@@ -1117,6 +1091,10 @@
 func randomDelay() {
 	rand.Seed(time.Now().UnixNano())
 	n := rand.Intn(randomDelayRange)
+	// let min delay to be a single block period, to get latest state synced.
+	if n < 1000 {
+		n = 1000
+	}
 	time.Sleep(time.Duration(n) * time.Millisecond)
 }
 
