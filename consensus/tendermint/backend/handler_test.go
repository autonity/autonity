--- conflicted
+++ resolved
@@ -2,22 +2,14 @@
 
 import (
 	"bytes"
-<<<<<<< HEAD
 	"context"
+	"io"
 	"testing"
 	"time"
 
 	"go.uber.org/mock/gomock"
 
 	"github.com/autonity/autonity/consensus/tendermint/core/interfaces"
-=======
-	"io"
-	"testing"
-	"time"
-
-	lru "github.com/hashicorp/golang-lru"
-
->>>>>>> 172e61a3
 	"github.com/autonity/autonity/consensus/tendermint/core/message"
 	"github.com/autonity/autonity/consensus/tendermint/events"
 
@@ -52,17 +44,6 @@
 		t.Fatalf("handle message failed: %v", err)
 	}
 	// for peers
-<<<<<<< HEAD
-	if ms, ok := backend.peerKnownMessages.Get(testAddress); ms == nil || !ok {
-		t.Fatalf("the cache of messages for this peer cannot be nil")
-	} else if _, ok := ms.Get(data.Hash()); !ok {
-		t.Fatalf("the cache of messages for this peer cannot be found")
-	}
-
-	// for self
-	if _, ok := backend.knownMessages.Get(data.Hash()); !ok {
-		t.Fatalf("the cache of messages cannot be found")
-=======
 	tic := time.NewTicker(time.Millisecond * 100)
 	maxWait := 50
 	counter := 0
@@ -70,9 +51,9 @@
 
 	for {
 		<-tic.C
-		if ms, ok := backend.recentMessages.Get(testAddress); ms == nil || !ok {
+		if ms, ok := backend.peerKnownMessages.Get(testAddress); ms == nil || !ok {
 			peerCacheNil = true
-		} else if _, ok := ms.(*lru.ARCCache).Get(data.Hash()); !ok {
+		} else if _, ok := ms.Get(data.Hash()); !ok {
 			peerCacheEmpty = true
 		}
 		if _, ok := backend.knownMessages.Get(data.Hash()); !ok {
@@ -85,7 +66,6 @@
 		if counter >= maxWait {
 			t.Fatalf("the cache of messages cannot be found")
 		}
->>>>>>> 172e61a3
 	}
 }
 
