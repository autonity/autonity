--- conflicted
+++ resolved
@@ -90,10 +90,6 @@
 
 		// post the off chain accountability msg to the event handler, let the event handler to handle DoS attack vectors.
 		sb.logger.Debug("Received Accountability Msg", "from", p2pSender)
-<<<<<<< HEAD
-
-=======
->>>>>>> f34d2d85
 		go sb.Post(events.AccountabilityEvent{P2pSender: p2pSender, Payload: data, ErrCh: errCh})
 	default:
 		return false, nil
@@ -165,10 +161,6 @@
 	// if the sender is jailed, discard its messages
 	switch m := msg.(type) {
 	case *message.Propose:
-<<<<<<< HEAD
-
-=======
->>>>>>> f34d2d85
 		if sb.IsJailed(m.Signer()) {
 			sb.logger.Debug("Ignoring proposal from jailed validator", "address", m.Signer())
 			// this one is tricky. Ideally yes, we want to disconnect the sender but we can't
