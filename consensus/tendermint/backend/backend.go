// Copyright 2017 The go-ethereum Authors
// This file is part of the go-ethereum library.
//
// The go-ethereum library is free software: you can redistribute it and/or modify
// it under the terms of the GNU Lesser General Public License as published by
// the Free Software Foundation, either version 3 of the License, or
// (at your option) any later version.
//
// The go-ethereum library is distributed in the hope that it will be useful,
// but WITHOUT ANY WARRANTY; without even the implied warranty of
// MERCHANTABILITY or FITNESS FOR A PARTICULAR PURPOSE. See the
// GNU Lesser General Public License for more details.
//
// You should have received a copy of the GNU Lesser General Public License
// along with the go-ethereum library. If not, see <http://www.gnu.org/licenses/>.

package backend

import (
	"context"
	"crypto/ecdsa"
	"errors"
	"fmt"
	"sync"
	"time"

	"github.com/clearmatics/autonity/common"
	"github.com/clearmatics/autonity/consensus"
	tendermintConfig "github.com/clearmatics/autonity/consensus/tendermint/config"
	"github.com/clearmatics/autonity/consensus/tendermint/events"
	"github.com/clearmatics/autonity/consensus/tendermint/validator"
	"github.com/clearmatics/autonity/core"
	"github.com/clearmatics/autonity/core/types"
	"github.com/clearmatics/autonity/core/vm"
	"github.com/clearmatics/autonity/crypto"
	"github.com/clearmatics/autonity/ethdb"
	"github.com/clearmatics/autonity/event"
	"github.com/clearmatics/autonity/log"
	"github.com/clearmatics/autonity/params"
	"github.com/hashicorp/golang-lru"
)

const (
	// fetcherID is the ID indicates the block is from BFT engine
	fetcherID = "tendermint"
)

var (
	// ErrUnauthorizedAddress is returned when given address cannot be found in
	// current validator set.
	ErrUnauthorizedAddress = errors.New("unauthorized address")
	// ErrStoppedEngine is returned if the engine is stopped
	ErrStoppedEngine = errors.New("stopped engine")
)

// New creates an Ethereum Backend for BFT core engine.
func New(config *tendermintConfig.Config, privateKey *ecdsa.PrivateKey, db ethdb.Database, chainConfig *params.ChainConfig, vmConfig *vm.Config) *Backend {
	if chainConfig.Tendermint.Epoch != 0 {
		config.Epoch = chainConfig.Tendermint.Epoch
	}

	if chainConfig.Tendermint.Bytecode != "" && chainConfig.Tendermint.ABI != "" {
		config.Bytecode = chainConfig.Tendermint.Bytecode
		config.ABI = chainConfig.Tendermint.ABI
		log.Info("Default Validator smart contract set")
	} else {
		log.Info("User specified Validator smart contract set")
	}

	if chainConfig.Tendermint.RequestTimeout != 0 {
		config.RequestTimeout = chainConfig.Tendermint.RequestTimeout
	}
	if chainConfig.Tendermint.BlockPeriod != 0 {
		config.BlockPeriod = chainConfig.Tendermint.BlockPeriod
	}

	config.SetProposerPolicy(tendermintConfig.ProposerPolicy(chainConfig.Tendermint.ProposerPolicy))

	recents, _ := lru.NewARC(inmemorySnapshots)
	recentMessages, _ := lru.NewARC(inmemoryPeers)
	knownMessages, _ := lru.NewARC(inmemoryMessages)
	logger := log.New()
	backend := &Backend{
		config:         config,
		eventMux:       event.NewTypeMuxSilent(logger),
		privateKey:     privateKey,
		address:        crypto.PubkeyToAddress(privateKey.PublicKey),
		logger:         log.New(),
		db:             db,
		recents:        recents,
		coreStarted:    false,
		recentMessages: recentMessages,
		knownMessages:  knownMessages,
		vmConfig:       vmConfig,
	}

	return backend
}

// ----------------------------------------------------------------------------

type Backend struct {
	config       *tendermintConfig.Config
	eventMux     *event.TypeMuxSilent
	privateKey   *ecdsa.PrivateKey
	address      common.Address
	logger       log.Logger
	db           ethdb.Database
	blockchain   *core.BlockChain
	currentBlock func() *types.Block
	hasBadBlock  func(hash common.Hash) bool

	// the channels for tendermint engine notifications
	commitCh          chan<- *types.Block
	proposedBlockHash common.Hash
	coreStarted       bool
	coreMu            sync.RWMutex

	// Snapshots for recent block to speed up reorgs
	recents *lru.ARCCache

	// event subscription for ChainHeadEvent event
	broadcaster consensus.Broadcaster

	//TODO: ARCChace is patented by IBM, so probably need to stop using it
	recentMessages *lru.ARCCache // the cache of peer's messages
	knownMessages  *lru.ARCCache // the cache of self messages

	somaContract      common.Address // Ethereum address of the governance contract
	glienickeContract common.Address // Ethereum address of the white list contract
	vmConfig          *vm.Config

	resend chan messageToPeers

	cancel context.CancelFunc
}

// Address implements tendermint.Backend.Address
func (sb *Backend) Address() common.Address {
	return sb.address
}

func (sb *Backend) Validators(number uint64) validator.Set {
	validators, err := sb.retrieveSavedValidators(number, sb.blockchain)
	proposerPolicy := sb.config.GetProposerPolicy()
	if err != nil {
		return validator.NewSet(nil, proposerPolicy)
	}
	return validator.NewSet(validators, proposerPolicy)
}

// Broadcast implements tendermint.Backend.Broadcast
func (sb *Backend) Broadcast(ctx context.Context, valSet validator.Set, payload []byte) error {
	// send to others
	sb.Gossip(ctx, valSet, payload)
	// send to self
	msg := events.MessageEvent{
		Payload: payload,
	}
	sb.postEvent(msg)
	return nil
}

func (sb *Backend) postEvent(event interface{}) {
	go sb.eventMux.Post(event)
}

const TTL = 10           //seconds
const retryInterval = 50 //milliseconds

// Broadcast implements tendermint.Backend.Gossip
func (sb *Backend) Gossip(ctx context.Context, valSet validator.Set, payload []byte) {
	hash := types.RLPHash(payload)
	sb.knownMessages.Add(hash, true)

	var targets []common.Address
	for _, val := range valSet.List() {
		if val.Address() != sb.Address() {
			targets = append(targets, val.Address())
		}
	}

	if sb.broadcaster != nil && len(targets) > 0 {
		sb.trySend(ctx, messageToPeers{
			message{
				hash,
				payload,
			},
			targets,
			time.Now(),
			time.Now(),
		})
	}
}

type messageToPeers struct {
	msg       message
	peers     []common.Address
	startTime time.Time
	lastTry   time.Time
}

func (m messageToPeers) String() string {
	msg := fmt.Sprintf("msg hash %s   length %d", m.msg.hash.String(), len(m.msg.payload))
	t := fmt.Sprintf("time %s", m.startTime.String())

	peers := peersToString(m.peers)

	return fmt.Sprintf("%s %s %s", msg, t, peers)
}

func peersToString(ps []common.Address) string {
	peersStr := fmt.Sprintf("peers %d: ", len(ps))
	for _, p := range ps {
		peersStr = fmt.Sprintf("%s%s ", peersStr, p.Hex())
	}

	return peersStr
}

// Commit implements tendermint.Backend.Commit
func (sb *Backend) Commit(proposal types.Block, seals [][]byte) error {
	// Check if the proposal is a valid block
	block := &proposal

	//if block == nil {
	//	sb.logger.Error("Invalid proposal, %v", proposal)
	//	return errInvalidProposal
	//}

	h := block.Header()
	// Append seals into extra-data
	err := types.WriteCommittedSeals(h, seals)
	if err != nil {
		return err
	}
	// update block's header
	block = block.WithSeal(h)

	sb.logger.Info("Committed", "address", sb.Address(), "hash", proposal.Hash(), "number", proposal.Number().Uint64())
	// - if the proposed and committed blocks are the same, send the proposed hash
	//   to commit channel, which is being watched inside the engine.Seal() function.
	// - otherwise, we try to insert the block.
	// -- if success, the ChainHeadEvent event will be broadcasted, try to build
	//    the next block and the previous Seal() will be stopped.
	// -- otherwise, a error will be returned and a round change event will be fired.
	if sb.proposedBlockHash == block.Hash() && sb.commitCh != nil {
		// feed block hash to Seal() and wait the Seal() result
		sb.commitCh <- block
		return nil
	}

	if sb.broadcaster != nil {
		sb.broadcaster.Enqueue(fetcherID, block)
	}
	return nil
}

// EventMux implements tendermint.Backend.EventMux
func (sb *Backend) EventMux() *event.TypeMuxSilent {
	return sb.eventMux
}

// VerifyProposal implements tendermint.Backend.VerifyProposal
func (sb *Backend) VerifyProposal(proposal types.Block) (time.Duration, error) {
	// Check if the proposal is a valid block
	// TODO: fix always false statement and check for non nil
	// TODO: use interface instead of type
	block := &proposal
	//if block == nil {
	//	sb.logger.Error("Invalid proposal, %v", proposal)
	//	return 0, errInvalidProposal
	//}

	// check bad block
	if sb.HasBadProposal(block.Hash()) {
		return 0, core.ErrBlacklistedHash
	}

	// verify the header of proposed block
	err := sb.VerifyHeader(sb.blockchain, block.Header(), false)
	// ignore errEmptyCommittedSeals error because we don't have the committed seals yet
	if err == nil || err == types.ErrEmptyCommittedSeals {
		var (
			receipts   types.Receipts
			validators []common.Address

			usedGas        = new(uint64)
			gp             = new(core.GasPool).AddGas(block.GasLimit())
			header         = block.Header()
			proposalNumber = header.Number.Uint64()
			parent         = sb.blockchain.GetBlock(block.ParentHash(), block.NumberU64()-1)
		)

		// We need to process all of the transaction to get the latest state to get the latest validators
		state, stateErr := sb.blockchain.StateAt(parent.Root())
		if stateErr != nil {
			return 0, stateErr
		}

		// Validate the body of the proposal
		if err = sb.blockchain.Validator().ValidateBody(block); err != nil {
			return 0, err
		}

		// sb.blockchain.Processor().Process() was not called because it calls back Finalize() and would have modified the proposal
		// Instead only the transactions are applied to the copied state
		for i, tx := range block.Transactions() {
			state.Prepare(tx.Hash(), block.Hash(), i)
			// Might be vulnerable to DoS Attack depending on gaslimit
			// Todo : Double check
			receipt, _, receiptErr := core.ApplyTransaction(sb.blockchain.Config(), sb.blockchain, nil, gp, state, header, tx, usedGas, *sb.vmConfig)
			if receiptErr != nil {
				return 0, receiptErr
			}
			receipts = append(receipts, receipt)
		}

		// Here the order of applying transaction matters
		// We need to ensure that the block transactions applied before the soma and glenicke contract
		if proposalNumber == 1 {
			//Apply the same changes from consensus/tendermint/backend/engine.go:getValidator()349-369
			log.Info("Soma Contract Deployer in test state", "Address", sb.config.Deployer)

			_, err = sb.deployContract(sb.blockchain, header, state)
			if err != nil {
				return 0, err
			}

			// Deploy Glienicke network-permissioning contract
			_, sb.glienickeContract, err = sb.blockchain.DeployGlienickeContract(state, header)
			if err != nil {
				return 0, err
			}
		}

		//Validate the state of the proposal
		if err = sb.blockchain.Validator().ValidateState(block, parent, state, receipts, *usedGas); err != nil {
			return 0, err
		}

		if proposalNumber > 1 {
			validators, err = sb.contractGetValidators(sb.blockchain, header, state)
			if err != nil {
				return 0, err
			}
		} else {
			validators, err = sb.retrieveSavedValidators(1, sb.blockchain) //genesis block and block #1 have the same validators
			if err != nil {
				return 0, err
			}
		}
<<<<<<< HEAD
		tendermintExtra, _ := types.ExtractBFTHeaderExtra(header)
=======
>>>>>>> fe6c3bf9

		// Verify the validator set by comparing the validators in extra data and Soma-contract
		tendermintExtra, _ := types.ExtractBFTExtra(header)
		if len(tendermintExtra.Validators) != len(validators) {
			sb.logger.Error("wrong validator set",
				"extraLen", len(tendermintExtra.Validators),
				"currentLen", len(validators),
				"extra", tendermintExtra.Validators,
				"current", validators,
			)
			return 0, errInconsistentValidatorSet
		}

		for i := range validators {
			if tendermintExtra.Validators[i] != validators[i] {
				sb.logger.Error("wrong validator in the set",
					"index", i,
					"extraValidator", tendermintExtra.Validators[i],
					"currentValidator", validators[i],
					"extra", tendermintExtra.Validators,
					"current", validators,
				)
				return 0, errInconsistentValidatorSet
			}
		}
		// At this stage extradata field is consistent with the validator list returned by Soma-contract

		return 0, nil
	} else if err == consensus.ErrFutureBlock {
		return time.Unix(block.Header().Time.Int64(), 0).Sub(now()), consensus.ErrFutureBlock
	}
	return 0, err
}

// Sign implements tendermint.Backend.Sign
func (sb *Backend) Sign(data []byte) ([]byte, error) {
	hashData := crypto.Keccak256(data)
	return crypto.Sign(hashData, sb.privateKey)
}

// CheckSignature implements tendermint.Backend.CheckSignature
func (sb *Backend) CheckSignature(data []byte, address common.Address, sig []byte) error {
	signer, err := types.GetSignatureAddress(data, sig)
	if err != nil {
		log.Error("Failed to get signer address", "err", err)
		return err
	}
	// Compare derived addresses
	if signer != address {
		return types.ErrInvalidSignature
	}
	return nil
}

// GetProposer implements tendermint.Backend.GetProposer
func (sb *Backend) GetProposer(number uint64) common.Address {
	if h := sb.blockchain.GetHeaderByNumber(number); h != nil {
		a, _ := sb.Author(h)
		return a
	}
	return common.Address{}
}

func (sb *Backend) LastCommittedProposal() (*types.Block, common.Address) {
	block := sb.currentBlock()

	var proposer common.Address
	if block.Number().Cmp(common.Big0) > 0 {
		var err error
		proposer, err = sb.Author(block.Header())
		if err != nil {
			sb.logger.Error("Failed to get block proposer", "err", err)
			return new(types.Block), common.Address{}
		}
	}

	// Return header only block here since we don't need block body
	return block, proposer
}

func (sb *Backend) HasBadProposal(hash common.Hash) bool {
	if sb.hasBadBlock == nil {
		return false
	}
	return sb.hasBadBlock(hash)
}

// Whitelist for the current block
func (sb *Backend) WhiteList() []string {
	db, err := sb.blockchain.State()
	if err != nil {
		sb.logger.Error("Failed to get block white list", "err", err)
		return nil
	}

	enodes, err := sb.blockchain.GetWhitelist(sb.blockchain.CurrentBlock(), db)
	if err != nil {
		sb.logger.Error("Failed to get block white list", "err", err)
		return nil
	}

	return enodes.StrList
}<|MERGE_RESOLUTION|>--- conflicted
+++ resolved
@@ -350,13 +350,11 @@
 				return 0, err
 			}
 		}
-<<<<<<< HEAD
+
+		// Verify the validator set by comparing the validators in extra data and Soma-contract
 		tendermintExtra, _ := types.ExtractBFTHeaderExtra(header)
-=======
->>>>>>> fe6c3bf9
-
-		// Verify the validator set by comparing the validators in extra data and Soma-contract
-		tendermintExtra, _ := types.ExtractBFTExtra(header)
+
+		//Perform the actual comparison
 		if len(tendermintExtra.Validators) != len(validators) {
 			sb.logger.Error("wrong validator set",
 				"extraLen", len(tendermintExtra.Validators),
