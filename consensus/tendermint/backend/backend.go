// Copyright 2017 The go-ethereum Authors
// This file is part of the go-ethereum library.
//
// The go-ethereum library is free software: you can redistribute it and/or modify
// it under the terms of the GNU Lesser General Public License as published by
// the Free Software Foundation, either version 3 of the License, or
// (at your option) any later version.
//
// The go-ethereum library is distributed in the hope that it will be useful,
// but WITHOUT ANY WARRANTY; without even the implied warranty of
// MERCHANTABILITY or FITNESS FOR A PARTICULAR PURPOSE. See the
// GNU Lesser General Public License for more details.
//
// You should have received a copy of the GNU Lesser General Public License
// along with the go-ethereum library. If not, see <http://www.gnu.org/licenses/>.

package backend

import (
	"context"
	"crypto/ecdsa"
	"errors"
	"fmt"
	"math/big"
	"sync"
	"time"

	"github.com/clearmatics/autonity/common"
	"github.com/clearmatics/autonity/consensus"
	tendermintConfig "github.com/clearmatics/autonity/consensus/tendermint/config"
	tendermintCore "github.com/clearmatics/autonity/consensus/tendermint/core"
	"github.com/clearmatics/autonity/consensus/tendermint/events"
	"github.com/clearmatics/autonity/consensus/tendermint/validator"
	"github.com/clearmatics/autonity/core"
	"github.com/clearmatics/autonity/core/types"
	"github.com/clearmatics/autonity/core/vm"
	"github.com/clearmatics/autonity/crypto"
	"github.com/clearmatics/autonity/ethdb"
	"github.com/clearmatics/autonity/event"
	"github.com/clearmatics/autonity/log"
	"github.com/clearmatics/autonity/params"
	"github.com/hashicorp/golang-lru"
)

const (
	// fetcherID is the ID indicates the block is from BFT engine
	fetcherID = "tendermint"
)

var (
	// ErrUnauthorizedAddress is returned when given address cannot be found in
	// current validator set.
	ErrUnauthorizedAddress = errors.New("unauthorized address")
	// ErrStoppedEngine is returned if the engine is stopped
	ErrStoppedEngine = errors.New("stopped engine")
)

// New creates an Ethereum Backend for BFT core engine.
func New(config *tendermintConfig.Config, privateKey *ecdsa.PrivateKey, db ethdb.Database, chainConfig *params.ChainConfig, vmConfig *vm.Config) *Backend {
	log.Warn("new backend with public key",
		"backAddress", crypto.PubkeyToAddress(privateKey.PublicKey).String(),
	)

	if chainConfig.Tendermint.Epoch != 0 {
		config.Epoch = chainConfig.Tendermint.Epoch
	}

	if chainConfig.Tendermint.RequestTimeout != 0 {
		config.RequestTimeout = chainConfig.Tendermint.RequestTimeout
	}
	if chainConfig.Tendermint.BlockPeriod != 0 {
		config.BlockPeriod = chainConfig.Tendermint.BlockPeriod
	}

	config.SetProposerPolicy(tendermintConfig.ProposerPolicy(chainConfig.Tendermint.ProposerPolicy))

	recents, _ := lru.NewARC(inmemorySnapshots)
	recentMessages, _ := lru.NewARC(inmemoryPeers)
	knownMessages, _ := lru.NewARC(inmemoryMessages)
	logger := log.New()
	backend := &Backend{
		config:         config,
		eventMux:       event.NewTypeMuxSilent(logger),
		privateKey:     privateKey,
		address:        crypto.PubkeyToAddress(privateKey.PublicKey),
		logger:         log.New(),
		db:             db,
		recents:        recents,
		coreStarted:    false,
		recentMessages: recentMessages,
		knownMessages:  knownMessages,
		vmConfig:       vmConfig,
	}

	return backend
}

// ----------------------------------------------------------------------------

type Backend struct {
	config       *tendermintConfig.Config
	eventMux     *event.TypeMuxSilent
	privateKey   *ecdsa.PrivateKey
	privateKeyMu sync.RWMutex
	address      common.Address
	logger       log.Logger
	db           ethdb.Database
	blockchain   *core.BlockChain
	currentBlock func() *types.Block
	hasBadBlock  func(hash common.Hash) bool

	// the channels for tendermint engine notifications
	commitCh          chan<- *types.Block
	proposedBlockHash common.Hash
	coreStarted       bool
	coreMu            sync.RWMutex

	// Snapshots for recent block to speed up reorgs
	recents *lru.ARCCache

	// event subscription for ChainHeadEvent event
	broadcaster consensus.Broadcaster

	//TODO: ARCChace is patented by IBM, so probably need to stop using it
	recentMessages *lru.ARCCache // the cache of peer's messages
	knownMessages  *lru.ARCCache // the cache of self messages

<<<<<<< HEAD
	autonityContractAddress common.Address // Ethereum address of the white list contract
	vmConfig                *vm.Config
=======
	somaContract      common.Address // Ethereum address of the governance contract
	glienickeContract common.Address // Ethereum address of the white list contract
	contractsMu       sync.RWMutex
	vmConfig          *vm.Config
>>>>>>> 864d6822

	resend chan messageToPeers
}

// Address implements tendermint.Backend.Address
func (sb *Backend) Address() common.Address {
	sb.privateKeyMu.RLock()
	defer sb.privateKeyMu.RUnlock()
	return sb.address
}

func (sb *Backend) Validators(number uint64) validator.Set {
	validators, err := sb.retrieveSavedValidators(number, sb.blockchain)
	proposerPolicy := sb.config.GetProposerPolicy()
	if err != nil {
		return validator.NewSet(nil, proposerPolicy)
	}
	return validator.NewSet(validators, proposerPolicy)
}

// Broadcast implements tendermint.Backend.Broadcast
func (sb *Backend) Broadcast(ctx context.Context, valSet validator.Set, payload []byte) error {
	// send to others
	sb.Gossip(ctx, valSet, payload)
	// send to self
	msg := events.MessageEvent{
		Payload: payload,
	}
	sb.postEvent(msg)
	return nil
}

func (sb *Backend) postEvent(event interface{}) {
	go sb.Post(event)
}

const TTL = 10           //seconds
const retryInterval = 50 //milliseconds

// Broadcast implements tendermint.Backend.Gossip
func (sb *Backend) Gossip(ctx context.Context, valSet validator.Set, payload []byte) {
	hash := types.RLPHash(payload)
	sb.knownMessages.Add(hash, true)

	var targets []common.Address
	for _, val := range valSet.List() {
		if val.Address() != sb.Address() {
			targets = append(targets, val.Address())
		}
	}

	if sb.broadcaster != nil && len(targets) > 0 {
		sb.trySend(ctx, messageToPeers{
			message{
				hash,
				payload,
			},
			targets,
			time.Now(),
			time.Now(),
		})
	}
}

type messageToPeers struct {
	msg       message
	peers     []common.Address
	startTime time.Time
	lastTry   time.Time
}

func (m messageToPeers) String() string {
	msg := fmt.Sprintf("msg hash %s   length %d", m.msg.hash.String(), len(m.msg.payload))
	t := fmt.Sprintf("time %s", m.startTime.String())

	peers := peersToString(m.peers)

	return fmt.Sprintf("%s %s %s", msg, t, peers)
}

func peersToString(ps []common.Address) string {
	peersStr := fmt.Sprintf("peers %d: ", len(ps))
	for _, p := range ps {
		peersStr = fmt.Sprintf("%s%s ", peersStr, p.Hex())
	}

	return peersStr
}

// Commit implements tendermint.Backend.Commit
func (sb *Backend) Commit(proposal types.Block, seals [][]byte) error {
	// Check if the proposal is a valid block
	block := &proposal

	//if block == nil {
	//	sb.logger.Error("Invalid proposal, %v", proposal)
	//	return errInvalidProposal
	//}

	h := block.Header()
	// Append seals into extra-data
	err := types.WriteCommittedSeals(h, seals)
	if err != nil {
		return err
	}
	// update block's header
	block = block.WithSeal(h)

	sb.logger.Info("Committed", "address", sb.Address(), "hash", proposal.Hash(), "number", proposal.Number().Uint64())
	// - if the proposed and committed blocks are the same, send the proposed hash
	//   to commit channel, which is being watched inside the engine.Seal() function.
	// - otherwise, we try to insert the block.
	// -- if success, the ChainHeadEvent event will be broadcasted, try to build
	//    the next block and the previous Seal() will be stopped.
	// -- otherwise, a error will be returned and a round change event will be fired.
	if sb.proposedBlockHash == block.Hash() && !sb.isResultChanNil() {
		// feed block hash to Seal() and wait the Seal() result
		sb.sendResultChan(block)
		return nil
	}

	if sb.broadcaster != nil {
		sb.broadcaster.Enqueue(fetcherID, block)
	}
	return nil
}

func (sb *Backend) Post(ev interface{}) {
	sb.eventMux.Post(ev)
}

func (sb *Backend) Subscribe(types ...interface{}) *event.TypeMuxSubscription {
	return sb.eventMux.Subscribe(types...)
}

// VerifyProposal implements tendermint.Backend.VerifyProposal
func (sb *Backend) VerifyProposal(proposal types.Block) (time.Duration, error) {
	// Check if the proposal is a valid block
	// TODO: fix always false statement and check for non nil
	// TODO: use interface instead of type
	block := &proposal
	//if block == nil {
	//	sb.logger.Error("Invalid proposal, %v", proposal)
	//	return 0, errInvalidProposal
	//}

	// check bad block
	if sb.HasBadProposal(block.Hash()) {
		return 0, core.ErrBlacklistedHash
	}

	// verify the header of proposed block
	err := sb.VerifyHeader(sb.blockchain, block.Header(), false)
	// ignore errEmptyCommittedSeals error because we don't have the committed seals yet
	if err == nil || err == types.ErrEmptyCommittedSeals {
		var (
			receipts   types.Receipts
			validators []common.Address

			usedGas        = new(uint64)
			gp             = new(core.GasPool).AddGas(block.GasLimit())
			header         = block.Header()
			proposalNumber = header.Number.Uint64()
			parent         = sb.blockchain.GetBlock(block.ParentHash(), block.NumberU64()-1)
		)

		// We need to process all of the transaction to get the latest state to get the latest validators
		state, stateErr := sb.blockchain.StateAt(parent.Root())
		if stateErr != nil {
			return 0, stateErr
		}

		// Validate the body of the proposal
		if err = sb.blockchain.Validator().ValidateBody(block); err != nil {
			return 0, err
		}

		// sb.blockchain.Processor().Process() was not called because it calls back Finalize() and would have modified the proposal
		// Instead only the transactions are applied to the copied state
		for i, tx := range block.Transactions() {
			state.Prepare(tx.Hash(), block.Hash(), i)
			// Might be vulnerable to DoS Attack depending on gaslimit
			// Todo : Double check
			receipt, _, receiptErr := core.ApplyTransaction(sb.blockchain.Config(), sb.blockchain, nil, gp, state, header, tx, usedGas, *sb.vmConfig, sb.blockchain.GetAutonityContract())
			if receiptErr != nil {
				return 0, receiptErr
			}
			receipts = append(receipts, receipt)
		}

		// Here the order of applying transaction matters
		// We need to ensure that the block transactions applied before the soma and glenicke contract
		if proposalNumber == 1 {
			//Apply the same changes from consensus/tendermint/backend/engine.go:getValidator()349-369
			log.Info("Soma Contract Deployer in test state", "Address", sb.blockchain.Config().AutonityContractConfig.Deployer)

<<<<<<< HEAD
			_, err = sb.blockchain.GetAutonityContract().DeployAutonityContract(sb.blockchain, header, state)
=======
			// Deploy Glienicke network-permissioning contract
			_, _, err = sb.blockchain.DeployGlienickeContract(state, header)
>>>>>>> 864d6822
			if err != nil {
				return 0, err
			}
		}

		//Validate the state of the proposal
		if err = sb.blockchain.Validator().ValidateState(block, state, receipts, *usedGas); err != nil {
			return 0, err
		}

		if proposalNumber > 1 {
			validators, err = sb.blockchain.GetAutonityContract().ContractGetValidators(sb.blockchain, header, state)
			if err != nil {
				return 0, err
			}
		} else {
			validators, err = sb.retrieveSavedValidators(1, sb.blockchain) //genesis block and block #1 have the same validators
			if err != nil {
				return 0, err
			}
		}

		// Verify the validator set by comparing the validators in extra data and Soma-contract
		tendermintExtra, _ := types.ExtractBFTHeaderExtra(header)

		//Perform the actual comparison
		if len(tendermintExtra.Validators) != len(validators) {
			sb.logger.Error("wrong validator set",
				"extraLen", len(tendermintExtra.Validators),
				"currentLen", len(validators),
				"extra", tendermintExtra.Validators,
				"current", validators,
			)
			return 0, errInconsistentValidatorSet
		}

		for i := range validators {
			if tendermintExtra.Validators[i] != validators[i] {
				sb.logger.Error("wrong validator in the set",
					"index", i,
					"extraValidator", tendermintExtra.Validators[i],
					"currentValidator", validators[i],
					"extra", tendermintExtra.Validators,
					"current", validators,
				)
				return 0, errInconsistentValidatorSet
			}
		}
		// At this stage extradata field is consistent with the validator list returned by Soma-contract

		return 0, nil
	} else if err == consensus.ErrFutureBlock {
		return time.Unix(int64(block.Header().Time), 0).Sub(now()), consensus.ErrFutureBlock
	}
	return 0, err
}

// Sign implements tendermint.Backend.Sign
func (sb *Backend) Sign(data []byte) ([]byte, error) {
	hashData := crypto.Keccak256(data)
	return crypto.Sign(hashData, sb.GetPrivateKey())
}

// CheckSignature implements tendermint.Backend.CheckSignature
func (sb *Backend) CheckSignature(data []byte, address common.Address, sig []byte) error {
	signer, err := types.GetSignatureAddress(data, sig)
	if err != nil {
		log.Error("Failed to get signer address", "err", err)
		return err
	}
	// Compare derived addresses
	if signer != address {
		return types.ErrInvalidSignature
	}
	return nil
}

// GetProposer implements tendermint.Backend.GetProposer
func (sb *Backend) GetProposer(number uint64) common.Address {
	if h := sb.blockchain.GetHeaderByNumber(number); h != nil {
		a, _ := sb.Author(h)
		return a
	}
	return common.Address{}
}

func (sb *Backend) LastCommittedProposal() (*types.Block, common.Address) {
	block := sb.currentBlock()

	var proposer common.Address
	if block.Number().Cmp(common.Big0) > 0 {
		var err error
		proposer, err = sb.Author(block.Header())
		if err != nil {
			sb.logger.Error("Failed to get block proposer", "err", err)
			return new(types.Block), common.Address{}
		}
	}

	// Return header only block here since we don't need block body
	return block, proposer
}

func (sb *Backend) HasBadProposal(hash common.Hash) bool {
	if sb.hasBadBlock == nil {
		return false
	}
	return sb.hasBadBlock(hash)
}

// Whitelist for the current block
func (sb *Backend) WhiteList() []string {
	db, err := sb.blockchain.State()
	if err != nil {
		sb.logger.Error("Failed to get block white list", "err", err)
		return nil
	}

	enodes, err := sb.blockchain.GetAutonityContract().GetWhitelist(sb.blockchain.CurrentBlock(), db)
	if err != nil {
		sb.logger.Error("Failed to get block white list", "err", err)
		return nil
	}

	return enodes.StrList
}

func (sb *Backend) GetPrivateKey() *ecdsa.PrivateKey {
	sb.privateKeyMu.RLock()
	defer sb.privateKeyMu.RUnlock()

	pk := sb.privateKey.PublicKey
	d := big.NewInt(0).Set(sb.privateKey.D)
	return &ecdsa.PrivateKey{PublicKey: pk, D: d}
}

func (sb *Backend) SetPrivateKey(key *ecdsa.PrivateKey) {
	sb.privateKeyMu.Lock()
	defer sb.privateKeyMu.Unlock()

	sb.privateKey = key
	sb.address = crypto.PubkeyToAddress(key.PublicKey)
}

// Synchronize new connected peer with current height state
func (sb *Backend) SyncPeer(address common.Address, messages []*tendermintCore.Message) {
	if sb.broadcaster == nil {
		return
	}

	sb.logger.Info("Syncing", "peer", address)
	ctx, cancel := context.WithTimeout(context.Background(), 60*time.Second)
	defer cancel()
	for _, msg := range messages {
		payload, err := msg.Payload()
		if err != nil {
			sb.logger.Error("Sending", "code", msg.GetCode(), "sig", msg.GetSignature(), "err", err)
			continue
		}
		hash := types.RLPHash(payload)
		now := time.Now()
		sb.trySend(ctx, messageToPeers{
			message{hash: hash, payload: payload},
			[]common.Address{address},
			now,
			now,
		})
	}
}

func (sb *Backend) ResetPeerCache(address common.Address) {
	ms, ok := sb.recentMessages.Get(address)
	var m *lru.ARCCache
	if ok {
		m, _ = ms.(*lru.ARCCache)
		m.Purge()
	}
}<|MERGE_RESOLUTION|>--- conflicted
+++ resolved
@@ -125,15 +125,9 @@
 	recentMessages *lru.ARCCache // the cache of peer's messages
 	knownMessages  *lru.ARCCache // the cache of self messages
 
-<<<<<<< HEAD
 	autonityContractAddress common.Address // Ethereum address of the white list contract
+	contractsMu       sync.RWMutex
 	vmConfig                *vm.Config
-=======
-	somaContract      common.Address // Ethereum address of the governance contract
-	glienickeContract common.Address // Ethereum address of the white list contract
-	contractsMu       sync.RWMutex
-	vmConfig          *vm.Config
->>>>>>> 864d6822
 
 	resend chan messageToPeers
 }
@@ -330,12 +324,7 @@
 			//Apply the same changes from consensus/tendermint/backend/engine.go:getValidator()349-369
 			log.Info("Soma Contract Deployer in test state", "Address", sb.blockchain.Config().AutonityContractConfig.Deployer)
 
-<<<<<<< HEAD
 			_, err = sb.blockchain.GetAutonityContract().DeployAutonityContract(sb.blockchain, header, state)
-=======
-			// Deploy Glienicke network-permissioning contract
-			_, _, err = sb.blockchain.DeployGlienickeContract(state, header)
->>>>>>> 864d6822
 			if err != nil {
 				return 0, err
 			}
