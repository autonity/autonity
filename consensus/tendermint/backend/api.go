--- conflicted
+++ resolved
@@ -26,14 +26,9 @@
 
 // API is a user facing RPC API to dump BFT state
 type API struct {
-<<<<<<< HEAD
-	chain      consensus.ChainReader
+	chain        consensus.ChainReader
 	tendermint *Backend
-=======
-	chain        consensus.ChainReader
-	tendermint   core.Backend //TODO: This is only for testing purposes, should be changed to *Backend but that would mean to fix the api tests (https://github.com/clearmatics/autonity/issues/479)
 	getCommittee func(header *types.Header, chain consensus.ChainReader) (types.Committee, error)
->>>>>>> 02da1b15
 }
 
 // GetCommittee retrieves the list of authorized committee at the specified block.
