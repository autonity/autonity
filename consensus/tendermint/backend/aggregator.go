--- conflicted
+++ resolved
@@ -754,12 +754,7 @@
 						a.handleVote(e, quorum, false)
 					}
 				}
-<<<<<<< HEAD
-				RoundBg.Add(time.Now().Sub(start).Nanoseconds())
-=======
-
 				RoundBg.Add(time.Since(start).Nanoseconds())
->>>>>>> 96f3e83a
 			case events.PowerChangeEvent:
 				// a power change happened in Core: re-do quorum checks on individual votes and simple aggregates
 				height := e.Height
