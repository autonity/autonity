package backend

import (
	"context"
	"math/big"
	"reflect"
	"sync"
	"time"

	"github.com/autonity/autonity/common"
	"github.com/autonity/autonity/common/fixsizecache"
	"github.com/autonity/autonity/consensus/tendermint/bft"
	"github.com/autonity/autonity/consensus/tendermint/core/interfaces"
	"github.com/autonity/autonity/consensus/tendermint/core/message"
	"github.com/autonity/autonity/consensus/tendermint/events"
	"github.com/autonity/autonity/core/types"
	"github.com/autonity/autonity/crypto/blst"
	"github.com/autonity/autonity/event"
	"github.com/autonity/autonity/log"
	"github.com/autonity/autonity/metrics"
)

const (
	aggregationPeriod            = 150 * time.Millisecond
	oldMessagesAggregationPeriod = 2 * time.Second
)

// aggregator metrics
var (
	ProposalBg  = metrics.NewRegisteredBufferedGauge("aggregator/proposal", nil, nil)                         // time it takes to process a proposal as received by backend
	PrevoteBg   = metrics.NewRegisteredBufferedGauge("aggregator/prevote", nil, metrics.GetIntPointer(200))   // time it takes to process a prevote as received by backend
	PrecommitBg = metrics.NewRegisteredBufferedGauge("aggregator/precommit", nil, metrics.GetIntPointer(200)) // time it takes to process a precommit as received by backend

	// packet meters
	ProposalPackets  = metrics.NewRegisteredMeter("aggregator/proposal/packets", nil)  //nolint:goconst
	PrevotePackets   = metrics.NewRegisteredMeter("aggregator/prevote/packets", nil)   //nolint:goconst
	PrecommitPackets = metrics.NewRegisteredMeter("aggregator/precommit/packets", nil) //nolint:goconst

	RoundBg                    = metrics.NewRegisteredBufferedGauge("aggregator/round", nil, nil)                                   // time it takes to process a round change event
	PowerBg                    = metrics.NewRegisteredBufferedGauge("aggregator/power", nil, nil)                                   // time it takes to process a power change event
	FuturePowerBg              = metrics.NewRegisteredBufferedGauge("aggregator/futurepower", nil, nil)                             // time it takes to process a future power change event
	BatchesBg                  = metrics.NewRegisteredBufferedGauge("aggregator/batches", nil, metrics.GetIntPointer(100))          // size of batches (aggregated together with a single fastAggregateVerify)
	InvalidBg                  = metrics.NewRegisteredBufferedGauge("aggregator/invalid", nil, metrics.GetIntPointer(100))          // number of invalid sigs
	BackendAggregatorTransitBg = metrics.NewRegisteredBufferedGauge("aggregator/backend/transit", nil, metrics.GetIntPointer(1000)) // measures time for message passing from backend to aggregator
)

func recordMessageProcessingTime(code uint8, start time.Time) {
	if !metrics.Enabled {
		return
	}
	switch code {
	case message.ProposalCode:
		ProposalBg.Add(time.Since(start).Nanoseconds())
		ProposalPackets.Mark(1)
	case message.PrevoteCode:
		PrevoteBg.Add(time.Since(start).Nanoseconds())
		PrevotePackets.Mark(1)
	case message.PrecommitCode:
		PrecommitBg.Add(time.Since(start).Nanoseconds())
		PrecommitPackets.Mark(1)
	}
}

type eventBuilder func(msg message.Msg, errCh chan<- error) interface{}

// function to create the event for current height messages (they get picked up by Core and by the FD)
func currentHeightEventBuilder(msg message.Msg, errCh chan<- error) interface{} {
	return events.MessageEvent{
		Message: msg,
		ErrCh:   errCh,
		Posted:  time.Now(),
	}
}

// function to create the event for old height messages (they get picked up only by the FD)
func oldHeightEventBuilder(msg message.Msg, errCh chan<- error) interface{} {
	return events.OldMessageEvent{
		Message: msg,
		ErrCh:   errCh,
	}
}

// computes how much new voting power will the messages in the aggregator apport to core
func powerContribution(aggregatorSigners *big.Int, coreSigners *big.Int, committee *types.Committee) *big.Int {
	contribution := message.Contribution(aggregatorSigners, coreSigners)
	if contribution.Cmp(common.Big0) == 0 {
		return new(big.Int) // no power contribution
	}
	// there is a contribution, compute how much
	contributionPower := new(big.Int)
	for i, member := range committee.Members {
		if contribution.Bit(i) == 1 {
			contributionPower.Add(contributionPower, member.VotingPower)
		}
	}
	return contributionPower
}

func newAggregator(backend interfaces.Backend, core interfaces.Core, logger log.Logger, knownMessages *fixsizecache.Cache[common.Hash, bool]) *aggregator {
	return &aggregator{
		backend:       backend,
		core:          core,
		staleMessages: make(map[common.Hash][]events.UnverifiedMessageEvent),
		messages:      make(map[uint64]map[int64]*RoundInfo),
		logger:        logger,
		messagesFrom:  make(map[common.Address][]common.Hash),
		toIgnore:      make(map[common.Hash]struct{}),
		knownMessages: knownMessages,
	}
}

type RoundInfo struct {
	proposals []events.UnverifiedMessageEvent

	prevotes         map[common.Hash][]events.UnverifiedMessageEvent
	prevotesPower    *message.AggregatedPower
	prevotesPowerFor map[common.Hash]*message.AggregatedPower

	precommits         map[common.Hash][]events.UnverifiedMessageEvent
	precommitsPower    *message.AggregatedPower
	precommitsPowerFor map[common.Hash]*message.AggregatedPower

	power *message.AggregatedPower // entire round power
}

func NewRoundInfo() *RoundInfo {
	return &RoundInfo{
		proposals:          make([]events.UnverifiedMessageEvent, 0),
		prevotes:           make(map[common.Hash][]events.UnverifiedMessageEvent),
		prevotesPower:      message.NewAggregatedPower(),
		prevotesPowerFor:   make(map[common.Hash]*message.AggregatedPower),
		precommits:         make(map[common.Hash][]events.UnverifiedMessageEvent),
		precommitsPower:    message.NewAggregatedPower(),
		precommitsPowerFor: make(map[common.Hash]*message.AggregatedPower),
		power:              message.NewAggregatedPower(),
	}
}

type aggregator struct {
	backend interfaces.Backend
	core    interfaces.Core

	staleMessages map[common.Hash][]events.UnverifiedMessageEvent
	messages      map[uint64]map[int64]*RoundInfo

	messagesFrom map[common.Address][]common.Hash
	toIgnore     map[common.Hash]struct{}

	knownMessages *fixsizecache.Cache[common.Hash, bool] // the cache of self messages

	coreSub *event.TypeMuxSubscription // core events
	cancel  context.CancelFunc
	wg      sync.WaitGroup
	logger  log.Logger
}

func (a *aggregator) start(ctx context.Context) {
	a.logger.Info("Starting the aggregator routine")
	a.coreSub = a.backend.Subscribe(events.RoundChangeEvent{}, events.PowerChangeEvent{}, events.FuturePowerChangeEvent{})
	ctx, a.cancel = context.WithCancel(ctx)
	a.wg.Add(1)
	go a.loop(ctx)
}

func (a *aggregator) handleInvalidMessage(errorCh chan<- error, err error, sender common.Address) {
	tryDisconnect(errorCh, err)
	for _, hash := range a.messagesFrom[sender] {
		a.toIgnore[hash] = struct{}{}
	}
}

func tryDisconnect(errorCh chan<- error, err error) {
	select {
	case errorCh <- err:
	default: // do nothing
	}
}

func (a *aggregator) saveMessage(e events.UnverifiedMessageEvent) {
	h := e.Message.H()
	r := e.Message.R()
	c := e.Message.Code()
	v := e.Message.Value()

	if _, ok := a.messages[h]; !ok {
		a.messages[h] = make(map[int64]*RoundInfo)
	}

	if _, ok := a.messages[h][r]; !ok {
		a.messages[h][r] = NewRoundInfo()
	}

	roundInfo := a.messages[h][r]

	switch c {
	case message.ProposalCode:
		roundInfo.proposals = append(roundInfo.proposals, e)

		// update round power cache
		proposal := e.Message.(*message.Propose)
		roundInfo.power.Set(proposal.SignerIndex(), proposal.Power())
	case message.PrevoteCode:
		roundInfo.prevotes[v] = append(roundInfo.prevotes[v], e)

		_, ok := roundInfo.prevotesPowerFor[v]
		if !ok {
			roundInfo.prevotesPowerFor[v] = message.NewAggregatedPower()
		}

		// update power caches
		vote := e.Message.(message.Vote)
		for index, power := range vote.Signers().Powers() {
			roundInfo.power.Set(index, power)
			roundInfo.prevotesPower.Set(index, power)
			roundInfo.prevotesPowerFor[v].Set(index, power)
		}
	case message.PrecommitCode:
		roundInfo.precommits[v] = append(roundInfo.precommits[v], e)

		_, ok := roundInfo.precommitsPowerFor[v]
		if !ok {
			roundInfo.precommitsPowerFor[v] = message.NewAggregatedPower()
		}

		// update power caches
		vote := e.Message.(message.Vote)
		for index, power := range vote.Signers().Powers() {
			roundInfo.power.Set(index, power)
			roundInfo.precommitsPower.Set(index, power)
			roundInfo.precommitsPowerFor[v].Set(index, power)
		}
	}

}

func (a *aggregator) empty(h uint64, r int64) bool {
	if _, ok := a.messages[h]; !ok {
		return true
	}

	if _, ok := a.messages[h][r]; !ok {
		return true
	}
	return false
}

func (a *aggregator) power(h uint64, r int64) *message.AggregatedPower {
	if a.empty(h, r) {
		return message.NewAggregatedPower()
	}
	return a.messages[h][r].power.Copy() // return a copy as the aggregator is going to modify this value
}

func (a *aggregator) votesPower(h uint64, r int64, c uint8) *message.AggregatedPower {
	if a.empty(h, r) {
		return message.NewAggregatedPower()
	}

	roundInfo := a.messages[h][r]
	var power *message.AggregatedPower
	switch c {
	case message.PrevoteCode:
		power = roundInfo.prevotesPower.Copy()
	case message.PrecommitCode:
		power = roundInfo.precommitsPower.Copy()
	default:
		a.logger.Crit("Unexpected code", "c", c)
	}
	return power // return a copy as the aggregator is going to modify this value
}

func (a *aggregator) votesPowerFor(h uint64, r int64, c uint8, v common.Hash) *message.AggregatedPower {
	if a.empty(h, r) {
		return message.NewAggregatedPower()
	}

	roundInfo := a.messages[h][r]
	var power *message.AggregatedPower
	var ok bool // necessary to not override power declaration inside the switch
	switch c {
	case message.PrevoteCode:
		power, ok = roundInfo.prevotesPowerFor[v]
	case message.PrecommitCode:
		power, ok = roundInfo.precommitsPowerFor[v]
	default:
		a.logger.Crit("Unexpected code", "c", c)
	}

	if !ok {
		return message.NewAggregatedPower()
	}
	return power.Copy() // return a copy as the aggregator is going to modify this value
}

func (a *aggregator) processRound(h uint64, r int64) {
	if a.empty(h, r) {
		return
	}

	roundInfo := a.messages[h][r]

	for _, proposalEvent := range roundInfo.proposals {
		if a.toSkip(proposalEvent.Message) {
			continue
		}
		a.processProposal(proposalEvent, currentHeightEventBuilder)
	}

	nBatches := len(roundInfo.prevotes) + len(roundInfo.precommits)
	batches := make([][]events.UnverifiedMessageEvent, nBatches)
	i := 0

	// batch prevotes
	for _, events := range roundInfo.prevotes {
		batches[i] = events
		i++
	}

	// batch precommits
	for _, events := range roundInfo.precommits {
		batches[i] = events
		i++
	}

	a.processBatches(batches, currentHeightEventBuilder)

	//clean up
	delete(a.messages[h], r)
}

func (a *aggregator) processVotes(h uint64, r int64, c uint8) {
	if a.empty(h, r) {
		return
	}

	roundInfo := a.messages[h][r]

	// fill up batches matrix
	switch c {
	case message.PrevoteCode:
		nBatches := len(roundInfo.prevotes)
		batches := make([][]events.UnverifiedMessageEvent, nBatches)

		i := 0
		for _, events := range roundInfo.prevotes {
			batches[i] = events
			i++
		}

		a.processBatches(batches, currentHeightEventBuilder)

		// clean up. Use `clear` instead of `make` so that we stop iterating over the map if we end up here from RoundChangeEvent
		clear(roundInfo.prevotes)
		roundInfo.prevotesPower = message.NewAggregatedPower()
		clear(roundInfo.prevotesPowerFor)

		// recompute total power for the round (precommits power + proposals)
		roundInfo.power = roundInfo.precommitsPower.Copy()
		for _, proposalEvent := range roundInfo.proposals {
			proposal := proposalEvent.Message.(*message.Propose)
			roundInfo.power.Set(proposal.SignerIndex(), proposal.Power())
		}
	case message.PrecommitCode:
		nBatches := len(roundInfo.precommits)
		batches := make([][]events.UnverifiedMessageEvent, nBatches)

		i := 0
		for _, events := range roundInfo.precommits {
			batches[i] = events
			i++
		}

		a.processBatches(batches, currentHeightEventBuilder)

		// clean up
		clear(roundInfo.precommits)
		roundInfo.precommitsPower = message.NewAggregatedPower()
		clear(roundInfo.precommitsPowerFor)

		// recompute total power for the round (prevotes power + proposals)
		roundInfo.power = roundInfo.prevotesPower.Copy()
		for _, proposalEvent := range roundInfo.proposals {
			proposal := proposalEvent.Message.(*message.Propose)
			roundInfo.power.Set(proposal.SignerIndex(), proposal.Power())
		}
	default:
		a.logger.Crit("Unexpected code", "c", c)
	}

}

func (a *aggregator) processVotesFor(h uint64, r int64, c uint8, v common.Hash) {
	if a.empty(h, r) {
		return
	}

	roundInfo := a.messages[h][r]

	// fetch batch
	switch c {
	case message.PrevoteCode:
		batch, ok := roundInfo.prevotes[v]
		if !ok {
			return
		}

		a.processBatches([][]events.UnverifiedMessageEvent{batch}, currentHeightEventBuilder)

		// clean up
		delete(roundInfo.prevotes, v)
		delete(roundInfo.prevotesPowerFor, v)

		// re-compute round power and prevote power
		roundInfo.prevotesPower = message.NewAggregatedPower()
		roundInfo.power = message.NewAggregatedPower()

		// prevotes
		for _, prevotesEvent := range roundInfo.prevotes {
			for _, e := range prevotesEvent {
				vote := e.Message.(message.Vote)
				for index, power := range vote.Signers().Powers() {
					roundInfo.power.Set(index, power)
					roundInfo.prevotesPower.Set(index, power)
				}
			}
		}

		// precommits
		for _, precommitsEvent := range roundInfo.precommits {
			for _, e := range precommitsEvent {
				vote := e.Message.(message.Vote)
				for index, power := range vote.Signers().Powers() {
					roundInfo.power.Set(index, power)
				}
			}
		}

		// proposals
		for _, proposalEvent := range roundInfo.proposals {
			proposal := proposalEvent.Message.(*message.Propose)
			roundInfo.power.Set(proposal.SignerIndex(), proposal.Power())
		}
	case message.PrecommitCode:
		batch, ok := roundInfo.precommits[v]
		if !ok {
			return
		}

		a.processBatches([][]events.UnverifiedMessageEvent{batch}, currentHeightEventBuilder)

		// clean up
		delete(roundInfo.precommits, v)
		delete(roundInfo.precommitsPowerFor, v)

		// re-compute round power and prevote power
		roundInfo.precommitsPower = message.NewAggregatedPower()
		roundInfo.power = message.NewAggregatedPower()

		// prevotes
		for _, prevotesEvent := range roundInfo.prevotes {
			for _, e := range prevotesEvent {
				vote := e.Message.(message.Vote)
				for index, power := range vote.Signers().Powers() {
					roundInfo.power.Set(index, power)
				}
			}
		}

		// precommits
		for _, precommitsEvent := range roundInfo.precommits {
			for _, e := range precommitsEvent {
				vote := e.Message.(message.Vote)
				for index, power := range vote.Signers().Powers() {
					roundInfo.power.Set(index, power)
					roundInfo.precommitsPower.Set(index, power)
				}
			}
		}

		// proposals
		for _, proposalEvent := range roundInfo.proposals {
			proposal := proposalEvent.Message.(*message.Propose)
			roundInfo.power.Set(proposal.SignerIndex(), proposal.Power())
		}
	default:
		a.logger.Crit("Unexpected code", "c", c)
	}

}

// a batch is a set of messages for same (height,round,code,value) ---> can be aggregated using FastAggregateVerify
func (a *aggregator) processBatches(batches [][]events.UnverifiedMessageEvent, eventer eventBuilder) {
	if len(batches) == 0 {
		return
	}

	processed := 0 // messages that go in the aggregator
	sent := 0      // messages that out of the aggregator (to Core and FD as valid msgs)
	for _, batch := range batches {
		if len(batch) == 0 {
			continue
		}
		if metrics.Enabled {
			BatchesBg.Add(int64(len(batch)))
		}
		processed += len(batch)

		var publicKeys []blst.PublicKey
		var signatures []blst.Signature
		var messages []message.Vote
		var senders []common.Address
		var errChs []chan<- error

		for _, e := range batch {
			m := e.Message
			// skip messages to be ignored or that are already in core
			if a.toSkip(m) {
				continue
			}

			messages = append(messages, m.(message.Vote))
			publicKeys = append(publicKeys, m.SignerKey())
			signatures = append(signatures, m.Signature())
			senders = append(senders, e.Sender)
			errChs = append(errChs, e.ErrCh)
		}

		// if all messages in the batch got skipped, move to the next batch
		if len(signatures) == 0 {
			continue
		}

		aggregateSignature := blst.Aggregate(signatures)
		hash := batch[0].Message.SignatureInput()
		valid := aggregateSignature.FastAggregateVerify(publicKeys, hash)

		var validVotes []message.Vote
		var invalids []uint

		if !valid {
			// at least one of the signatures is invalid, find at which index
			invalids = blst.FindInvalid(signatures, publicKeys, hash)

			if len(invalids) == 0 {
				// NOTE: it is possible that the aggregated signature is invalid, but individually verified signatures are valid.
				// This is due to the infinite public key and splitting zero bug. Check out TestBlsAttacks for more information.
				a.logger.Error("Splitting zero attack detected!!!")
				a.logger.Error("Please report the following data to the Autonity team!")
				for i, msg := range messages {
					a.logger.Error("Message", "i", i, "hash", msg.Hash(), "signers", msg.Signers().String())
				}

				// consider all messages as valid since single signatures are valid.
				// other nodes might already have considered them as valid depending on how they were aggregated.
				// so this choice maximizes coherence across the network.
				validVotes = messages
			} else {
				// remove invalid messages and sent the rest of the batch
				// NOTE: the following loop relies on blst.FindInvalid returning invalid indexes sorted according to ascending order
				j := 0
				for i, msg := range messages {
					if j < len(invalids) && uint(i) == invalids[j] {
						j++
						continue
					}
					validVotes = append(validVotes, msg)
				}
			}
		} else {
			// all messages are valid
			validVotes = messages
		}

		sent += len(validVotes)

		if len(validVotes) > 0 {
			// dispatch messages to core and FD
			// repetitive code but I didn't find a way to declare aggregateVotes so that it works both with prevote and precommit
			switch validVotes[0].(type) {
			case *message.Prevote:
				aggregateVotes := message.AggregatePrevotesSimple(validVotes)
				for _, aggregateVote := range aggregateVotes {
					a.knownMessages.Add(aggregateVote.Hash(), true) // prevents processing of the same aggregate computed by another peer
					go a.backend.Post(eventer(aggregateVote, nil))
				}
			case *message.Precommit:
				aggregateVotes := message.AggregatePrecommitsSimple(validVotes)
				for _, aggregateVote := range aggregateVotes {
					a.knownMessages.Add(aggregateVote.Hash(), true) // prevents processing of the same aggregate computed by another peer
					go a.backend.Post(eventer(aggregateVote, nil))
				}
			default:
				a.logger.Crit("messages being aggregated are not votes", "type", reflect.TypeOf(validVotes[0]))
			}
		}

		// disconnect validators who sent us invalid votes at p2p layer and ignore the msgs coming from them
		if metrics.Enabled {
			InvalidBg.Add(int64(len(invalids)))
		}
		for _, index := range invalids {
			a.logger.Info("Received invalid bls signature from", "peer", senders[index])
			a.handleInvalidMessage(errChs[index], message.ErrBadSignature, senders[index])
		}
	}
	a.logger.Debug("Aggregator processed messages", "processed", processed, "sent", sent)
}

func (a *aggregator) processProposal(proposalEvent events.UnverifiedMessageEvent, eventer eventBuilder) {
	proposal := proposalEvent.Message
	if err := proposal.Validate(); err != nil {
		a.handleInvalidMessage(proposalEvent.ErrCh, err, proposalEvent.Sender)
		return
	}
	go a.backend.Post(eventer(proposal, proposalEvent.ErrCh))
}

// assumes current or old round vote
// if add == true, the msg is saved in the aggregator.
// if add == false, the msg is not saved and only the power checks are done.
func (a *aggregator) handleVote(voteEvent events.UnverifiedMessageEvent, committee *types.Committee, quorum *big.Int, add bool) {
	vote := voteEvent.Message.(message.Vote)
	errCh := voteEvent.ErrCh
	sender := voteEvent.Sender

	height := vote.H()
	round := vote.R()
	code := vote.Code()
	value := vote.Value()

	// complex aggregates always carry quorum (enforced at PreValidate)
	// if we do not already have quorum in Core, process right away
	coreVotesForPower := a.core.VotesPowerFor(height, round, code, value)
	coreVotesPower := a.core.VotesPower(height, round, code)
	if vote.Signers().IsComplex() && (coreVotesForPower.Power().Cmp(quorum) < 0 || coreVotesPower.Power().Cmp(quorum) < 0) {
		if err := vote.Validate(); err != nil {
			a.handleInvalidMessage(errCh, err, sender)
			return
		}
		go a.backend.Post(currentHeightEventBuilder(voteEvent.Message, errCh))
		return
	}

	if add {
		a.saveMessage(voteEvent)
	}

	// check if we reached quorum voting power on a specific value
	corePower := a.core.VotesPowerFor(height, round, code, value)
	aggregatorPower := a.votesPowerFor(height, round, code, value)
	contribution := powerContribution(aggregatorPower.Signers(), corePower.Signers(), committee)
	if corePower.Power().Cmp(quorum) < 0 && contribution.Add(contribution, corePower.Power()).Cmp(quorum) >= 0 {
		a.processVotesFor(height, round, code, value)
		return
	}

	// check if we reached quorum voting power in general
	corePower = a.core.VotesPower(height, round, code)
	aggregatorPower = a.votesPower(height, round, code)
	contribution = powerContribution(aggregatorPower.Signers(), corePower.Signers(), committee)
	if corePower.Power().Cmp(quorum) < 0 && contribution.Add(contribution, corePower.Power()).Cmp(quorum) >= 0 {
		a.processVotes(height, round, code)
	}
}

func (a *aggregator) toSkip(msg message.Msg) bool {
	_, ignore := a.toIgnore[msg.Hash()]
	return ignore
}

func (a *aggregator) handleEvent(event events.UnverifiedMessageEvent) {
	start := time.Now()
	msg := event.Message
	sender := event.Sender

	a.messagesFrom[sender] = append(a.messagesFrom[sender], msg.Hash())

	// NOTE: Aggregator and Core run asynchronously. The code needs to take into account that Core can change state at any point here.
	// This also implies that height checks still needs to be done in Core.
	coreHeight := a.core.Height().Uint64()
	if msg.H() < coreHeight {
		a.logger.Debug("Storing old height message in the aggregator", "msgHeight", msg.H(), "coreHeight", coreHeight)
		signatureInput := msg.SignatureInput()
		a.staleMessages[signatureInput] = append(a.staleMessages[signatureInput], event)
		return
	}
	if msg.H() > coreHeight {
		// future messages are dealt with at backend peer handler level
		a.logger.Crit("future message in aggregator", "msgHeight", msg.H(), "coreHeight", coreHeight)
	}

	header := a.backend.BlockChain().GetHeaderByNumber(msg.H() - 1)
	if header == nil { //nolint
		a.logger.Crit("cannot fetch header for non-future message", "headerHeight", msg.H()-1, "coreHeight", coreHeight)
	}
	committee := header.Committee //nolint
	quorum := bft.Quorum(header.TotalVotingPower())

	coreRound := a.core.Round()
	if msg.R() > coreRound {
		// NOTE: here we could be buffering a proposal for future round, or a complex vote aggregate.
		a.saveMessage(event)
		// check if power is enough for a round skip
		aggregatorPower := a.power(msg.H(), msg.R())
		corePower := a.core.Power(msg.H(), msg.R())
		contribution := powerContribution(aggregatorPower.Signers(), corePower.Signers(), header.Committee)
		if contribution.Add(contribution, corePower.Power()).Cmp(bft.F(header.TotalVotingPower())) > 0 {
			a.logger.Debug("Processing future round messages due to possible round skip", "height", msg.H(), "round", msg.R(), "coreRound", coreRound)
			a.processRound(msg.H(), msg.R())
		}
		recordMessageProcessingTime(msg.Code(), start)
		return
	}

	// current or old round here
	switch msg.(type) {
	// if proposal, verify right away
	case *message.Propose:
		a.processProposal(event, currentHeightEventBuilder)
	case *message.Prevote, *message.Precommit:
		a.handleVote(event, committee, quorum, true)
	default:
		a.logger.Crit("unknown message type arrived in aggregator")
	}
	recordMessageProcessingTime(msg.Code(), start)
}

func (a *aggregator) loop(ctx context.Context) {
	defer a.wg.Done()

	ticker := time.NewTicker(aggregationPeriod)
	defer ticker.Stop()
	oldMessagesTicker := time.NewTicker(oldMessagesAggregationPeriod)
	defer oldMessagesTicker.Stop()

	// channel where the aggregator will receive msgs from the backend handlers
	messageCh := a.backend.MessageCh()

loop:
	for {
		select {
		case event, ok := <-messageCh:
			if !ok {
				break loop
			}
			if metrics.Enabled {
				BackendAggregatorTransitBg.Add(time.Since(event.Posted).Nanoseconds())
			}
<<<<<<< HEAD
			msg := event.Message
			sender := event.Sender

			a.messagesFrom[sender] = append(a.messagesFrom[sender], msg.Hash())

			// NOTE: Aggregator and Core run asynchronously. The code needs to take into account that Core can change state at any point here.
			// This also implies that height checks still needs to be done in Core.
			coreHeight := a.core.Height().Uint64()
			if msg.H() < coreHeight {
				a.logger.Debug("Storing old height message in the aggregator", "msgHeight", msg.H(), "coreHeight", coreHeight)
				signatureInput := msg.SignatureInput()
				a.staleMessages[signatureInput] = append(a.staleMessages[signatureInput], event)
				break
			}
			if msg.H() > coreHeight {
				// future messages are dealt with at backend peer handler level
				a.logger.Crit("future message in aggregator", "msgHeight", msg.H(), "coreHeight", coreHeight)
			}

			// if message already in Core, drop it
			if a.alreadyProcessed(msg) {
				a.logger.Debug("Discarding msg, already processed in Core")
				break
			}

			committee, err := a.backend.BlockChain().CommitteeOfHeight(msg.H())
			if err != nil {
				a.logger.Crit("cannot find epoch head for height", "height", msg.H(), "err", err)
			}
			quorum := bft.Quorum(committee.TotalVotingPower())

			coreRound := a.core.Round()
			if msg.R() > coreRound {
				// NOTE: here we could be buffering a proposal for future round, or a complex vote aggregate.
				a.saveMessage(event)
				// check if power is enough for a round skip
				aggregatorPower := a.power(msg.H(), msg.R())
				corePower := a.core.Power(msg.H(), msg.R())
				contribution := powerContribution(aggregatorPower.Signers(), corePower.Signers(), committee)
				if contribution.Add(contribution, corePower.Power()).Cmp(bft.F(committee.TotalVotingPower())) > 0 {
					a.logger.Debug("Processing future round messages due to possible round skip", "height", msg.H(), "round", msg.R(), "coreRound", coreRound)
					a.processRound(msg.H(), msg.R())
				}
				recordMessageProcessingTime(msg.Code(), start)
				break
			}

			// current or old round here
			switch msg.(type) {
			// if proposal, verify right away
			case *message.Propose:
				a.processProposal(event, currentHeightEventBuilder)
			case *message.Prevote, *message.Precommit:
				a.handleVote(event, committee, quorum, true)
			default:
				a.logger.Crit("unknown message type arrived in aggregator")
			}
			recordMessageProcessingTime(msg.Code(), start)
=======
			a.handleEvent(event)
>>>>>>> 863d3219
		case ev, ok := <-a.coreSub.Chan():
			start := time.Now()
			if !ok {
				break loop
			}
			switch e := ev.Data.(type) {
			case events.RoundChangeEvent:
				/* a round change happened in Core
				* messages that we had buffered as future round might now be current round, therefore:
				* 1. process right away proposals
				* 2. re-do quorum checks on individual votes and simple aggregates
				*
				* Note: we cannot have complex aggregates, as if we receive a complex aggregate for a future round,
				* we would instantly process it and move to that future round
				 */
				height := e.Height
				round := e.Round

				if a.empty(height, round) {
					break
				}

				roundInfo := a.messages[height][round]

				// process proposals
				for _, proposalEvent := range roundInfo.proposals {
					if a.toSkip(proposalEvent.Message) {
						continue
					}
					a.processProposal(proposalEvent, currentHeightEventBuilder)
				}
				//clean up
				roundInfo.proposals = make([]events.UnverifiedMessageEvent, 0)

				committee, err := a.backend.BlockChain().CommitteeOfHeight(height)
				if err != nil {
					a.logger.Crit("cannot find epoch head for height", "height", height, "err", err)
				}
				quorum := bft.Quorum(committee.TotalVotingPower())

				for _, evs := range roundInfo.precommits {
					if len(evs) == 0 {
						continue
					}
					// re-handling 1 message for each value is enough to cover all needed power checks
					a.handleVote(evs[0], committee, quorum, false)
				}

				for _, evs := range roundInfo.prevotes {
					if len(evs) == 0 {
						continue
					}
					// re-handling 1 message for each value is enough to cover all needed power checks
					a.handleVote(evs[0], committee, quorum, false)
				}
				if metrics.Enabled {
					RoundBg.Add(time.Since(start).Nanoseconds())
				}
			case events.PowerChangeEvent:
				// a power change happened in Core: re-do quorum checks on individual votes and simple aggregates
				height := e.Height
				round := e.Round
				code := e.Code
				value := e.Value
				if a.empty(height, round) {
					break
				}

				roundInfo := a.messages[height][round]

				committee, err := a.backend.BlockChain().CommitteeOfHeight(height)
				if err != nil {
					a.logger.Crit("cannot find epoch head for height", "height", height, "err", err)
				}
				quorum := bft.Quorum(committee.TotalVotingPower())

				var votesEvent []events.UnverifiedMessageEvent
				var ok bool
				switch code {
				case message.PrevoteCode:
					votesEvent, ok = roundInfo.prevotes[value]
				case message.PrecommitCode:
					votesEvent, ok = roundInfo.precommits[value]
				default:
					a.logger.Crit("Unexpected code", "code", code)
				}

				if !ok || len(votesEvent) == 0 {
					break
				}

				// processing one vote for the value for which power changed is enough to do all necessary checks
				a.handleVote(votesEvent[0], committee, quorum, false)
				if metrics.Enabled {
					PowerBg.Add(time.Since(start).Nanoseconds())
				}
			case events.FuturePowerChangeEvent:
				height := e.Height
				round := e.Round

				committee, err := a.backend.BlockChain().CommitteeOfHeight(height)
				if err != nil {
					a.logger.Crit("cannot find epoch head for height", "height", height, "err", err)
				}

				// check in future round messages power, check again for round skip
				aggregatorPower := a.power(height, round)
				corePower := a.core.Power(height, round)
				contribution := powerContribution(aggregatorPower.Signers(), corePower.Signers(), committee)
				if contribution.Add(contribution, corePower.Power()).Cmp(bft.F(committee.TotalVotingPower())) > 0 {
					a.processRound(height, round)
				}
				if metrics.Enabled {
					FuturePowerBg.Add(time.Since(start).Nanoseconds())
				}
			}
		case <-ticker.C:
			coreHeight := a.core.Height().Uint64()

			// process all messages in the aggregator
			for h, roundMap := range a.messages {
				for r, roundInfo := range roundMap {
					// if old height messages, move them to the staleMessages data structure. They are not useful for Core anymore.
					if h < coreHeight {
						//proposals
						for _, proposal := range roundInfo.proposals {
							signatureInput := proposal.Message.SignatureInput()
							a.staleMessages[signatureInput] = append(a.staleMessages[signatureInput], proposal)
						}
						// prevotes
						for _, sameValueVotes := range roundInfo.prevotes {
							if len(sameValueVotes) == 0 {
								continue
							}
							signatureInput := sameValueVotes[0].Message.SignatureInput() // all votes have same (h,r,c,v)
							a.staleMessages[signatureInput] = append(a.staleMessages[signatureInput], sameValueVotes...)
						}
						// precommits
						for _, sameValueVotes := range roundInfo.precommits {
							if len(sameValueVotes) == 0 {
								continue
							}
							signatureInput := sameValueVotes[0].Message.SignatureInput() // all votes have same (h,r,c,v)
							a.staleMessages[signatureInput] = append(a.staleMessages[signatureInput], sameValueVotes...)
						}
						delete(a.messages[h], r)
						continue
					}
					// if current height, process them
					a.processRound(h, r)
				}
			}
			// cleanup
			a.messagesFrom = make(map[common.Address][]common.Hash)
			a.toIgnore = make(map[common.Hash]struct{})
		case <-oldMessagesTicker.C:
			a.logger.Trace("Processing stale messages in the aggregator")
			var batches [][]events.UnverifiedMessageEvent
			for _, batch := range a.staleMessages {
				// if batch of proposals, validate them individually
				if batch[0].Message.Code() == message.ProposalCode {
					for _, proposalEvent := range batch {
						if a.toSkip(proposalEvent.Message) {
							continue
						}
						a.processProposal(proposalEvent, oldHeightEventBuilder)
					}
					continue
				}
				batches = append(batches, batch)
			}
			a.processBatches(batches, oldHeightEventBuilder)

			a.staleMessages = make(map[common.Hash][]events.UnverifiedMessageEvent)
		case <-ctx.Done():
			break loop
		}
	}
}

func (a *aggregator) stop() {
	a.logger.Info("Stopping the aggregator routine")
	a.cancel()
	a.coreSub.Unsubscribe()
	a.wg.Wait()
}<|MERGE_RESOLUTION|>--- conflicted
+++ resolved
@@ -689,12 +689,11 @@
 		a.logger.Crit("future message in aggregator", "msgHeight", msg.H(), "coreHeight", coreHeight)
 	}
 
-	header := a.backend.BlockChain().GetHeaderByNumber(msg.H() - 1)
-	if header == nil { //nolint
-		a.logger.Crit("cannot fetch header for non-future message", "headerHeight", msg.H()-1, "coreHeight", coreHeight)
-	}
-	committee := header.Committee //nolint
-	quorum := bft.Quorum(header.TotalVotingPower())
+	committee, err := a.backend.BlockChain().CommitteeOfHeight(msg.H())
+	if err != nil {
+		a.logger.Crit("cannot find epoch head for height", "height", msg.H(), "err", err)
+	}
+	quorum := bft.Quorum(committee.TotalVotingPower())
 
 	coreRound := a.core.Round()
 	if msg.R() > coreRound {
@@ -703,8 +702,8 @@
 		// check if power is enough for a round skip
 		aggregatorPower := a.power(msg.H(), msg.R())
 		corePower := a.core.Power(msg.H(), msg.R())
-		contribution := powerContribution(aggregatorPower.Signers(), corePower.Signers(), header.Committee)
-		if contribution.Add(contribution, corePower.Power()).Cmp(bft.F(header.TotalVotingPower())) > 0 {
+		contribution := powerContribution(aggregatorPower.Signers(), corePower.Signers(), committee)
+		if contribution.Add(contribution, corePower.Power()).Cmp(bft.F(committee.TotalVotingPower())) > 0 {
 			a.logger.Debug("Processing future round messages due to possible round skip", "height", msg.H(), "round", msg.R(), "coreRound", coreRound)
 			a.processRound(msg.H(), msg.R())
 		}
@@ -746,68 +745,7 @@
 			if metrics.Enabled {
 				BackendAggregatorTransitBg.Add(time.Since(event.Posted).Nanoseconds())
 			}
-<<<<<<< HEAD
-			msg := event.Message
-			sender := event.Sender
-
-			a.messagesFrom[sender] = append(a.messagesFrom[sender], msg.Hash())
-
-			// NOTE: Aggregator and Core run asynchronously. The code needs to take into account that Core can change state at any point here.
-			// This also implies that height checks still needs to be done in Core.
-			coreHeight := a.core.Height().Uint64()
-			if msg.H() < coreHeight {
-				a.logger.Debug("Storing old height message in the aggregator", "msgHeight", msg.H(), "coreHeight", coreHeight)
-				signatureInput := msg.SignatureInput()
-				a.staleMessages[signatureInput] = append(a.staleMessages[signatureInput], event)
-				break
-			}
-			if msg.H() > coreHeight {
-				// future messages are dealt with at backend peer handler level
-				a.logger.Crit("future message in aggregator", "msgHeight", msg.H(), "coreHeight", coreHeight)
-			}
-
-			// if message already in Core, drop it
-			if a.alreadyProcessed(msg) {
-				a.logger.Debug("Discarding msg, already processed in Core")
-				break
-			}
-
-			committee, err := a.backend.BlockChain().CommitteeOfHeight(msg.H())
-			if err != nil {
-				a.logger.Crit("cannot find epoch head for height", "height", msg.H(), "err", err)
-			}
-			quorum := bft.Quorum(committee.TotalVotingPower())
-
-			coreRound := a.core.Round()
-			if msg.R() > coreRound {
-				// NOTE: here we could be buffering a proposal for future round, or a complex vote aggregate.
-				a.saveMessage(event)
-				// check if power is enough for a round skip
-				aggregatorPower := a.power(msg.H(), msg.R())
-				corePower := a.core.Power(msg.H(), msg.R())
-				contribution := powerContribution(aggregatorPower.Signers(), corePower.Signers(), committee)
-				if contribution.Add(contribution, corePower.Power()).Cmp(bft.F(committee.TotalVotingPower())) > 0 {
-					a.logger.Debug("Processing future round messages due to possible round skip", "height", msg.H(), "round", msg.R(), "coreRound", coreRound)
-					a.processRound(msg.H(), msg.R())
-				}
-				recordMessageProcessingTime(msg.Code(), start)
-				break
-			}
-
-			// current or old round here
-			switch msg.(type) {
-			// if proposal, verify right away
-			case *message.Propose:
-				a.processProposal(event, currentHeightEventBuilder)
-			case *message.Prevote, *message.Precommit:
-				a.handleVote(event, committee, quorum, true)
-			default:
-				a.logger.Crit("unknown message type arrived in aggregator")
-			}
-			recordMessageProcessingTime(msg.Code(), start)
-=======
 			a.handleEvent(event)
->>>>>>> 863d3219
 		case ev, ok := <-a.coreSub.Chan():
 			start := time.Now()
 			if !ok {
