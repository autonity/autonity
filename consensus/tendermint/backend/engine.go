// Copyright 2017 The go-ethereum Authors
// This file is part of the go-ethereum library.
//
// The go-ethereum library is free software: you can redistribute it and/or modify
// it under the terms of the GNU Lesser General Public License as published by
// the Free Software Foundation, either version 3 of the License, or
// (at your option) any later version.
//
// The go-ethereum library is distributed in the hope that it will be useful,
// but WITHOUT ANY WARRANTY; without even the implied warranty of
// MERCHANTABILITY or FITNESS FOR A PARTICULAR PURPOSE. See the
// GNU Lesser General Public License for more details.
//
// You should have received a copy of the GNU Lesser General Public License
// along with the go-ethereum library. If not, see <http://www.gnu.org/licenses/>.

package backend

import (
	"bytes"
	"context"
	"errors"
	"math/big"
	"time"

	"github.com/clearmatics/autonity/common"
	"github.com/clearmatics/autonity/common/hexutil"
	"github.com/clearmatics/autonity/consensus"
	tendermintCore "github.com/clearmatics/autonity/consensus/tendermint/core"
	"github.com/clearmatics/autonity/consensus/tendermint/events"
	"github.com/clearmatics/autonity/consensus/tendermint/validator"
	"github.com/clearmatics/autonity/core"
	"github.com/clearmatics/autonity/core/state"
	"github.com/clearmatics/autonity/core/types"
	"github.com/clearmatics/autonity/crypto"
	"github.com/clearmatics/autonity/log"
	"github.com/clearmatics/autonity/rpc"
)

const (
	inmemorySnapshots = 128 // Number of recent vote snapshots to keep in memory
	inmemoryPeers     = 40
	inmemoryMessages  = 1024
)

// ErrStartedEngine is returned if the engine is already started
var ErrStartedEngine = errors.New("started engine")

var (
	// errInvalidProposal is returned when a prposal is malformed.
	//errInvalidProposal = errors.New("invalid proposal")
	// errUnknownBlock is returned when the list of validators is requested for a block
	// that is not part of the local blockchain.
	errUnknownBlock = errors.New("unknown block")
	// errUnauthorized is returned if a header is signed by a non authorized entity.
	errUnauthorized = errors.New("unauthorized")
	// errInvalidDifficulty is returned if the difficulty of a block is not 1
	errInvalidDifficulty = errors.New("invalid difficulty")
	// errInvalidExtraDataFormat is returned when the extra data format is incorrect
	errInvalidExtraDataFormat = errors.New("invalid extra data format")
	// errInvalidMixDigest is returned if a block's mix digest is not BFT digest.
	errInvalidMixDigest = errors.New("invalid BFT mix digest")
	// errInvalidNonce is returned if a block's nonce is invalid
	errInvalidNonce = errors.New("invalid nonce")
	// errInvalidUncleHash is returned if a block contains an non-empty uncle list.
	errInvalidUncleHash = errors.New("non empty uncle hash")
	// errInconsistentValidatorSet is returned if the validator set is inconsistent
	errInconsistentValidatorSet = errors.New("inconsistent validator set")
	// errInvalidTimestamp is returned if the timestamp of a block is lower than the previous block's timestamp + the minimum block period.
	errInvalidTimestamp = errors.New("invalid timestamp")
)
var (
	defaultDifficulty = big.NewInt(1)
	nilUncleHash      = types.CalcUncleHash(nil) // Always Keccak256(RLP([])) as uncles are meaningless outside of PoW.
	emptyNonce        = types.BlockNonce{}
	now               = time.Now

	nonceAuthVote = hexutil.MustDecode("0xffffffffffffffff") // Magic nonce number to vote on adding a new validator
	nonceDropVote = hexutil.MustDecode("0x0000000000000000") // Magic nonce number to vote on removing a validator.
)

// Author retrieves the Ethereum address of the account that minted the given
// block, which may be different from the header's coinbase if a consensus
// engine is based on signatures.
func (sb *Backend) Author(header *types.Header) (common.Address, error) {
	return types.Ecrecover(header)
}

// VerifyHeader checks whether a header conforms to the consensus rules of a
// given engine. Verifying the seal may be done optionally here, or explicitly
// via the VerifySeal method.
func (sb *Backend) VerifyHeader(chain consensus.ChainReader, header *types.Header, seal bool) error {
	return sb.verifyHeader(chain, header, nil)
}

// verifyHeader checks whether a header conforms to the consensus rules.The
// caller may optionally pass in a batch of parents (ascending order) to avoid
// looking those up from the database. This is useful for concurrently verifying
// a batch of new headers.
func (sb *Backend) verifyHeader(chain consensus.ChainReader, header *types.Header, parents []*types.Header) error {
	if header.Number == nil {
		return errUnknownBlock
	}

	// Don't waste time checking blocks from the future
	if big.NewInt(int64(header.Time)).Cmp(big.NewInt(now().Unix())) > 0 {
		return consensus.ErrFutureBlock
	}

	// Ensure that the extra data format is satisfied
	if _, err := types.ExtractBFTHeaderExtra(header); err != nil {
		return errInvalidExtraDataFormat
	}

	// Ensure that the coinbase is valid
	if header.Nonce != (emptyNonce) && !bytes.Equal(header.Nonce[:], nonceAuthVote) && !bytes.Equal(header.Nonce[:], nonceDropVote) {
		return errInvalidNonce
	}
	// Ensure that the mix digest is zero as we don't have fork protection currently
	if header.MixDigest != types.BFTDigest {
		return errInvalidMixDigest
	}
	// Ensure that the block doesn't contain any uncles which are meaningless in BFT
	if header.UncleHash != nilUncleHash {
		return errInvalidUncleHash
	}
	// Ensure that the block's difficulty is meaningful (may not be correct at this point)
	if header.Difficulty == nil || header.Difficulty.Cmp(defaultDifficulty) != 0 {
		return errInvalidDifficulty
	}

	return sb.verifyCascadingFields(chain, header, parents)
}

// verifyCascadingFields verifies all the header fields that are not standalone,
// rather depend on a batch of previous headers. The caller may optionally pass
// in a batch of parents (ascending order) to avoid looking those up from the
// database. This is useful for concurrently verifying a batch of new headers.
func (sb *Backend) verifyCascadingFields(chain consensus.ChainReader, header *types.Header, parents []*types.Header) error {
	// The genesis block is the always valid dead-end
	number := header.Number.Uint64()
	if number == 0 {
		return nil
	}
	// Ensure that the block's timestamp isn't too close to it's parent
	var parent *types.Header
	if len(parents) > 0 {
		parent = parents[len(parents)-1]
	} else {
		parent = chain.GetHeader(header.ParentHash, number-1)
	}
	if parent == nil || parent.Number.Uint64() != number-1 || parent.Hash() != header.ParentHash {
		return consensus.ErrUnknownAncestor
	}
	if parent.Time+sb.config.BlockPeriod > header.Time {
		return errInvalidTimestamp
	}

	if err := sb.verifySigner(chain, header, parents); err != nil {
		return err
	}

	return sb.verifyCommittedSeals(chain, header, parents)
}

// VerifyHeaders is similar to VerifyHeader, but verifies a batch of headers
// concurrently. The method returns a quit channel to abort the operations and
// a results channel to retrieve the async verifications (the order is that of
// the input slice).
func (sb *Backend) VerifyHeaders(chain consensus.ChainReader, headers []*types.Header, seals []bool) (chan<- struct{}, <-chan error) {
	abort := make(chan struct{}, 1)
	results := make(chan error, len(headers))
	go func() {
		for i, header := range headers {
			err := sb.verifyHeader(chain, header, headers[:i])

			select {
			case <-abort:
				return
			case results <- err:
			}
		}
	}()
	return abort, results
}

// VerifyUncles verifies that the given block's uncles conform to the consensus
// rules of a given engine.
func (sb *Backend) VerifyUncles(chain consensus.ChainReader, block *types.Block) error {
	if len(block.Uncles()) > 0 {
		return errInvalidUncleHash
	}
	return nil
}

// verifySigner checks whether the signer is in parent's validator set
func (sb *Backend) verifySigner(chain consensus.ChainReader, header *types.Header, parents []*types.Header) error {
	// Verifying the genesis block is not supported
	number := header.Number.Uint64()
	if number == 0 {
		return errUnknownBlock
	}

	validators, err := sb.retrieveValidators(header, parents, chain)

	if err != nil {
		return err
	}

	// resolve the authorization key and check against signers
	signer, err := types.Ecrecover(header)
	if err != nil {
		return err
	}

	// Signer should be in the validator set of previous block's extraData.

	for i := range validators {
		if validators[i] == signer {
			return nil
		}
	}
	return errUnauthorized
}

// verifyCommittedSeals checks whether every committed seal is signed by one of the parent's validators
func (sb *Backend) verifyCommittedSeals(chain consensus.ChainReader, header *types.Header, parents []*types.Header) error {
	number := header.Number.Uint64()
	// We don't need to verify committed seals in the genesis block
	if number == 0 {
		return nil
	}

	validatorAddresses, err := sb.retrieveValidators(header, parents, chain)
	if err != nil {
		return err
	}
	validators := validator.NewSet(validatorAddresses, sb.config.GetProposerPolicy())

	extra, err := types.ExtractBFTHeaderExtra(header)
	if err != nil {
		return err
	}
	// The length of Committed seals should be larger than 0
	if len(extra.CommittedSeal) == 0 {
		return types.ErrEmptyCommittedSeals
	}

	// Check whether the committed seals are generated by parent's validators
	validSeal := 0
	proposalSeal := tendermintCore.PrepareCommittedSeal(header.Hash())
	// 1. Get committed seals from current header
	for _, seal := range extra.CommittedSeal {
		// 2. Get the original address by seal and parent block hash
		addr, err := types.GetSignatureAddress(proposalSeal, seal)
		if err != nil {
			sb.logger.Error("not a valid address", "err", err)
			return types.ErrInvalidSignature
		}
		// Every validator can have only one seal. If more than one seals are signed by a
		// validator, the validator cannot be found and errInvalidCommittedSeals is returned.
		if validators.RemoveValidator(addr) {
			validSeal++
		} else {
			return types.ErrInvalidCommittedSeals
		}
	}

	// The length of validSeal should be larger than number of faulty node + 1
	if validSeal <= 2*validators.F() {
		return types.ErrInvalidCommittedSeals
	}

	return nil
}

// VerifySeal checks whether the crypto seal on a header is valid according to
// the consensus rules of the given engine.
func (sb *Backend) VerifySeal(chain consensus.ChainReader, header *types.Header) error {
	// get parent header and ensure the signer is in parent's validator set
	number := header.Number.Uint64()
	if number == 0 {
		return errUnknownBlock
	}

	// ensure that the difficulty equals to defaultDifficulty
	if header.Difficulty.Cmp(defaultDifficulty) != 0 {
		return errInvalidDifficulty
	}
	return sb.verifySigner(chain, header, nil)
}

// Prepare initializes the consensus fields of a block header according to the
// rules of a particular engine. The changes are executed inline.
func (sb *Backend) Prepare(chain consensus.ChainReader, header *types.Header) error {
	// unused fields, force to set to empty
	header.Coinbase = sb.Address()
	header.Nonce = emptyNonce
	header.MixDigest = types.BFTDigest

	// copy the parent extra data as the header extra data
	number := header.Number.Uint64()
	parent := chain.GetHeader(header.ParentHash, number-1)
	if parent == nil {
		return consensus.ErrUnknownAncestor
	}
	// use the same difficulty for all blocks
	header.Difficulty = defaultDifficulty

	// set header's timestamp
	header.Time = new(big.Int).Add(big.NewInt(int64(parent.Time)), new(big.Int).SetUint64(sb.config.BlockPeriod)).Uint64()
	if int64(header.Time) < time.Now().Unix() {
		header.Time = uint64(time.Now().Unix())
	}
	return nil
}

// Finalize runs any post-transaction state modifications (e.g. block rewards)
// and assembles the final block.
//
// Note, the block header and state database might be updated to reflect any
// consensus rules that happen at finalization (e.g. block rewards).
func (sb *Backend) Finalize(chain consensus.ChainReader, header *types.Header, state *state.StateDB, txs []*types.Transaction,
	uncles []*types.Header) {
	if sb.blockchain == nil {
		sb.blockchain = chain.(*core.BlockChain) // in the case of Finalize() called before the engine start()
	}

	validators, err := sb.getValidators(header, chain, state)
	if err != nil {
		log.Error("finalize. after getValidators", "err", err.Error())
		return
	}

	// No block rewards in BFT, so the state remains as is and uncles are dropped
	header.Root = state.IntermediateRoot(chain.Config().IsEIP158(header.Number))
	header.UncleHash = nilUncleHash

	// add validators to extraData's validators section
	if header.Extra, err = types.PrepareExtra(header.Extra, validators); err != nil {
		log.Error("finalize. after PrepareExtra", "err", err.Error())
		return
	}
}

func (sb *Backend) FinalizeAndAssemble(chain consensus.ChainReader, header *types.Header, statedb *state.StateDB, txs []*types.Transaction,
	uncles []*types.Header, receipts []*types.Receipt) (*types.Block, error) {
	if sb.blockchain == nil {
		sb.blockchain = chain.(*core.BlockChain) // in the case of Finalize() called before the engine start()
	}

	validators, err := sb.getValidators(header, chain, statedb)
	if err != nil {
		log.Error("FinalizeAndAssemble. after getValidators", "err", err.Error())
		return nil, err
	}

	// No block rewards in Istanbul, so the state remains as is and uncles are dropped
	header.Root = statedb.IntermediateRoot(chain.Config().IsEIP158(header.Number))
	header.UncleHash = nilUncleHash

	// add validators to extraData's validators section
	if header.Extra, err = types.PrepareExtra(header.Extra, validators); err != nil {
		return nil, err
	}

	// Assemble and return the final block for sealing
	return types.NewBlock(header, txs, nil, receipts), nil
}

func (sb *Backend) getValidators(header *types.Header, chain consensus.ChainReader, state *state.StateDB) ([]common.Address, error) {
	var validators []common.Address

	if header.Number.Int64() == 1 {
		sb.blockchain.GetAutonityContract().SavedValidatorsRetriever = func(i uint64) (addresses []common.Address, e error) {
			chain := chain
			return sb.retrieveSavedValidators(i, chain)
		}
<<<<<<< HEAD
		contractAddress, err := sb.blockchain.GetAutonityContract().DeployAutonityContract(chain, header, state)
=======
		sb.setSomaContract(contractAddress)
		validators, err = sb.retrieveSavedValidators(1, chain)
>>>>>>> 864d6822
		if err != nil {
			log.Error("Deploy autonity contract error", "error", err)
			return nil, err
		}
<<<<<<< HEAD
		sb.autonityContractAddress = contractAddress
		validators, err = sb.retrieveSavedValidators(1, chain)
=======

		// Deploy Glienicke network-permissioning contract
		var glienickeAddr common.Address
		_, glienickeAddr, err = sb.blockchain.DeployGlienickeContract(state, header)
>>>>>>> 864d6822
		if err != nil {
			return nil, err
		}
		sb.setGlienickeContract(glienickeAddr)

	} else {
<<<<<<< HEAD
		if sb.autonityContractAddress == common.HexToAddress("0000000000000000000000000000000000000000") {
			sb.autonityContractAddress = crypto.CreateAddress(sb.blockchain.Config().AutonityContractConfig.Deployer, 0)
=======
		if sb.getSomaContract() == common.HexToAddress("0000000000000000000000000000000000000000") {
			sb.setSomaContract(crypto.CreateAddress(sb.config.Deployer, 0))
		}

		if sb.getGlienickeContract() == common.HexToAddress("0000000000000000000000000000000000000000") {
			sb.setGlienickeContract(crypto.CreateAddress(sb.blockchain.Config().GetGlienickeDeployer(), 0))
>>>>>>> 864d6822
		}

		var err error
		validators, err = sb.blockchain.GetAutonityContract().ContractGetValidators(chain, header, state)
		if err != nil {
			return nil, err
		}
	}

	return validators, nil
}

func (sb *Backend) getSomaContract() common.Address {
	sb.contractsMu.RLock()
	defer sb.contractsMu.RUnlock()
	return sb.somaContract
}

func (sb *Backend) setSomaContract(addr common.Address) {
	sb.contractsMu.Lock()
	defer sb.contractsMu.Unlock()
	sb.somaContract = addr
}

func (sb *Backend) getGlienickeContract() common.Address {
	sb.contractsMu.RLock()
	defer sb.contractsMu.RUnlock()
	return sb.glienickeContract
}

func (sb *Backend) setGlienickeContract(addr common.Address) {
	sb.contractsMu.Lock()
	defer sb.contractsMu.Unlock()
	sb.glienickeContract = addr
}

// Seal generates a new block for the given input block with the local miner's
// seal place on top.
func (sb *Backend) Seal(chain consensus.ChainReader, block *types.Block, results chan<- *types.Block, stop <-chan struct{}) error {
	sb.coreMu.RLock()
	isStarted := sb.coreStarted
	sb.coreMu.RUnlock()
	if !isStarted {
		return ErrStoppedEngine
	}

	// update the block header and signature and propose the block to core engine
	header := block.Header()
	number := header.Number.Uint64()

	// Bail out if we're unauthorized to sign a block
	if _, v := sb.Validators(number).GetByAddress(sb.Address()); v == nil {
		sb.logger.Error("error validator errUnauthorized", "addr", sb.address.String())
		return errUnauthorized
	}

	parent := chain.GetHeader(header.ParentHash, number-1)
	if parent == nil {
		sb.logger.Error("Error ancestor")
		return consensus.ErrUnknownAncestor
	}
	block, err := sb.updateBlock(block)
	if err != nil {
		sb.logger.Error("seal error updateBlock", "err", err.Error())
		return err
	}

	// wait for the timestamp of header, use this to adjust the block period
	delay := time.Unix(int64(block.Header().Time), 0).Sub(now())
	select {
	case <-time.After(delay):
	case <-stop:
		return nil
	}

	sb.setResultChan(results)

	// post block into BFT engine
	sb.postEvent(events.NewUnminedBlockEvent{
		NewUnminedBlock: *block,
	})

	return nil
}

func (sb *Backend) setResultChan(results chan<- *types.Block) {
	sb.coreMu.Lock()
	defer sb.coreMu.Unlock()

	sb.commitCh = results
}

func (sb *Backend) sendResultChan(block *types.Block) {
	sb.coreMu.Lock()
	defer sb.coreMu.Unlock()

	sb.commitCh <- block
}

func (sb *Backend) isResultChanNil() bool {
	sb.coreMu.RLock()
	defer sb.coreMu.RUnlock()

	return sb.commitCh == nil
}

// CalcDifficulty is the difficulty adjustment algorithm. It returns the difficulty
// that a new block should have based on the previous blocks in the blockchain and the
// current signer.
func (sb *Backend) CalcDifficulty(chain consensus.ChainReader, time uint64, parent *types.Header) *big.Int {
	return defaultDifficulty
}

func (sb *Backend) SetProposedBlockHash(hash common.Hash) {
	sb.proposedBlockHash = hash
}

// update timestamp and signature of the block based on its number of transactions
func (sb *Backend) updateBlock(block *types.Block) (*types.Block, error) {
	header := block.Header()
	// sign the hash
	seal, err := sb.Sign(types.SigHash(header).Bytes())
	if err != nil {
		return nil, err
	}

	err = types.WriteSeal(header, seal)
	if err != nil {
		return nil, err
	}

	return block.WithSeal(header), nil
}

// APIs returns the RPC APIs this consensus engine provides.
func (sb *Backend) APIs(chain consensus.ChainReader) []rpc.API {
	return []rpc.API{{
		Namespace: "tendermint",
		Version:   "1.0",
		Service:   &API{chain: chain, tendermint: sb},
		Public:    true,
	}}
}

// Start implements consensus.tendermint.Start
func (sb *Backend) Start(ctx context.Context, chain consensus.ChainReader, currentBlock func() *types.Block, hasBadBlock func(hash common.Hash) bool) error {
	sb.coreMu.Lock()
	defer sb.coreMu.Unlock()
	if sb.coreStarted {
		return ErrStartedEngine
	}

	// clear previous data
	sb.proposedBlockHash = common.Hash{}

	sb.blockchain = chain.(*core.BlockChain)
	sb.currentBlock = currentBlock
	sb.hasBadBlock = hasBadBlock

	sb.coreStarted = true

	sb.resend = make(chan messageToPeers, 1024)
	sb.ReSend(ctx, 10)

	return nil
}

// Stop implements consensus.tendermint.Stop
func (sb *Backend) Close() error {
	sb.coreMu.Lock()
	defer sb.coreMu.Unlock()
	if !sb.coreStarted {
		return ErrStoppedEngine
	}
	sb.coreStarted = false

	return nil
}

// retrieve list of validators for the block at height passed as parameter
func (sb *Backend) retrieveSavedValidators(number uint64, chain consensus.ChainReader) ([]common.Address, error) {
	if number == 0 {
		number = 1
	}

	header := chain.GetHeaderByNumber(number - 1)
	if header == nil {
		return nil, errUnknownBlock
	}

	tendermintExtra, err := types.ExtractBFTHeaderExtra(header)
	if err != nil {
		return nil, err
	}

	return tendermintExtra.Validators, nil

}

// retrieve list of validators for the block header passed as parameter
func (sb *Backend) retrieveValidators(header *types.Header, parents []*types.Header, chain consensus.ChainReader) ([]common.Address, error) {

	var validators []common.Address
	var err error

	/*
		We can't use retrieveSavedValidators if parents are being passed :
		those blocks are not yet saved in the blockchain.
		autonity will stop processing the received blockchain from the moment an error appears.
		See insertChain in blockchain.go
	*/

	if len(parents) > 0 {
		parent := parents[len(parents)-1]
		var tendermintExtra *types.BFTExtra
		tendermintExtra, err = types.ExtractBFTHeaderExtra(parent)
		if err == nil {
			validators = tendermintExtra.Validators
		}
	} else {
		validators, err = sb.retrieveSavedValidators(header.Number.Uint64(), chain)
	}
	return validators, err

}

func (sb *Backend) SealHash(header *types.Header) common.Hash {
	return types.SigHash(header)
}<|MERGE_RESOLUTION|>--- conflicted
+++ resolved
@@ -376,42 +376,21 @@
 			chain := chain
 			return sb.retrieveSavedValidators(i, chain)
 		}
-<<<<<<< HEAD
 		contractAddress, err := sb.blockchain.GetAutonityContract().DeployAutonityContract(chain, header, state)
-=======
-		sb.setSomaContract(contractAddress)
-		validators, err = sb.retrieveSavedValidators(1, chain)
->>>>>>> 864d6822
 		if err != nil {
 			log.Error("Deploy autonity contract error", "error", err)
 			return nil, err
 		}
-<<<<<<< HEAD
 		sb.autonityContractAddress = contractAddress
 		validators, err = sb.retrieveSavedValidators(1, chain)
-=======
-
-		// Deploy Glienicke network-permissioning contract
-		var glienickeAddr common.Address
-		_, glienickeAddr, err = sb.blockchain.DeployGlienickeContract(state, header)
->>>>>>> 864d6822
 		if err != nil {
 			return nil, err
 		}
-		sb.setGlienickeContract(glienickeAddr)
 
 	} else {
-<<<<<<< HEAD
 		if sb.autonityContractAddress == common.HexToAddress("0000000000000000000000000000000000000000") {
 			sb.autonityContractAddress = crypto.CreateAddress(sb.blockchain.Config().AutonityContractConfig.Deployer, 0)
-=======
-		if sb.getSomaContract() == common.HexToAddress("0000000000000000000000000000000000000000") {
-			sb.setSomaContract(crypto.CreateAddress(sb.config.Deployer, 0))
-		}
-
-		if sb.getGlienickeContract() == common.HexToAddress("0000000000000000000000000000000000000000") {
-			sb.setGlienickeContract(crypto.CreateAddress(sb.blockchain.Config().GetGlienickeDeployer(), 0))
->>>>>>> 864d6822
+			//sb.setGlienickeContract(crypto.CreateAddress(sb.blockchain.Config().GetGlienickeDeployer(), 0))
 		}
 
 		var err error
@@ -424,29 +403,29 @@
 	return validators, nil
 }
 
-func (sb *Backend) getSomaContract() common.Address {
-	sb.contractsMu.RLock()
-	defer sb.contractsMu.RUnlock()
-	return sb.somaContract
-}
-
-func (sb *Backend) setSomaContract(addr common.Address) {
-	sb.contractsMu.Lock()
-	defer sb.contractsMu.Unlock()
-	sb.somaContract = addr
-}
-
-func (sb *Backend) getGlienickeContract() common.Address {
-	sb.contractsMu.RLock()
-	defer sb.contractsMu.RUnlock()
-	return sb.glienickeContract
-}
-
-func (sb *Backend) setGlienickeContract(addr common.Address) {
-	sb.contractsMu.Lock()
-	defer sb.contractsMu.Unlock()
-	sb.glienickeContract = addr
-}
+//func (sb *Backend) getSomaContract() common.Address {
+//	sb.contractsMu.RLock()
+//	defer sb.contractsMu.RUnlock()
+//	return sb.somaContract
+//}
+//
+//func (sb *Backend) setSomaContract(addr common.Address) {
+//	sb.contractsMu.Lock()
+//	defer sb.contractsMu.Unlock()
+//	sb.somaContract = addr
+//}
+//
+//func (sb *Backend) getGlienickeContract() common.Address {
+//	sb.contractsMu.RLock()
+//	defer sb.contractsMu.RUnlock()
+//	return sb.glienickeContract
+//}
+//
+//func (sb *Backend) setGlienickeContract(addr common.Address) {
+//	sb.contractsMu.Lock()
+//	defer sb.contractsMu.Unlock()
+//	sb.glienickeContract = addr
+//}
 
 // Seal generates a new block for the given input block with the local miner's
 // seal place on top.
