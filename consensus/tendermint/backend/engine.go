// Copyright 2017 The go-ethereum Authors
// This file is part of the go-ethereum library.
//
// The go-ethereum library is free software: you can redistribute it and/or modify
// it under the terms of the GNU Lesser General Public License as published by
// the Free Software Foundation, either version 3 of the License, or
// (at your option) any later version.
//
// The go-ethereum library is distributed in the hope that it will be useful,
// but WITHOUT ANY WARRANTY; without even the implied warranty of
// MERCHANTABILITY or FITNESS FOR A PARTICULAR PURPOSE. See the
// GNU Lesser General Public License for more details.
//
// You should have received a copy of the GNU Lesser General Public License
// along with the go-ethereum library. If not, see <http://www.gnu.org/licenses/>.

package backend

import (
	"bytes"
	"context"
	"errors"
	"math/big"
	"time"

	"github.com/clearmatics/autonity/consensus/tendermint/committee"

	"github.com/clearmatics/autonity/common"
	"github.com/clearmatics/autonity/common/hexutil"
	"github.com/clearmatics/autonity/consensus"
	tendermintCore "github.com/clearmatics/autonity/consensus/tendermint/core"
	"github.com/clearmatics/autonity/consensus/tendermint/events"
	"github.com/clearmatics/autonity/core/state"
	"github.com/clearmatics/autonity/core/types"
	"github.com/clearmatics/autonity/rpc"
)

const (
	inmemorySnapshots = 128 // Number of recent vote snapshots to keep in memory
	inmemoryPeers     = 40
	inmemoryMessages  = 1024
)

// ErrStartedEngine is returned if the engine is already started
var ErrStartedEngine = errors.New("started engine")

var (
	// errInvalidProposal is returned when a prposal is malformed.
	//errInvalidProposal = errors.New("invalid proposal")
	// errUnknownBlock is returned when the list of committee is requested for a block
	// that is not part of the local blockchain.
	errUnknownBlock = errors.New("unknown block")
	// errUnauthorized is returned if a header is signed by a non authorized entity.
	errUnauthorized = errors.New("unauthorized")
	// errInvalidCoindbase is returned if the signer is not the coinbase address,
	errInvalidCoinbase = errors.New("invalid coinbase")
	// errInvalidDifficulty is returned if the difficulty of a block is not 1
	errInvalidDifficulty = errors.New("invalid difficulty")
	// errInvalidMixDigest is returned if a block's mix digest is not BFT digest.
	errInvalidMixDigest = errors.New("invalid BFT mix digest")
	// errInvalidNonce is returned if a block's nonce is invalid
	errInvalidNonce = errors.New("invalid nonce")
	// errInvalidUncleHash is returned if a block contains an non-empty uncle list.
	errInvalidUncleHash = errors.New("non empty uncle hash")
	// errInvalidTimestamp is returned if the timestamp of a block is lower than the previous block's timestamp + the minimum block period.
	errInvalidTimestamp = errors.New("invalid timestamp")
	// errInvalidRound is returned if the round exceed maximum round number.
	errInvalidRound = errors.New("invalid round")
)
var (
	defaultDifficulty = big.NewInt(1)
	nilUncleHash      = types.CalcUncleHash(nil) // Always Keccak256(RLP([])) as uncles are meaningless outside of PoW.
	emptyNonce        = types.BlockNonce{}
	now               = time.Now

	nonceAuthVote = hexutil.MustDecode("0xffffffffffffffff") // Magic nonce number to vote on adding a new validator
	nonceDropVote = hexutil.MustDecode("0x0000000000000000") // Magic nonce number to vote on removing a validator.
)

// Author retrieves the Ethereum address of the account that minted the given
// block, which may be different from the header's coinbase if a consensus
// engine is based on signatures.
func (sb *Backend) Author(header *types.Header) (common.Address, error) {
	return types.Ecrecover(header)
}

// VerifyHeader checks whether a header conforms to the consensus rules of a
// given engine. Verifying the seal may be done optionally here, or explicitly
// via the VerifySeal method.
func (sb *Backend) VerifyHeader(chain consensus.ChainReader, header *types.Header, _ bool) error {
	return sb.verifyHeader(chain, header, nil)
}

// verifyHeader checks whether a header conforms to the consensus rules.The
// caller may optionally pass in a batch of parents (ascending order) to avoid
// looking those up from the database. This is useful for concurrently verifying
// a batch of new headers.
func (sb *Backend) verifyHeader(chain consensus.ChainReader, header *types.Header, parents []*types.Header) error {
	if header.Number == nil {
		return errUnknownBlock
	}
	if header.Round > tendermintCore.MaxRound {
		return errInvalidRound
	}
	// Don't waste time checking blocks from the future
	if big.NewInt(int64(header.Time)).Cmp(big.NewInt(now().Unix())) > 0 {
		return consensus.ErrFutureBlock
	}

	// Ensure that the coinbase is valid
	if header.Nonce != (emptyNonce) && !bytes.Equal(header.Nonce[:], nonceAuthVote) && !bytes.Equal(header.Nonce[:], nonceDropVote) {
		return errInvalidNonce
	}
	// Ensure that the mix digest is zero as we don't have fork protection currently
	if header.MixDigest != types.BFTDigest {
		return errInvalidMixDigest
	}
	// Ensure that the block doesn't contain any uncles which are meaningless in BFT
	if header.UncleHash != nilUncleHash {
		return errInvalidUncleHash
	}
	// Ensure that the block's difficulty is meaningful (may not be correct at this point)
	if header.Difficulty == nil || header.Difficulty.Cmp(defaultDifficulty) != 0 {
		return errInvalidDifficulty
	}

	return sb.verifyCascadingFields(chain, header, parents)
}

// verifyCascadingFields verifies all the header fields that are not standalone,
// rather depend on a batch of previous headers. The caller may optionally pass
// in a batch of parents (ascending order) to avoid looking those up from the
// database. This is useful for concurrently verifying a batch of new headers.
func (sb *Backend) verifyCascadingFields(chain consensus.ChainReader, header *types.Header, parents []*types.Header) error {
	// The genesis block is the always valid dead-end
	number := header.Number.Uint64()
	if number == 0 {
		return nil
	}
	// Ensure that the block's timestamp isn't too close to it's parent
	var parent *types.Header
	if len(parents) > 0 {
		parent = parents[len(parents)-1]
	} else {
		parent = chain.GetHeader(header.ParentHash, number-1)
	}
	if parent == nil || parent.Number.Uint64() != number-1 || parent.Hash() != header.ParentHash {
		return consensus.ErrUnknownAncestor
	}
	if parent.Time+sb.config.BlockPeriod > header.Time {
		return errInvalidTimestamp
	}

	if err := sb.verifySigner(chain, header, parents); err != nil {
		return err
	}

	return sb.verifyCommittedSeals(chain, header, parents)
}

// VerifyHeaders is similar to VerifyHeader, but verifies a batch of headers
// concurrently. The method returns a quit channel to abort the operations and
// a results channel to retrieve the async verifications (the order is that of
// the input slice).
func (sb *Backend) VerifyHeaders(chain consensus.ChainReader, headers []*types.Header, seals []bool) (chan<- struct{}, <-chan error) {
	abort := make(chan struct{}, 1)
	results := make(chan error, len(headers))
	go func() {
		for i, header := range headers {
			err := sb.verifyHeader(chain, header, headers[:i])

			select {
			case <-abort:
				return
			case results <- err:
			}
		}
	}()
	return abort, results
}

// VerifyUncles verifies that the given block's uncles conform to the consensus
// rules of a given engine.
func (sb *Backend) VerifyUncles(chain consensus.ChainReader, block *types.Block) error {
	if len(block.Uncles()) > 0 {
		return errInvalidUncleHash
	}
	return nil
}

// verifySigner checks whether the signer is in parent's validator set
func (sb *Backend) verifySigner(chain consensus.ChainReader, header *types.Header, parents []*types.Header) error {
	// Verifying the genesis block is not supported
	number := header.Number.Uint64()
	if number == 0 {
		return errUnknownBlock
	}

	committee, err := sb.committee(header, parents, chain)

	if err != nil {
		return err
	}

	// resolve the authorization key and check against signers
	signer, err := types.Ecrecover(header)
	if err != nil {
		return err
	}

	if header.Coinbase != signer {
		return errInvalidCoinbase
	}

	// Signer should be in the validator set of previous block's extraData.
	for _, committeeMember := range committee.Committee() {
		if committeeMember.Address == signer {
			return nil
		}
	}

	return errUnauthorized
}

// verifyCommittedSeals checks whether every committed seal is signed by one of the parent's committee
func (sb *Backend) verifyCommittedSeals(chain consensus.ChainReader, header *types.Header, parents []*types.Header) error {
	number := header.Number.Uint64()
	// We don't need to verify committed seals in the genesis block
	if number == 0 {
		return nil
	}

	committeeSet, err := sb.committee(header, parents, chain)
	if err != nil {
		return err
	}
	sealed := make(map[common.Address]struct{})

	// The length of Committed seals should be larger than 0
	if len(header.CommittedSeals) == 0 {
		return types.ErrEmptyCommittedSeals
	}

	// Check whether the committed seals are generated by parent's committee
	var power uint64 // Total Voting power for this block
	proposalSeal := tendermintCore.PrepareCommittedSeal(header.Hash(), int64(header.Round), header.Number)
	// 1. Get committed seals from current header
	for _, seal := range header.CommittedSeals {
		// 2. Get the original address by seal and parent block hash
		addr, err := types.GetSignatureAddress(proposalSeal, seal)
		if err != nil {
			sb.logger.Error("not a valid address", "err", err)
			return types.ErrInvalidSignature
		}
		// Every validator can have only one seal. If more than one seals are signed by a
		// validator, the validator cannot be found and errInvalidCommittedSeals is returned.
		if _, ok := sealed[addr]; !ok {
			sealed[addr] = struct{}{}
			_, member, err := committeeSet.GetByAddress(addr)
			if err != nil {
				sb.logger.Error("could not retrieve member")
				return types.ErrInvalidCommittedSeals
			}
			power += member.VotingPower.Uint64()
		} else {
			return types.ErrInvalidCommittedSeals
		}
	}

	// The amount of power should be larger than a Quorum
	if power < committeeSet.Quorum() {
		return types.ErrInvalidCommittedSeals
	}

	return nil
}

// VerifySeal checks whether the crypto seal on a header is valid according to
// the consensus rules of the given engine.
func (sb *Backend) VerifySeal(chain consensus.ChainReader, header *types.Header) error {
	// get parent header and ensure the signer is in parent's validator set
	number := header.Number.Uint64()
	if number == 0 {
		return errUnknownBlock
	}

	// ensure that the difficulty equals to defaultDifficulty
	if header.Difficulty.Cmp(defaultDifficulty) != 0 {
		return errInvalidDifficulty
	}
	return sb.verifySigner(chain, header, nil)
}

// Prepare initializes the consensus fields of a block header according to the
// rules of a particular engine. The changes are executed inline.
func (sb *Backend) Prepare(chain consensus.ChainReader, header *types.Header) error {
	// unused fields, force to set to empty
	header.Coinbase = sb.Address()
	header.Nonce = emptyNonce
	header.MixDigest = types.BFTDigest

	// copy the parent extra data as the header extra data
	number := header.Number.Uint64()
	parent := chain.GetHeader(header.ParentHash, number-1)
	if parent == nil {
		return consensus.ErrUnknownAncestor
	}
	// use the same difficulty for all blocks
	header.Difficulty = defaultDifficulty

	// set header's timestamp
	header.Time = new(big.Int).Add(big.NewInt(int64(parent.Time)), new(big.Int).SetUint64(sb.config.BlockPeriod)).Uint64()
	if int64(header.Time) < time.Now().Unix() {
		header.Time = uint64(time.Now().Unix())
	}
	return nil
}

// Finalize runs any post-transaction state modifications (e.g. block rewards)
// Finaize doesn't modify the passed header.
func (sb *Backend) Finalize(chain consensus.FullChainReader, header *types.Header, state *state.StateDB, txs []*types.Transaction,
	uncles []*types.Header, receipts []*types.Receipt) (types.Committee, *types.Receipt, error) {
	sb.blockchainInitMu.Lock()
	if sb.blockchain == nil {
		sb.blockchain = chain // in the case of Finalize() called before the engine start()
	}
	sb.blockchainInitMu.Unlock()

	committeeSet, receipt, err := sb.AutonityContractFinalize(header, chain, state, txs, receipts)
	if err != nil {
		sb.logger.Error("AutonityContractFinalize", "err", err.Error())
		return nil, nil, err
	}

	return committeeSet, receipt, nil
}

// FinalizeAndAssemble call Finaize to compute post transacation state modifications
// and assembles the final block.
func (sb *Backend) FinalizeAndAssemble(chain consensus.FullChainReader, header *types.Header, statedb *state.StateDB, txs []*types.Transaction,
	uncles []*types.Header, receipts *[]*types.Receipt) (*types.Block, error) {

	statedb.Prepare(common.ACHash(header.Number), common.Hash{}, len(txs))
	committeeSet, receipt, err := sb.Finalize(chain, header, statedb, txs, uncles, *receipts)
	if err != nil {
		return nil, err
	}
	*receipts = append(*receipts, receipt)
	// No block rewards in BFT, so the state remains as is and uncles are dropped
	header.Root = statedb.IntermediateRoot(chain.Config().IsEIP158(header.Number))
	header.UncleHash = nilUncleHash

	// add committee to extraData's committee section
	header.Committee = committeeSet
	return types.NewBlock(header, txs, nil, *receipts), nil
}

// AutonityContractFinalize is called to deploy the Autonity Contract at block #1. it returns as well the
// committee field containaining the list of committee members allowed to participate in consensus for the next block.
func (sb *Backend) AutonityContractFinalize(header *types.Header, chain consensus.ChainReader, state *state.StateDB,
	txs []*types.Transaction, receipts []*types.Receipt) (types.Committee, *types.Receipt, error) {
	sb.contractsMu.Lock()
	defer sb.contractsMu.Unlock()

	if header.Number.Int64() == 1 {
<<<<<<< HEAD
		contractAddress, err := sb.blockchain.GetAutonityContract().DeployAutonityContract(sb.blockchain.Config(), header, state)
=======
		err := sb.blockchain.GetAutonityContract().DeployAutonityContract(chain, header, state)
>>>>>>> be89a8c7
		if err != nil {
			sb.logger.Error("Deploy autonity contract error", "error", err)
			return nil, nil, err
		}
	}

	committeeSet, receipt, err := sb.blockchain.GetAutonityContract().FinalizeAndGetCommittee(txs, receipts, header, state)
	if err != nil {
		sb.logger.Error("Autonity Contract finalize returns err", "err", err)
		return nil, nil, err
	}
	return committeeSet, receipt, nil
}

// Seal generates a new block for the given input block with the local miner's
// seal place on top.
func (sb *Backend) Seal(chain consensus.ChainReader, block *types.Block, results chan<- *types.Block, stop <-chan struct{}) error {
	sb.coreMu.RLock()
	isStarted := sb.coreStarted
	sb.coreMu.RUnlock()
	if !isStarted {
		return ErrStoppedEngine
	}

	// update the block header and signature and propose the block to core engine
	header := block.Header()
	number := header.Number.Uint64()

	// Bail out if we're unauthorized to sign a block
	if committeeSet, err := sb.Committee(number); err == nil {
		if _, _, errP := committeeSet.GetByAddress(sb.Address()); errP != nil {
			sb.logger.Error("error validator errUnauthorized", "addr", sb.address)
			return errUnauthorized
		}
	} else {
		sb.logger.Error("couldn't retrieve current block committee", "addr", sb.address)
		return errUnauthorized
	}

	parent := chain.GetHeader(header.ParentHash, number-1)
	if parent == nil {
		sb.logger.Error("Error ancestor")
		return consensus.ErrUnknownAncestor
	}
	block, err := sb.AddSeal(block)
	if err != nil {
		sb.logger.Error("seal error updateBlock", "err", err.Error())
		return err
	}

	// wait for the timestamp of header, use this to adjust the block period
	delay := time.Unix(int64(block.Header().Time), 0).Sub(now())
	select {
	case <-time.After(delay):
		// nothing to do
	case <-sb.stopped:
		return nil
	case <-stop:
		return nil
	}

	sb.setResultChan(results)

	// post block into BFT engine
	sb.postEvent(events.NewUnminedBlockEvent{
		NewUnminedBlock: *block,
	})

	return nil
}

func (sb *Backend) setResultChan(results chan<- *types.Block) {
	sb.coreMu.Lock()
	defer sb.coreMu.Unlock()

	sb.commitCh = results
}

func (sb *Backend) sendResultChan(block *types.Block) {
	sb.coreMu.Lock()
	defer sb.coreMu.Unlock()

	sb.commitCh <- block
}

func (sb *Backend) isResultChanNil() bool {
	sb.coreMu.RLock()
	defer sb.coreMu.RUnlock()

	return sb.commitCh == nil
}

// CalcDifficulty is the difficulty adjustment algorithm. It returns the difficulty
// that a new block should have based on the previous blocks in the blockchain and the
// current signer.
func (sb *Backend) CalcDifficulty(chain consensus.ChainReader, time uint64, parent *types.Header) *big.Int {
	return defaultDifficulty
}

func (sb *Backend) SetProposedBlockHash(hash common.Hash) {
	sb.proposedBlockHash = hash
}

// update timestamp and signature of the block based on its number of transactions
func (sb *Backend) AddSeal(block *types.Block) (*types.Block, error) {
	header := block.Header()
	// sign the hash
	seal, err := sb.Sign(types.SigHash(header).Bytes())
	if err != nil {
		return nil, err
	}

	err = types.WriteSeal(header, seal)
	if err != nil {
		return nil, err
	}

	return block.WithSeal(header), nil
}

// APIs returns the RPC APIs this consensus engine provides.
func (sb *Backend) APIs(chain consensus.ChainReader) []rpc.API {
	return []rpc.API{{
		Namespace: "tendermint",
		Version:   "1.0",
		Service:   &API{chain: chain, tendermint: sb},
		Public:    true,
	}}
}

// Start implements consensus.Start
func (sb *Backend) Start(ctx context.Context, chain consensus.FullChainReader, currentBlock func() *types.Block, hasBadBlock func(hash common.Hash) bool) error {
	// the mutex along with coreStarted should prevent double start
	sb.coreMu.Lock()
	defer sb.coreMu.Unlock()
	if sb.coreStarted {
		return ErrStartedEngine
	}

	sb.stopped = make(chan struct{})

	// clear previous data
	sb.proposedBlockHash = common.Hash{}

	sb.blockchainInitMu.Lock()
	sb.blockchain = chain // in the case of Finalize() called before the engine start()
	sb.blockchainInitMu.Unlock()

	sb.currentBlock = currentBlock
	sb.hasBadBlock = hasBadBlock

	// Start Tendermint
	sb.core.Start(ctx)
	sb.coreStarted = true

	return nil
}

// Stop implements consensus.Stop
func (sb *Backend) Close() error {
	// the mutex along with coreStarted should prevent double stop
	sb.coreMu.Lock()
	defer sb.coreMu.Unlock()

	if !sb.coreStarted {
		return ErrStoppedEngine
	}

	// Stop Tendermint
	sb.core.Stop()
	sb.coreStarted = false
	close(sb.stopped)

	return nil
}

// retrieve list of committee for the block at height passed as parameter
func (sb *Backend) savedCommittee(number uint64, chain consensus.ChainReader) (*committee.Set, error) {
	var lastProposer common.Address
	var err error
	if number == 0 {
		number = 1
	}
	parentHeader := chain.GetHeaderByNumber(number - 1)
	if parentHeader == nil {
		return nil, errUnknownBlock
	}
	// For the genesis block, lastProposer is no one (empty).
	if number > 1 {
		lastProposer, err = sb.Author(parentHeader)
		if err != nil {
			return nil, err
		}
	}
	return committee.NewSet(parentHeader.Committee, lastProposer)
}

// retrieve list of committee for the block header passed as parameter
func (sb *Backend) committee(header *types.Header, parents []*types.Header, chain consensus.ChainReader) (*committee.Set, error) {

	// We can't use savedCommittee if parents are being passed :
	// those blocks are not yet saved in the blockchain.
	// autonity will stop processing the received blockchain from the moment an error appears.
	// See insertChain in blockchain.go

	if len(parents) > 0 {
		parent := parents[len(parents)-1]
		lastMiner, err := sb.Author(parent)
		if err != nil {
			return nil, err
		}
		return committee.NewSet(parent.Committee, lastMiner)
	} else {
		return sb.savedCommittee(header.Number.Uint64(), chain)
	}
}

func (sb *Backend) SealHash(header *types.Header) common.Hash {
	return types.SigHash(header)
}<|MERGE_RESOLUTION|>--- conflicted
+++ resolved
@@ -363,11 +363,7 @@
 	defer sb.contractsMu.Unlock()
 
 	if header.Number.Int64() == 1 {
-<<<<<<< HEAD
-		contractAddress, err := sb.blockchain.GetAutonityContract().DeployAutonityContract(sb.blockchain.Config(), header, state)
-=======
 		err := sb.blockchain.GetAutonityContract().DeployAutonityContract(chain, header, state)
->>>>>>> be89a8c7
 		if err != nil {
 			sb.logger.Error("Deploy autonity contract error", "error", err)
 			return nil, nil, err
