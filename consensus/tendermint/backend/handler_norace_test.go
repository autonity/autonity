// we're disabling race flag due to oom issues with travis CI
//go:build !race
// +build !race

package backend

import (
	"bytes"
	"context"
	"math/big"
	"reflect"
	"testing"
	"time"

	"github.com/autonity/autonity/common"
	"github.com/autonity/autonity/consensus"
	"github.com/autonity/autonity/consensus/tendermint/core/message"
	"github.com/autonity/autonity/consensus/tendermint/events"
	"github.com/autonity/autonity/p2p"
)

func TestUnhandledMsgs(t *testing.T) {
	t.Run("core not running, unhandled messages are saved", func(t *testing.T) {
		blockchain, backend := newBlockChain(1)
		engine := blockchain.Engine().(consensus.BFT)
		// we close the engine for enabling cache storing
		if err := engine.Close(); err != nil {
			t.Fatalf("can't stop the engine")
		}
		//we generate a bunch of messages overflowing max capacity
		for i := int64(0); i < 2*ringCapacity; i++ {
			counter := big.NewInt(i).Bytes()
			msg := makeMsg(PrevoteNetworkMsg, append(counter, []byte("data")...))
			addr := common.BytesToAddress(append(counter, []byte("addr")...))
			if result, err := backend.HandleMsg(addr, msg, nil); !result || err != nil {
				t.Fatalf("handleMsg should have been successful")
			}
			msg.Discard() // simulate discarding of payload from acn handler
		}

		for i := int64(0); i < ringCapacity; i++ {
			counter := big.NewInt(i + ringCapacity).Bytes() // messages i < ringCapacity should have been discarded
			savedMsg := backend.pendingMessages.Dequeue()
			if savedMsg == nil {
				t.Fatalf("missing message")
			}
			addr := savedMsg.(UnhandledMsg).addr
			expectedAddr := common.BytesToAddress(append(counter, []byte("addr")...))
			if savedMsg.(UnhandledMsg).msg.Code != PrevoteNetworkMsg {
				t.Fatalf("wrong msg code")
			}
			var payload []byte
			if err := savedMsg.(UnhandledMsg).msg.Decode(&payload); err != nil {
				t.Fatalf("couldnt decode payload")
			}
			expectedPayload := append(counter, []byte("data")...)
			if !reflect.DeepEqual(addr, expectedAddr) || !reflect.DeepEqual(payload, expectedPayload) {
				t.Fatalf("message lost or not expected")
			}
		}
		//ring should be empty at this point
		for i := int64(0); i < 2*ringCapacity; i++ {
			payload := backend.pendingMessages.Dequeue()
			if payload != nil {
				t.Fatalf("ring not empty")
			}
		}

	})

	t.Run("core running, unhandled messages are processed", func(t *testing.T) {
		blockchain, backend := newBlockChain(1)
		engine := blockchain.Engine().(consensus.BFT)
		// we close the engine for enabling cache storing
		if err := engine.Close(); err != nil {
			t.Fatalf("can't stop the engine")
		}

		for i := int64(0); i < ringCapacity; i++ {
			counter := big.NewInt(i).Bytes()
<<<<<<< HEAD
			vote := message.NewPrevote(1, 2, common.BigToHash(big.NewInt(i)), testSigner)
=======
			vote := message.NewPrevote(1, 1, common.BigToHash(big.NewInt(i)), backend.Sign, &blockchain.Genesis().Header().Committee[0], 1)
>>>>>>> 57911f4a
			msg := p2p.Msg{Code: PrevoteNetworkMsg, Size: uint32(len(vote.Payload())), Payload: bytes.NewReader(vote.Payload())}
			addr := common.BytesToAddress(append(counter, []byte("addr")...))
			if result, err := backend.HandleMsg(addr, msg, nil); !result || err != nil {
				t.Fatalf("handleMsg should have been successful")
			}
			msg.Discard() // simulate discarding of payload from acn handler
		}
		sub := backend.eventMux.Subscribe(events.MessageEvent{})
		if err := backend.Start(context.Background()); err != nil {
			t.Fatalf("could not restart core")
		}
		backend.HandleUnhandledMsgs(context.Background())
		timer := time.NewTimer(10 * time.Second)
		i := 0
		var received [ringCapacity]bool
		// events can come out of order so we track them using an array.
	LOOP:
		for {
			select {
			case eve := <-sub.Chan():
				message := eve.Data.(events.MessageEvent).Message
				if message.R() != 1 || message.H() != 1 {
					t.Fatalf("message not expected")
				}
				i++
				received[message.Value().Big().Uint64()] = true

			case <-timer.C:
				if i == ringCapacity {
					break LOOP
				}
				t.Fatalf("timeout receiving events")
			}
		}

		for _, msg := range received {
			if !msg {
				t.Fatalf("message lost")
			}
		}
	})
}<|MERGE_RESOLUTION|>--- conflicted
+++ resolved
@@ -78,11 +78,8 @@
 
 		for i := int64(0); i < ringCapacity; i++ {
 			counter := big.NewInt(i).Bytes()
-<<<<<<< HEAD
-			vote := message.NewPrevote(1, 2, common.BigToHash(big.NewInt(i)), testSigner)
-=======
+
 			vote := message.NewPrevote(1, 1, common.BigToHash(big.NewInt(i)), backend.Sign, &blockchain.Genesis().Header().Committee[0], 1)
->>>>>>> 57911f4a
 			msg := p2p.Msg{Code: PrevoteNetworkMsg, Size: uint32(len(vote.Payload())), Payload: bytes.NewReader(vote.Payload())}
 			addr := common.BytesToAddress(append(counter, []byte("addr")...))
 			if result, err := backend.HandleMsg(addr, msg, nil); !result || err != nil {
