package committee

import (
	"errors"
	"math/big"
	"sync"

	"github.com/autonity/autonity/autonity"
	"github.com/autonity/autonity/common"
	"github.com/autonity/autonity/consensus"
	"github.com/autonity/autonity/consensus/tendermint/bft"
	"github.com/autonity/autonity/core/types"
	"github.com/autonity/autonity/log"
)

var ErrEmptyCommitteeSet = errors.New("committee set can't be empty")

type RoundRobinCommittee struct {
	committee         *types.Committee
	lastBlockProposer common.Address
	allProposers      map[int64]*types.CommitteeMember // cached computed values
	roundRobinOffset  int64
	mu                sync.RWMutex // members doesn't need to be protected as it is read-only
}

func NewRoundRobinSet(committee *types.Committee, lastBlockProposer common.Address) (*RoundRobinCommittee, error) {
	// Ensure non empty set
	if committee == nil || len(committee.Members) == 0 {
		return nil, ErrEmptyCommitteeSet
	}

	// Sort committee member
	committee.Sort()

	//Create new roundRobinSet
	set := &RoundRobinCommittee{
		committee:         committee,
		lastBlockProposer: lastBlockProposer,
		allProposers:      make(map[int64]*types.CommitteeMember),
	}

	// calculate offset for round-robin selection of next proposer
	var lastProposerIndex int
	for i, m := range committee.Members {
		if m.Address == lastBlockProposer {
			lastProposerIndex = i
			break
		}
	}

	set.roundRobinOffset = int64(lastProposerIndex)
	if len(committee.Members) > 1 {
		set.roundRobinOffset++
	}
	set.allProposers[0] = set.getNextProposer(0)

	return set, nil
}

func (set *RoundRobinCommittee) CommitteeMember(address common.Address) *types.CommitteeMember {
	return set.committee.CommitteeMember(address)
}

func (set *RoundRobinCommittee) SetCommittee(committee *types.Committee) {
	set.mu.Lock()
	defer set.mu.Unlock()
	set.committee = committee
}

func (set *RoundRobinCommittee) Committee() *types.Committee {
	set.mu.RLock()
	defer set.mu.RUnlock()
	return set.committee
}

func (set *RoundRobinCommittee) GetByIndex(i int) (*types.CommitteeMember, error) {
	set.mu.RLock()
	defer set.mu.RUnlock()
	if i < 0 || i >= len(set.committee.Members) {
		return nil, consensus.ErrCommitteeMemberNotFound
	}
	return set.committee.Members[i], nil
}

func (set *RoundRobinCommittee) GetByAddress(addr common.Address) (*types.CommitteeMember, error) {
	set.mu.RLock()
	defer set.mu.RUnlock()
	member := set.committee.CommitteeMember(addr)
	if member != nil {
		return member, nil
	}
	return nil, consensus.ErrCommitteeMemberNotFound
}

func (set *RoundRobinCommittee) GetProposer(round int64) *types.CommitteeMember {
	set.mu.Lock()
	defer set.mu.Unlock()

	v, ok := set.allProposers[round]
	if !ok {
		v = set.getNextProposer(round)
		set.allProposers[round] = v
	}

	return v
}

func (set *RoundRobinCommittee) SetLastHeader(_ *types.Header) {
	return
}

func (set *RoundRobinCommittee) Quorum() *big.Int {
	return bft.Quorum(set.committee.TotalVotingPower())
}

func (set *RoundRobinCommittee) F() *big.Int {
	return bft.F(set.committee.TotalVotingPower())
}

func (set *RoundRobinCommittee) getNextProposer(round int64) *types.CommitteeMember {
	return set.committee.Members[nextProposerIndex(set.roundRobinOffset, round, int64(len(set.committee.Members)))]
}

func nextProposerIndex(offset, round, committeeSize int64) int64 {
	// Round-Robin
	return (offset + round) % committeeSize
}

type WeightedRandomSamplingCommittee struct {
<<<<<<< HEAD
	committee        *types.Committee
	previousHeader   *types.Header
	autonityContract *autonity.ProtocolContracts
=======
	previousHeader         *types.Header
	bc                     *ethcore.BlockChain // Todo : remove this dependency
	autonityContract       *autonity.ProtocolContracts
	previousBlockStateRoot common.Hash
>>>>>>> 4073f247
}

func NewWeightedRandomSamplingCommittee(previousHeader *types.Header, committee *types.Committee, autonityContract *autonity.ProtocolContracts) *WeightedRandomSamplingCommittee {
	return &WeightedRandomSamplingCommittee{
<<<<<<< HEAD
		committee:        committee,
		previousHeader:   previousHeader,
		autonityContract: autonityContract,
=======
		previousHeader:         previousBlock.Header(),
		bc:                     bc,
		autonityContract:       autonityContract,
		previousBlockStateRoot: previousBlock.Root(),
>>>>>>> 4073f247
	}
}

func (w *WeightedRandomSamplingCommittee) CommitteeMember(address common.Address) *types.CommitteeMember {
	return w.committee.CommitteeMember(address)
}

func (w *WeightedRandomSamplingCommittee) SetCommittee(committee *types.Committee) {
	w.committee = committee
}

func (w *WeightedRandomSamplingCommittee) Committee() *types.Committee {
	return w.committee
}

func (w *WeightedRandomSamplingCommittee) SetLastHeader(header *types.Header) {
	w.previousHeader = header
<<<<<<< HEAD
=======
	w.previousBlockStateRoot = header.Root
>>>>>>> 4073f247
}

// GetByIndex Get validator by index
func (w *WeightedRandomSamplingCommittee) GetByIndex(i int) (*types.CommitteeMember, error) {
	if i < 0 || i >= len(w.committee.Members) {
		return nil, consensus.ErrCommitteeMemberNotFound
	}
	return w.committee.Members[i], nil
}

// GetByAddress Get validator by given address
func (w *WeightedRandomSamplingCommittee) GetByAddress(addr common.Address) (*types.CommitteeMember, error) {
	m := w.committee.CommitteeMember(addr)
	if m == nil {
		return nil, consensus.ErrCommitteeMemberNotFound
	}

	return m, nil
}

<<<<<<< HEAD
// GetProposer Get the round proposer
func (w *WeightedRandomSamplingCommittee) GetProposer(round int64) *types.CommitteeMember {
	proposer := w.autonityContract.Proposer(w.committee, w.previousHeader.Number.Uint64(), round)
	member := w.committee.CommitteeMember(proposer)
=======
// Get the round proposer
func (w *WeightedRandomSamplingCommittee) GetProposer(round int64) types.CommitteeMember {
	// state.New has started taking a snapshot.Tree but it seems to be only for
	// performance, see - https://github.com/autonity/autonity/pull/20152
	statedb, err := state.New(w.previousBlockStateRoot, w.bc.StateCache(), nil)
	if err != nil {
		log.Error("cannot load state from block chain.")
		return types.CommitteeMember{}
	}
	proposer := w.autonityContract.Proposer(w.previousHeader, statedb, w.previousHeader.Number.Uint64(), round)
	member := w.previousHeader.CommitteeMember(proposer)
>>>>>>> 4073f247
	if member == nil {
		log.Crit("Cannot find elected proposer from current committee")
	}
<<<<<<< HEAD
	return member
=======
	return *member
	// TODO make this return an error
>>>>>>> 4073f247
}

func (w *WeightedRandomSamplingCommittee) Quorum() *big.Int {
	return bft.Quorum(w.committee.TotalVotingPower())
}

func (w *WeightedRandomSamplingCommittee) F() *big.Int {
	return bft.F(w.committee.TotalVotingPower())
}<|MERGE_RESOLUTION|>--- conflicted
+++ resolved
@@ -127,30 +127,23 @@
 }
 
 type WeightedRandomSamplingCommittee struct {
-<<<<<<< HEAD
 	committee        *types.Committee
 	previousHeader   *types.Header
 	autonityContract *autonity.ProtocolContracts
-=======
-	previousHeader         *types.Header
-	bc                     *ethcore.BlockChain // Todo : remove this dependency
-	autonityContract       *autonity.ProtocolContracts
-	previousBlockStateRoot common.Hash
->>>>>>> 4073f247
+	/*
+	   =======
+	   	previousHeader         *types.Header
+	   	bc                     *ethcore.BlockChain // Todo : remove this dependency
+	   	autonityContract       *autonity.ProtocolContracts
+	   	previousBlockStateRoot common.Hash
+	   >>>>>>> develop*/
 }
 
 func NewWeightedRandomSamplingCommittee(previousHeader *types.Header, committee *types.Committee, autonityContract *autonity.ProtocolContracts) *WeightedRandomSamplingCommittee {
 	return &WeightedRandomSamplingCommittee{
-<<<<<<< HEAD
 		committee:        committee,
 		previousHeader:   previousHeader,
 		autonityContract: autonityContract,
-=======
-		previousHeader:         previousBlock.Header(),
-		bc:                     bc,
-		autonityContract:       autonityContract,
-		previousBlockStateRoot: previousBlock.Root(),
->>>>>>> 4073f247
 	}
 }
 
@@ -168,10 +161,6 @@
 
 func (w *WeightedRandomSamplingCommittee) SetLastHeader(header *types.Header) {
 	w.previousHeader = header
-<<<<<<< HEAD
-=======
-	w.previousBlockStateRoot = header.Root
->>>>>>> 4073f247
 }
 
 // GetByIndex Get validator by index
@@ -192,33 +181,14 @@
 	return m, nil
 }
 
-<<<<<<< HEAD
 // GetProposer Get the round proposer
 func (w *WeightedRandomSamplingCommittee) GetProposer(round int64) *types.CommitteeMember {
 	proposer := w.autonityContract.Proposer(w.committee, w.previousHeader.Number.Uint64(), round)
 	member := w.committee.CommitteeMember(proposer)
-=======
-// Get the round proposer
-func (w *WeightedRandomSamplingCommittee) GetProposer(round int64) types.CommitteeMember {
-	// state.New has started taking a snapshot.Tree but it seems to be only for
-	// performance, see - https://github.com/autonity/autonity/pull/20152
-	statedb, err := state.New(w.previousBlockStateRoot, w.bc.StateCache(), nil)
-	if err != nil {
-		log.Error("cannot load state from block chain.")
-		return types.CommitteeMember{}
-	}
-	proposer := w.autonityContract.Proposer(w.previousHeader, statedb, w.previousHeader.Number.Uint64(), round)
-	member := w.previousHeader.CommitteeMember(proposer)
->>>>>>> 4073f247
 	if member == nil {
 		log.Crit("Cannot find elected proposer from current committee")
 	}
-<<<<<<< HEAD
 	return member
-=======
-	return *member
-	// TODO make this return an error
->>>>>>> 4073f247
 }
 
 func (w *WeightedRandomSamplingCommittee) Quorum() *big.Int {
