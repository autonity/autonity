--- conflicted
+++ resolved
@@ -127,19 +127,7 @@
 	return nil
 }
 
-<<<<<<< HEAD
-func (c *core) acceptPrevote(prevoteHash common.Hash, msg message) {
-	if prevoteHash == (common.Hash{}) {
-		c.currentRoundState.Prevotes.AddNilVote(msg)
-	} else {
-		c.currentRoundState.Prevotes.AddVote(prevoteHash, msg)
-	}
-}
-
 func (c *core) logPrevoteMessageEvent(message string, prevote Vote, from, to string) {
-=======
-func (c *core) logPrevoteMessageEvent(message string, prevote tendermint.Vote, from, to string) {
->>>>>>> fe6c3bf9
 	currentProposalHash := c.currentRoundState.GetCurrentProposalHash()
 	c.logger.Debug(message,
 		"from", from,
