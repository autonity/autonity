--- conflicted
+++ resolved
@@ -2,27 +2,16 @@
 
 import (
 	"bytes"
-<<<<<<< HEAD
+
+	"crypto/rand"
+	"fmt"
+	"testing"
+
+	"github.com/stretchr/testify/require"
+
 	"github.com/autonity/autonity/common"
 	"github.com/autonity/autonity/core/types"
-=======
-	"crypto/rand"
-	"errors"
-	"fmt"
-	"math/big"
-	"reflect"
-	"testing"
-
-	"github.com/influxdata/influxdb/pkg/deep"
-	"github.com/stretchr/testify/require"
-
-	"github.com/autonity/autonity/common"
-	"github.com/autonity/autonity/consensus/tendermint/core/constants"
-	"github.com/autonity/autonity/core/types"
-	"github.com/autonity/autonity/crypto"
-	"github.com/autonity/autonity/crypto/blst"
 	"github.com/autonity/autonity/p2p"
->>>>>>> f34d2d85
 	"github.com/autonity/autonity/rlp"
 )
 
@@ -236,25 +225,11 @@
 
 /* //TODO(lorenzo) restore
 func TestMessageEncodeDecode(t *testing.T) {
-<<<<<<< HEAD
-	validator := &types.CommitteeMember{
-		Address:           testAddr,
-		VotingPower:       big.NewInt(2),
-		ConsensusKey:      testConsensusKey.PublicKey(),
-		ConsensusKeyBytes: testConsensusKey.PublicKey().Marshal(),
-	}
-	lastHeader := &types.Header{Number: new(big.Int).SetUint64(2), Committee: []types.CommitteeMember{*validator}}
-	messages := []Msg{
-		NewPropose(1, 2, -1, types.NewBlockWithHeader(lastHeader), defaultSigner).MustVerify(stubVerifier),
-		NewPrevote(1, 2, lastHeader.Hash(), defaultSigner).MustVerify(stubVerifier),
-		NewPrecommit(1, 2, lastHeader.Hash(), defaultSigner).MustVerify(stubVerifier),
-=======
 	header := &types.Header{Number: new(big.Int).SetUint64(2), Committee: []types.CommitteeMember{*testCommitteeMember}}
 	messages := []Msg{
 		NewPropose(1, 2, -1, types.NewBlockWithHeader(header), defaultSigner, testCommitteeMember),
 		NewPrevote(1, 2, header.Hash(), defaultSigner, testCommitteeMember, 1),
 		NewPrecommit(1, 2, header.Hash(), defaultSigner, testCommitteeMember, 1),
->>>>>>> f34d2d85
 	}
 	for i := range messages {
 		buff := new(bytes.Buffer)
@@ -281,131 +256,13 @@
 }
 
 func FuzzFromPayload(f *testing.F) {
-<<<<<<< HEAD
-	msg := NewPrevote(1, 2, common.Hash{}, defaultSigner).MustVerify(stubVerifier)
-=======
 	msg := NewPrevote(1, 2, common.Hash{}, defaultSigner, testCommitteeMember, 1)
->>>>>>> f34d2d85
 	f.Add(msg.Payload())
 	f.Fuzz(func(t *testing.T, seed []byte) {
 		var p Prevote
 		rlp.Decode(bytes.NewReader(seed), &p)
 	})
 }
-<<<<<<< HEAD
-*/
-
-/*
-var header = &types.Header{
-	ParentHash:  common.HexToHash("0a5843ac1cb04865017cb35a57b50b07084e5fcee39b5acadade33149f4fff9e"),
-	UncleHash:   common.HexToHash("0a5843ac1c124732472342342387423897431293123020912dade33149f4fffe"),
-	Coinbase:    common.HexToAddress("8888f1f195afa192cfee860698584c030f4c9db1"),
-	Root:        common.HexToHash("0a5843ac1cb0486345235234564778768967856745645654649f4fff9321321e"),
-	TxHash:      common.HexToHash("0a58213121cb0486345235234564778768967856745645654649f4fff932132e"),
-	ReceiptHash: common.HexToHash("9a58213121cb0486345235234564778768967856745645654649f4fff932132e"),
-	Bloom:       types.BytesToBloom(bytes.Repeat([]byte("a"), 128)),
-	Difficulty:  big.NewInt(199),
-	Number:      big.NewInt(239),
-	GasLimit:    uint64(1000),
-	GasUsed:     uint64(400),
-	Time:        uint64(12343),
-	MixDigest:   common.HexToHash("0a58213121cb0486345235234564778768967853123645654649f4fff932132e"),
-	Nonce:       [8]byte{0x00, 0x01, 0x02, 0x03, 0x04, 0x05, 0x06, 0x07},
-	BaseFee:     big.NewInt(20000),
-	Committee: []types.CommitteeMember{{
-		Address:           common.HexToAddress("0x76a685e4bf8cbcd25d7d3b6c342f64a30b503380"),
-		ConsensusKeyBytes: hexutil.MustDecode("0x951f3f7ab473eb0d00eaaa569ba1a0be2877b794e29e0cbf504b7f00cb879a824b0b913397e0071a87cebaae2740002b"),
-		VotingPower:       hexutil.MustDecodeBig("0x3029"),
-	}, {
-		Address:           common.HexToAddress("0xc44276975a6c2d12e62e18d814b507c38fc3646f"),
-		ConsensusKeyBytes: hexutil.MustDecode("0x8bddc21fca7f3a920064729547605c73e55c17e20917eddc8788b97990c0d7e9420e51a97ea400fb58a5c28fa63984eb"),
-		VotingPower:       hexutil.MustDecodeBig("0x3139"),
-	}, {
-		Address:           common.HexToAddress("0x1a72cb9d17c9e7acad03b4d3505f160e3782f2d5"),
-		ConsensusKeyBytes: hexutil.MustDecode("0x9679c8ebd47d18b93acd90cd380debdcfdb140f38eca207c61463a47be85398ec3082a66f7f30635c11470f5c8e5cf6b"),
-		VotingPower:       hexutil.MustDecodeBig("0x3056"),
-	}, {
-		Address:           common.HexToAddress("0xbaa58a01e5ca81dc288e2c46a8a467776bdb81c6"),
-		ConsensusKeyBytes: hexutil.MustDecode("0xa460c204c407b6272f7731b0d15daca8f2564cf7ace301769e3b42de2482fc3bf8116dd13c0545e806441d074d02dcc2"),
-		VotingPower:       hexutil.MustDecodeBig("0x39"),
-	}},
-	ProposerSeal:   bytes.Repeat([]byte("c"), 65),
-	Round:          uint64(3),
-	CommittedSeals: new(types.AggregateSignature),
-}
-
-// creates a dummy signer. We don't care that the signature doesn't actually match the consensus key of the validator
-func makeSigner(i int) func(hash common.Hash) (signature blst.Signature, address common.Address) {
-	return func(hash common.Hash) (signature blst.Signature, address common.Address) {
-		sk, _ := blst.RandKey()
-		return sk.Sign(hash[:]), header.Committee[i].Address
-	}
-}
-*/
-/*
-func TestAggregateVotes(t *testing.T) {
-	// Rules:
-	// 1. votes are ordered by decreasing number of distinct signers
-	// 2. a vote is aggregated to the previous ones only if it adds information (i.e. adds a new signer)
-	h := uint64(1)
-	r := int64(0)
-	v := common.HexToHash("0a5843ac1c1247324a23a23f23f742f89f431293123020912dade33149f4fffe")
-	csize := len(header.Committee)
-	err := header.Committee.Enrich()
-	require.NoError(t, err)
-
-	//TODO(lorenzo) refactor to reduce code duplication and add more cases
-
-	var votes []Vote
-
-	votes = append(votes, NewPrevote(r, h, v, makeSigner(0), header))
-	aggregate := AggregatePrevotes(votes)
-	fmt.Println(aggregate.Signers().String())
-	require.Equal(t, fmt.Sprintf("%08b", aggregate.Signers().Bits[0]), "01000000")
-	require.True(t, aggregate.Signers().Validate(csize))
-
-	votes = append(votes, NewPrevote(r, h, v, makeSigner(0), header))
-	aggregate = AggregatePrevotes(votes)
-	fmt.Println(aggregate.Signers().String())
-	require.Equal(t, fmt.Sprintf("%08b", aggregate.Signers().Bits[0]), "01000000")
-	require.True(t, aggregate.Signers().Validate(csize))
-
-	votes = append(votes, NewPrevote(r, h, v, makeSigner(1), header))
-	aggregate = AggregatePrevotes(votes)
-	fmt.Println(aggregate.Signers().String())
-	require.Equal(t, fmt.Sprintf("%08b", aggregate.Signers().Bits[0]), "01010000")
-	require.True(t, aggregate.Signers().Validate(csize))
-
-	votes = append(votes, NewPrevote(r, h, v, makeSigner(2), header))
-	aggregate = AggregatePrevotes(votes)
-	fmt.Println(aggregate.Signers().String())
-	require.Equal(t, fmt.Sprintf("%08b", aggregate.Signers().Bits[0]), "01010100")
-	require.True(t, aggregate.Signers().Validate(csize))
-
-	votes = append(votes, NewPrevote(r, h, v, makeSigner(3), header))
-	aggregate = AggregatePrevotes(votes)
-	fmt.Println(aggregate.Signers().String())
-	require.Equal(t, fmt.Sprintf("%08b", aggregate.Signers().Bits[0]), "01010101")
-	require.True(t, aggregate.Signers().Validate(csize))
-
-	aggregate2 := AggregatePrevotes([]Vote{NewPrevote(r, h, v, makeSigner(0), header), NewPrevote(r, h, v, makeSigner(1), header), NewPrevote(r, h, v, makeSigner(2), header)})
-	aggregate3 := AggregatePrevotes([]Vote{aggregate, aggregate2})
-	fmt.Println(aggregate3.Signers().String())
-	require.Equal(t, fmt.Sprintf("%08b", aggregate3.Signers().Bits[0]), "01010101")
-	require.True(t, aggregate3.Signers().Validate(csize))
-
-	aggregate4 := AggregatePrevotes([]Vote{NewPrevote(r, h, v, makeSigner(0), header), NewPrevote(r, h, v, makeSigner(1), header)})
-	aggregate5 := AggregatePrevotes([]Vote{NewPrevote(r, h, v, makeSigner(0), header), NewPrevote(r, h, v, makeSigner(2), header)})
-	aggregate6 := AggregatePrevotes([]Vote{aggregate4, aggregate5})
-	fmt.Println(aggregate6.Signers().String())
-	require.Equal(t, fmt.Sprintf("%08b", aggregate6.Signers().Bits[0]), "10010100")
-	require.True(t, aggregate6.Signers().Validate(csize))
-
-	aggregate7 := AggregatePrevotes([]Vote{aggregate6, aggregate3})
-	fmt.Println(aggregate7.Signers().String())
-	require.Equal(t, fmt.Sprintf("%08b", aggregate7.Signers().Bits[0]), "01010101")
-	require.True(t, aggregate7.Signers().Validate(csize))
-=======
 
 func TestAggregateVotes(t *testing.T) {
 	// Rules:
@@ -471,7 +328,6 @@
 	require.NoError(t, aggregate7.Signers().Validate(csize))
 
 	// TODO(lorenzo) add test to verify that we never exceed committeeSize boundary, even when merging two complex aggregates
->>>>>>> f34d2d85
 }
 
 func TestAggregateVotesSimple(t *testing.T) {
@@ -482,92 +338,6 @@
 	h := uint64(1)
 	r := int64(0)
 	v := common.HexToHash("0a5843ac1c1247324a23a23f23f742f89f431293123020912dade33149f4fffe")
-<<<<<<< HEAD
-	csize := len(header.Committee)
-	err := header.Committee.Enrich()
-	require.NoError(t, err)
-
-	//TODO(lorenzo) refactor to reduce code duplication and add more cases
-	// - add test where we feed a complex aggregate + other messages to aggregatesimple
-
-	var votes []Vote
-
-	votes = append(votes, NewPrevote(r, h, v, makeSigner(0), header))
-	aggregates := AggregatePrevotesSimple(votes)
-	for _, aggregate := range aggregates {
-		fmt.Println(aggregate.Signers().String())
-	}
-	require.Equal(t, 1, len(aggregates))
-	require.Equal(t, fmt.Sprintf("%08b", aggregates[0].Signers().Bits[0]), "01000000")
-	require.True(t, aggregates[0].Signers().Validate(csize))
-
-	votes = append(votes, NewPrevote(r, h, v, makeSigner(0), header))
-	aggregates = AggregatePrevotesSimple(votes)
-	for _, aggregate := range aggregates {
-		fmt.Println(aggregate.Signers().String())
-	}
-	require.Equal(t, 1, len(aggregates))
-	require.Equal(t, fmt.Sprintf("%08b", aggregates[0].Signers().Bits[0]), "01000000")
-	require.True(t, aggregates[0].Signers().Validate(csize))
-
-	votes = append(votes, NewPrevote(r, h, v, makeSigner(1), header))
-	aggregates = AggregatePrevotesSimple(votes)
-	for _, aggregate := range aggregates {
-		fmt.Println(aggregate.Signers().String())
-	}
-	require.Equal(t, 1, len(aggregates))
-	require.Equal(t, fmt.Sprintf("%08b", aggregates[0].Signers().Bits[0]), "01010000")
-	require.True(t, aggregates[0].Signers().Validate(csize))
-
-	votes = append(votes, NewPrevote(r, h, v, makeSigner(2), header))
-	aggregates = AggregatePrevotesSimple(votes)
-	for _, aggregate := range aggregates {
-		fmt.Println(aggregate.Signers().String())
-	}
-	require.Equal(t, 1, len(aggregates))
-	require.Equal(t, fmt.Sprintf("%08b", aggregates[0].Signers().Bits[0]), "01010100")
-	require.True(t, aggregates[0].Signers().Validate(csize))
-
-	votes = append(votes, NewPrevote(r, h, v, makeSigner(3), header))
-	aggregates = AggregatePrevotesSimple(votes)
-	for _, aggregate := range aggregates {
-		fmt.Println(aggregate.Signers().String())
-	}
-	require.Equal(t, 1, len(aggregates))
-	require.Equal(t, fmt.Sprintf("%08b", aggregates[0].Signers().Bits[0]), "01010101")
-	require.True(t, aggregates[0].Signers().Validate(csize))
-
-	// aggregate overlaps, should not get merged
-
-	aggregates2 := AggregatePrevotesSimple([]Vote{NewPrevote(r, h, v, makeSigner(0), header), NewPrevote(r, h, v, makeSigner(1), header)})
-	aggregates3 := AggregatePrevotesSimple([]Vote{NewPrevote(r, h, v, makeSigner(0), header), NewPrevote(r, h, v, makeSigner(2), header)})
-	aggregates4 := AggregatePrevotesSimple([]Vote{aggregates2[0], aggregates3[0]})
-	for _, aggregate := range aggregates4 {
-		fmt.Println(aggregate.Signers().String())
-	}
-	require.Equal(t, 2, len(aggregates4))
-	require.Equal(t, fmt.Sprintf("%08b", aggregates4[0].Signers().Bits[0]), "01010000")
-	require.Equal(t, fmt.Sprintf("%08b", aggregates4[1].Signers().Bits[0]), "01000100")
-	require.True(t, aggregates4[0].Signers().Validate(csize))
-	require.True(t, aggregates4[1].Signers().Validate(csize))
-
-	vote := NewPrevote(r, h, v, makeSigner(3), header)
-	aggregates5 := AggregatePrevotesSimple([]Vote{aggregates2[0], aggregates3[0], vote})
-	for _, aggregate := range aggregates5 {
-		fmt.Println(aggregate.Signers().String())
-	}
-	require.Equal(t, 2, len(aggregates5))
-	require.Equal(t, fmt.Sprintf("%08b", aggregates5[0].Signers().Bits[0]), "01010001")
-	require.Equal(t, fmt.Sprintf("%08b", aggregates5[1].Signers().Bits[0]), "01000100")
-	require.True(t, aggregates5[0].Signers().Validate(csize))
-	require.True(t, aggregates5[1].Signers().Validate(csize))
-
-	//TODO(Lorenzo) absolutely needs more test cases here
-}
-*/
-/*
-// TODO(lorenzo) refinements, fix this benchmark, I think the p2p MSg payload gets discarded after a couple iteration of decoding
-=======
 	csize := len(testCommittee)
 	err := testCommittee.Enrich()
 	require.NoError(t, err)
@@ -707,7 +477,6 @@
 }
 */
 
->>>>>>> f34d2d85
 func BenchmarkDecodeVote(b *testing.B) {
 	// setup vote
 	hashBytes := make([]byte, 32)
@@ -715,12 +484,8 @@
 	if err != nil {
 		b.Fatal("failed to generate random bytes: ", err)
 	}
-<<<<<<< HEAD
-	prevote := NewPrevote(int64(15), uint64(123345), common.BytesToHash(hashBytes), defaultSigner)
-=======
 	hash := common.BytesToHash(hashBytes)
 	prevote := NewPrevote(int64(15), uint64(123345), hash, defaultSigner, testCommitteeMember, 1)
->>>>>>> f34d2d85
 
 	// create p2p prevote
 	payload := prevote.Payload()
@@ -735,14 +500,126 @@
 		if err := p2pPrevote.Decode(prevoteDec); err != nil {
 			b.Fatal("failed prevote decoding: ", err)
 		}
-<<<<<<< HEAD
-	}
-}*/
-=======
 		// without this re-initialization the payload gets discarded after the first iteration, making the decoding fail
 		b.StopTimer()
 		p2pPrevote.Payload = bytes.NewReader(payload)
 		b.StartTimer()
 	}
 }
->>>>>>> f34d2d85
+
+func TestAggregateVotesSimple(t *testing.T) {
+	// Rules:
+	// 1. votes are ordered by decreasing number of distinct signers
+	// 2. a vote is aggregated to the previous ones only if it adds information (i.e. adds a new signer)
+	// 3. a vote is aggregated to the previous one only if it does not produce a complex signature
+	h := uint64(1)
+	r := int64(0)
+	v := common.HexToHash("0a5843ac1c1247324a23a23f23f742f89f431293123020912dade33149f4fffe")
+	csize := len(header.Committee)
+	err := header.Committee.Enrich()
+	require.NoError(t, err)
+
+	//TODO(lorenzo) refactor to reduce code duplication and add more cases
+	// - add test where we feed a complex aggregate + other messages to aggregatesimple
+
+	var votes []Vote
+
+	votes = append(votes, NewPrevote(r, h, v, makeSigner(0), header))
+	aggregates := AggregatePrevotesSimple(votes)
+	for _, aggregate := range aggregates {
+		fmt.Println(aggregate.Signers().String())
+	}
+	require.Equal(t, 1, len(aggregates))
+	require.Equal(t, fmt.Sprintf("%08b", aggregates[0].Signers().Bits[0]), "01000000")
+	require.True(t, aggregates[0].Signers().Validate(csize))
+
+	votes = append(votes, NewPrevote(r, h, v, makeSigner(0), header))
+	aggregates = AggregatePrevotesSimple(votes)
+	for _, aggregate := range aggregates {
+		fmt.Println(aggregate.Signers().String())
+	}
+	require.Equal(t, 1, len(aggregates))
+	require.Equal(t, fmt.Sprintf("%08b", aggregates[0].Signers().Bits[0]), "01000000")
+	require.True(t, aggregates[0].Signers().Validate(csize))
+
+	votes = append(votes, NewPrevote(r, h, v, makeSigner(1), header))
+	aggregates = AggregatePrevotesSimple(votes)
+	for _, aggregate := range aggregates {
+		fmt.Println(aggregate.Signers().String())
+	}
+	require.Equal(t, 1, len(aggregates))
+	require.Equal(t, fmt.Sprintf("%08b", aggregates[0].Signers().Bits[0]), "01010000")
+	require.True(t, aggregates[0].Signers().Validate(csize))
+
+	votes = append(votes, NewPrevote(r, h, v, makeSigner(2), header))
+	aggregates = AggregatePrevotesSimple(votes)
+	for _, aggregate := range aggregates {
+		fmt.Println(aggregate.Signers().String())
+	}
+	require.Equal(t, 1, len(aggregates))
+	require.Equal(t, fmt.Sprintf("%08b", aggregates[0].Signers().Bits[0]), "01010100")
+	require.True(t, aggregates[0].Signers().Validate(csize))
+
+	votes = append(votes, NewPrevote(r, h, v, makeSigner(3), header))
+	aggregates = AggregatePrevotesSimple(votes)
+	for _, aggregate := range aggregates {
+		fmt.Println(aggregate.Signers().String())
+	}
+	require.Equal(t, 1, len(aggregates))
+	require.Equal(t, fmt.Sprintf("%08b", aggregates[0].Signers().Bits[0]), "01010101")
+	require.True(t, aggregates[0].Signers().Validate(csize))
+
+	// aggregate overlaps, should not get merged
+
+	aggregates2 := AggregatePrevotesSimple([]Vote{NewPrevote(r, h, v, makeSigner(0), header), NewPrevote(r, h, v, makeSigner(1), header)})
+	aggregates3 := AggregatePrevotesSimple([]Vote{NewPrevote(r, h, v, makeSigner(0), header), NewPrevote(r, h, v, makeSigner(2), header)})
+	aggregates4 := AggregatePrevotesSimple([]Vote{aggregates2[0], aggregates3[0]})
+	for _, aggregate := range aggregates4 {
+		fmt.Println(aggregate.Signers().String())
+	}
+	require.Equal(t, 2, len(aggregates4))
+	require.Equal(t, fmt.Sprintf("%08b", aggregates4[0].Signers().Bits[0]), "01010000")
+	require.Equal(t, fmt.Sprintf("%08b", aggregates4[1].Signers().Bits[0]), "01000100")
+	require.True(t, aggregates4[0].Signers().Validate(csize))
+	require.True(t, aggregates4[1].Signers().Validate(csize))
+
+	vote := NewPrevote(r, h, v, makeSigner(3), header)
+	aggregates5 := AggregatePrevotesSimple([]Vote{aggregates2[0], aggregates3[0], vote})
+	for _, aggregate := range aggregates5 {
+		fmt.Println(aggregate.Signers().String())
+	}
+	require.Equal(t, 2, len(aggregates5))
+	require.Equal(t, fmt.Sprintf("%08b", aggregates5[0].Signers().Bits[0]), "01010001")
+	require.Equal(t, fmt.Sprintf("%08b", aggregates5[1].Signers().Bits[0]), "01000100")
+	require.True(t, aggregates5[0].Signers().Validate(csize))
+	require.True(t, aggregates5[1].Signers().Validate(csize))
+
+	//TODO(Lorenzo) absolutely needs more test cases here
+}
+
+/*
+// TODO(lorenzo) refinements, fix this benchmark, I think the p2p MSg payload gets discarded after a couple iteration of decoding
+func BenchmarkDecodeVote(b *testing.B) {
+	// setup vote
+	hashBytes := make([]byte, 32)
+	_, err := rand.Read(hashBytes)
+	if err != nil {
+		b.Fatal("failed to generate random bytes: ", err)
+	}
+	prevote := NewPrevote(int64(15), uint64(123345), common.BytesToHash(hashBytes), defaultSigner)
+
+	// create p2p prevote
+	payload := prevote.Payload()
+	r := bytes.NewReader(payload)
+	size := len(payload)
+	p2pPrevote := p2p.Msg{Code: 0x12, Size: uint32(size), Payload: r}
+
+	// start the actual benchmarking
+	b.ResetTimer()
+	for i := 0; i < b.N; i++ {
+		prevoteDec := new(Prevote)
+		if err := p2pPrevote.Decode(prevoteDec); err != nil {
+			b.Fatal("failed prevote decoding: ", err)
+		}
+	}
+}*/