package message

import (
<<<<<<< HEAD
	"github.com/autonity/autonity/common"
=======
	"math/big"
	"testing"

	"github.com/stretchr/testify/require"

	"github.com/autonity/autonity/common"
	"github.com/autonity/autonity/common/hexutil"
>>>>>>> f34d2d85
	"github.com/autonity/autonity/core/types"
	"github.com/autonity/autonity/crypto"
	"github.com/autonity/autonity/crypto/blst"
)

var (
	testKey, _          = crypto.HexToECDSA("b71c71a67e1177ad4e901695e1b4b9ee17ae16c6668d313eac2f96dbcda3f291")
	testConsensusKey, _ = blst.SecretKeyFromHex("667e85b8b64622c4b8deadf59964e4c6ae38768a54dbbbc8bbd926777b896584")
	testAddr            = crypto.PubkeyToAddress(testKey.PublicKey)
	testCommitteeMember = &types.CommitteeMember{
		Address:           testAddr,
		VotingPower:       common.Big1,
		ConsensusKey:      testConsensusKey.PublicKey(),
		ConsensusKeyBytes: testConsensusKey.PublicKey().Marshal(),
		Index:             0,
	}
	testHeader = &types.Header{
		Committee: types.Committee{*testCommitteeMember},
	}
<<<<<<< HEAD
)

func defaultSigner(h common.Hash) blst.Signature {
	return testConsensusKey.Sign(h[:])
}

/*
=======
	testCommittee = types.Committee{{
		Address:           common.HexToAddress("0x76a685e4bf8cbcd25d7d3b6c342f64a30b503380"),
		ConsensusKeyBytes: hexutil.MustDecode("0x951f3f7ab473eb0d00eaaa569ba1a0be2877b794e29e0cbf504b7f00cb879a824b0b913397e0071a87cebaae2740002b"),
		VotingPower:       hexutil.MustDecodeBig("0x3029"),
	}, {
		Address:           common.HexToAddress("0xc44276975a6c2d12e62e18d814b507c38fc3646f"),
		ConsensusKeyBytes: hexutil.MustDecode("0x8bddc21fca7f3a920064729547605c73e55c17e20917eddc8788b97990c0d7e9420e51a97ea400fb58a5c28fa63984eb"),
		VotingPower:       hexutil.MustDecodeBig("0x3139"),
	}, {
		Address:           common.HexToAddress("0x1a72cb9d17c9e7acad03b4d3505f160e3782f2d5"),
		ConsensusKeyBytes: hexutil.MustDecode("0x9679c8ebd47d18b93acd90cd380debdcfdb140f38eca207c61463a47be85398ec3082a66f7f30635c11470f5c8e5cf6b"),
		VotingPower:       hexutil.MustDecodeBig("0x3056"),
	}, {
		Address:           common.HexToAddress("0xbaa58a01e5ca81dc288e2c46a8a467776bdb81c6"),
		ConsensusKeyBytes: hexutil.MustDecode("0xa460c204c407b6272f7731b0d15daca8f2564cf7ace301769e3b42de2482fc3bf8116dd13c0545e806441d074d02dcc2"),
		VotingPower:       hexutil.MustDecodeBig("0x39"),
	}}
)

// don't care about Address and ConsensusKey while testing the set.Add
func makeCommitteeMember(power int64, index uint64) *types.CommitteeMember {
	return &types.CommitteeMember{
		Address:           testAddr,
		VotingPower:       big.NewInt(power),
		ConsensusKey:      testConsensusKey.PublicKey(),
		ConsensusKeyBytes: testConsensusKey.PublicKey().Marshal(),
		Index:             index,
	}
}

func defaultSigner(h common.Hash) blst.Signature {
	return testConsensusKey.Sign(h[:])
}

//TODO(lorenzo) need more tests here:
// - aggregation logic on Add()
// - power caching logic

>>>>>>> f34d2d85
func TestMessageSetAddVote(t *testing.T) {
	blockHash := common.BytesToHash([]byte("123456789"))
	msg := NewPrevote(1, 1, blockHash, defaultSigner, testCommitteeMember, 1)
	ms := NewSet()
	ms.Add(msg)
	ms.Add(msg)

	require.Equal(t, common.Big1, ms.PowerFor(blockHash))
}

func TestMessageSetVotesSize(t *testing.T) {
	blockHash := common.BytesToHash([]byte("123456789"))
	ms := NewSet()

	require.Equal(t, common.Big0, ms.PowerFor(blockHash))
}

func TestMessageSetAddNilVote(t *testing.T) {
	msg := NewPrevote(1, 1, common.Hash{}, defaultSigner, testCommitteeMember, 1)
	ms := NewSet()
	ms.Add(msg)
	ms.Add(msg)
	require.Equal(t, common.Big1, ms.PowerFor(common.Hash{}))
}

func TestMessageSetTotalSize(t *testing.T) {
	blockHash := common.BytesToHash([]byte("123456789"))
	blockHash2 := common.BytesToHash([]byte("7890"))
	nilHash := common.Hash{}
	csize := len(testCommittee)

	testCases := []struct {
		voteList      []Vote
		expectedPower *big.Int
	}{{
		[]Vote{
			NewPrevote(1, 1, blockHash, defaultSigner, makeCommitteeMember(1, 0), csize),
			NewPrevote(1, 1, blockHash, defaultSigner, makeCommitteeMember(1, 1), csize),
		},
		common.Big2,
	}, {
		[]Vote{
			NewPrevote(1, 1, blockHash, defaultSigner, makeCommitteeMember(1, 0), csize),
			NewPrevote(1, 1, blockHash2, defaultSigner, makeCommitteeMember(3, 1), csize),
		},
		big.NewInt(4),
	}, {
		[]Vote{
			NewPrevote(1, 1, blockHash, defaultSigner, makeCommitteeMember(1, 0), csize),
			NewPrevote(1, 1, blockHash, defaultSigner, makeCommitteeMember(1, 1), csize),
			NewPrevote(1, 1, blockHash, defaultSigner, makeCommitteeMember(5, 2), csize),
			NewPrevote(1, 1, nilHash, defaultSigner, makeCommitteeMember(1, 3), csize),
		},
		big.NewInt(8),
	}, {
		[]Vote{
			NewPrevote(1, 1, blockHash, defaultSigner, makeCommitteeMember(0, 0), csize),
			NewPrevote(1, 1, blockHash, defaultSigner, makeCommitteeMember(1, 1), csize),
		},
		common.Big1,
	}, {
		[]Vote{
			NewPrevote(1, 1, blockHash, defaultSigner, makeCommitteeMember(1, 0), csize),
			NewPrevote(1, 1, blockHash2, defaultSigner, makeCommitteeMember(1, 1), csize),
		},
		common.Big2,
	}, {
		[]Vote{
			NewPrevote(1, 1, blockHash, defaultSigner, makeCommitteeMember(3, 0), csize),
			NewPrevote(1, 1, blockHash2, defaultSigner, makeCommitteeMember(5, 0), csize), // should be discarded
		},
		common.Big3,
	}}

	for _, test := range testCases {
		ms := NewSet()
		for _, msg := range test.voteList {
			ms.Add(msg)
		}
		if got := ms.TotalPower(); got.Cmp(test.expectedPower) != 0 {
			t.Fatalf("Expected %v total voting power, got %v", test.expectedPower, got)
		}
	}
}

func TestMessageSetValues(t *testing.T) {
	t.Run("not known hash given, nil returned", func(t *testing.T) {
		blockHash := common.BytesToHash([]byte("123456789"))
		ms := NewSet()
		if got := ms.VotesFor(blockHash); got != nil {
			t.Fatalf("Expected nils, got %v", got)
		}
	})

	t.Run("known hash given, message returned", func(t *testing.T) {
		blockHash := common.BytesToHash([]byte("123456789"))
		msg := NewPrevote(1, 1, blockHash, defaultSigner, testCommitteeMember, 1)

		ms := NewSet()
		ms.Add(msg)

		if got := len(ms.VotesFor(blockHash)); got != 1 {
			t.Fatalf("Expected 1 message, got %v", got)
		}
	})
}
*/<|MERGE_RESOLUTION|>--- conflicted
+++ resolved
@@ -1,9 +1,6 @@
 package message
 
 import (
-<<<<<<< HEAD
-	"github.com/autonity/autonity/common"
-=======
 	"math/big"
 	"testing"
 
@@ -11,7 +8,6 @@
 
 	"github.com/autonity/autonity/common"
 	"github.com/autonity/autonity/common/hexutil"
->>>>>>> f34d2d85
 	"github.com/autonity/autonity/core/types"
 	"github.com/autonity/autonity/crypto"
 	"github.com/autonity/autonity/crypto/blst"
@@ -31,15 +27,7 @@
 	testHeader = &types.Header{
 		Committee: types.Committee{*testCommitteeMember},
 	}
-<<<<<<< HEAD
-)
 
-func defaultSigner(h common.Hash) blst.Signature {
-	return testConsensusKey.Sign(h[:])
-}
-
-/*
-=======
 	testCommittee = types.Committee{{
 		Address:           common.HexToAddress("0x76a685e4bf8cbcd25d7d3b6c342f64a30b503380"),
 		ConsensusKeyBytes: hexutil.MustDecode("0x951f3f7ab473eb0d00eaaa569ba1a0be2877b794e29e0cbf504b7f00cb879a824b0b913397e0071a87cebaae2740002b"),
@@ -78,7 +66,6 @@
 // - aggregation logic on Add()
 // - power caching logic
 
->>>>>>> f34d2d85
 func TestMessageSetAddVote(t *testing.T) {
 	blockHash := common.BytesToHash([]byte("123456789"))
 	msg := NewPrevote(1, 1, blockHash, defaultSigner, testCommitteeMember, 1)
@@ -184,5 +171,4 @@
 			t.Fatalf("Expected 1 message, got %v", got)
 		}
 	})
-}
-*/+}