package message

import (
	"github.com/autonity/autonity/common"
	"github.com/autonity/autonity/core/types"
	"github.com/autonity/autonity/crypto"
	"github.com/autonity/autonity/crypto/blst"
<<<<<<< HEAD

	"github.com/autonity/autonity/common"
=======
>>>>>>> 57911f4a
)

var (
	testKey, _          = crypto.HexToECDSA("b71c71a67e1177ad4e901695e1b4b9ee17ae16c6668d313eac2f96dbcda3f291")
	testConsensusKey, _ = blst.SecretKeyFromHex("667e85b8b64622c4b8deadf59964e4c6ae38768a54dbbbc8bbd926777b896584")
	testAddr            = crypto.PubkeyToAddress(testKey.PublicKey)
<<<<<<< HEAD
)

func defaultSigner(h common.Hash) (blst.Signature, common.Address) {
	signature := testConsensusKey.Sign(h[:])
	return signature, testAddr
}
func stubVerifier(address common.Address) *types.CommitteeMember {
	return &types.CommitteeMember{
		Address:           address,
		VotingPower:       common.Big1,
		ConsensusKey:      testConsensusKey.PublicKey(),
		ConsensusKeyBytes: testConsensusKey.PublicKey().Marshal(),
	}
=======
	testCommitteeMember = &types.CommitteeMember{
		Address:           testAddr,
		VotingPower:       common.Big1,
		ConsensusKey:      testConsensusKey.PublicKey(),
		ConsensusKeyBytes: testConsensusKey.PublicKey().Marshal(),
		Index:             0,
	}
	testHeader = &types.Header{
		Committee: types.Committee{*testCommitteeMember},
	}
)

func defaultSigner(h common.Hash) blst.Signature {
	return testConsensusKey.Sign(h[:])
>>>>>>> 57911f4a
}

/*
func TestMessageSetAddVote(t *testing.T) {
	blockHash := common.BytesToHash([]byte("123456789"))
	msg := newVote[Prevote](1, 1, blockHash, defaultSigner).MustVerify(stubVerifier)
	msg.power = common.Big1
	ms := NewSet[*Prevote]()
	ms.Add(msg)
	ms.Add(msg)
	if got := ms.PowerFor(blockHash); got.Cmp(common.Big1) != 0 {
		t.Fatalf("Expected 1 vote, got %v", got)
	}
}

func TestMessageSetVotesSize(t *testing.T) {
	blockHash := common.BytesToHash([]byte("123456789"))
	ms := NewSet[*Prevote]()
	if got := ms.PowerFor(blockHash); got.Cmp(common.Big0) != 0 {
		t.Fatalf("Expected 0, got %v", got)
	}
}

func TestMessageSetAddNilVote(t *testing.T) {
	msg := newVote[Prevote](1, 1, common.Hash{}, defaultSigner).MustVerify(stubVerifier)
	ms := NewSet[*Prevote]()
	ms.Add(msg)
	ms.Add(msg)
	if got := ms.PowerFor(common.Hash{}); got.Cmp(common.Big1) != 0 {
		t.Fatalf("Expected 1 nil vote, got %v", got)
	}
}

func TestMessageSetTotalSize(t *testing.T) {
	blockHash := common.BytesToHash([]byte("123456789"))
	blockHash2 := common.BytesToHash([]byte("7890"))
	nilHash := common.Hash{}

	testCases := []struct {
		voteList      []Fake
		expectedPower *big.Int
	}{{
		[]Fake{
			{FakeSender: common.BytesToAddress([]byte("1")), FakePower: common.Big1, FakeValue: blockHash},
			{FakeSender: common.BytesToAddress([]byte("2")), FakePower: common.Big1, FakeValue: blockHash},
		},
		common.Big2,
	}, {
		[]Fake{
			{FakeSender: common.BytesToAddress([]byte("1")), FakePower: common.Big1, FakeValue: blockHash},
			{FakeSender: common.BytesToAddress([]byte("2")), FakePower: common.Big3, FakeValue: blockHash2},
		},
		big.NewInt(4),
	}, {
		[]Fake{
			{FakeSender: common.BytesToAddress([]byte("1")), FakePower: common.Big1, FakeValue: blockHash},
			{FakeSender: common.BytesToAddress([]byte("2")), FakePower: common.Big1, FakeValue: blockHash},
			{FakeSender: common.BytesToAddress([]byte("3")), FakePower: big.NewInt(5), FakeValue: blockHash},
			{FakeSender: common.BytesToAddress([]byte("4")), FakePower: common.Big1, FakeValue: nilHash},
		},
		big.NewInt(8),
	}, {
		[]Fake{
			{FakeSender: common.BytesToAddress([]byte("1")), FakePower: common.Big1, FakeValue: blockHash},
			{FakeSender: common.BytesToAddress([]byte("2")), FakePower: common.Big0, FakeValue: blockHash},
		},
		common.Big1,
	}, {
		[]Fake{
			{FakeSender: common.BytesToAddress([]byte("1")), FakePower: common.Big1, FakeValue: blockHash},
			{FakeSender: common.BytesToAddress([]byte("2")), FakePower: common.Big1, FakeValue: blockHash2},
		},
		common.Big2,
	}, {
		[]Fake{
			{FakeSender: common.BytesToAddress([]byte("1")), FakePower: common.Big3, FakeValue: blockHash},
			{FakeSender: common.BytesToAddress([]byte("1")), FakePower: big.NewInt(5), FakeValue: blockHash2}, // should be discarded
		},
		common.Big3,
	}}

	for _, test := range testCases {
		ms := NewSet[*Prevote]()
		for _, msg := range test.voteList {
			ms.Add(NewFakePrevote(msg))
		}
		if got := ms.TotalPower(); got.Cmp(test.expectedPower) != 0 {
			t.Fatalf("Expected %v total voting power, got %v", test.expectedPower, got)
		}
	}
}

func TestMessageSetValues(t *testing.T) {
	t.Run("not known hash given, nil returned", func(t *testing.T) {
		blockHash := common.BytesToHash([]byte("123456789"))
		ms := NewSet[*Prevote]()
		if got := ms.VotesFor(blockHash); got != nil {
			t.Fatalf("Expected nils, got %v", got)
		}
	})

	t.Run("known hash given, message returned", func(t *testing.T) {
		blockHash := common.BytesToHash([]byte("123456789"))
		msg := Fake{FakeSender: common.BytesToAddress([]byte("987654321")), FakeValue: blockHash}

		ms := NewSet[*Prevote]()
		ms.Add(NewFakePrevote(msg))

		if got := len(ms.VotesFor(blockHash)); got != 1 {
			t.Fatalf("Expected 1 message, got %v", got)
		}
	})
}
*/<|MERGE_RESOLUTION|>--- conflicted
+++ resolved
@@ -5,32 +5,12 @@
 	"github.com/autonity/autonity/core/types"
 	"github.com/autonity/autonity/crypto"
 	"github.com/autonity/autonity/crypto/blst"
-<<<<<<< HEAD
-
-	"github.com/autonity/autonity/common"
-=======
->>>>>>> 57911f4a
 )
 
 var (
 	testKey, _          = crypto.HexToECDSA("b71c71a67e1177ad4e901695e1b4b9ee17ae16c6668d313eac2f96dbcda3f291")
 	testConsensusKey, _ = blst.SecretKeyFromHex("667e85b8b64622c4b8deadf59964e4c6ae38768a54dbbbc8bbd926777b896584")
 	testAddr            = crypto.PubkeyToAddress(testKey.PublicKey)
-<<<<<<< HEAD
-)
-
-func defaultSigner(h common.Hash) (blst.Signature, common.Address) {
-	signature := testConsensusKey.Sign(h[:])
-	return signature, testAddr
-}
-func stubVerifier(address common.Address) *types.CommitteeMember {
-	return &types.CommitteeMember{
-		Address:           address,
-		VotingPower:       common.Big1,
-		ConsensusKey:      testConsensusKey.PublicKey(),
-		ConsensusKeyBytes: testConsensusKey.PublicKey().Marshal(),
-	}
-=======
 	testCommitteeMember = &types.CommitteeMember{
 		Address:           testAddr,
 		VotingPower:       common.Big1,
@@ -45,7 +25,6 @@
 
 func defaultSigner(h common.Hash) blst.Signature {
 	return testConsensusKey.Sign(h[:])
->>>>>>> 57911f4a
 }
 
 /*
