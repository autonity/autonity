--- conflicted
+++ resolved
@@ -43,11 +43,7 @@
 
 type Signer func(hash common.Hash) blst.Signature
 
-<<<<<<< HEAD
-// TODO(lorenzo) refinements, maybe we can just send the signer index instead of the signer address
-=======
 // TODO: To save space we could send only the signer index instead of the signer address
->>>>>>> f34d2d85
 type Propose struct {
 	block      *types.Block
 	validRound int64
@@ -138,11 +134,7 @@
 		validRound:  vr,
 		signer:      validator,
 		signerIndex: int(self.Index),
-<<<<<<< HEAD
-		power:       new(big.Int).Set(self.VotingPower),
-=======
 		power:       self.VotingPower,
->>>>>>> f34d2d85
 		base: base{
 			height:         h,
 			round:          r,
@@ -230,11 +222,7 @@
 
 	p.signerKey = validator.ConsensusKey
 	p.signerIndex = int(validator.Index)
-<<<<<<< HEAD
-	p.power = validator.VotingPower //TODO(lorenzo) do I need a copy here? same for lightproposal
-=======
 	p.power = validator.VotingPower
->>>>>>> f34d2d85
 	p.preverified = true
 	return nil
 }
@@ -438,16 +426,9 @@
 		member := header.Committee[index]
 
 		keys[i] = member.ConsensusKeyBytes
-<<<<<<< HEAD
-		_, alreadyPresent := powers[index]
-		if !alreadyPresent {
-			powers[index] = new(big.Int).Set(member.VotingPower)
-=======
-
 		_, alreadyPresent := powers[index]
 		if !alreadyPresent {
 			powers[index] = member.VotingPower
->>>>>>> f34d2d85
 			power.Add(power, member.VotingPower)
 		}
 	}
@@ -455,10 +436,6 @@
 	if err != nil {
 		panic("Error while aggregating keys from committee: " + err.Error())
 	}
-<<<<<<< HEAD
-=======
-
->>>>>>> f34d2d85
 	v.signers.AssignPower(powers, power)
 	v.signerKey = aggregatedKey
 	v.preverified = true
@@ -519,10 +496,6 @@
 	signatureInput := crypto.Hash(signaturePayload)
 	signature := signer(signatureInput)
 
-<<<<<<< HEAD
-	// TODO(lorenzo) refinements, aggregates for different heights might have different len(signers.bits). Is that a problem?
-=======
->>>>>>> f34d2d85
 	signers := types.NewSigners(csize)
 	signers.Increment(self)
 
@@ -571,11 +544,6 @@
 	return AggregateVotes[Precommit](votes)
 }
 
-<<<<<<< HEAD
-//TODO(lorenzo) refinements2, Instead of creating a new message object I can re-use one of the votes being aggregated
-
-=======
->>>>>>> f34d2d85
 // NOTE: this function assumes that:
 // 1. all votes are for the same signature input (code,h,r,value)
 // 2. all votes have previously been preverified and cryptographically verified
@@ -585,24 +553,15 @@
 		*E
 		Msg
 	}](votes []Vote) *E {
-<<<<<<< HEAD
-	// TODO(lorenzo) what if len(votes) == 0? is it possible?
-	code := PE(new(E)).Code()
-=======
 	// length safety checks
 	if len(votes) == 0 {
 		panic("Trying to aggregate empty set of votes")
 	}
->>>>>>> f34d2d85
 
 	// use votes[0] as a set representative
 	representative := votes[0]
 
-<<<<<<< HEAD
-	// TODO(lorenzo) refinements, aggregates for different heights might have different len(signers.bits). Is that a problem?
-=======
 	// signers of the aggregate
->>>>>>> f34d2d85
 	signers := types.NewSigners(representative.Signers().CommitteeSize())
 
 	// order votes by decreasing number of distinct signers.
@@ -625,10 +584,6 @@
 			signatures = append(signatures, vote.Signature())
 			publicKeys = append(publicKeys, vote.SignerKey().Marshal())
 		}
-<<<<<<< HEAD
-		//TODO(lorenzo) here we are silently dropping votes. This is not good + we should probably do it before signature verification
-=======
->>>>>>> f34d2d85
 	}
 	aggregatedSignature := blst.Aggregate(signatures)
 	aggregatedPublicKey, err := blst.AggregatePublicKeys(publicKeys)
@@ -636,21 +591,14 @@
 		panic("Cannot generate aggregate public key from valid votes: " + err.Error())
 	}
 
-<<<<<<< HEAD
-=======
 	c := representative.Code()
->>>>>>> f34d2d85
 	h := representative.H()
 	r := representative.R()
 	value := representative.Value()
 	signatureInput := representative.SignatureInput()
 
 	payload, _ := rlp.EncodeToBytes(extVote{
-<<<<<<< HEAD
-		Code:      code,
-=======
 		Code:      c,
->>>>>>> f34d2d85
 		Round:     uint64(r),
 		Height:    h,
 		Value:     value,
@@ -696,14 +644,10 @@
 		*E
 		Msg
 	}](votes []Vote) []*E {
-<<<<<<< HEAD
-	// TODO(lorenzo) what if len(votes) == 0? is it possible?
-=======
 	// length safety checks
 	if len(votes) == 0 {
 		panic("Trying to aggregate empty set of votes")
 	}
->>>>>>> f34d2d85
 	code := PE(new(E)).Code()
 
 	skip := make([]bool, len(votes))
@@ -717,14 +661,7 @@
 		return votes[i].Signers().Len() > votes[j].Signers().Len()
 	})
 
-<<<<<<< HEAD
-	//TODO(lorenzo) in the following we are silently dropping votes. This is not good + we should probably do it before signature verification
-
-	// TODO(lorenzo) this is not the most optimized version I believe
-	// at least add an early termination
-=======
 	// TODO(lorenzo) this is not the most optimized version I believe. At least add an early termination
->>>>>>> f34d2d85
 	for i, vote := range votes {
 		if skip[i] {
 			continue
@@ -897,49 +834,21 @@
 
 // computes the power of a set of messages. Every sender's power is counted only once
 func Power(messages []Msg) *big.Int {
-<<<<<<< HEAD
-	accountedFor := make(map[int]struct{})
-	power := new(big.Int)
-=======
 	powerInfo := NewPowerInfo()
->>>>>>> f34d2d85
 
 	for _, msg := range messages {
 		switch m := msg.(type) {
 		case *Propose:
-<<<<<<< HEAD
-			_, accounted := accountedFor[m.SignerIndex()]
-			if !accounted {
-				power.Add(power, m.Power())
-				accountedFor[m.SignerIndex()] = struct{}{}
-			}
-		case *Prevote, *Precommit:
-			vote := m.(Vote)
-			powers := vote.Signers().Powers()
-			for _, index := range vote.Signers().FlattenUniq() {
-				_, accounted := accountedFor[index]
-				if !accounted {
-					power.Add(power, powers[index])
-					accountedFor[index] = struct{}{}
-				}
-=======
 			powerInfo.Set(m.SignerIndex(), m.Power())
 		case *Prevote, *Precommit:
 			vote := m.(Vote)
 			for index, power := range vote.Signers().Powers() {
 				powerInfo.Set(index, power)
->>>>>>> f34d2d85
 			}
 		default:
 			panic("unknown message type")
 		}
 	}
-<<<<<<< HEAD
-	return power
-}
-
-// TODO(lorenzo) refinements, update fake msg
-=======
 	return powerInfo.Pow()
 }
 
@@ -947,27 +856,13 @@
 // should make sure that the votes belong to a certain round and height, it returns a set of votes that the corresponding
 // voting power is over quorum, otherwise it returns nil.
 func OverQuorumVotes(msgs []Msg, quorum *big.Int) (overQuorumVotes []Msg) {
-	/* //TODO(lorenzo) refinements2, fix
-	votingPower := new(big.Int)
-	counted := make(map[common.Address]struct{})
-	for _, v := range msgs {
-	  if _, ok := counted[v.Signer()]; ok {
-	    continue
-	  }
-	  counted[v.Signer()] = struct{}{}
-	  votingPower = votingPower.Add(votingPower, v.Power())
-	  overQuorumVotes = append(overQuorumVotes, v)
-	  if votingPower.Cmp(quorum) >= 0 {
-	    return overQuorumVotes
-	  }
-	}
-	*/
+	if Power(msgs).Cmp(quorum) >= 0 {
+		return msgs
+	}
 	return nil
 }
 
 // TODO(lorenzo) refinements, update fake msg
-
->>>>>>> f34d2d85
 /*
 // Fake is a dummy object used for internal testing.
 type Fake struct {
@@ -997,19 +892,6 @@
 func NewFakePrevote(f Fake) *Prevote {
 	return &Prevote{
 		value: f.FakeValue,
-<<<<<<< HEAD
-		individualMsg: individualMsg{
-			signer: f.FakeSender,
-			base: base{
-				round:     f.FakeRound,
-				height:    f.FakeHeight,
-				signature: f.FakeSignature,
-				payload:   f.FakePayload,
-				power:     f.FakePower,
-				hash:      f.FakeHash,
-				verified:  true,
-			},
-=======
 		base: base{
 			round:     int64(f.FakeRound),
 			height:    f.FakeHeight,
@@ -1019,7 +901,6 @@
 			sender:    f.FakeSender,
 			hash:      f.FakeHash,
 			verified:  true,
->>>>>>> f34d2d85
 		},
 	}
 }
@@ -1027,19 +908,6 @@
 func NewFakePrecommit(f Fake) *Precommit {
 	return &Precommit{
 		value: f.FakeValue,
-<<<<<<< HEAD
-		individualMsg: individualMsg{
-			signer: f.FakeSender,
-			base: base{
-				round:     f.FakeRound,
-				height:    f.FakeHeight,
-				signature: f.FakeSignature,
-				payload:   f.FakePayload,
-				power:     f.FakePower,
-				hash:      f.FakeHash,
-				verified:  true,
-			},
-=======
 		base: base{
 			round:     int64(f.FakeRound),
 			height:    f.FakeHeight,
@@ -1049,7 +917,6 @@
 			sender:    f.FakeSender,
 			hash:      f.FakeHash,
 			verified:  true,
->>>>>>> f34d2d85
 		},
 	}
 }*/