--- conflicted
+++ resolved
@@ -49,14 +49,9 @@
 	validRound int64
 	// node address of the sender, populated at decoding phase
 	sender common.Address
-<<<<<<< HEAD
-	// index of the sender in the committee, populated at PreValidate phase
-	senderIndex int
-=======
 	// populated at PreValidate phase
 	senderIndex int      // index of the sender in the committee
 	power       *big.Int // power of sender
->>>>>>> 225f2579
 	base
 }
 
@@ -136,10 +131,7 @@
 		validRound:  vr,
 		sender:      validator,
 		senderIndex: int(self.Index),
-<<<<<<< HEAD
-=======
 		power:       new(big.Int).Set(self.VotingPower),
->>>>>>> 225f2579
 		base: base{
 			height:         h,
 			round:          r,
@@ -149,10 +141,6 @@
 			hash:           crypto.Hash(payload),
 			verified:       true,
 			senderKey:      self.ConsensusKey,
-<<<<<<< HEAD
-			power:          new(big.Int).Set(self.VotingPower),
-=======
->>>>>>> 225f2579
 		},
 	}
 }
@@ -243,14 +231,10 @@
 	validRound int64
 	// node address of the sender, populated at decoding phase
 	sender common.Address
-<<<<<<< HEAD
-	// index of the sender in the committee, populated at PreValidate phase
-	senderIndex int
-=======
+
 	// populated at PreValidate phase
 	senderIndex int      // index of the sender in the committee
 	power       *big.Int // power of sender
->>>>>>> 225f2579
 	base
 }
 
@@ -277,13 +261,10 @@
 	return p.blockHash
 }
 
-<<<<<<< HEAD
-=======
 func (p *LightProposal) Power() *big.Int {
 	return p.power
 }
 
->>>>>>> 225f2579
 // TODO(lorenzo) refinements, would be useful to print also sender and power, but we need to make sure they are trsuted (verified)
 // same goes for the other message types
 func (p *LightProposal) String() string {
@@ -317,20 +298,13 @@
 		validRound:  proposal.validRound,
 		sender:      proposal.sender,
 		senderIndex: proposal.senderIndex,
-<<<<<<< HEAD
-=======
 		power:       proposal.power,
->>>>>>> 225f2579
 		base: base{
 			round:          proposal.round,
 			height:         proposal.height,
 			signature:      proposal.signature,
 			signatureInput: proposal.signatureInput,
 			payload:        payload,
-<<<<<<< HEAD
-			power:          proposal.Power(),
-=======
->>>>>>> 225f2579
 			hash:           crypto.Hash(payload),
 			verified:       true,
 			senderKey:      proposal.senderKey,
@@ -430,13 +404,10 @@
 	return v.senders
 }
 
-<<<<<<< HEAD
-=======
 func (v *vote) Power() *big.Int {
 	return v.senders.Power()
 }
 
->>>>>>> 225f2579
 func (v *vote) PreValidate(header *types.Header) error {
 	if err := v.senders.Valid(len(header.Committee)); err != nil {
 		return fmt.Errorf("Invalid senders information: %w", err)
@@ -446,30 +417,19 @@
 	// compute aggregated key and auxiliary data structures
 	indexes := v.senders.Flatten()
 	keys := make([][]byte, len(indexes))
-<<<<<<< HEAD
-	addresses := make(map[int]common.Address)
-	powers := make(map[int]*big.Int)
-=======
+
 	powers := make(map[int]*big.Int)
 	power := new(big.Int)
->>>>>>> 225f2579
 
 	for i, index := range indexes {
 		member := header.Committee[index]
 
 		keys[i] = member.ConsensusKeyBytes
-<<<<<<< HEAD
-		// if a member has coefficient > 1 the map entry will be updated multiple time with the same value
-		addresses[index] = member.Address
-		powers[index] = new(big.Int).Set(member.VotingPower)
-=======
-
 		_, alreadyPresent := powers[index]
 		if !alreadyPresent {
 			powers[index] = new(big.Int).Set(member.VotingPower)
 			power.Add(power, member.VotingPower)
 		}
->>>>>>> 225f2579
 	}
 	aggregatedKey, err := blst.AggregatePublicKeys(keys)
 	if err != nil {
@@ -477,23 +437,12 @@
 	}
 
 	v.senders.SetPowers(powers)
-<<<<<<< HEAD
-	v.senders.SetAddresses(addresses)
-
-	// TODO(lorenzo) performance, compute it in the previous loop
-	v.power = v.senders.Power()
-	v.senderKey = aggregatedKey
-
-	// if the aggregate is a complex aggregate, it needs to carry quorum
-	if v.senders.IsComplex() && v.power.Cmp(bft.Quorum(header.TotalVotingPower())) < 0 {
-=======
 	v.senders.SetPower(power)
 
 	v.senderKey = aggregatedKey
 
 	// if the aggregate is a complex aggregate, it needs to carry quorum
 	if v.senders.IsComplex() && v.Power().Cmp(bft.Quorum(header.TotalVotingPower())) < 0 {
->>>>>>> 225f2579
 		return ErrInvalidComplexAggregate
 	}
 	return nil
@@ -514,11 +463,7 @@
 
 func (p *Prevote) String() string {
 	return fmt.Sprintf("{r:  %v, h: %v , power: %v, Code: %v, value: %v}",
-<<<<<<< HEAD
-		p.round, p.height, p.power, p.Code(), p.value)
-=======
 		p.round, p.height, p.Power(), p.Code(), p.value)
->>>>>>> 225f2579
 }
 
 type Precommit struct {
@@ -536,11 +481,7 @@
 
 func (p *Precommit) String() string {
 	return fmt.Sprintf("{r:  %v, h: %v , power: %v, Code: %v, value: %v}",
-<<<<<<< HEAD
-		p.round, p.height, p.power, p.Code(), p.value)
-=======
 		p.round, p.height, p.Power(), p.Code(), p.value)
->>>>>>> 225f2579
 }
 
 func newVote[
@@ -581,10 +522,6 @@
 				signatureInput: signatureInput,
 				verified:       true,
 				senderKey:      self.ConsensusKey,
-<<<<<<< HEAD
-				power:          new(big.Int).Set(self.VotingPower),
-=======
->>>>>>> 225f2579
 			},
 		},
 	}
@@ -593,7 +530,6 @@
 
 func NewPrevote(r int64, h uint64, value common.Hash, signer Signer, self *types.CommitteeMember, csize int) *Prevote {
 	return newVote[Prevote](r, h, value, signer, self, csize)
-<<<<<<< HEAD
 }
 
 /* //TODO(lorenzo) refinements, for later
@@ -620,34 +556,6 @@
 	return AggregateVotes[Prevote](votes)
 }
 
-=======
-}
-
-/* //TODO(lorenzo) refinements, for later
-// used in tests. Simulates an unverified prevote coming from a remote peer
-func NewUnverifiedPrevote(r int64, h uint64, value common.Hash, signer Signer) *Prevote {
-	prevote := newVote[Prevote](r, h, value, signer)
-	prevote.unvalidate()
-	return prevote
-}*/
-
-func NewPrecommit(r int64, h uint64, value common.Hash, signer Signer, self *types.CommitteeMember, csize int) *Precommit {
-	return newVote[Precommit](r, h, value, signer, self, csize)
-}
-
-/* //TODO(lorenzo) refinements, for later
-func NewUnverifiedPrecommit(r int64, h uint64, value common.Hash, signer Signer) *Precommit {
-	precommit := newVote[Precommit](r, h, value, signer)
-	precommit.unvalidate()
-	return precommit
-}*/
-
-// NOTE: these functions allow for the creation of complex aggregates
-func AggregatePrevotes(votes []Vote) *Prevote {
-	return AggregateVotes[Prevote](votes)
-}
-
->>>>>>> 225f2579
 func AggregatePrecommits(votes []Vote) *Precommit {
 	return AggregateVotes[Precommit](votes)
 }
@@ -685,13 +593,9 @@
 		// do not aggregate votes if they do not add any useful information
 		// e.g. senders contains already at least 1 signature for all signers of vote.Senders()
 		// we would just create and gossip new aggregates that would uselessly flood the network
-<<<<<<< HEAD
-		if senders.AddsInformation(vote.Senders()) {
-=======
 		// additionally, we also check if the resulting aggregate respects the coefficient boundaries.
 		// this avoids that we aggregate two complex aggregates together, which can lead to coefficient breaching.
 		if senders.AddsInformation(vote.Senders()) && senders.RespectsBoundaries(vote.Senders()) {
->>>>>>> 225f2579
 			senders.Merge(vote.Senders())
 			signatures = append(signatures, vote.Signature())
 			publicKeys = append(publicKeys, vote.SenderKey().Marshal())
@@ -730,10 +634,6 @@
 				payload:        payload,
 				hash:           crypto.Hash(payload),
 				verified:       true,                // verified due to all votes being verified
-<<<<<<< HEAD
-				power:          senders.Power(),     // aggregated power
-=======
->>>>>>> 225f2579
 				senderKey:      aggregatedPublicKey, // this is not strictly necessary since the vote is already verified
 			},
 		},
@@ -850,14 +750,8 @@
 					signature:      aggregatedSignature,
 					payload:        payload,
 					hash:           crypto.Hash(payload),
-<<<<<<< HEAD
-					verified:       true,                   // verified due to all votes being verified
-					power:          sendersList[i].Power(), // aggregated power
-					senderKey:      aggregatedPublicKey,    // this is not strictly necessary since the vote is already verified
-=======
 					verified:       true,                // verified due to all votes being verified
 					senderKey:      aggregatedPublicKey, // this is not strictly necessary since the vote is already verified
->>>>>>> 225f2579
 				},
 			},
 		}
@@ -950,41 +844,6 @@
 	return crypto.Hash(buf)
 }
 
-<<<<<<< HEAD
-// computes the power of a set of messages. Every sender's power is counted only once
-// TODO(lorenzo) write tests for this and add caches
-func Power(messages []Msg) *big.Int {
-	accountedFor := make(map[common.Address]struct{})
-	power := new(big.Int)
-
-	for _, msg := range messages {
-		switch m := msg.(type) {
-		case *Propose:
-			_, accounted := accountedFor[m.Sender()]
-			if !accounted {
-				power.Add(power, m.Power())
-				accountedFor[m.Sender()] = struct{}{}
-			}
-		case *Prevote, *Precommit:
-			vote := m.(Vote)
-			addresses := vote.Senders().Addresses()
-			powers := vote.Senders().Powers()
-			for _, index := range vote.Senders().FlattenUniq() {
-				_, accounted := accountedFor[addresses[index]]
-				if !accounted {
-					power.Add(power, powers[index])
-					accountedFor[addresses[index]] = struct{}{}
-				}
-			}
-		default:
-			panic("unknown message type")
-		}
-	}
-	return power
-}
-
-=======
->>>>>>> 225f2579
 // TODO(lorenzo) refinements, update fake msg
 
 /*
