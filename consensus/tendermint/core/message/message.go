--- conflicted
+++ resolved
@@ -855,7 +855,6 @@
 // OverQuorumVotes compute voting power out from a set of prevotes or precommits of a certain round and height, the caller
 // should make sure that the votes belong to a certain round and height, it returns a set of votes that the corresponding
 // voting power is over quorum, otherwise it returns nil.
-<<<<<<< HEAD
 func OverQuorumVotes(msgs []Msg, quorum *big.Int) (overQuorumVotes []Msg) {
 	if Power(msgs).Cmp(quorum) >= 0 {
 		return msgs
@@ -863,30 +862,6 @@
 	return nil
 }
 
-// TODO(lorenzo) refinements, update fake msg
-/*
-// Fake is a dummy object used for internal testing.
-=======
-func OverQuorumVotes(_ []Msg, _ *big.Int) (overQuorumVotes []Msg) {
-	/* //TODO(lorenzo) refinements2, fix
-	votingPower := new(big.Int)
-	counted := make(map[common.Address]struct{})
-	for _, v := range msgs {
-	  if _, ok := counted[v.Signer()]; ok {
-	    continue
-	  }
-	  counted[v.Signer()] = struct{}{}
-	  votingPower = votingPower.Add(votingPower, v.Power())
-	  overQuorumVotes = append(overQuorumVotes, v)
-	  if votingPower.Cmp(quorum) >= 0 {
-	    return overQuorumVotes
-	  }
-	}
-	*/
-	return nil
-}
-
->>>>>>> 96f3e83a
 type Fake struct {
 	FakeCode           uint8
 	FakeRound          uint64
