package message

import (
	"math/big"
	"sync"

	"github.com/autonity/autonity/common"
)

//TODO(lorenzo) refinements2, analyze more duplicated msgs and equivocation scnearios
<<<<<<< HEAD

func NewSet() *Set {
	return &Set{
		votes: make(map[common.Hash][]Vote),
=======

//TODO(lorenzo) not sure this is the right place for this + add tests for it

// auxiliary data structure to take into account aggregated power of a set of senders
type PowerInfo struct {
	power   *big.Int
	senders *big.Int // used as bitmap, we do not care about coefficients here, only if a validator is present or not
}

func (p *PowerInfo) Set(index int, power *big.Int) {
	if p.senders.Bit(index) == 1 {
		return
>>>>>>> 225f2579
	}

	p.senders.SetBit(p.senders, index, 1)
	p.power.Add(p.power, power)
}

<<<<<<< HEAD
type Set struct {
	// In some conditions we might receive prevotes or precommit before
	// receiving a proposal, so we must save received message with different proposed block hash.
	votes        map[common.Hash][]Vote // map[proposedBlockHash][]vote
	sync.RWMutex                        //TODO(lorenzo) refinements, do we need this lock since there is already one is round_messages?
=======
func (p *PowerInfo) Pow() *big.Int {
	return p.power
}

func (p *PowerInfo) Copy() *PowerInfo {
	return &PowerInfo{power: new(big.Int).Set(p.power), senders: new(big.Int).Set(p.senders)}
}

func NewPowerInfo() *PowerInfo {
	return &PowerInfo{power: new(big.Int), senders: new(big.Int)}
}

type Set struct {
	// In some conditions we might receive prevotes or precommit before
	// receiving a proposal, so we must save received message with different proposed block hash.
	votes map[common.Hash][]Vote // map[proposedBlockHash][]vote

	/* we use PowerInfo because we cannot simply sum the voting power of the votes. This is because we might have:
	* 1. duplicated votes between different overlapping aggregates for the same value
	* 2. equivocated votes from the same validator across different values
	 */
	powers     map[common.Hash]*PowerInfo // cumulative voting power for each value
	totalPower *PowerInfo                 // total voting power of votes

	sync.RWMutex //TODO(lorenzo) refinements, do we need this lock since there is already one is round_messages?
}

func NewSet() *Set {
	return &Set{
		votes:      make(map[common.Hash][]Vote),
		powers:     make(map[common.Hash]*PowerInfo),
		totalPower: NewPowerInfo(),
	}
>>>>>>> 225f2579
}

func (s *Set) Add(vote Vote) {
	s.Lock()
	defer s.Unlock()

	value := vote.Value()
	previousVotes, ok := s.votes[value]
<<<<<<< HEAD

	if !ok {
		s.votes[value] = []Vote{vote}
		return
	}

	// aggregate previous votes and vote
=======
	if !ok {
		s.votes[value] = make([]Vote, 1)
		s.powers[value] = NewPowerInfo()
	}

	// update total power and power for value
	powers := vote.Senders().Powers()
	for index, power := range powers {
		s.totalPower.Set(index, power)
		s.powers[value].Set(index, power)
	}

	// check if we are adding the first vote
	if len(previousVotes) == 0 {
		s.votes[value][0] = vote
		return
	}

	// if not first vote, aggregate previous votes and new vote
>>>>>>> 225f2579
	//TODO(lorenzo) performance, verify that this doesn't create too much memory
	switch vote.(type) {
	case *Prevote:
		aggregatedVotes := AggregatePrevotesSimple(append(previousVotes, vote))
		s.votes[value] = make([]Vote, len(aggregatedVotes))
		for i, aggregatedVote := range aggregatedVotes {
			s.votes[value][i] = aggregatedVote
		}
	case *Precommit:
		aggregatedVotes := AggregatePrecommitsSimple(append(previousVotes, vote))
		s.votes[value] = make([]Vote, len(aggregatedVotes))
		for i, aggregatedVote := range aggregatedVotes {
			s.votes[value][i] = aggregatedVote
		}
	default:
		panic("Trying to add a vote that is not Prevote nor Precommit")
	}
}

func (s *Set) Messages() []Msg {
	s.RLock()
	defer s.RUnlock()

	messages := make([]Msg, 0)
	for _, votes := range s.votes {
		for _, vote := range votes {
			messages = append(messages, vote.(Msg))
		}
	}
	return messages
}

func (s *Set) PowerFor(h common.Hash) *big.Int {
	s.RLock()
	defer s.RUnlock()

<<<<<<< HEAD
	votes, ok := s.votes[h]
	if !ok {
		return new(big.Int)
	}

	var messages []Msg
	for _, vote := range votes {
		messages = append(messages, vote.(Msg))
	}

	return Power(messages)
=======
	_, ok := s.powers[h]
	if ok {
		return new(big.Int).Set(s.powers[h].power)
	} else {
		return new(big.Int)
	}
>>>>>>> 225f2579
}

func (s *Set) TotalPower() *big.Int {
	s.RLock()
	defer s.RUnlock()

	// NOTE: in case of equivocated messages, we count power only once
	// TODO(lorenzo) refinements, write a test for it

<<<<<<< HEAD
	var messages []Msg

	for _, votes := range s.votes {
		for _, vote := range votes {
			messages = append(messages, vote.(Msg))
		}
	}

	return Power(messages)
=======
	return new(big.Int).Set(s.totalPower.power)
>>>>>>> 225f2579
}

func (s *Set) VotesFor(blockHash common.Hash) []Vote {
	s.RLock()
	defer s.RUnlock()

	return s.votes[blockHash]
}<|MERGE_RESOLUTION|>--- conflicted
+++ resolved
@@ -8,12 +8,6 @@
 )
 
 //TODO(lorenzo) refinements2, analyze more duplicated msgs and equivocation scnearios
-<<<<<<< HEAD
-
-func NewSet() *Set {
-	return &Set{
-		votes: make(map[common.Hash][]Vote),
-=======
 
 //TODO(lorenzo) not sure this is the right place for this + add tests for it
 
@@ -26,20 +20,12 @@
 func (p *PowerInfo) Set(index int, power *big.Int) {
 	if p.senders.Bit(index) == 1 {
 		return
->>>>>>> 225f2579
 	}
 
 	p.senders.SetBit(p.senders, index, 1)
 	p.power.Add(p.power, power)
 }
 
-<<<<<<< HEAD
-type Set struct {
-	// In some conditions we might receive prevotes or precommit before
-	// receiving a proposal, so we must save received message with different proposed block hash.
-	votes        map[common.Hash][]Vote // map[proposedBlockHash][]vote
-	sync.RWMutex                        //TODO(lorenzo) refinements, do we need this lock since there is already one is round_messages?
-=======
 func (p *PowerInfo) Pow() *big.Int {
 	return p.power
 }
@@ -73,7 +59,6 @@
 		powers:     make(map[common.Hash]*PowerInfo),
 		totalPower: NewPowerInfo(),
 	}
->>>>>>> 225f2579
 }
 
 func (s *Set) Add(vote Vote) {
@@ -82,15 +67,6 @@
 
 	value := vote.Value()
 	previousVotes, ok := s.votes[value]
-<<<<<<< HEAD
-
-	if !ok {
-		s.votes[value] = []Vote{vote}
-		return
-	}
-
-	// aggregate previous votes and vote
-=======
 	if !ok {
 		s.votes[value] = make([]Vote, 1)
 		s.powers[value] = NewPowerInfo()
@@ -110,7 +86,6 @@
 	}
 
 	// if not first vote, aggregate previous votes and new vote
->>>>>>> 225f2579
 	//TODO(lorenzo) performance, verify that this doesn't create too much memory
 	switch vote.(type) {
 	case *Prevote:
@@ -146,27 +121,12 @@
 func (s *Set) PowerFor(h common.Hash) *big.Int {
 	s.RLock()
 	defer s.RUnlock()
-
-<<<<<<< HEAD
-	votes, ok := s.votes[h]
-	if !ok {
-		return new(big.Int)
-	}
-
-	var messages []Msg
-	for _, vote := range votes {
-		messages = append(messages, vote.(Msg))
-	}
-
-	return Power(messages)
-=======
 	_, ok := s.powers[h]
 	if ok {
 		return new(big.Int).Set(s.powers[h].power)
 	} else {
 		return new(big.Int)
 	}
->>>>>>> 225f2579
 }
 
 func (s *Set) TotalPower() *big.Int {
@@ -175,20 +135,7 @@
 
 	// NOTE: in case of equivocated messages, we count power only once
 	// TODO(lorenzo) refinements, write a test for it
-
-<<<<<<< HEAD
-	var messages []Msg
-
-	for _, votes := range s.votes {
-		for _, vote := range votes {
-			messages = append(messages, vote.(Msg))
-		}
-	}
-
-	return Power(messages)
-=======
 	return new(big.Int).Set(s.totalPower.power)
->>>>>>> 225f2579
 }
 
 func (s *Set) VotesFor(blockHash common.Hash) []Vote {
