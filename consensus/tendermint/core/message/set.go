package message

import (
	"math/big"
	"sync"

	"github.com/autonity/autonity/common"
)

//TODO(lorenzo) refinements2, analyze more duplicated msgs and equivocation scnearios

//TODO(lorenzo) not sure this is the right place for this + add tests for it

// auxiliary data structure to take into account aggregated power of a set of signers
type PowerInfo struct {
	power   *big.Int
	signers *big.Int // used as bitmap, we do not care about coefficients here, only if a validator is present or not
}

func (p *PowerInfo) Set(index int, power *big.Int) {
	if p.signers.Bit(index) == 1 {
		return
	}

	p.signers.SetBit(p.signers, index, 1)
	p.power.Add(p.power, power)
<<<<<<< HEAD
}

func (p *PowerInfo) Pow() *big.Int {
	return p.power
}

func (p *PowerInfo) Copy() *PowerInfo {
	return &PowerInfo{power: new(big.Int).Set(p.power), signers: new(big.Int).Set(p.signers)}
}

=======
}

func (p *PowerInfo) Pow() *big.Int {
	return p.power
}

func (p *PowerInfo) Copy() *PowerInfo {
	return &PowerInfo{power: new(big.Int).Set(p.power), signers: new(big.Int).Set(p.signers)}
}

>>>>>>> f34d2d85
func NewPowerInfo() *PowerInfo {
	return &PowerInfo{power: new(big.Int), signers: new(big.Int)}
}

type Set struct {
	// In some conditions we might receive prevotes or precommit before
	// receiving a proposal, so we must save received message with different proposed block hash.
	votes map[common.Hash][]Vote // map[proposedBlockHash][]vote

	/* we use PowerInfo because we cannot simply sum the voting power of the votes. This is because we might have:
	* 1. duplicated votes between different overlapping aggregates for the same value
	* 2. equivocated votes from the same validator across different values
	 */
	powers     map[common.Hash]*PowerInfo // cumulative voting power for each value
	totalPower *PowerInfo                 // total voting power of votes

	sync.RWMutex //TODO(lorenzo) refinements, do we need this lock since there is already one is round_messages?
<<<<<<< HEAD
}

func NewSet() *Set {
	return &Set{
		votes:      make(map[common.Hash][]Vote),
		powers:     make(map[common.Hash]*PowerInfo),
		totalPower: NewPowerInfo(),
	}
}

=======
}

func NewSet() *Set {
	return &Set{
		votes:      make(map[common.Hash][]Vote),
		powers:     make(map[common.Hash]*PowerInfo),
		totalPower: NewPowerInfo(),
	}
}

>>>>>>> f34d2d85
func (s *Set) Add(vote Vote) {
	s.Lock()
	defer s.Unlock()

	value := vote.Value()
	previousVotes, ok := s.votes[value]
	if !ok {
		s.votes[value] = make([]Vote, 1)
		s.powers[value] = NewPowerInfo()
	}

	// update total power and power for value
<<<<<<< HEAD
	powers := vote.Signers().Powers()
	for index, power := range powers {
=======
	for index, power := range vote.Signers().Powers() {
>>>>>>> f34d2d85
		s.totalPower.Set(index, power)
		s.powers[value].Set(index, power)
	}

	// check if we are adding the first vote
	if len(previousVotes) == 0 {
		s.votes[value][0] = vote
		return
	}

	// if not first vote, aggregate previous votes and new vote
	//TODO(lorenzo) performance, verify that this doesn't create too much memory
	switch vote.(type) {
	case *Prevote:
		aggregatedVotes := AggregatePrevotesSimple(append(previousVotes, vote))
		s.votes[value] = make([]Vote, len(aggregatedVotes))
		for i, aggregatedVote := range aggregatedVotes {
			s.votes[value][i] = aggregatedVote
		}
	case *Precommit:
		aggregatedVotes := AggregatePrecommitsSimple(append(previousVotes, vote))
		s.votes[value] = make([]Vote, len(aggregatedVotes))
		for i, aggregatedVote := range aggregatedVotes {
			s.votes[value][i] = aggregatedVote
		}
	default:
		panic("Trying to add a vote that is not Prevote nor Precommit")
	}
}

func (s *Set) Messages() []Msg {
	s.RLock()
	defer s.RUnlock()

	messages := make([]Msg, 0)
	for _, votes := range s.votes {
		for _, vote := range votes {
			messages = append(messages, vote.(Msg))
		}
	}
	return messages
}

func (s *Set) PowerFor(h common.Hash) *big.Int {
	s.RLock()
	defer s.RUnlock()
<<<<<<< HEAD
=======

>>>>>>> f34d2d85
	_, ok := s.powers[h]
	if ok {
		return new(big.Int).Set(s.powers[h].power)
	} else {
		return new(big.Int)
	}
}

func (s *Set) TotalPower() *big.Int {
	s.RLock()
	defer s.RUnlock()

	// NOTE: in case of equivocated messages, we count power only once
	// TODO(lorenzo) refinements, write a test for it
<<<<<<< HEAD
=======

>>>>>>> f34d2d85
	return new(big.Int).Set(s.totalPower.power)
}

func (s *Set) VotesFor(blockHash common.Hash) []Vote {
	s.RLock()
	defer s.RUnlock()

	return s.votes[blockHash]
}<|MERGE_RESOLUTION|>--- conflicted
+++ resolved
@@ -24,7 +24,6 @@
 
 	p.signers.SetBit(p.signers, index, 1)
 	p.power.Add(p.power, power)
-<<<<<<< HEAD
 }
 
 func (p *PowerInfo) Pow() *big.Int {
@@ -35,18 +34,6 @@
 	return &PowerInfo{power: new(big.Int).Set(p.power), signers: new(big.Int).Set(p.signers)}
 }
 
-=======
-}
-
-func (p *PowerInfo) Pow() *big.Int {
-	return p.power
-}
-
-func (p *PowerInfo) Copy() *PowerInfo {
-	return &PowerInfo{power: new(big.Int).Set(p.power), signers: new(big.Int).Set(p.signers)}
-}
-
->>>>>>> f34d2d85
 func NewPowerInfo() *PowerInfo {
 	return &PowerInfo{power: new(big.Int), signers: new(big.Int)}
 }
@@ -64,7 +51,6 @@
 	totalPower *PowerInfo                 // total voting power of votes
 
 	sync.RWMutex //TODO(lorenzo) refinements, do we need this lock since there is already one is round_messages?
-<<<<<<< HEAD
 }
 
 func NewSet() *Set {
@@ -75,18 +61,6 @@
 	}
 }
 
-=======
-}
-
-func NewSet() *Set {
-	return &Set{
-		votes:      make(map[common.Hash][]Vote),
-		powers:     make(map[common.Hash]*PowerInfo),
-		totalPower: NewPowerInfo(),
-	}
-}
-
->>>>>>> f34d2d85
 func (s *Set) Add(vote Vote) {
 	s.Lock()
 	defer s.Unlock()
@@ -99,12 +73,7 @@
 	}
 
 	// update total power and power for value
-<<<<<<< HEAD
-	powers := vote.Signers().Powers()
-	for index, power := range powers {
-=======
 	for index, power := range vote.Signers().Powers() {
->>>>>>> f34d2d85
 		s.totalPower.Set(index, power)
 		s.powers[value].Set(index, power)
 	}
@@ -151,10 +120,6 @@
 func (s *Set) PowerFor(h common.Hash) *big.Int {
 	s.RLock()
 	defer s.RUnlock()
-<<<<<<< HEAD
-=======
-
->>>>>>> f34d2d85
 	_, ok := s.powers[h]
 	if ok {
 		return new(big.Int).Set(s.powers[h].power)
@@ -169,10 +134,6 @@
 
 	// NOTE: in case of equivocated messages, we count power only once
 	// TODO(lorenzo) refinements, write a test for it
-<<<<<<< HEAD
-=======
-
->>>>>>> f34d2d85
 	return new(big.Int).Set(s.totalPower.power)
 }
 
