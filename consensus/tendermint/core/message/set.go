package message

import (
	"math/big"
	"sync"

	"github.com/autonity/autonity/common"
)

//TODO(lorenzo) refinements2, analyze more duplicated msgs and equivocation scnearios

//TODO(lorenzo) not sure this is the right place for this + add tests for it

<<<<<<< HEAD
// auxiliary data structure to take into account aggregated power of a set of senders
type PowerInfo struct {
	power   *big.Int
	senders *big.Int // used as bitmap, we do not care about coefficients here, only if a validator is present or not
}

func (p *PowerInfo) Set(index int, power *big.Int) {
	if p.senders.Bit(index) == 1 {
		return
	}

	p.senders.SetBit(p.senders, index, 1)
	p.power.Add(p.power, power)
}

func (p *PowerInfo) Pow() *big.Int {
	return p.power
}

func (p *PowerInfo) Copy() *PowerInfo {
	return &PowerInfo{power: new(big.Int).Set(p.power), senders: new(big.Int).Set(p.senders)}
}

func NewPowerInfo() *PowerInfo {
	return &PowerInfo{power: new(big.Int), senders: new(big.Int)}
=======
// auxiliary data structure to take into account aggregated power of a set of signers
type PowerInfo struct {
	power   *big.Int
	signers *big.Int // used as bitmap, we do not care about coefficients here, only if a validator is present or not
}

func (p *PowerInfo) Set(index int, power *big.Int) {
	if p.signers.Bit(index) == 1 {
		return
	}

	p.signers.SetBit(p.signers, index, 1)
	p.power.Add(p.power, power)
}

func (p *PowerInfo) Pow() *big.Int {
	return p.power
}

func (p *PowerInfo) Copy() *PowerInfo {
	return &PowerInfo{power: new(big.Int).Set(p.power), signers: new(big.Int).Set(p.signers)}
}

func NewPowerInfo() *PowerInfo {
	return &PowerInfo{power: new(big.Int), signers: new(big.Int)}
>>>>>>> 57911f4a
}

type Set struct {
	// In some conditions we might receive prevotes or precommit before
	// receiving a proposal, so we must save received message with different proposed block hash.
	votes map[common.Hash][]Vote // map[proposedBlockHash][]vote

	/* we use PowerInfo because we cannot simply sum the voting power of the votes. This is because we might have:
	* 1. duplicated votes between different overlapping aggregates for the same value
	* 2. equivocated votes from the same validator across different values
	 */
	powers     map[common.Hash]*PowerInfo // cumulative voting power for each value
	totalPower *PowerInfo                 // total voting power of votes

	sync.RWMutex //TODO(lorenzo) refinements, do we need this lock since there is already one is round_messages?
<<<<<<< HEAD
}

func NewSet() *Set {
	return &Set{
		votes:      make(map[common.Hash][]Vote),
		powers:     make(map[common.Hash]*PowerInfo),
		totalPower: NewPowerInfo(),
	}
}

=======
}

func NewSet() *Set {
	return &Set{
		votes:      make(map[common.Hash][]Vote),
		powers:     make(map[common.Hash]*PowerInfo),
		totalPower: NewPowerInfo(),
	}
}

>>>>>>> 57911f4a
func (s *Set) Add(vote Vote) {
	s.Lock()
	defer s.Unlock()

	value := vote.Value()
	previousVotes, ok := s.votes[value]
	if !ok {
		s.votes[value] = make([]Vote, 1)
		s.powers[value] = NewPowerInfo()
	}

	// update total power and power for value
<<<<<<< HEAD
	powers := vote.Senders().Powers()
=======
	powers := vote.Signers().Powers()
>>>>>>> 57911f4a
	for index, power := range powers {
		s.totalPower.Set(index, power)
		s.powers[value].Set(index, power)
	}

	// check if we are adding the first vote
	if len(previousVotes) == 0 {
		s.votes[value][0] = vote
		return
	}

	// if not first vote, aggregate previous votes and new vote
	//TODO(lorenzo) performance, verify that this doesn't create too much memory
	switch vote.(type) {
	case *Prevote:
		aggregatedVotes := AggregatePrevotesSimple(append(previousVotes, vote))
		s.votes[value] = make([]Vote, len(aggregatedVotes))
		for i, aggregatedVote := range aggregatedVotes {
			s.votes[value][i] = aggregatedVote
		}
	case *Precommit:
		aggregatedVotes := AggregatePrecommitsSimple(append(previousVotes, vote))
		s.votes[value] = make([]Vote, len(aggregatedVotes))
		for i, aggregatedVote := range aggregatedVotes {
			s.votes[value][i] = aggregatedVote
		}
	default:
		panic("Trying to add a vote that is not Prevote nor Precommit")
	}
}

func (s *Set) Messages() []Msg {
	s.RLock()
	defer s.RUnlock()

	messages := make([]Msg, 0)
	for _, votes := range s.votes {
		for _, vote := range votes {
			messages = append(messages, vote.(Msg))
		}
	}
	return messages
}

func (s *Set) PowerFor(h common.Hash) *big.Int {
	s.RLock()
	defer s.RUnlock()
<<<<<<< HEAD
=======

>>>>>>> 57911f4a
	_, ok := s.powers[h]
	if ok {
		return new(big.Int).Set(s.powers[h].power)
	} else {
		return new(big.Int)
	}
}

func (s *Set) TotalPower() *big.Int {
	s.RLock()
	defer s.RUnlock()

	// NOTE: in case of equivocated messages, we count power only once
	// TODO(lorenzo) refinements, write a test for it
<<<<<<< HEAD
=======

>>>>>>> 57911f4a
	return new(big.Int).Set(s.totalPower.power)
}

func (s *Set) VotesFor(blockHash common.Hash) []Vote {
	s.RLock()
	defer s.RUnlock()

	return s.votes[blockHash]
}<|MERGE_RESOLUTION|>--- conflicted
+++ resolved
@@ -11,33 +11,6 @@
 
 //TODO(lorenzo) not sure this is the right place for this + add tests for it
 
-<<<<<<< HEAD
-// auxiliary data structure to take into account aggregated power of a set of senders
-type PowerInfo struct {
-	power   *big.Int
-	senders *big.Int // used as bitmap, we do not care about coefficients here, only if a validator is present or not
-}
-
-func (p *PowerInfo) Set(index int, power *big.Int) {
-	if p.senders.Bit(index) == 1 {
-		return
-	}
-
-	p.senders.SetBit(p.senders, index, 1)
-	p.power.Add(p.power, power)
-}
-
-func (p *PowerInfo) Pow() *big.Int {
-	return p.power
-}
-
-func (p *PowerInfo) Copy() *PowerInfo {
-	return &PowerInfo{power: new(big.Int).Set(p.power), senders: new(big.Int).Set(p.senders)}
-}
-
-func NewPowerInfo() *PowerInfo {
-	return &PowerInfo{power: new(big.Int), senders: new(big.Int)}
-=======
 // auxiliary data structure to take into account aggregated power of a set of signers
 type PowerInfo struct {
 	power   *big.Int
@@ -63,7 +36,6 @@
 
 func NewPowerInfo() *PowerInfo {
 	return &PowerInfo{power: new(big.Int), signers: new(big.Int)}
->>>>>>> 57911f4a
 }
 
 type Set struct {
@@ -79,7 +51,6 @@
 	totalPower *PowerInfo                 // total voting power of votes
 
 	sync.RWMutex //TODO(lorenzo) refinements, do we need this lock since there is already one is round_messages?
-<<<<<<< HEAD
 }
 
 func NewSet() *Set {
@@ -90,18 +61,6 @@
 	}
 }
 
-=======
-}
-
-func NewSet() *Set {
-	return &Set{
-		votes:      make(map[common.Hash][]Vote),
-		powers:     make(map[common.Hash]*PowerInfo),
-		totalPower: NewPowerInfo(),
-	}
-}
-
->>>>>>> 57911f4a
 func (s *Set) Add(vote Vote) {
 	s.Lock()
 	defer s.Unlock()
@@ -114,11 +73,7 @@
 	}
 
 	// update total power and power for value
-<<<<<<< HEAD
-	powers := vote.Senders().Powers()
-=======
 	powers := vote.Signers().Powers()
->>>>>>> 57911f4a
 	for index, power := range powers {
 		s.totalPower.Set(index, power)
 		s.powers[value].Set(index, power)
@@ -166,10 +121,6 @@
 func (s *Set) PowerFor(h common.Hash) *big.Int {
 	s.RLock()
 	defer s.RUnlock()
-<<<<<<< HEAD
-=======
-
->>>>>>> 57911f4a
 	_, ok := s.powers[h]
 	if ok {
 		return new(big.Int).Set(s.powers[h].power)
@@ -184,10 +135,6 @@
 
 	// NOTE: in case of equivocated messages, we count power only once
 	// TODO(lorenzo) refinements, write a test for it
-<<<<<<< HEAD
-=======
-
->>>>>>> 57911f4a
 	return new(big.Int).Set(s.totalPower.power)
 }
 
