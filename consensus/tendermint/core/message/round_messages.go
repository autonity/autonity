--- conflicted
+++ resolved
@@ -78,10 +78,7 @@
 	proposal         *Propose
 	prevotes         *Set
 	precommits       *Set
-<<<<<<< HEAD
-=======
 	power            *PowerInfo // power for all messages
->>>>>>> 225f2579
 	sync.RWMutex
 }
 
@@ -90,10 +87,7 @@
 	return &RoundMessages{
 		prevotes:         NewSet(),
 		precommits:       NewSet(),
-<<<<<<< HEAD
-=======
 		power:            NewPowerInfo(),
->>>>>>> 225f2579
 		verifiedProposal: false,
 	}
 }
@@ -109,17 +103,6 @@
 // total power for round (each sender counted only once, regardless of msg type)
 func (s *RoundMessages) Power() *big.Int {
 	return s.power.Pow()
-}
-
-// total power for round (each sender counted only once, regardless of msg type)
-func (s *RoundMessages) Power() *big.Int {
-	var messages []Msg
-	messages = append(messages, s.AllPrevotes()...)
-	messages = append(messages, s.AllPrecommits()...)
-	if s.proposal != nil {
-		messages = append(messages, s.proposal)
-	}
-	return Power(messages)
 }
 
 func (s *RoundMessages) PrevotesPower(hash common.Hash) *big.Int {
@@ -171,15 +154,6 @@
 	return AggregatePrevotes(prevotes) // we allow complex aggregate here
 }
 
-<<<<<<< HEAD
-// used to gossip quorum of prevotes
-func (s *RoundMessages) PrevoteFor(hash common.Hash) *Prevote {
-	prevotes := s.prevotes.VotesFor(hash)
-	return AggregatePrevotes(prevotes) // we allow complex aggregate here
-}
-
-=======
->>>>>>> 225f2579
 // used to create committed seals when we managed to finalize a block and to gossip quorum of precommits
 func (s *RoundMessages) PrecommitFor(hash common.Hash) *Precommit {
 	precommits := s.precommits.VotesFor(hash)
