--- conflicted
+++ resolved
@@ -36,11 +36,7 @@
 	return state
 }
 
-<<<<<<< HEAD
-// TODO(lorenzo) refinements, this function has a mutex that can be taken by:
-=======
 // TODO: this function has a mutex that can be taken by:
->>>>>>> f34d2d85
 // 1. the core routine
 // 2. the routine that syncs other peers
 // can this be exploited by a malicious peer to slow Core down (by requesting ask sync lots of times)
@@ -127,10 +123,6 @@
 
 func (s *RoundMessages) AddPrevote(prevote *Prevote) {
 	s.prevotes.Add(prevote)
-<<<<<<< HEAD
-	//TODO(lorenzo) can be moved in the set Add if computationally expensive
-=======
->>>>>>> f34d2d85
 	// update round power cache
 	for index, power := range prevote.Signers().Powers() {
 		s.power.Set(index, power)
@@ -148,10 +140,6 @@
 
 func (s *RoundMessages) AddPrecommit(precommit *Precommit) {
 	s.precommits.Add(precommit)
-<<<<<<< HEAD
-	//TODO(lorenzo) can be moved in the set Add if computationally expensive
-=======
->>>>>>> f34d2d85
 	// update round power cache
 	for index, power := range precommit.Signers().Powers() {
 		s.power.Set(index, power)
