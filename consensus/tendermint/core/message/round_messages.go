--- conflicted
+++ resolved
@@ -97,17 +97,10 @@
 	defer s.Unlock()
 	s.proposal = proposal
 	s.verifiedProposal = verified
-<<<<<<< HEAD
-	s.power.Set(proposal.SenderIndex(), proposal.Power())
-}
-
-// total power for round (each sender counted only once, regardless of msg type)
-=======
 	s.power.Set(proposal.SignerIndex(), proposal.Power())
 }
 
 // total power for round (each signer counted only once, regardless of msg type)
->>>>>>> 57911f4a
 func (s *RoundMessages) Power() *big.Int {
 	return s.power.Pow()
 }
@@ -132,11 +125,7 @@
 	s.prevotes.Add(prevote)
 	//TODO(lorenzo) can be moved in the set Add if computationally expensive
 	// update round power cache
-<<<<<<< HEAD
-	for index, power := range prevote.Senders().Powers() {
-=======
 	for index, power := range prevote.Signers().Powers() {
->>>>>>> 57911f4a
 		s.power.Set(index, power)
 	}
 
@@ -154,11 +143,7 @@
 	s.precommits.Add(precommit)
 	//TODO(lorenzo) can be moved in the set Add if computationally expensive
 	// update round power cache
-<<<<<<< HEAD
-	for index, power := range precommit.Senders().Powers() {
-=======
 	for index, power := range precommit.Signers().Powers() {
->>>>>>> 57911f4a
 		s.power.Set(index, power)
 	}
 }
@@ -169,11 +154,7 @@
 	return AggregatePrevotes(prevotes) // we allow complex aggregate here
 }
 
-<<<<<<< HEAD
-// used to create committed seals when we managed to finalize a block and to gossip quorum of precommits
-=======
 // used to create the quorum certificate when we managed to finalize a block and to gossip quorum of precommits
->>>>>>> 57911f4a
 func (s *RoundMessages) PrecommitFor(hash common.Hash) *Precommit {
 	precommits := s.precommits.VotesFor(hash)
 	return AggregatePrecommits(precommits) // we allow complex aggregate here
