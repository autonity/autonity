--- conflicted
+++ resolved
@@ -32,20 +32,14 @@
 	if c.SentProposal() {
 		return
 	}
-<<<<<<< HEAD
-	self := c.LastHeader().CommitteeMember(c.address)
-	proposal := message.NewPropose(c.Round(), c.Height().Uint64(), c.ValidRound(), block, c.backend.Sign, self)
-	c.SetSentProposal()
-=======
 
 	self, err := c.CommitteeSet().MemberByAddress(c.address)
 	if err != nil {
 		panic(fmt.Sprintf("validator: %s is no longer in current committee", c.address.String()))
 	}
 
-	proposal := message.NewPropose(c.Round(), c.Height().Uint64(), c.validRound, block, c.backend.Sign, self)
-	c.sentProposal = true
->>>>>>> 2f2ff5cf
+	proposal := message.NewPropose(c.Round(), c.Height().Uint64(), c.ValidRound(), block, c.backend.Sign, self)
+	c.SetSentProposal()
 	c.backend.SetProposedBlockHash(block.Hash())
 	c.LogProposalMessageEvent("MessageEvent(Proposal): Sent", proposal)
 	c.Broadcaster().Broadcast(proposal)
