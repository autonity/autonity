// Copyright 2017 The go-ethereum Authors
// This file is part of the go-ethereum library.
//
// The go-ethereum library is free software: you can redistribute it and/or modify
// it under the terms of the GNU Lesser General Public License as published by
// the Free Software Foundation, either version 3 of the License, or
// (at your option) any later version.
//
// The go-ethereum library is distributed in the hope that it will be useful,
// but WITHOUT ANY WARRANTY; without even the implied warranty of
// MERCHANTABILITY or FITNESS FOR A PARTICULAR PURPOSE. See the
// GNU Lesser General Public License for more details.
//
// You should have received a copy of the GNU Lesser General Public License
// along with the go-ethereum library. If not, see <http://www.gnu.org/licenses/>.

package core

import (
	"github.com/autonity/autonity/metrics"
)

var (
	HeightChangeMeter = metrics.NewRegisteredMeter("tendermint/height/change", nil)
	RoundChangeMeter  = metrics.NewRegisteredMeter("tendermint/round/change", nil)
	ProposeTimer      = metrics.NewRegisteredTimer("tendermint/timer/propose", nil)
	PrevoteTimer      = metrics.NewRegisteredTimer("tendermint/timer/prevote", nil)
	PrecommitTimer    = metrics.NewRegisteredTimer("tendermint/timer/precommit", nil)

	// metrics to measure duration of tendermint phases
	HeightTimer            = metrics.NewRegisteredTimer("tendermint/height", nil)             // duration of a height
	RoundTimer             = metrics.NewRegisteredTimer("tendermint/round", nil)              // duration of a round
	ProposeStepTimer       = metrics.NewRegisteredTimer("tendermint/step/propose", nil)       // duration of propose phase
	PrevoteStepTimer       = metrics.NewRegisteredTimer("tendermint/step/prevote", nil)       // duration of prevote phase
	PrecommitStepTimer     = metrics.NewRegisteredTimer("tendermint/step/precommit", nil)     // duration of precommit phase
	PrecommitDoneStepTimer = metrics.NewRegisteredTimer("tendermint/step/precommitDone", nil) // duration of precommit done phase

	ProposalSentTimer     = metrics.NewRegisteredTimer("tendermint/proposal/sent", nil)     // time between round start and proposal sent
	ProposalReceivedTimer = metrics.NewRegisteredTimer("tendermint/proposal/received", nil) // time between round start and proposal received
	ProposalVerifiedTimer = metrics.NewRegisteredTimer("tendermint/proposal/verified", nil) // time to verify proposal
	CommitTimer           = metrics.NewRegisteredTimer("tendermint/commit", nil)            // time between round start and commit (--> block queued for insertion)

	// Instant metrics

	ProposeBg   = metrics.NewRegisteredBufferedGauge("tendermint/bg/propose", nil, nil)
	PrevoteBg   = metrics.NewRegisteredBufferedGauge("tendermint/bg/prevote", nil, nil)
	PrecommitBg = metrics.NewRegisteredBufferedGauge("tendermint/bg/precommit", nil, nil)

	// metrics to measure duration of tendermint phases
<<<<<<< HEAD
	HeightBg            = metrics.NewRegisteredBufferedGauge("tendermint/height.bg", nil)             // duration of a height
	RoundBg             = metrics.NewRegisteredBufferedGauge("tendermint/round.bg", nil)              // duration of a round
	ProposeStepBg       = metrics.NewRegisteredBufferedGauge("tendermint/step/propose.bg", nil)       // duration of propose phase
	PrevoteStepBg       = metrics.NewRegisteredBufferedGauge("tendermint/step/prevote.bg", nil)       // duration of prevote phase
	PrecommitStepBg     = metrics.NewRegisteredBufferedGauge("tendermint/step/precommit.bg", nil)     // duration of precommit phase
	PrecommitDoneStepBg = metrics.NewRegisteredBufferedGauge("tendermint/step/precommitDone.bg", nil) // duration of precommit done phase

	ProposalSentBg     = metrics.NewRegisteredBufferedGauge("tendermint/proposal/sent.bg", nil)     // time between round start and proposal sent
	ProposalReceivedBg = metrics.NewRegisteredBufferedGauge("tendermint/proposal/received.bg", nil) // time between round start and proposal received
	ProposalVerifiedBg = metrics.NewRegisteredBufferedGauge("tendermint/proposal/verified.bg", nil) // time to verify proposal
	CommitBg           = metrics.NewRegisteredBufferedGauge("tendermint/commit.bg", nil)            // time between round start and commit (--> block queued for insertion)

	// temporary metrics to evaluate whether core.roundChangeMu is causing lock contention issues
	RoundChangeMuBg = metrics.NewRegisteredBufferedGauge("tendermint/roundchangemu.bg", nil)
=======
	HeightBg            = metrics.NewRegisteredBufferedGauge("tendermint/height.bg", nil, nil)             // duration of a height
	RoundBg             = metrics.NewRegisteredBufferedGauge("tendermint/round.bg", nil, nil)              // duration of a round
	ProposeStepBg       = metrics.NewRegisteredBufferedGauge("tendermint/step/propose.bg", nil, nil)       // duration of propose phase
	PrevoteStepBg       = metrics.NewRegisteredBufferedGauge("tendermint/step/prevote.bg", nil, nil)       // duration of prevote phase
	PrecommitStepBg     = metrics.NewRegisteredBufferedGauge("tendermint/step/precommit.bg", nil, nil)     // duration of precommit phase
	PrecommitDoneStepBg = metrics.NewRegisteredBufferedGauge("tendermint/step/precommitDone.bg", nil, nil) // duration of precommit done phase

	ProposalSentBlockTSDeltaBg     = metrics.NewRegisteredBufferedGauge("tendermint/proposal/relative/blockTS/sent.bg", nil, nil)     // time between block timestamp and proposal sent
	ProposalReceivedBlockTSDeltaBg = metrics.NewRegisteredBufferedGauge("tendermint/proposal/relative/blockTS/received.bg", nil, nil) // time between block timestamp and proposal received
	ProposalVerifiedBg             = metrics.NewRegisteredBufferedGauge("tendermint/proposal/verified.bg", nil, nil)                  // time to verify proposal

	PrevoteSentBlockTSDeltaBg   = metrics.NewRegisteredBufferedGauge("tendermint/prevote/relative/blockTS/sent.bg", nil, metrics.GetIntPointer(256)) // time between block timestamp and prevote sent
	PrevoteQuorumBlockTSDeltaBg = metrics.NewRegisteredBufferedGauge("tendermint/prevote/relative/blockTS/quorum/received.bg", nil, nil)             // time between block timestamp and prevote quorum received

	PrecommitSentBlockTSDeltaBg   = metrics.NewRegisteredBufferedGauge("tendermint/precommit/relative/blockTS/sent.bg", nil, metrics.GetIntPointer(256)) // time between block timestamp and precommit sent
	PrecommitQuorumBlockTSDeltaBg = metrics.NewRegisteredBufferedGauge("tendermint/precommit/relative/blockTS/quorum/received.bg", nil, nil)             // time between block timestamp and precommit quorum received

	CommitBg              = metrics.NewRegisteredBufferedGauge("tendermint/commit.bg", nil, nil)        // time between round start and commit (--> block queued for insertion)
	CandidateBlockDelayBg = metrics.NewRegisteredBufferedGauge("core/candidate/handle/delay", nil, nil) // time between candidate block submission and handling in core

	MsgProposalBg  = metrics.NewRegisteredBufferedGauge("core/handler/msg/proposal.bg", nil, nil)                         // time to handle proposal
	MsgPrevoteBg   = metrics.NewRegisteredBufferedGauge("core/handler/msg/prevote.bg", nil, metrics.GetIntPointer(256))   // time to handle prevote
	MsgPrecommitBg = metrics.NewRegisteredBufferedGauge("core/handler/msg/precommit.bg", nil, metrics.GetIntPointer(256)) // time to handle precommit

	MsgProposalPackets  = metrics.NewRegisteredMeter("core/handler/msg/proposal/packets", nil)  //nolint:goconst
	MsgPrevotePackets   = metrics.NewRegisteredMeter("core/handler/msg/prevote/packets", nil)   //nolint:goconst
	MsgPrecommitPackets = metrics.NewRegisteredMeter("core/handler/msg/precommit/packets", nil) //nolint:goconst

	// temporary metrics to evaluate whether core.roundChangeMu is causing lock contention issues
	RoundChangeMuBg = metrics.NewRegisteredBufferedGauge("tendermint/roundchangemu.bg", nil, nil)
>>>>>>> 225f2579
)<|MERGE_RESOLUTION|>--- conflicted
+++ resolved
@@ -47,22 +47,6 @@
 	PrecommitBg = metrics.NewRegisteredBufferedGauge("tendermint/bg/precommit", nil, nil)
 
 	// metrics to measure duration of tendermint phases
-<<<<<<< HEAD
-	HeightBg            = metrics.NewRegisteredBufferedGauge("tendermint/height.bg", nil)             // duration of a height
-	RoundBg             = metrics.NewRegisteredBufferedGauge("tendermint/round.bg", nil)              // duration of a round
-	ProposeStepBg       = metrics.NewRegisteredBufferedGauge("tendermint/step/propose.bg", nil)       // duration of propose phase
-	PrevoteStepBg       = metrics.NewRegisteredBufferedGauge("tendermint/step/prevote.bg", nil)       // duration of prevote phase
-	PrecommitStepBg     = metrics.NewRegisteredBufferedGauge("tendermint/step/precommit.bg", nil)     // duration of precommit phase
-	PrecommitDoneStepBg = metrics.NewRegisteredBufferedGauge("tendermint/step/precommitDone.bg", nil) // duration of precommit done phase
-
-	ProposalSentBg     = metrics.NewRegisteredBufferedGauge("tendermint/proposal/sent.bg", nil)     // time between round start and proposal sent
-	ProposalReceivedBg = metrics.NewRegisteredBufferedGauge("tendermint/proposal/received.bg", nil) // time between round start and proposal received
-	ProposalVerifiedBg = metrics.NewRegisteredBufferedGauge("tendermint/proposal/verified.bg", nil) // time to verify proposal
-	CommitBg           = metrics.NewRegisteredBufferedGauge("tendermint/commit.bg", nil)            // time between round start and commit (--> block queued for insertion)
-
-	// temporary metrics to evaluate whether core.roundChangeMu is causing lock contention issues
-	RoundChangeMuBg = metrics.NewRegisteredBufferedGauge("tendermint/roundchangemu.bg", nil)
-=======
 	HeightBg            = metrics.NewRegisteredBufferedGauge("tendermint/height.bg", nil, nil)             // duration of a height
 	RoundBg             = metrics.NewRegisteredBufferedGauge("tendermint/round.bg", nil, nil)              // duration of a round
 	ProposeStepBg       = metrics.NewRegisteredBufferedGauge("tendermint/step/propose.bg", nil, nil)       // duration of propose phase
@@ -93,5 +77,4 @@
 
 	// temporary metrics to evaluate whether core.roundChangeMu is causing lock contention issues
 	RoundChangeMuBg = metrics.NewRegisteredBufferedGauge("tendermint/roundchangemu.bg", nil, nil)
->>>>>>> 225f2579
 )