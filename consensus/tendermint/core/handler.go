package core

import (
	"context"
	"errors"
	"time"

	"github.com/autonity/autonity/autonity"
	"github.com/autonity/autonity/common"
	"github.com/autonity/autonity/consensus"
	"github.com/autonity/autonity/consensus/tendermint/core/committee"
	"github.com/autonity/autonity/consensus/tendermint/core/constants"
	"github.com/autonity/autonity/consensus/tendermint/core/message"
	"github.com/autonity/autonity/consensus/tendermint/events"
	"github.com/autonity/autonity/metrics"
)

// todo: resolve proper tendermint state synchronization timeout from block period.
const syncTimeOut = 30 * time.Second

// Start implements core.Tendermint.Start
func (c *Core) Start(ctx context.Context, contract *autonity.ProtocolContracts) {
	c.protocolContracts = contract
	committeeSet := committee.NewWeightedRandomSamplingCommittee(c.backend.BlockChain().CurrentBlock(),
		c.protocolContracts,
		c.backend.BlockChain())
	c.setCommitteeSet(committeeSet)
	ctx, c.cancel = context.WithCancel(ctx)
	c.subscribeEvents()

	// Start a new round from last height + 1
	c.StartRound(ctx, 0)

	// Tendermint Finite State Machine discrete event loop
	go c.mainEventLoop(ctx)
	go c.backend.HandleUnhandledMsgs(ctx)
}

// Stop implements Core.Engine.Stop
func (c *Core) Stop() {
	c.logger.Debug("Stopping Tendermint Core", "addr", c.address.String())

	c.stopAllTimeouts()

	c.cancel()

	c.proposer.StopFutureProposalTimer()
	c.unsubscribeEvents()

	// Ensure all event handling go routines exit
	<-c.stopped
	<-c.stopped
}

func (c *Core) subscribeEvents() {
	c.messageSub = c.backend.Subscribe(
		events.MessageEvent{},
		backlogMessageEvent{},
		StateRequestEvent{})
	c.candidateBlockSub = c.backend.Subscribe(events.NewCandidateBlockEvent{})
	c.timeoutEventSub = c.backend.Subscribe(TimeoutEvent{})
	c.committedSub = c.backend.Subscribe(events.CommitEvent{})
	c.syncEventSub = c.backend.Subscribe(events.SyncEvent{})
}

// Unsubscribe all messageSub
func (c *Core) unsubscribeEvents() {
	c.messageSub.Unsubscribe()
	c.candidateBlockSub.Unsubscribe()
	c.timeoutEventSub.Unsubscribe()
	c.committedSub.Unsubscribe()
	c.syncEventSub.Unsubscribe()
}

func shouldDisconnectSender(err error) bool {
	switch {
	/* //TODO(lorenzo) refinements2, double check. Also this is kinda broken due to aggregator not sending an ErrCh
	case errors.Is(err, constants.ErrFutureHeightMessage):
		fallthrough
	*/
	case errors.Is(err, constants.ErrOldHeightMessage):
		fallthrough
	case errors.Is(err, constants.ErrOldRoundMessage):
		fallthrough
	case errors.Is(err, constants.ErrFutureRoundMessage):
		fallthrough
	case errors.Is(err, constants.ErrNilPrevoteSent):
		fallthrough
	case errors.Is(err, constants.ErrNilPrecommitSent):
		fallthrough
	case errors.Is(err, constants.ErrMovedToNewRound):
		fallthrough
	case errors.Is(err, constants.ErrHeightClosed):
		fallthrough
	case errors.Is(err, constants.ErrAlreadyHaveBlock):
		fallthrough
	case errors.Is(err, consensus.ErrPrunedAncestor):
		fallthrough
	case errors.Is(err, constants.ErrAlreadyHaveProposal):
		return false
	default:
		return true
	}
}

<<<<<<< HEAD
=======
func recordMessageProcessingTime(code uint8, start time.Time) {
	switch code {
	case message.ProposalCode:
		MsgProposalBg.Add(time.Since(start).Nanoseconds())
		MsgProposalPackets.Mark(1)
	case message.PrevoteCode:
		MsgPrevoteBg.Add(time.Since(start).Nanoseconds())
		MsgPrevotePackets.Mark(1)
	case message.PrecommitCode:
		MsgPrecommitBg.Add(time.Since(start).Nanoseconds())
		MsgPrecommitPackets.Mark(1)
	}
}

>>>>>>> 225f2579
func (c *Core) quorumFor(code uint8, round int64, value common.Hash) bool {
	quorum := false
	switch code {
	case message.ProposalCode:
		break
	case message.PrevoteCode:
		quorum = (c.messages.GetOrCreate(round).PrevotesPower(value).Cmp(c.CommitteeSet().Quorum()) >= 0)
	case message.PrecommitCode:
		quorum = (c.messages.GetOrCreate(round).PrecommitsPower(value).Cmp(c.CommitteeSet().Quorum()) >= 0)
	}
	return quorum
}

// TODO(lorenzo) maybe I can substitute the existing votes with the aggregate one (instead of just adding it)
func (c *Core) GossipComplexAggregate(code uint8, round int64, value common.Hash) {
	switch code {
	case message.PrevoteCode:
		aggregatePrevote := c.messages.GetOrCreate(round).PrevoteFor(value)
		c.messages.GetOrCreate(round).AddPrevote(aggregatePrevote)
		c.backend.Gossip(c.CommitteeSet().Committee(), aggregatePrevote)
	case message.PrecommitCode:
		aggregatePrecommit := c.messages.GetOrCreate(round).PrecommitFor(value)
		c.messages.GetOrCreate(round).AddPrecommit(aggregatePrecommit)
		c.backend.Gossip(c.CommitteeSet().Committee(), aggregatePrecommit)
	}
}

func (c *Core) mainEventLoop(ctx context.Context) {
	go c.syncLoop(ctx)

eventLoop:
	for {
		select {
		case ev, ok := <-c.messageSub.Chan():
			start := time.Now()
			if !ok {
				break eventLoop
			}
			// An event arrived, process content
			switch e := ev.Data.(type) {
			case events.MessageEvent:
				msg := e.Message
<<<<<<< HEAD

				// check if we have quorum for message type for this round
				hadQuorum := c.quorumFor(msg.Code(), msg.R(), msg.Value())

=======

				var hadQuorum bool
				if !c.noGossip {
					// check if we have quorum for message type for this round
					hadQuorum = c.quorumFor(msg.Code(), msg.R(), msg.Value())
				}

>>>>>>> 225f2579
				if err := c.handleMsg(ctx, msg); err != nil {
					c.logger.Debug("MessageEvent payload failed", "err", err)
					// filter errors which needs remote peer disconnection
					if shouldDisconnectSender(err) {
						tryDisconnect(e.ErrCh, err)
					}
					break
				}

<<<<<<< HEAD
				if !hadQuorum {
					// if we did not have quorum and we reached it now
					// gossip the (complex) aggregate with quorum to everyone instead of the current message
					hasQuorum := c.quorumFor(msg.Code(), msg.R(), msg.Value())
					if hasQuorum {
						c.GossipComplexAggregate(msg.Code(), msg.R(), msg.Value())
						break // do not gossip single message, only complex aggregate
					}
				}

				// gossip message. We should arrive here only if we did not already gossip a complex aggregate
				c.backend.Gossip(c.CommitteeSet().Committee(), msg)
=======
				if !c.noGossip {
					if !hadQuorum {
						// if we did not have quorum and we reached it now
						// gossip the (complex) aggregate with quorum to everyone instead of the current message
						hasQuorum := c.quorumFor(msg.Code(), msg.R(), msg.Value())
						if hasQuorum {
							c.GossipComplexAggregate(msg.Code(), msg.R(), msg.Value())
							recordMessageProcessingTime(msg.Code(), start)
							break // do not gossip single message, only complex aggregate
						}
					}

					// gossip message. We should arrive here only if we did not already gossip a complex aggregate
					c.backend.Gossip(c.CommitteeSet().Committee(), msg)
					recordMessageProcessingTime(msg.Code(), start)
				}
>>>>>>> 225f2579
			case backlogMessageEvent:
				// TODO(lorenzo) refinements, should we check for disconnection also here?
				// I am not sure we can get the error ch though

				msg := e.msg

<<<<<<< HEAD
				// check if we have quorum for message type for this round
				hadQuorum := c.quorumFor(msg.Code(), msg.R(), msg.Value())
=======
				var hadQuorum bool
				if !c.noGossip {
					// check if we have quorum for message type for this round
					hadQuorum = c.quorumFor(msg.Code(), msg.R(), msg.Value())
				}
>>>>>>> 225f2579

				c.logger.Debug("Handling consensus backlog event")
				if err := c.handleMsg(ctx, msg); err != nil {
					c.logger.Debug("BacklogEvent message handling failed", "err", err)
					continue
				}

<<<<<<< HEAD
				if !hadQuorum {
					// if we did not have quorum and we reached it now
					// gossip the (complex) aggregate with quorum to everyone instead of the current message
					hasQuorum := c.quorumFor(msg.Code(), msg.R(), msg.Value())
					if hasQuorum {
						c.GossipComplexAggregate(msg.Code(), msg.R(), msg.Value())
						break // do not gossip single message, only complex aggregate
					}
				}

				// gossip message. We should arrive here only if we did not already gossip a complex aggregate
				c.backend.Gossip(c.CommitteeSet().Committee(), msg)
=======
				if !c.noGossip {
					if !hadQuorum {
						// if we did not have quorum and we reached it now
						// gossip the (complex) aggregate with quorum to everyone instead of the current message
						hasQuorum := c.quorumFor(msg.Code(), msg.R(), msg.Value())
						if hasQuorum {
							c.GossipComplexAggregate(msg.Code(), msg.R(), msg.Value())
							recordMessageProcessingTime(msg.Code(), start)
							break // do not gossip single message, only complex aggregate
						}
					}

					// gossip message. We should arrive here only if we did not already gossip a complex aggregate
					c.backend.Gossip(c.CommitteeSet().Committee(), msg)
					recordMessageProcessingTime(msg.Code(), start)
				}
>>>>>>> 225f2579
			case StateRequestEvent:
				// Process Tendermint state dump request.
				c.handleStateDump(e)
			}
		case ev, ok := <-c.timeoutEventSub.Chan():
			if !ok {
				break eventLoop
			}
			if timeoutE, ok := ev.Data.(TimeoutEvent); ok {
				// if we already decided on this height block, ignore the timeout. It is useless by now.
				if c.step == PrecommitDone {
					c.logTimeoutEvent("Timer expired while at PrecommitDone step, ignoring", "", timeoutE)
					continue
				}
				switch timeoutE.Step {
				case Propose:
					c.handleTimeoutPropose(ctx, timeoutE)
				case Prevote:
					c.handleTimeoutPrevote(ctx, timeoutE)
				case Precommit:
					c.handleTimeoutPrecommit(ctx, timeoutE)
				}
			}
		case ev, ok := <-c.committedSub.Chan():
			if !ok {
				break eventLoop
			}
			switch ev.Data.(type) {
			case events.CommitEvent:
				c.precommiter.HandleCommit(ctx)
			}
		case ev, ok := <-c.candidateBlockSub.Chan():
			if !ok {
				break eventLoop
			}
			newCandidateBlockEvent := ev.Data.(events.NewCandidateBlockEvent)
			if metrics.Enabled && c.IsProposer() {
				CandidateBlockDelayBg.Add(time.Since(newCandidateBlockEvent.CreatedAt).Nanoseconds())
			}
			pb := &newCandidateBlockEvent.NewCandidateBlock
			c.proposer.HandleNewCandidateBlockMsg(ctx, pb)
		case <-ctx.Done():
			c.logger.Debug("Tendermint core main loop stopped", "event", ctx.Err())
			break eventLoop
		}
	}

	c.stopped <- struct{}{}
}

func (c *Core) syncLoop(ctx context.Context) {
	/*
		this method is responsible for asking the network to send us the current consensus state
		and to process sync queries events.
	*/
	timer := time.NewTimer(syncTimeOut)

	round := c.Round()
	height := c.Height()

	// Ask for sync when the engine starts
	c.backend.AskSync(c.LastHeader())

eventLoop:
	for {
		select {
		case <-timer.C:
			currentRound := c.Round()
			currentHeight := c.Height()

			// we only ask for sync if the current view stayed the same for the past 10 seconds
			if currentHeight.Cmp(height) == 0 && currentRound == round {
				c.logger.Warn("⚠️ Consensus liveliness lost")
				c.logger.Warn("Broadcasting sync request..")
				c.backend.AskSync(c.LastHeader())
			}
			round = currentRound
			height = currentHeight
			timer = time.NewTimer(syncTimeOut)

		case ev, ok := <-c.syncEventSub.Chan():
			if !ok {
				break eventLoop
			}
			event := ev.Data.(events.SyncEvent)
			c.logger.Debug("Processing sync message", "from", event.Addr)
			c.backend.SyncPeer(event.Addr)
		case <-ctx.Done():
			c.logger.Debug("syncLoop is stopped", "event", ctx.Err())
			break eventLoop

		}
	}

	c.stopped <- struct{}{}
}

// SendEvent sends event to mux
func (c *Core) SendEvent(ev any) {
	c.backend.Post(ev)
}

func (c *Core) handleMsg(ctx context.Context, msg message.Msg) error {
	// These checks need to be repeated here due to backlogged messages being re-injected
	if c.Height().Uint64() > msg.H() {
		//TODO(lorenzo) refinements, this seems to happen quite a lot. Understand why.
		// also should we gossip old height messages?
		c.logger.Debug("ignoring stale consensus message", "hash", msg.Hash())
		return constants.ErrOldHeightMessage
	}

	if c.Height().Uint64() < msg.H() {
		panic("Processing future height message")
	}

	// if we already decided on this height block, discard the message. It is useless by now.
	if c.step == PrecommitDone {
		return constants.ErrHeightClosed
	}

	var err error
	switch m := msg.(type) {
	case *message.Propose:
		c.logger.Debug("Handling Proposal")
		err = c.proposer.HandleProposal(ctx, m)
	case *message.Prevote:
		c.logger.Debug("Handling Prevote")
		err = c.prevoter.HandlePrevote(ctx, m)
	case *message.Precommit:
		c.logger.Debug("Handling Precommit")
		err = c.precommiter.HandlePrecommit(ctx, m)
	default:
		// this should never happen, decoding only returns us propose, prevote or precommit
		panic("handled message that is not propose, prevote or precommit. Msg: " + msg.String())
	}

	// Store the message if it is a future round message
	if errors.Is(err, constants.ErrFutureRoundMessage) {
		c.logger.Debug("Storing future round message")

		r := msg.R()
		c.futureRoundLock.Lock()
		c.futureRound[r] = append(c.futureRound[r], msg)
<<<<<<< HEAD
=======

		// update future power
		_, ok := c.futurePower[r]
		if !ok {
			c.futurePower[r] = message.NewPowerInfo()
		}
		switch m := msg.(type) {
		case *message.Propose:
			c.futurePower[r].Set(m.SenderIndex(), m.Power())
		case *message.Prevote, *message.Precommit:
			for index, power := range m.(message.Vote).Senders().Powers() {
				c.futurePower[r].Set(index, power)
			}
		}
>>>>>>> 225f2579
		c.futureRoundLock.Unlock()

		c.backend.Post(events.FuturePowerChangeEvent{Height: c.Height().Uint64(), Round: r})

		c.roundSkipCheck(ctx, r)
	}

	return err
}

func tryDisconnect(errorCh chan<- error, err error) {
	//TODO(lorenzo) refinements2, if aggregated vote or local message, we will have no error channel.
	// maybe I can send back the error to the aggregator so the he can do the disconnection and the removal of messages
	if errorCh == nil {
		return
	}

	select {
	case errorCh <- err:
	default: // do nothing
	}
}<|MERGE_RESOLUTION|>--- conflicted
+++ resolved
@@ -103,8 +103,6 @@
 	}
 }
 
-<<<<<<< HEAD
-=======
 func recordMessageProcessingTime(code uint8, start time.Time) {
 	switch code {
 	case message.ProposalCode:
@@ -119,7 +117,6 @@
 	}
 }
 
->>>>>>> 225f2579
 func (c *Core) quorumFor(code uint8, round int64, value common.Hash) bool {
 	quorum := false
 	switch code {
@@ -162,12 +159,6 @@
 			switch e := ev.Data.(type) {
 			case events.MessageEvent:
 				msg := e.Message
-<<<<<<< HEAD
-
-				// check if we have quorum for message type for this round
-				hadQuorum := c.quorumFor(msg.Code(), msg.R(), msg.Value())
-
-=======
 
 				var hadQuorum bool
 				if !c.noGossip {
@@ -175,7 +166,6 @@
 					hadQuorum = c.quorumFor(msg.Code(), msg.R(), msg.Value())
 				}
 
->>>>>>> 225f2579
 				if err := c.handleMsg(ctx, msg); err != nil {
 					c.logger.Debug("MessageEvent payload failed", "err", err)
 					// filter errors which needs remote peer disconnection
@@ -185,20 +175,6 @@
 					break
 				}
 
-<<<<<<< HEAD
-				if !hadQuorum {
-					// if we did not have quorum and we reached it now
-					// gossip the (complex) aggregate with quorum to everyone instead of the current message
-					hasQuorum := c.quorumFor(msg.Code(), msg.R(), msg.Value())
-					if hasQuorum {
-						c.GossipComplexAggregate(msg.Code(), msg.R(), msg.Value())
-						break // do not gossip single message, only complex aggregate
-					}
-				}
-
-				// gossip message. We should arrive here only if we did not already gossip a complex aggregate
-				c.backend.Gossip(c.CommitteeSet().Committee(), msg)
-=======
 				if !c.noGossip {
 					if !hadQuorum {
 						// if we did not have quorum and we reached it now
@@ -215,23 +191,17 @@
 					c.backend.Gossip(c.CommitteeSet().Committee(), msg)
 					recordMessageProcessingTime(msg.Code(), start)
 				}
->>>>>>> 225f2579
 			case backlogMessageEvent:
 				// TODO(lorenzo) refinements, should we check for disconnection also here?
 				// I am not sure we can get the error ch though
 
 				msg := e.msg
 
-<<<<<<< HEAD
-				// check if we have quorum for message type for this round
-				hadQuorum := c.quorumFor(msg.Code(), msg.R(), msg.Value())
-=======
 				var hadQuorum bool
 				if !c.noGossip {
 					// check if we have quorum for message type for this round
 					hadQuorum = c.quorumFor(msg.Code(), msg.R(), msg.Value())
 				}
->>>>>>> 225f2579
 
 				c.logger.Debug("Handling consensus backlog event")
 				if err := c.handleMsg(ctx, msg); err != nil {
@@ -239,20 +209,6 @@
 					continue
 				}
 
-<<<<<<< HEAD
-				if !hadQuorum {
-					// if we did not have quorum and we reached it now
-					// gossip the (complex) aggregate with quorum to everyone instead of the current message
-					hasQuorum := c.quorumFor(msg.Code(), msg.R(), msg.Value())
-					if hasQuorum {
-						c.GossipComplexAggregate(msg.Code(), msg.R(), msg.Value())
-						break // do not gossip single message, only complex aggregate
-					}
-				}
-
-				// gossip message. We should arrive here only if we did not already gossip a complex aggregate
-				c.backend.Gossip(c.CommitteeSet().Committee(), msg)
-=======
 				if !c.noGossip {
 					if !hadQuorum {
 						// if we did not have quorum and we reached it now
@@ -269,7 +225,6 @@
 					c.backend.Gossip(c.CommitteeSet().Committee(), msg)
 					recordMessageProcessingTime(msg.Code(), start)
 				}
->>>>>>> 225f2579
 			case StateRequestEvent:
 				// Process Tendermint state dump request.
 				c.handleStateDump(e)
@@ -413,8 +368,6 @@
 		r := msg.R()
 		c.futureRoundLock.Lock()
 		c.futureRound[r] = append(c.futureRound[r], msg)
-<<<<<<< HEAD
-=======
 
 		// update future power
 		_, ok := c.futurePower[r]
@@ -429,7 +382,6 @@
 				c.futurePower[r].Set(index, power)
 			}
 		}
->>>>>>> 225f2579
 		c.futureRoundLock.Unlock()
 
 		c.backend.Post(events.FuturePowerChangeEvent{Height: c.Height().Uint64(), Round: r})
