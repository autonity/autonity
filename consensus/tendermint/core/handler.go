package core

import (
	"context"
	"errors"
	"math/big"
	"time"

	"github.com/autonity/autonity/autonity"
	"github.com/autonity/autonity/consensus"
	"github.com/autonity/autonity/consensus/tendermint/core/committee"
	"github.com/autonity/autonity/consensus/tendermint/core/constants"
	"github.com/autonity/autonity/consensus/tendermint/core/message"
	"github.com/autonity/autonity/consensus/tendermint/events"
	"github.com/autonity/autonity/metrics"
)

// todo: resolve proper tendermint state synchronization timeout from block period.
const syncTimeOut = 30 * time.Second

var ErrValidatorJailed = errors.New("jailed validator")

// Start implements core.Tendermint.Start
func (c *Core) Start(ctx context.Context, contract *autonity.ProtocolContracts) {
	c.protocolContracts = contract
	committeeSet := committee.NewWeightedRandomSamplingCommittee(c.backend.BlockChain().CurrentBlock(),
		c.protocolContracts,
		c.backend.BlockChain())
	c.setCommitteeSet(committeeSet)
	ctx, c.cancel = context.WithCancel(ctx)
	c.subscribeEvents()
	// Tendermint Finite State Machine discrete event loop
	go c.mainEventLoop(ctx)
	go c.backend.HandleUnhandledMsgs(ctx)
}

// Stop implements Core.Engine.Stop
func (c *Core) Stop() {
	c.logger.Debug("Stopping Tendermint Core", "addr", c.address.String())
	c.stopAllTimeouts()
	c.cancel()
	c.proposer.StopFutureProposalTimer()
	c.unsubscribeEvents()

	// Ensure all event handling go routines exit
	<-c.stopped
	<-c.stopped
}

func (c *Core) subscribeEvents() {
	c.messageSub = c.backend.Subscribe(
		events.MessageEvent{},
		backlogMessageEvent{},
		backlogUntrustedMessageEvent{},
		StateRequestEvent{})
	c.candidateBlockCh = make(chan events.NewCandidateBlockEvent, 1)
	c.committedCh = make(chan events.CommitEvent, 1)
	c.timeoutEventSub = c.backend.Subscribe(TimeoutEvent{})
	c.syncEventSub = c.backend.Subscribe(events.SyncEvent{})
}

// Unsubscribe all messageSub
func (c *Core) unsubscribeEvents() {
	c.messageSub.Unsubscribe()
	c.timeoutEventSub.Unsubscribe()
	c.syncEventSub.Unsubscribe()
}

func shouldDisconnectSender(err error) bool {
	switch {
	case errors.Is(err, constants.ErrFutureHeightMessage):
		fallthrough
	case errors.Is(err, constants.ErrOldHeightMessage):
		fallthrough
	case errors.Is(err, constants.ErrOldRoundMessage):
		fallthrough
	case errors.Is(err, constants.ErrFutureRoundMessage):
		fallthrough
	case errors.Is(err, constants.ErrNilPrevoteSent):
		fallthrough
	case errors.Is(err, constants.ErrNilPrecommitSent):
		fallthrough
	case errors.Is(err, constants.ErrMovedToNewRound):
		fallthrough
	case errors.Is(err, constants.ErrHeightClosed):
		fallthrough
	case errors.Is(err, constants.ErrAlreadyHaveBlock):
		fallthrough
	case errors.Is(err, consensus.ErrPrunedAncestor):
		fallthrough
	case errors.Is(err, constants.ErrAlreadyHaveProposal):
		return false
	case errors.Is(err, ErrValidatorJailed):
		// this one is tricky. Ideally yes, we want to disconnect the sender but we can't
		// really assume that all the other committee members have the same view on the
		// jailed validator list before gossip, that is risking then to disconnect honest nodes.
		// This needs to verified though. Returning false for the time being.
		return false
	default:
		return true
	}
}

func recordMessageProcessingTime(code uint8, start time.Time) {
	switch code {
	case message.ProposalCode:
		MsgProposalBg.Add(time.Since(start).Nanoseconds())
		MsgProposalPackets.Mark(1)
	case message.PrevoteCode:
		MsgPrevoteBg.Add(time.Since(start).Nanoseconds())
		MsgPrevotePackets.Mark(1)
	case message.PrecommitCode:
		MsgPrecommitBg.Add(time.Since(start).Nanoseconds())
		MsgPrecommitPackets.Mark(1)
	}
}

func (c *Core) mainEventLoop(ctx context.Context) {
	// Start a new round from last height + 1
	c.StartRound(ctx, 0)
	go c.syncLoop(ctx)

eventLoop:
	for {
		select {
<<<<<<< HEAD
		case ev, ok := <-c.candidateBlockCh:
=======
		case ev, ok := <-c.messageSub.Chan():
			start := time.Now()
>>>>>>> 172e61a3
			if !ok {
				break eventLoop
			}
			newCandidateBlockEvent := ev
			pb := &newCandidateBlockEvent.NewCandidateBlock
			c.proposer.HandleNewCandidateBlockMsg(ctx, pb)
		case <-ctx.Done():
			c.logger.Debug("Tendermint core main loop stopped", "event", ctx.Err())
			break eventLoop
		default:
			select {
			case ev, ok := <-c.messageSub.Chan():
				if !ok {
					break eventLoop
				}
<<<<<<< HEAD
				// A real ev arrived, process interesting content
				switch e := ev.Data.(type) {
				case events.MessageEvent:
					// At this stage, a message is parsed and all the internal fields must be accessible
					if err := c.handleMsg(ctx, e.Message); err != nil {
						c.logger.Debug("MessageEvent payload failed", "err", err)
						// filter errors which needs remote peer disconnection
						if shouldDisconnectSender(err) {
							tryDisconnect(e.ErrCh, err)
						}
						continue
					}
					if !c.noGossip {
						go c.backend.Gossip(c.CommitteeSet().Committee(), e.Message)
					}
				case backlogMessageEvent:
					// No need to check signature for internal messages
					c.logger.Debug("Started handling consensus backlog event")
					if err := c.handleValidMsg(ctx, e.msg); err != nil {
						c.logger.Debug("BacklogEvent message handling failed", "err", err)
						continue
					}
					if !c.noGossip {
						go c.backend.Gossip(c.CommitteeSet().Committee(), e.msg)
					}
				case backlogUntrustedMessageEvent:
					c.logger.Debug("Started handling backlog unchecked event")
					// messages in the untrusted buffer were successfully decoded
					if err := c.handleMsg(ctx, e.msg); err != nil {
						c.logger.Debug("BacklogUntrustedMessageEvent message failed", "err", err)
						continue
					}
					if !c.noGossip {
						go c.backend.Gossip(c.CommitteeSet().Committee(), e.msg)
					}
				case StateRequestEvent:
					// Process Tendermint state dump request.
					c.handleStateDump(e)
				}
			case ev, ok := <-c.timeoutEventSub.Chan():
				if !ok {
					break eventLoop
				}
				if timeoutE, ok := ev.Data.(TimeoutEvent); ok {
					// if we already decided on this height block, ignore the timeout. It is useless by now.
					if c.step == PrecommitDone {
						c.logTimeoutEvent("Timer expired while at PrecommitDone step, ignoring", "", timeoutE)
						continue
					}
					switch timeoutE.Step {
					case Propose:
						c.handleTimeoutPropose(ctx, timeoutE)
					case Prevote:
						c.handleTimeoutPrevote(ctx, timeoutE)
					case Precommit:
						c.handleTimeoutPrecommit(ctx, timeoutE)
					}
=======
				c.backend.Gossip(c.CommitteeSet().Committee(), e.Message)
				recordMessageProcessingTime(e.Message.Code(), start)
			case backlogMessageEvent:
				// No need to check signature for internal messages
				c.logger.Debug("Started handling consensus backlog event")
				if err := c.handleValidMsg(ctx, e.msg); err != nil {
					c.logger.Debug("BacklogEvent message handling failed", "err", err)
					continue
				}
				c.backend.Gossip(c.CommitteeSet().Committee(), e.msg)

				recordMessageProcessingTime(e.msg.Code(), start)
			case backlogUntrustedMessageEvent:
				c.logger.Debug("Started handling backlog unchecked event")
				// messages in the untrusted buffer were successfully decoded
				if err := c.handleMsg(ctx, e.msg); err != nil {
					c.logger.Debug("BacklogUntrustedMessageEvent message failed", "err", err)
					continue
				}
				c.backend.Gossip(c.CommitteeSet().Committee(), e.msg)
				recordMessageProcessingTime(e.msg.Code(), start)
			case StateRequestEvent:
				// Process Tendermint state dump request.
				c.handleStateDump(e)
			}
		case ev, ok := <-c.timeoutEventSub.Chan():
			if !ok {
				break eventLoop
			}
			if timeoutE, ok := ev.Data.(TimeoutEvent); ok {
				// if we already decided on this height block, ignore the timeout. It is useless by now.
				if c.step == PrecommitDone {
					c.logTimeoutEvent("Timer expired while at PrecommitDone step, ignoring", "", timeoutE)
					continue
>>>>>>> 172e61a3
				}
			case _, ok := <-c.committedCh:
				if !ok {
					break eventLoop
				}
				c.precommiter.HandleCommit(ctx)
			default:
				// minimal sleep if nothing is ready so we don't end up consuming the core
				time.Sleep(100 * time.Microsecond)
			}
<<<<<<< HEAD
=======
		case ev, ok := <-c.candidateBlockSub.Chan():
			if !ok {
				break eventLoop
			}
			newCandidateBlockEvent := ev.Data.(events.NewCandidateBlockEvent)
			if metrics.Enabled && c.IsProposer() {
				CandidateBlockDelayBg.Add(time.Since(newCandidateBlockEvent.CreatedAt).Nanoseconds())
			}
			pb := &newCandidateBlockEvent.NewCandidateBlock
			c.proposer.HandleNewCandidateBlockMsg(ctx, pb)
		case <-ctx.Done():
			c.logger.Debug("Tendermint core main loop stopped", "event", ctx.Err())
			break eventLoop
>>>>>>> 172e61a3
		}
	}

	c.stopped <- struct{}{}
}

func (c *Core) syncLoop(ctx context.Context) {
	/*
		this method is responsible for asking the network to send us the current consensus state
		and to process sync queries events.
	*/
	timer := time.NewTimer(syncTimeOut)

	round := c.Round()
	height := c.Height()

	// Ask for sync when the engine starts
	c.backend.AskSync(c.LastHeader())

eventLoop:
	for {
		select {
		case <-timer.C:
			currentRound := c.Round()
			currentHeight := c.Height()

			// we only ask for sync if the current view stayed the same for the past 10 seconds
			if currentHeight.Cmp(height) == 0 && currentRound == round {
				c.logger.Warn("⚠️ Consensus liveliness lost")
				c.logger.Warn("Broadcasting sync request..")
				c.backend.AskSync(c.LastHeader())
			}
			round = currentRound
			height = currentHeight
			timer = time.NewTimer(syncTimeOut)

		case ev, ok := <-c.syncEventSub.Chan():
			if !ok {
				break eventLoop
			}
			event := ev.Data.(events.SyncEvent)
			c.logger.Debug("Processing sync message", "from", event.Addr)
			c.backend.SyncPeer(event.Addr)
		case <-ctx.Done():
			c.logger.Debug("syncLoop is stopped", "event", ctx.Err())
			break eventLoop

		}
	}

	c.stopped <- struct{}{}
}

// SendEvent sends event to mux
func (c *Core) SendEvent(ev any) {
	c.backend.Post(ev)
}

// handleMsg assume msg has already been decoded
func (c *Core) handleMsg(ctx context.Context, msg message.Msg) error {
	msgHeight := new(big.Int).SetUint64(msg.H())
	if msgHeight.Cmp(c.Height()) > 0 {
		// Future height message. Skip processing and put it in the untrusted backlog buffer.
		c.storeFutureMessage(msg)
		return constants.ErrFutureHeightMessage // No gossip
	}
	if msgHeight.Cmp(c.Height()) < 0 {
		// Old height messages. Do nothing.
		return constants.ErrOldHeightMessage // No gossip
	}
	// current height message

	// if we already decided on this height block, discard the message. It is useless by now.
	if c.step == PrecommitDone {
		return constants.ErrHeightClosed
	}

	if err := msg.Validate(c.LastHeader().CommitteeMember); err != nil {
		c.logger.Error("Failed to validate message", "err", err)
		c.logger.Error(msg.String())
		return err
	}
	if c.backend.IsJailed(msg.Sender()) {
		c.logger.Debug("Jailed validator, ignoring message", "address", msg.Sender())
		return ErrValidatorJailed
	}
	return c.handleValidMsg(ctx, msg)
}

func (c *Core) handleValidMsg(ctx context.Context, msg message.Msg) error {
	logger := c.logger.New("from", msg.Sender())

	// These checks need to be repeated here due to backlogged messages being re-injected

	if c.Height().Uint64() > msg.H() {
		return constants.ErrOldHeightMessage
	}

	if c.Height().Uint64() < msg.H() {
		panic("Processing future message")
	}

	// if we already decided on this height block, discard the message. It is useless by now.
	if c.step == PrecommitDone {
		return constants.ErrHeightClosed
	}

	// Store the message if it's a future message
	testBacklog := func(err error) error {
		// We want to store only future messages in backlog
		switch {
		case errors.Is(err, constants.ErrFutureRoundMessage):
			logger.Debug("Storing future round message in backlog")
			c.storeBacklog(msg, msg.Sender())
			// decoding must have been successful to return
			c.roundSkipCheck(ctx, msg, msg.Sender())
		}
		return err
	}

	switch m := msg.(type) {
	case *message.Propose:
		logger.Debug("Handling Proposal")
		return testBacklog(c.proposer.HandleProposal(ctx, m))
	case *message.Prevote:
		logger.Debug("Handling Prevote")
		return testBacklog(c.prevoter.HandlePrevote(ctx, m))
	case *message.Precommit:
		logger.Debug("Handling Precommit")
		return testBacklog(c.precommiter.HandlePrecommit(ctx, m))
	default:
		logger.Error("Invalid message", "msg", msg)
	}
	// this should never happen, decoding only returns us propose, prevote or precommit
	panic("handled message that is not propose, prevote or precommit")
}

func tryDisconnect(errorCh chan<- error, err error) {
	select {
	case errorCh <- err:
	default: // do nothing
	}
}<|MERGE_RESOLUTION|>--- conflicted
+++ resolved
@@ -12,7 +12,6 @@
 	"github.com/autonity/autonity/consensus/tendermint/core/constants"
 	"github.com/autonity/autonity/consensus/tendermint/core/message"
 	"github.com/autonity/autonity/consensus/tendermint/events"
-	"github.com/autonity/autonity/metrics"
 )
 
 // todo: resolve proper tendermint state synchronization timeout from block period.
@@ -123,12 +122,7 @@
 eventLoop:
 	for {
 		select {
-<<<<<<< HEAD
 		case ev, ok := <-c.candidateBlockCh:
-=======
-		case ev, ok := <-c.messageSub.Chan():
-			start := time.Now()
->>>>>>> 172e61a3
 			if !ok {
 				break eventLoop
 			}
@@ -141,10 +135,10 @@
 		default:
 			select {
 			case ev, ok := <-c.messageSub.Chan():
+				start := time.Now()
 				if !ok {
 					break eventLoop
 				}
-<<<<<<< HEAD
 				// A real ev arrived, process interesting content
 				switch e := ev.Data.(type) {
 				case events.MessageEvent:
@@ -160,6 +154,7 @@
 					if !c.noGossip {
 						go c.backend.Gossip(c.CommitteeSet().Committee(), e.Message)
 					}
+					recordMessageProcessingTime(e.Message.Code(), start)
 				case backlogMessageEvent:
 					// No need to check signature for internal messages
 					c.logger.Debug("Started handling consensus backlog event")
@@ -170,6 +165,7 @@
 					if !c.noGossip {
 						go c.backend.Gossip(c.CommitteeSet().Committee(), e.msg)
 					}
+					recordMessageProcessingTime(e.msg.Code(), start)
 				case backlogUntrustedMessageEvent:
 					c.logger.Debug("Started handling backlog unchecked event")
 					// messages in the untrusted buffer were successfully decoded
@@ -180,6 +176,7 @@
 					if !c.noGossip {
 						go c.backend.Gossip(c.CommitteeSet().Committee(), e.msg)
 					}
+					recordMessageProcessingTime(e.msg.Code(), start)
 				case StateRequestEvent:
 					// Process Tendermint state dump request.
 					c.handleStateDump(e)
@@ -202,42 +199,6 @@
 					case Precommit:
 						c.handleTimeoutPrecommit(ctx, timeoutE)
 					}
-=======
-				c.backend.Gossip(c.CommitteeSet().Committee(), e.Message)
-				recordMessageProcessingTime(e.Message.Code(), start)
-			case backlogMessageEvent:
-				// No need to check signature for internal messages
-				c.logger.Debug("Started handling consensus backlog event")
-				if err := c.handleValidMsg(ctx, e.msg); err != nil {
-					c.logger.Debug("BacklogEvent message handling failed", "err", err)
-					continue
-				}
-				c.backend.Gossip(c.CommitteeSet().Committee(), e.msg)
-
-				recordMessageProcessingTime(e.msg.Code(), start)
-			case backlogUntrustedMessageEvent:
-				c.logger.Debug("Started handling backlog unchecked event")
-				// messages in the untrusted buffer were successfully decoded
-				if err := c.handleMsg(ctx, e.msg); err != nil {
-					c.logger.Debug("BacklogUntrustedMessageEvent message failed", "err", err)
-					continue
-				}
-				c.backend.Gossip(c.CommitteeSet().Committee(), e.msg)
-				recordMessageProcessingTime(e.msg.Code(), start)
-			case StateRequestEvent:
-				// Process Tendermint state dump request.
-				c.handleStateDump(e)
-			}
-		case ev, ok := <-c.timeoutEventSub.Chan():
-			if !ok {
-				break eventLoop
-			}
-			if timeoutE, ok := ev.Data.(TimeoutEvent); ok {
-				// if we already decided on this height block, ignore the timeout. It is useless by now.
-				if c.step == PrecommitDone {
-					c.logTimeoutEvent("Timer expired while at PrecommitDone step, ignoring", "", timeoutE)
-					continue
->>>>>>> 172e61a3
 				}
 			case _, ok := <-c.committedCh:
 				if !ok {
@@ -248,22 +209,6 @@
 				// minimal sleep if nothing is ready so we don't end up consuming the core
 				time.Sleep(100 * time.Microsecond)
 			}
-<<<<<<< HEAD
-=======
-		case ev, ok := <-c.candidateBlockSub.Chan():
-			if !ok {
-				break eventLoop
-			}
-			newCandidateBlockEvent := ev.Data.(events.NewCandidateBlockEvent)
-			if metrics.Enabled && c.IsProposer() {
-				CandidateBlockDelayBg.Add(time.Since(newCandidateBlockEvent.CreatedAt).Nanoseconds())
-			}
-			pb := &newCandidateBlockEvent.NewCandidateBlock
-			c.proposer.HandleNewCandidateBlockMsg(ctx, pb)
-		case <-ctx.Done():
-			c.logger.Debug("Tendermint core main loop stopped", "event", ctx.Err())
-			break eventLoop
->>>>>>> 172e61a3
 		}
 	}
 
