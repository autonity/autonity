--- conflicted
+++ resolved
@@ -124,45 +124,6 @@
 				if !ok {
 					break eventLoop
 				}
-<<<<<<< HEAD
-				if !c.noGossip {
-					c.backend.Gossip(c.CommitteeSet().Committee(), e.Message)
-				}
-			case backlogMessageEvent:
-				// No need to check signature for internal messages
-				c.logger.Debug("Started handling consensus backlog event")
-				if err := c.handleValidMsg(ctx, e.msg); err != nil {
-					c.logger.Debug("BacklogEvent message handling failed", "err", err)
-					continue
-				}
-				if !c.noGossip {
-					c.backend.Gossip(c.CommitteeSet().Committee(), e.msg)
-				}
-
-			case backlogUntrustedMessageEvent:
-				c.logger.Debug("Started handling backlog unchecked event")
-				// messages in the untrusted buffer were successfully decoded
-				if err := c.handleMsg(ctx, e.msg); err != nil {
-					c.logger.Debug("BacklogUntrustedMessageEvent message failed", "err", err)
-					continue
-				}
-				if !c.noGossip {
-					c.backend.Gossip(c.CommitteeSet().Committee(), e.msg)
-				}
-			case StateRequestEvent:
-				// Process Tendermint state dump request.
-				c.handleStateDump(e)
-			}
-		case ev, ok := <-c.timeoutEventSub.Chan():
-			if !ok {
-				break eventLoop
-			}
-			if timeoutE, ok := ev.Data.(TimeoutEvent); ok {
-				// if we already decided on this height block, ignore the timeout. It is useless by now.
-				if c.step == PrecommitDone {
-					c.logTimeoutEvent("Timer expired while at PrecommitDone step, ignoring", "", timeoutE)
-					continue
-=======
 				// A real ev arrived, process interesting content
 				switch e := ev.Data.(type) {
 				case events.MessageEvent:
@@ -175,7 +136,9 @@
 						}
 						continue
 					}
-					go c.backend.Gossip(c.CommitteeSet().Committee(), e.Message)
+					if !c.noGossip {
+						go c.backend.Gossip(c.CommitteeSet().Committee(), e.Message)
+					}
 				case backlogMessageEvent:
 					// No need to check signature for internal messages
 					c.logger.Debug("Started handling consensus backlog event")
@@ -183,7 +146,9 @@
 						c.logger.Debug("BacklogEvent message handling failed", "err", err)
 						continue
 					}
-					go c.backend.Gossip(c.CommitteeSet().Committee(), e.msg)
+					if !c.noGossip {
+						go c.backend.Gossip(c.CommitteeSet().Committee(), e.msg)
+					}
 				case backlogUntrustedMessageEvent:
 					c.logger.Debug("Started handling backlog unchecked event")
 					// messages in the untrusted buffer were successfully decoded
@@ -191,7 +156,9 @@
 						c.logger.Debug("BacklogUntrustedMessageEvent message failed", "err", err)
 						continue
 					}
-					go c.backend.Gossip(c.CommitteeSet().Committee(), e.msg)
+					if !c.noGossip {
+						go c.backend.Gossip(c.CommitteeSet().Committee(), e.msg)
+					}
 				case StateRequestEvent:
 					// Process Tendermint state dump request.
 					c.handleStateDump(e)
@@ -214,7 +181,6 @@
 					case Precommit:
 						c.handleTimeoutPrecommit(ctx, timeoutE)
 					}
->>>>>>> cb65dafd
 				}
 			case _, ok := <-c.committedCh:
 				if !ok {
