package core

import (
	"context"
	"math/big"
	"testing"

	"github.com/stretchr/testify/assert"
	"github.com/stretchr/testify/require"
	"go.uber.org/mock/gomock"

	"github.com/autonity/autonity/common"
	tdmcommittee "github.com/autonity/autonity/consensus/tendermint/core/committee"
	"github.com/autonity/autonity/consensus/tendermint/core/interfaces"
	"github.com/autonity/autonity/consensus/tendermint/core/message"
	"github.com/autonity/autonity/core/types"
	"github.com/autonity/autonity/crypto/blst"
	"github.com/autonity/autonity/log"
)

func TestGetLockedValueAndValidValue(t *testing.T) {
	c := &Core{roundsState: newTendermintState(log.New(), nil, nil)}
	b := generateBlock(new(big.Int).SetUint64(1))
	c.SetValidRoundAndValue(0, b)
	c.SetLockedRoundAndValue(0, b)

	assert.Equal(t, c.LockedValue().Hash(), *getHash(c.LockedValue()))
	assert.Equal(t, c.ValidValue().Hash(), *getHash(c.ValidValue()))
}

func TestGetProposal(t *testing.T) {
	ctrl := gomock.NewController(t)
	defer ctrl.Finish()

	nodeAddr := common.BytesToAddress([]byte("node"))
	backendMock := interfaces.NewMockBackend(ctrl)
	core := New(backendMock, nil, nodeAddr, log.Root(), false, nil)
	core.roundsState = newTendermintState(log.New(), nil, nil)
	proposal := randomProposal(t)
	core.roundsState.GetOrCreate(proposal.R()).SetProposal(proposal, true)

	assert.Equal(t, proposal.Block().Hash(), *getProposal(core, proposal.R()))
}

func TestGetRoundState(t *testing.T) {
	sender := common.BytesToAddress([]byte("sender"))

	ctrl := gomock.NewController(t)
	defer ctrl.Finish()

	backendMock := interfaces.NewMockBackend(ctrl)
	c := New(backendMock, nil, sender, log.Root(), false, nil)
	c.roundsState = newTendermintState(log.New(), nil, nil)
	rounds := []int64{0, 1}
	height := big.NewInt(int64(100) + 1)

	// Prepare 2 rounds of messages
	proposals := make([]*message.Propose, 2)
	proposals[0], _ = prepareRoundMsgs(c, rounds[0], height)
	proposals[1], _ = prepareRoundMsgs(c, rounds[1], height)

	// Get the states
	states := getRoundState(c)

	// expect 2 rounds of vote states.
	require.Len(t, states, 2)
	for _, state := range states {
		assert.Contains(t, rounds, state.Round)
		checkRoundState(t, state, rounds[state.Round], proposals[state.Round], true)
	}
}

func TestGetCoreState(t *testing.T) {
	height := big.NewInt(int64(100) + 1)
	prevHeight := height.Sub(height, big.NewInt(1))
	prevBlock := generateBlock(prevHeight)
	knownMsgHash := []common.Hash{{0, 0, 0, 0, 0, 0, 0, 0, 0, 0, 0, 0, 1, 2, 3, 4, 5}, {0, 0, 1, 3, 6}}
	sender := common.BytesToAddress([]byte("sender"))

	ctrl := gomock.NewController(t)
	defer ctrl.Finish()

	backendMock := interfaces.NewMockBackend(ctrl)
	backendMock.EXPECT().KnownMsgHash().Return(knownMsgHash)
	backendMock.EXPECT().FutureMsgs().Return(nil)
	c := New(backendMock, nil, sender, log.Root(), false, nil)
	c.roundsState = newTendermintState(log.New(), nil, nil)
	c.SetHeight(height)
	var rounds = []int64{0, 1}

	// Prepare 2 rounds of messages
	proposals := make([]*message.Propose, 2)
	proposers := make([]common.Address, 2)
	proposals[0], proposers[0] = prepareRoundMsgs(c, rounds[0], height)
	proposals[1], proposers[1] = prepareRoundMsgs(c, rounds[1], height)

	blsKeys := make([]blst.PublicKey, 2)
	blsKey, err := blst.RandKey()
	require.NoError(t, err)
	blsKeys[0] = blsKey.PublicKey()
	blsKey, err = blst.RandKey()
	require.NoError(t, err)
	blsKeys[1] = blsKey.PublicKey()

	one := common.Big1
	committee := new(types.Committee)
	committee.Members = []types.CommitteeMember{
		{Address: proposers[0], VotingPower: one, ConsensusKey: blsKeys[1], ConsensusKeyBytes: blsKeys[1].Marshal(), Index: 0},
		{Address: proposers[1], VotingPower: one, ConsensusKey: blsKeys[0], ConsensusKeyBytes: blsKeys[0].Marshal(), Index: 1},
	}
	committeeSet, err := tdmcommittee.NewRoundRobinSet(committee, proposers[1]) // todo construct set here
	require.NoError(t, err)
	setCoreState(c, rounds[1], Propose, proposals[0].Block(), rounds[0], proposals[0].Block(), rounds[0], committeeSet, prevBlock.Header())

	var e = StateRequestEvent{
		StateChan: make(chan interfaces.CoreState),
	}
	go c.handleStateDump(e)
	state := <-e.StateChan
	assert.Equal(t, sender, state.Client)
	assert.Equal(t, c.blockPeriod, state.BlockPeriod)
	assert.Len(t, state.CurHeightMessages, 6)
	assert.Equal(t, height, state.Height)
	assert.Equal(t, rounds[1], state.Round)
	assert.Equal(t, uint64(Propose), state.Step)
	assert.Equal(t, proposals[1].Value(), *state.Proposal)
	assert.Equal(t, proposals[0].Value(), *state.LockedValue)
	assert.Equal(t, rounds[0], state.LockedRound)
	assert.Equal(t, proposals[0].Value(), *state.ValidValue)
	assert.Equal(t, rounds[0], state.ValidRound)
	assert.Equal(t, committeeSet.Committee().String(), state.Committee.String())
	assert.Equal(t, committeeSet.GetProposer(rounds[1]).Address, state.Proposer)
	assert.False(t, state.IsProposer)
	assert.Equal(t, committeeSet.Quorum(), state.QuorumVotePower)
	assert.True(t, state.SentProposal)
	assert.True(t, state.SentPrevote)
	assert.True(t, state.SentPrecommit)
	assert.True(t, state.SetValidRoundAndValue)
	assert.False(t, state.ProposeTimerStarted)
	assert.False(t, state.PrevoteTimerStarted)
	assert.False(t, state.PrecommitTimerStarted)
	assert.Equal(t, knownMsgHash, state.KnownMsgHash)

	// expect 2 rounds of vote states.
	require.Len(t, state.RoundStates, 2)
	for _, s := range state.RoundStates {
		assert.Contains(t, rounds, s.Round)
		checkRoundState(t, s, rounds[s.Round], proposals[s.Round], true)
	}
}

func checkRoundState(t *testing.T, s interfaces.RoundState, wantRound int64, wantProposal *message.Propose, wantVerfied bool) {
	require.Equal(t, wantProposal.Block().Hash(), s.Proposal)
	require.Len(t, s.PrevoteState, 1)
	require.Len(t, s.PrecommitState, 1)
	require.Equal(t, wantRound, s.Round)

	require.Equal(t, wantVerfied, s.PrevoteState[0].ProposalVerified)
	require.Equal(t, wantProposal.Block().Hash(), s.PrevoteState[0].Value)

	require.Equal(t, wantVerfied, s.PrecommitState[0].ProposalVerified)
	require.Equal(t, wantProposal.Block().Hash(), s.PrecommitState[0].Value)
}

func prepareRoundMsgs(c *Core, r int64, h *big.Int) (*message.Propose, common.Address) {
	proposal := generateBlockProposal(r, h, 0, false, makeSigner(testConsensusKey), testCommitteeMember)
	prevoteMsg := message.NewPrevote(r, h.Uint64(), proposal.Block().Hash(), makeSigner(testConsensusKey), testCommitteeMember, 1)
	precommitMsg := message.NewPrecommit(r, h.Uint64(), proposal.Block().Hash(), makeSigner(testConsensusKey), testCommitteeMember, 1)
	c.roundsState.GetOrCreate(r).SetProposal(proposal, true)
	c.roundsState.GetOrCreate(r).AddPrevote(prevoteMsg)
	c.roundsState.GetOrCreate(r).AddPrecommit(precommitMsg)
	return proposal, proposal.Signer()
}

func setCoreState(c *Core, r int64, s Step, lv *types.Block, lr int64, vv *types.Block, vr int64, committee interfaces.Committee, header *types.Header) {
	c.SetRound(r)
	c.SetStep(context.Background(), s)
	c.SetLockedRoundAndValue(lr, lv)
	c.SetValidRoundAndValue(vr, vv)

	c.setCommitteeSet(committee)
<<<<<<< HEAD
	c.setLastHeader(header)
	c.SetSentProposal()
	c.SetSentPrevote()
	c.SetSentPrecommit()
	c.ValidRoundAndValueSet()
=======
	c.sentProposal = true
	c.sentPrevote = true
	c.sentPrecommit = true
	c.setValidRoundAndValue = true
>>>>>>> 2f2ff5cf
}<|MERGE_RESOLUTION|>--- conflicted
+++ resolved
@@ -72,8 +72,6 @@
 
 func TestGetCoreState(t *testing.T) {
 	height := big.NewInt(int64(100) + 1)
-	prevHeight := height.Sub(height, big.NewInt(1))
-	prevBlock := generateBlock(prevHeight)
 	knownMsgHash := []common.Hash{{0, 0, 0, 0, 0, 0, 0, 0, 0, 0, 0, 0, 1, 2, 3, 4, 5}, {0, 0, 1, 3, 6}}
 	sender := common.BytesToAddress([]byte("sender"))
 
@@ -110,7 +108,7 @@
 	}
 	committeeSet, err := tdmcommittee.NewRoundRobinSet(committee, proposers[1]) // todo construct set here
 	require.NoError(t, err)
-	setCoreState(c, rounds[1], Propose, proposals[0].Block(), rounds[0], proposals[0].Block(), rounds[0], committeeSet, prevBlock.Header())
+	setCoreState(c, rounds[1], Propose, proposals[0].Block(), rounds[0], proposals[0].Block(), rounds[0], committeeSet)
 
 	var e = StateRequestEvent{
 		StateChan: make(chan interfaces.CoreState),
@@ -172,23 +170,15 @@
 	return proposal, proposal.Signer()
 }
 
-func setCoreState(c *Core, r int64, s Step, lv *types.Block, lr int64, vv *types.Block, vr int64, committee interfaces.Committee, header *types.Header) {
+func setCoreState(c *Core, r int64, s Step, lv *types.Block, lr int64, vv *types.Block, vr int64, committee interfaces.Committee) {
 	c.SetRound(r)
 	c.SetStep(context.Background(), s)
 	c.SetLockedRoundAndValue(lr, lv)
 	c.SetValidRoundAndValue(vr, vv)
 
 	c.setCommitteeSet(committee)
-<<<<<<< HEAD
-	c.setLastHeader(header)
 	c.SetSentProposal()
 	c.SetSentPrevote()
 	c.SetSentPrecommit()
 	c.ValidRoundAndValueSet()
-=======
-	c.sentProposal = true
-	c.sentPrevote = true
-	c.sentPrecommit = true
-	c.setValidRoundAndValue = true
->>>>>>> 2f2ff5cf
 }