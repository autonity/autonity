package core

import (
	"testing"

	"github.com/stretchr/testify/assert"
	"github.com/stretchr/testify/require"

	"github.com/autonity/autonity/common"
	"github.com/autonity/autonity/consensus/tendermint/core/message"
)

func TestMsgStore(t *testing.T) {
	height := uint64(100)
	round := int64(0)

	cSize := 5
	proposerIdx := 0
	committee, keys := GenerateCommittee(cSize)
	proposer := committee.Members[proposerIdx].Address
	proposerKey := keys[proposer].consensus

	indexBob := 1
	addrBob := committee.Members[indexBob].Address
	keyBob := keys[addrBob].consensus
	notNilValue := common.Hash{0x1}

	t.Run("query msg store when msg store is empty", func(t *testing.T) {
		ms := NewMsgStore()
		proposals := ms.GetProposals(height, func(_ *message.Propose) bool {
			return true
		})
		assert.Equal(t, 0, len(proposals))
	})

	t.Run("save equivocation msgs in msg store", func(t *testing.T) {
		ms := NewMsgStore()
		preVoteNil := message.NewPrevote(round, height, NilValue, makeSigner(proposerKey), &committee.Members[proposerIdx], cSize)
		ms.Save(preVoteNil)

<<<<<<< HEAD
		preVoteNoneNil := message.NewPrevote(round, height, notNilValue, makeSigner(proposerKey), &committee.Members[proposerIdx], cSize)
		ms.Save(preVoteNoneNil)
=======
		preVoteNotNil := message.NewPrevote(round, height, notNilValue, makeSigner(proposerKey), &committee[proposerIdx], cSize)
		ms.Save(preVoteNotNil)
>>>>>>> 863d3219
		// check equivocated msg is also stored at msg store.
		votes := ms.GetPrevotes(height, func(m *message.Prevote) bool {
			return m.R() == round && m.Signers().Contains(proposerIdx)
		})
		assert.Equal(t, 2, len(votes))
		assert.Equal(t, 1, votes[0].Signers().Len())
		require.Equal(t, common.Big1, ms.PrevotesPowerFor(height, round, NilValue))
		require.Equal(t, common.Big1, ms.PrevotesPowerFor(height, round, notNilValue))
	})

	t.Run("Save aggregated votes in msg store", func(t *testing.T) {
		ms := NewMsgStore()
		var prevotes []message.Vote
		for _, member := range committee.Members {
			m := member
			preVoteNil := message.NewPrevote(round, height, NilValue, makeSigner(keys[member.Address].consensus), &m, cSize)
			prevotes = append(prevotes, preVoteNil)
		}

		aggVote := message.AggregatePrevotes(prevotes)
		ms.Save(aggVote)

		// for every account, they have the prevote saved.
		for i, member := range committee.Members {
			m := member
			votes := ms.GetPrevotes(height, func(msg *message.Prevote) bool {
				return msg.R() == round && msg.Value() == NilValue && msg.Signers().Contains(int(m.Index))
			})
			require.Equal(t, 1, len(votes))
			require.Equal(t, true, votes[0].Signers().Contains(i))
		}

		// query for the target aggregated prevote, only 1 prevote is returned.
		votes := ms.GetPrevotes(height, func(m *message.Prevote) bool {
			return m.R() == round && m.Value() == NilValue
		})

		require.Equal(t, 1, len(votes))
		require.Equal(t, common.Big5, ms.PrevotesPowerFor(height, round, NilValue))
	})

	t.Run("query a presented preVote from msg store", func(t *testing.T) {
		ms := NewMsgStore()
		preVote := message.NewPrevote(round, height, NilValue, makeSigner(proposerKey), &committee.Members[proposerIdx], cSize)
		ms.Save(preVote)

		votes := ms.GetPrevotes(height, func(m *message.Prevote) bool {
			return m.R() == round && m.Value() == NilValue && m.Signers().Contains(proposerIdx)
		})

		assert.Equal(t, 1, len(votes))
		assert.Equal(t, message.PrevoteCode, votes[0].Code())
		assert.Equal(t, height, votes[0].H())
		assert.Equal(t, round, votes[0].R())
		assert.Equal(t, 1, votes[0].Signers().Len())
		assert.Equal(t, true, votes[0].Signers().Contains(proposerIdx))
		assert.Equal(t, NilValue, votes[0].Value())
	})

	t.Run("query multiple presented preVote from msg store", func(t *testing.T) {
		ms := NewMsgStore()
		preVoteNil := message.NewPrevote(round, height, NilValue, makeSigner(proposerKey), &committee.Members[proposerIdx], cSize)
		ms.Save(preVoteNil)

		preVoteNoneNil := message.NewPrevote(round, height, notNilValue, makeSigner(keyBob), &committee.Members[1], cSize)
		ms.Save(preVoteNoneNil)

		votes := ms.GetPrevotes(height, func(m *message.Prevote) bool {
			return m.R() == round
		})

		assert.Equal(t, 2, len(votes))
		assert.Equal(t, message.PrevoteCode, votes[0].Code())
		assert.Equal(t, message.PrevoteCode, votes[1].Code())
		assert.Equal(t, height, votes[0].H())
		assert.Equal(t, round, votes[0].R())
		assert.Equal(t, height, votes[1].H())
		assert.Equal(t, round, votes[1].R())
		assert.Equal(t, 1, votes[0].Signers().Len())
		assert.Equal(t, 1, votes[1].Signers().Len())
	})

	t.Run("delete msgs at a specific height", func(t *testing.T) {
		ms := NewMsgStore()
		preVoteNil := message.NewPrevote(round, height, NilValue, makeSigner(proposerKey), &committee.Members[proposerIdx], cSize)
		ms.Save(preVoteNil)
		preVoteNoneNil := message.NewPrevote(round, height, notNilValue, makeSigner(keyBob), &committee.Members[1], cSize)
		ms.Save(preVoteNoneNil)
		ms.DeleteOlds(height)
		prevotes := ms.GetPrevotes(height, func(m *message.Prevote) bool {
			return true
		})
		assert.Equal(t, 0, len(prevotes))
		require.Equal(t, uint64(0), ms.PrevotesPowerFor(height, round, NilValue).Uint64())
	})

	t.Run("get equivocated votes", func(t *testing.T) {
		ms := NewMsgStore()
		preVoteNil := message.NewPrevote(round, height, NilValue, makeSigner(proposerKey), &committee.Members[proposerIdx], cSize)
		ms.Save(preVoteNil)

		preVoteNoneNil := message.NewPrevote(round, height, notNilValue, makeSigner(proposerKey), &committee.Members[proposerIdx], cSize)
		ms.Save(preVoteNoneNil)

		v := common.Hash{0x23}
		votes := ms.GetPrevotes(height, func(m *message.Prevote) bool {
			return m.R() == round && m.Signers().Contains(proposerIdx) && m.Value() != v
		})
		assert.Equal(t, 2, len(votes))
		assert.Equal(t, height, votes[0].H())
		assert.Equal(t, height, votes[1].H())
		assert.Equal(t, round, votes[0].R())
		assert.Equal(t, round, votes[1].R())
		assert.Equal(t, message.PrevoteCode, votes[0].Code())
		assert.Equal(t, message.PrevoteCode, votes[1].Code())
		assert.NotEqual(t, v, votes[0].Value())
		assert.NotEqual(t, v, votes[1].Value())
		assert.Equal(t, 1, votes[0].Signers().Len())
		assert.Equal(t, 1, votes[1].Signers().Len())
	})
	t.Run("SearchQuorum correctly detects quorum of prevotes", func(t *testing.T) {
		ms := NewMsgStore()
		preVoteNil := message.NewPrevote(round, height, NilValue, makeSigner(proposerKey), &committee[proposerIdx], cSize)
		ms.Save(preVoteNil)

		require.Equal(t, 0, len(ms.SearchQuorum(height, round, NilValue, common.Big1)))

		preVoteNotNil := message.NewPrevote(round, height, notNilValue, makeSigner(proposerKey), &committee[proposerIdx], cSize)
		ms.Save(preVoteNotNil)

		require.Equal(t, 1, len(ms.SearchQuorum(height, round, NilValue, common.Big1)))
		require.Equal(t, preVoteNotNil.Hash(), ms.SearchQuorum(height, round, NilValue, common.Big1)[0].Hash())

		preVoteNotNil = message.NewPrevote(round, height, notNilValue, makeSigner(keyBob), &committee[indexBob], cSize)
		ms.Save(preVoteNotNil)

		require.Equal(t, 2, len(ms.SearchQuorum(height, round, NilValue, common.Big1)))
		require.Equal(t, 2, len(ms.SearchQuorum(height, round, NilValue, common.Big2)))
		require.Equal(t, 0, len(ms.SearchQuorum(height, round, NilValue, common.Big3)))

		require.Equal(t, 1, len(ms.SearchQuorum(height, round, notNilValue, common.Big1)))
		require.Equal(t, 0, len(ms.SearchQuorum(height, round, notNilValue, common.Big2)))
	})
}<|MERGE_RESOLUTION|>--- conflicted
+++ resolved
@@ -38,13 +38,8 @@
 		preVoteNil := message.NewPrevote(round, height, NilValue, makeSigner(proposerKey), &committee.Members[proposerIdx], cSize)
 		ms.Save(preVoteNil)
 
-<<<<<<< HEAD
 		preVoteNoneNil := message.NewPrevote(round, height, notNilValue, makeSigner(proposerKey), &committee.Members[proposerIdx], cSize)
 		ms.Save(preVoteNoneNil)
-=======
-		preVoteNotNil := message.NewPrevote(round, height, notNilValue, makeSigner(proposerKey), &committee[proposerIdx], cSize)
-		ms.Save(preVoteNotNil)
->>>>>>> 863d3219
 		// check equivocated msg is also stored at msg store.
 		votes := ms.GetPrevotes(height, func(m *message.Prevote) bool {
 			return m.R() == round && m.Signers().Contains(proposerIdx)
