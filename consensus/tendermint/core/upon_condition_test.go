--- conflicted
+++ resolved
@@ -250,12 +250,7 @@
 		// Committee()[e.state.curRound].Address means that the sender is the proposer for the current round
 		// assume that the message is from a member of committee set and the signature is signing the contents, however,
 		// the proposal block inside the message is invalid
-<<<<<<< HEAD
-
-		invalidProposal := generateBlockProposal(e.curRound, e.curHeight, -1, true, signer(e, e.curRound)).MustVerify(stubVerifier)
-=======
 		invalidProposal := generateBlockProposal(e.curRound, e.curHeight, -1, true, signer(e, e.curRound), member(e, e.curRound))
->>>>>>> 96f3e83a
 		// prepare prevote nil and target the malicious proposer and the corresponding value.
 		prevoteMsg := message.NewPrevote(e.curRound, e.curHeight.Uint64(), common.Hash{}, e.clientSigner, e.clientMember, e.committeeSize)
 
@@ -1110,19 +1105,11 @@
 	e.setupCore(backendMock, e.clientAddress)
 	e.core.curRoundMessages.SetProposal(proposal, true)
 
-<<<<<<< HEAD
-	quorumPrecommitMsg := message.Fake{
-
-		FakeValue:  proposal.Block().Hash(),
-		FakePower:  new(big.Int).Sub(e.core.CommitteeSet().Quorum(), common.Big1),
-		FakeSender: e.committee.Committee()[2].Address,
-=======
 	quorumPrecommitMsgFake := message.Fake{
 		FakeValue:     proposal.Block().Hash(),
 		FakeSigners:   signersWithPower(2, e.committeeSize, new(big.Int).Sub(e.core.CommitteeSet().Quorum(), common.Big1)),
 		FakeSignerKey: testConsensusKey.PublicKey(), // whatever key is fine
 		FakeSignature: testSignature,                // whatever signature is fine
->>>>>>> 96f3e83a
 	}
 	quorumPrecommitMsg := message.NewFakePrecommit(quorumPrecommitMsgFake)
 	e.core.curRoundMessages.AddPrecommit(quorumPrecommitMsg)
@@ -1239,112 +1226,8 @@
 		err = e.core.handleMsg(context.Background(), precommitMsg)
 		assert.Equal(t, constants.ErrFutureRoundMessage, err)
 		e.checkState(t, e.curHeight, e.curRound, e.step, e.lockedValue, e.lockedRound, e.validValue, e.validRound)
-<<<<<<< HEAD
-		assert.Equal(t, 2, len(e.core.backlogs[e.committee.Committee()[1].Address]))
-	})
-}
-
-// The following tests are not specific to proposal messages but rather apply to all messages
-func TestHandleMessage(t *testing.T) {
-	key1, err := crypto.GenerateKey()
-	assert.NoError(t, err)
-	consensusKey1, err := blst.RandKey()
-	assert.NoError(t, err)
-	key2, err := crypto.GenerateKey()
-	assert.NoError(t, err)
-	consensusKey2, err := blst.RandKey()
-	assert.NoError(t, err)
-
-	key1PubAddr := crypto.PubkeyToAddress(key1.PublicKey)
-	key2PubAddr := crypto.PubkeyToAddress(key2.PublicKey)
-
-	committeeSet, err := tdmcommittee.NewRoundRobinSet(types.Committee{types.CommitteeMember{
-		Address:           key1PubAddr,
-		VotingPower:       big.NewInt(1),
-		ConsensusKeyBytes: consensusKey1.PublicKey().Marshal(),
-		ConsensusKey:      consensusKey1.PublicKey(),
-	}}, key1PubAddr)
-	assert.NoError(t, err)
-
-	t.Run("message sender is not in the committee set", func(t *testing.T) {
-		prevHeight := big.NewInt(int64(rand.Intn(100) + 1))
-		prevBlock := generateBlock(prevHeight)
-
-		// Prepare message
-		msg := message.NewPrevote(1, prevHeight.Uint64(), common.Hash{}, makeSigner(consensusKey2, key2PubAddr))
-
-		ctrl := gomock.NewController(t)
-		defer ctrl.Finish()
-
-		backendMock := interfaces.NewMockBackend(ctrl)
-		t.Log("preHeight", prevHeight)
-
-		core := New(backendMock, nil, key1PubAddr, log.Root(), false)
-		core.height = new(big.Int).Add(prevHeight, common.Big1)
-		core.setCommitteeSet(committeeSet)
-		core.setLastHeader(prevBlock.Header())
-		err = core.handleMsg(context.Background(), msg)
-
-		assert.Error(t, err, "unauthorised sender, sender is not is committees set")
-	})
-
-	t.Run("malicious sender sends incorrect signature", func(t *testing.T) {
-		prevHeight := big.NewInt(int64(rand.Intn(100) + 1))
-		prevBlock := generateBlock(prevHeight)
-		msg := message.NewPrevote(1, prevHeight.Uint64()+1, common.Hash{}, func(_ common.Hash) (blst.Signature, common.Address) {
-			signer := makeSigner(testConsensusKey, testAddr)
-			signature, _ := signer(common.BytesToHash([]byte("random bytes")))
-			return signature, testAddr
-		})
-		ctrl := gomock.NewController(t)
-		defer ctrl.Finish()
-
-		backendMock := interfaces.NewMockBackend(ctrl)
-		t.Log("preHeight", prevHeight)
-
-		core := New(backendMock, nil, key1PubAddr, log.Root(), false)
-		core.setCommitteeSet(committeeSet)
-		core.setHeight(new(big.Int).Add(prevBlock.Header().Number, common.Big1))
-		core.setLastHeader(prevBlock.Header())
-		err = core.handleMsg(context.Background(), msg)
-
-		assert.Error(t, err, "malicious sender sends different signature to signature of message")
-	})
-}
-
-func generateBlockProposal(r int64, h *big.Int, vr int64, invalid bool, signer message.Signer) *message.Propose {
-	var block *types.Block
-	if invalid {
-		header := &types.Header{Number: h}
-		header.Difficulty = nil
-		block = types.NewBlock(header, nil, nil, nil, new(trie.Trie))
-	} else {
-		block = generateBlock(h)
-	}
-	return message.NewPropose(r, h.Uint64(), vr, block, signer)
-}
-
-// Committee will be ordered such that the proposer for round(n) == committeeSet.members[n % len(committeeSet.members)]
-func prepareCommittee(t *testing.T, cSize int) (interfaces.Committee, AddressKeyMap) {
-	committeeMembers, privateKeys := GenerateCommittee(cSize)
-	committeeSet, err := tdmcommittee.NewRoundRobinSet(committeeMembers, committeeMembers[len(committeeMembers)-1].Address)
-	assert.NoError(t, err)
-	return committeeSet, privateKeys
-}
-
-func generateBlock(height *big.Int) *types.Block {
-	// use random nonce to create different blocks
-	var nonce types.BlockNonce
-	for i := 0; i < len(nonce); i++ {
-		nonce[i] = byte(rand.Intn(256))
-	}
-	header := &types.Header{Number: height, Nonce: nonce}
-	block := types.NewBlockWithHeader(header)
-	return block
-=======
 		assert.Equal(t, 2, len(e.core.futureRound[futureRound]))
 	})
->>>>>>> 96f3e83a
 }
 
 func setCommitteeAndSealOnBlock(t *testing.T, b *types.Block, c interfaces.Committee, keys AddressKeyMap, signerIndex int) {
