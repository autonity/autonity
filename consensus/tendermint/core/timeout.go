--- conflicted
+++ resolved
@@ -30,12 +30,9 @@
 	timer   *time.Timer
 	started bool
 	step    Step
-<<<<<<< HEAD
 	// start will be refreshed on each new schedule, it is used for metric collection of tendermint timeout.
 	start time.Time
-=======
 	logger  log.Logger
->>>>>>> 6d646a5d
 	sync.Mutex
 }
 
@@ -43,11 +40,8 @@
 	return &timeout{
 		started: false,
 		step:    s,
-<<<<<<< HEAD
 		start:   time.Now(),
-=======
 		logger:  logger,
->>>>>>> 6d646a5d
 	}
 }
 
