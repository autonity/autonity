--- conflicted
+++ resolved
@@ -19,7 +19,6 @@
 import (
 	"bytes"
 	"errors"
-	"fmt"
 	"math"
 	"math/big"
 	"sync"
@@ -89,7 +88,6 @@
 		backlogsMu:             new(sync.Mutex),
 		pendingUnminedBlocks:   prque.New(),
 		pendingUnminedBlocksMu: new(sync.Mutex),
-		firstUnminedBlockCh:    make(chan struct{}),
 		proposeTimeout:         new(timeout),
 		prevoteTimeout:         new(timeout),
 		precommitTimeout:       new(timeout),
@@ -227,16 +225,10 @@
 	// Start of new height where round is 0
 	if round.Int64() == 0 {
 		// Set the shared round values to initial values
-<<<<<<< HEAD
 		c.lockedRound = big.NewInt(-1)
-		c.lockedValue = nil
+		c.lockedValue = new(types.Block)
 		c.validRound = big.NewInt(-1)
-=======
-		c.lockedRound = big.NewInt(0)
-		c.lockedValue = nil
-		c.validRound = big.NewInt(0)
->>>>>>> fca192fe
-		c.validValue = nil
+		c.validValue = new(types.Block)
 
 		c.valSet = c.backend.Validators(height.Uint64())
 		c.valSet.CalcProposer(lastCommittedProposalBlockProposer, round.Uint64())
@@ -274,30 +266,15 @@
 
 	var p *types.Block
 	if c.isProposer() {
-		fmt.Println("case 0", c.currentRoundState.Proposal())
 		if c.validValue != nil {
-			fmt.Println("case 1", c.validValue)
-			c.validValue = &c.currentRoundState.Proposal().ProposalBlock
 			p = c.validValue
 		} else {
 			if c.latestPendingUnminedBlock == nil {
 				<-c.firstUnminedBlockCh
 			}
 			p = c.latestPendingUnminedBlock
-			fmt.Println("case 2", c.latestPendingUnminedBlock)
 		}
 		c.sendProposal(p)
-
-		/*
-		if c.current.IsHashLocked() {
-				r := &tendermint.Request{
-					ProposalBlock: c.current.Proposal().ProposalBlock, //c.current.ProposalBlock would be the locked proposal by previous proposer, see updateRoundState
-				}
-				c.sendProposal(r)
-			} else if c.current.pendingRequest != nil {
-				c.sendProposal(c.current.pendingRequest)
-			}
-		 */
 	} else {
 		timeoutDuration := timeoutPropose(round.Int64())
 		c.proposeTimeout.scheduleTimeout(timeoutDuration, round.Int64(), height.Int64(), c.onTimeoutPropose)
@@ -305,11 +282,9 @@
 }
 
 func (c *core) setStep(step Step) {
-	fmt.Println("!!!!!!!!!!!!! setStep", step, StepAcceptProposal)
 	c.step = step
 
 	if step == StepAcceptProposal {
-		fmt.Println("!!!!!!!!!!!!! setStep 1", step, StepAcceptProposal)
 		c.processPendingRequests()
 	}
 	c.processBacklog()
