package core

import (
	"context"
	"math/big"
	"sync"
	"time"

	"github.com/autonity/autonity/autonity"
	"github.com/autonity/autonity/common"
	"github.com/autonity/autonity/consensus/tendermint/core/constants"
	"github.com/autonity/autonity/consensus/tendermint/core/interfaces"
	"github.com/autonity/autonity/consensus/tendermint/core/message"
	"github.com/autonity/autonity/consensus/tendermint/events"
	"github.com/autonity/autonity/core/types"
	"github.com/autonity/autonity/crypto/blst"
	"github.com/autonity/autonity/event"
	"github.com/autonity/autonity/log"
	"github.com/autonity/autonity/metrics"
)

// New creates a Tendermint consensus Core
func New(backend interfaces.Backend, services *interfaces.Services, address common.Address, logger log.Logger, noGossip bool) *Core {
	messagesMap := message.NewMap()
	roundMessage := messagesMap.GetOrCreate(0)
	c := &Core{
		blockPeriod:            1, // todo: retrieve it from contract
		address:                address,
		logger:                 logger,
		backend:                backend,
		futureRound:            make(map[int64][]message.Msg),
<<<<<<< HEAD
=======
		futurePower:            make(map[int64]*message.PowerInfo),
>>>>>>> 225f2579
		pendingCandidateBlocks: make(map[uint64]*types.Block),
		stopped:                make(chan struct{}, 4),
		committee:              nil,
		messages:               messagesMap,
		lockedRound:            -1,
		validRound:             -1,
		curRoundMessages:       roundMessage,
		proposeTimeout:         NewTimeout(Propose, logger),
		prevoteTimeout:         NewTimeout(Prevote, logger),
		precommitTimeout:       NewTimeout(Precommit, logger),
		newHeight:              time.Now(),
		newRound:               time.Now(),
		stepChange:             time.Now(),
		noGossip:               noGossip,
	}
	c.SetDefaultHandlers()
	if services != nil {
		c.broadcaster = services.Broadcaster(c)
		c.prevoter = services.Prevoter(c)
		c.precommiter = services.Precommiter(c)
		c.proposer = services.Proposer(c)
	}
	return c
}

func (c *Core) SetDefaultHandlers() {
	c.broadcaster = &Broadcaster{c}
	c.prevoter = &Prevoter{c}
	c.precommiter = &Precommiter{c}
	c.proposer = &Proposer{c}
}

type Core struct {
	blockPeriod uint64
	address     common.Address
	logger      log.Logger

	backend interfaces.Backend
	cancel  context.CancelFunc

	messageSub          *event.TypeMuxSubscription
	candidateBlockSub   *event.TypeMuxSubscription
	committedSub        *event.TypeMuxSubscription
	timeoutEventSub     *event.TypeMuxSubscription
	syncEventSub        *event.TypeMuxSubscription
	futureProposalTimer *time.Timer
	stopped             chan struct{}

	// map[Height]UnminedBlock
	pendingCandidateBlocks map[uint64]*types.Block

	//
	// Tendermint FSM state fields
	//

	// used to ensure that the aggregator can get the correct power values by calling Power, VotesPower, VotesPowerFor
	// TODO(lorenzo) can this be a performance problem? (aggregator blocking round change in Core)
	roundChangeMu sync.Mutex
	stateMu       sync.RWMutex
	height        *big.Int
	round         int64
	committee     interfaces.Committee
	lastHeader    *types.Header
	// height, round, committeeSet and lastHeader are the ONLY guarded fields.
	// everything else MUST be accessed only by the main thread.
	step             Step
	stepChange       time.Time
	curRoundMessages *message.RoundMessages
	messages         *message.Map

	// future round messages are accessed also by the backend (to sync other peers) and the aggregator.
	// they need a lock.
	futureRound     map[int64][]message.Msg
<<<<<<< HEAD
=======
	futurePower     map[int64]*message.PowerInfo // power cache for future value msgs (per round)
>>>>>>> 225f2579
	futureRoundLock sync.RWMutex

	sentProposal          bool
	sentPrevote           bool
	sentPrecommit         bool
	setValidRoundAndValue bool

	lockedRound int64
	validRound  int64
	lockedValue *types.Block
	validValue  *types.Block

	proposeTimeout   *Timeout
	prevoteTimeout   *Timeout
	precommitTimeout *Timeout

	// End of Tendermint FSM fields

	protocolContracts *autonity.ProtocolContracts

	// tendermint behaviour interfaces, can be used in customizing the behaviours
	// during malicious testing
	broadcaster interfaces.Broadcaster
	prevoter    interfaces.Prevoter
	precommiter interfaces.Precommiter
	proposer    interfaces.Proposer

	// these timestamps are used to compute metrics for tendermint
	newHeight          time.Time
	newRound           time.Time
	currBlockTimeStamp time.Time
	noGossip           bool
}

func (c *Core) Prevoter() interfaces.Prevoter {
	return c.prevoter
}

func (c *Core) Precommiter() interfaces.Precommiter {
	return c.precommiter
}

func (c *Core) Proposer() interfaces.Proposer {
	return c.proposer
}

func (c *Core) Address() common.Address {
	return c.address
}

func (c *Core) Step() Step {
	return c.step
}

func (c *Core) CurRoundMessages() *message.RoundMessages {
	return c.curRoundMessages
}

func (c *Core) Messages() *message.Map {
	return c.messages
}

func (c *Core) SentProposal() bool {
	return c.sentProposal
}

func (c *Core) SetSentProposal(sentProposal bool) {
	c.sentProposal = sentProposal
}

func (c *Core) SentPrevote() bool {
	return c.sentPrevote
}

func (c *Core) SetSentPrevote(sentPrevote bool) {
	c.sentPrevote = sentPrevote
}

func (c *Core) SentPrecommit() bool {
	return c.sentPrecommit
}

func (c *Core) SetSentPrecommit(sentPrecommit bool) {
	c.sentPrecommit = sentPrecommit
}

func (c *Core) SetValidRoundAndValue() bool {
	return c.setValidRoundAndValue
}

func (c *Core) SetSetValidRoundAndValue(setValidRoundAndValue bool) {
	c.setValidRoundAndValue = setValidRoundAndValue
}

func (c *Core) LockedRound() int64 {
	return c.lockedRound
}

func (c *Core) SetLockedRound(lockedRound int64) {
	c.lockedRound = lockedRound
}

func (c *Core) ValidRound() int64 {
	return c.validRound
}

func (c *Core) SetValidRound(validRound int64) {
	c.validRound = validRound
}

func (c *Core) LockedValue() *types.Block {
	return c.lockedValue
}

func (c *Core) SetLockedValue(lockedValue *types.Block) {
	c.lockedValue = lockedValue
}

func (c *Core) ValidValue() *types.Block {
	return c.validValue
}

func (c *Core) SetValidValue(validValue *types.Block) {
	c.validValue = validValue
}

func (c *Core) ProposeTimeout() *Timeout {
	return c.proposeTimeout
}

func (c *Core) PrevoteTimeout() *Timeout {
	return c.prevoteTimeout
}

func (c *Core) PrecommitTimeout() *Timeout {
	return c.precommitTimeout
}

func (c *Core) Broadcaster() interfaces.Broadcaster {
	return c.broadcaster
}

func (c *Core) Commit(ctx context.Context, round int64, messages *message.RoundMessages) {
	c.SetStep(ctx, PrecommitDone)
	// for metrics
	start := time.Now()
	proposal := messages.Proposal()
	if proposal == nil {
		// Should never happen really. Let's panic to catch bugs.
		panic("Core commit called with empty proposal")
		return
	}
	proposalHash := proposal.Block().Header().Hash()
	c.logger.Debug("Committing a block", "hash", proposalHash)

	precommitWithQuorum := messages.PrecommitFor(proposalHash)
	committedSeals := types.NewAggregateSignature(precommitWithQuorum.Signature().(*blst.BlsSignature), precommitWithQuorum.Senders())

	if err := c.backend.Commit(proposal.Block(), round, committedSeals); err != nil {
		c.logger.Error("failed to commit a block", "err", err)
		return
	}
	if metrics.Enabled {
		now := time.Now()
		CommitTimer.Update(now.Sub(start))
		CommitBg.Add(now.Sub(start).Nanoseconds())
	}
}

// Metric collecton of round change and height change.
func (c *Core) measureHeightRoundMetrics(round int64) {
	if round == 0 {
		// in case of height change, round changed too, so count it also.
		RoundChangeMeter.Mark(1)
		HeightChangeMeter.Mark(1)
	} else {
		RoundChangeMeter.Mark(1)
	}
}

type backlogMessageEvent struct {
	msg message.Msg
}

// current round == 0 --> height change
func (c *Core) processFuture(previousRound int64, currentRound int64) {
	if currentRound == 0 {
		// if height change, process future height messages
		go c.backend.ProcessFutureMsgs(c.Height().Uint64())
		return
	}

	// round change, process buffered future round messages
	c.futureRoundLock.Lock()
	defer c.futureRoundLock.Unlock()

	for r := previousRound + 1; r <= currentRound; r++ {
		for _, msg := range c.futureRound[r] {
			go c.SendEvent(backlogMessageEvent{
				msg: msg,
			})
		}
		delete(c.futureRound, r)
<<<<<<< HEAD
=======
		delete(c.futurePower, r)
>>>>>>> 225f2579
	}
}

// StartRound starts a new round. if round equals to 0, it means to starts a new height
func (c *Core) StartRound(ctx context.Context, round int64) {
	if round > constants.MaxRound {
		c.logger.Crit("⚠️ CONSENSUS FAILED ⚠️")
	}

	previousRound := c.Round()

	c.measureHeightRoundMetrics(round)
	// Set initial FSM state
	c.setInitialState(round)
	c.SetStep(ctx, Propose)
	c.logger.Debug("Starting new Round", "Height", c.Height(), "Round", round)

	// If the node is the proposer for this round then it would propose validValue or a new block, otherwise,
	// proposeTimeout is started, where the node waits for a proposal from the proposer of the current round.
	if c.IsProposer() {
		// validValue and validRound represent a block they received a quorum of prevote and the round quorum was
		// received, respectively. If the block is not committed in that round then the round is changed.
		// The new proposer will chose the validValue, if present, which was set in one of the previous rounds otherwise
		// they propose a new block.
		if c.validValue != nil {
			c.proposer.SendProposal(ctx, c.validValue)
		} else {
			// send proposal when there is available candidate rather than blocking the Core event loop, the
			// handleNewCandidateBlockMsg in the Core event loop will send proposal when the available one comes if we
			// don't have it sent here.
			newValue, ok := c.pendingCandidateBlocks[c.Height().Uint64()]
			if ok {
				c.proposer.SendProposal(ctx, newValue)
			}
		}
	} else {
		timeoutDuration := c.timeoutPropose(round)
		c.proposeTimeout.ScheduleTimeout(timeoutDuration, round, c.Height(), c.onTimeoutPropose)
		c.logger.Debug("Scheduled Propose Timeout", "Timeout Duration", timeoutDuration)
	}
	c.processFuture(previousRound, round)
	c.backend.Post(events.RoundChangeEvent{Height: c.Height().Uint64(), Round: round})
}

func (c *Core) setInitialState(r int64) {
	start := time.Now()
	c.roundChangeMu.Lock()
	RoundChangeMuBg.Add(time.Now().Sub(start).Nanoseconds())
	defer c.roundChangeMu.Unlock()

	// Start of new height where round is 0
	if r == 0 {
		lastBlockMined := c.backend.HeadBlock()
		c.setHeight(new(big.Int).Add(lastBlockMined.Number(), common.Big1))
		lastHeader := lastBlockMined.Header()
		c.committee.SetLastHeader(lastHeader)
		c.setLastHeader(lastHeader)
		c.lockedRound = -1
		c.lockedValue = nil
		c.validRound = -1
		c.validValue = nil
		c.messages.Reset()
		c.futureRoundLock.Lock()
		c.futureRound = make(map[int64][]message.Msg)
<<<<<<< HEAD
=======
		c.futurePower = make(map[int64]*message.PowerInfo)
>>>>>>> 225f2579
		c.futureRoundLock.Unlock()
		// update height duration timer
		if metrics.Enabled {
			now := time.Now()
			HeightTimer.Update(now.Sub(c.newHeight))
			HeightBg.Add(now.Sub(c.newHeight).Nanoseconds())
			c.newHeight = now
		}
	}

	c.proposeTimeout.Reset(Propose)
	c.prevoteTimeout.Reset(Prevote)
	c.precommitTimeout.Reset(Precommit)

	c.sentProposal = false
	c.sentPrevote = false
	c.sentPrecommit = false
	c.setValidRoundAndValue = false
	c.setRound(r)

	// update round duration timer
	if metrics.Enabled {
		now := time.Now()
		RoundTimer.Update(now.Sub(c.newRound))
		RoundBg.Add(now.Sub(c.newRound).Nanoseconds())
		c.newRound = now
	}
}

func (c *Core) SetStep(ctx context.Context, step Step) {
	now := time.Now()
	if metrics.Enabled {
		switch {
		// "standard" tendermint transitions
		case c.step == PrecommitDone && step == Propose: // precommitdone --> propose
			PrecommitDoneStepTimer.Update(now.Sub(c.stepChange))
			PrecommitDoneStepBg.Add(now.Sub(c.stepChange).Nanoseconds())
		case c.step == Propose && step == Prevote: // propose --> prevote
			ProposeStepTimer.Update(now.Sub(c.stepChange))
			ProposeStepBg.Add(now.Sub(c.stepChange).Nanoseconds())
		case c.step == Prevote && step == Precommit: // prevote --> precommit
			PrevoteStepTimer.Update(now.Sub(c.stepChange))
			PrevoteStepBg.Add(now.Sub(c.stepChange).Nanoseconds())
		case c.step == Precommit && step == PrecommitDone: // precommit --> precommitDone
			PrecommitStepTimer.Update(now.Sub(c.stepChange))
			PrecommitStepBg.Add(now.Sub(c.stepChange).Nanoseconds())
		// skipped to a future round
		case c.step == Propose && step == Propose:
			ProposeStepTimer.Update(now.Sub(c.stepChange))
			ProposeStepBg.Add(now.Sub(c.stepChange).Nanoseconds())
		case c.step == Prevote && step == Propose:
			PrevoteStepTimer.Update(now.Sub(c.stepChange))
			PrevoteStepBg.Add(now.Sub(c.stepChange).Nanoseconds())
		case c.step == Precommit && step == Propose:
			PrecommitStepTimer.Update(now.Sub(c.stepChange))
			PrecommitStepBg.Add(now.Sub(c.stepChange).Nanoseconds())
		// committing a proposal (old or current) due to receival of quorum precommits
		case c.step == Propose && step == PrecommitDone:
			ProposeStepTimer.Update(now.Sub(c.stepChange))
			ProposeStepBg.Add(now.Sub(c.stepChange).Nanoseconds())
		case c.step == Prevote && step == PrecommitDone:
			PrevoteStepTimer.Update(now.Sub(c.stepChange))
			PrevoteStepBg.Add(now.Sub(c.stepChange).Nanoseconds())
		default:
			// Ideally should be a .Crit, however it does not seem right to me because in the same sceneario the node would:
			// - crash if running the metrics
			// - keep validating without issues if not
			c.logger.Warn("Unexpected tendermint state transition", "c.step", c.step, "step", step)
		}
	}
	c.logger.Debug("Step change", "from", c.step.String(), "to", step.String(), "round", c.Round())
	c.step = step
	c.stepChange = now

	// stop consensus timeouts
	c.stopAllTimeouts()

	// if we are moving from propose to prevote step we need to check again line 34,36 and 44
	// NOTE: this call to stepChangeChecks can cause recursion in the SetStep function.
	// This can happen if the checks cause a transition to Precommit step. It is expected behaviour.
	// If we want to remove this recursion possibility, we could post an Event that signals a step change,
	// which will then be processed in the MainEventLoop
	if c.step == Prevote {
		c.stepChangeChecks(ctx)
	}

}

// tries to stop all consensus timeouts
func (c *Core) stopAllTimeouts() {
	if err := c.proposeTimeout.StopTimer(); err != nil {
		c.logger.Debug("Cannot stop propose timer", "c.step", c.step, "err", err)
	}
	if err := c.prevoteTimeout.StopTimer(); err != nil {
		c.logger.Debug("Cannot stop prevote timer", "c.step", c.step, "err", err)
	}
	if err := c.precommitTimeout.StopTimer(); err != nil {
		c.logger.Debug("Cannot stop precommit timer", "c.step", c.step, "err", err)
	}
}

func (c *Core) setRound(round int64) {
	c.stateMu.Lock()
	defer c.stateMu.Unlock()
	c.round = round
	c.curRoundMessages = c.messages.GetOrCreate(round)
}

func (c *Core) setHeight(height *big.Int) {
	c.stateMu.Lock()
	defer c.stateMu.Unlock()
	c.height = height
}
func (c *Core) setCommitteeSet(set interfaces.Committee) {
	c.stateMu.Lock()
	defer c.stateMu.Unlock()
	c.committee = set
}

func (c *Core) setLastHeader(lastHeader *types.Header) {
	c.stateMu.Lock()
	defer c.stateMu.Unlock()
	c.lastHeader = lastHeader
}

func (c *Core) Round() int64 {
	c.stateMu.RLock()
	defer c.stateMu.RUnlock()
	return c.round
}

func (c *Core) Height() *big.Int {
	c.stateMu.RLock()
	defer c.stateMu.RUnlock()
	return c.height
}

func (c *Core) CommitteeSet() interfaces.Committee {
	c.stateMu.RLock()
	defer c.stateMu.RUnlock()
	return c.committee
}

func (c *Core) LastHeader() *types.Header {
	c.stateMu.RLock()
	defer c.stateMu.RUnlock()
	return c.lastHeader
}

func (c *Core) Power(h uint64, r int64) *big.Int {
	start := time.Now()
	c.roundChangeMu.Lock()
	RoundChangeMuBg.Add(time.Now().Sub(start).Nanoseconds())
	defer c.roundChangeMu.Unlock()

	if h != c.Height().Uint64() {
		return new(big.Int)
	}

<<<<<<< HEAD
	var power *big.Int
	if r > c.Round() {
		// future round
		c.futureRoundLock.RLock()
		futureMsgs := c.futureRound[r]
		c.futureRoundLock.RUnlock()

		power = message.Power(futureMsgs)
=======
	power := new(big.Int)
	if r > c.Round() {
		// future round
		c.futureRoundLock.RLock()
		powerInfo, ok := c.futurePower[r]
		if ok {
			power = powerInfo.Pow()
		}
		c.futureRoundLock.RUnlock()
>>>>>>> 225f2579
	} else {
		// old or current round
		power = c.messages.GetOrCreate(r).Power()
	}

	return power
}

// NOTE: this assumes that r <= currentRound. If not, the returned power will be 0 even if there might be future round messages in c.futureRound
// This methods should not be used to compute power for future rounds
func (c *Core) VotesPower(h uint64, r int64, code uint8) *big.Int {
	start := time.Now()
	c.roundChangeMu.Lock()
	RoundChangeMuBg.Add(time.Now().Sub(start).Nanoseconds())
	defer c.roundChangeMu.Unlock()

	if h != c.Height().Uint64() {
		return new(big.Int)
	}
	roundMessages := c.messages.GetOrCreate(r)
	var power *big.Int

	switch code {
	case message.ProposalCode:
		c.logger.Crit("Proposal code passed into VotesPower")
	case message.PrevoteCode:
		power = roundMessages.PrevotesTotalPower()
	case message.PrecommitCode:
		power = roundMessages.PrecommitsTotalPower()
	default:
		c.logger.Crit("unknown message code", "code", code)
	}
	return power
}

// NOTE: assume r <= currentRound. If not, the returned power will be 0 even if there might be future round messages in c.futureRound
// This methods should not be used to compute power for future rounds
func (c *Core) VotesPowerFor(h uint64, r int64, code uint8, v common.Hash) *big.Int {
	start := time.Now()
	c.roundChangeMu.Lock()
	RoundChangeMuBg.Add(time.Now().Sub(start).Nanoseconds())
	defer c.roundChangeMu.Unlock()

	if h != c.Height().Uint64() {
		return new(big.Int)
	}
	roundMessages := c.messages.GetOrCreate(r)
	var power *big.Int

	switch code {
	case message.ProposalCode:
		c.logger.Crit("Proposal code passed into VotesPower")
	case message.PrevoteCode:
		power = roundMessages.PrevotesPower(v)
	case message.PrecommitCode:
		power = roundMessages.PrecommitsPower(v)
	default:
		c.logger.Crit("unknown message code", "code", code)
	}
	return power
}

func (c *Core) CurrentHeightMessages() []message.Msg {
	c.futureRoundLock.RLock()
	var future []message.Msg
	for _, msgs := range c.futureRound {
		future = append(future, msgs...)
	}
	c.futureRoundLock.RUnlock()
	return append(c.messages.All(), future...)
}

func (c *Core) Backend() interfaces.Backend {
	return c.backend
}
func (c *Core) Logger() log.Logger {
	return c.logger
}

func (c *Core) IsFromProposer(round int64, address common.Address) bool {
	return c.CommitteeSet().GetProposer(round).Address == address
}

func (c *Core) IsProposer() bool {
	return c.CommitteeSet().GetProposer(c.Round()).Address == c.address
}

func (c *Core) BroadcastAll(msg message.Msg) {
	c.Backend().Broadcast(c.CommitteeSet().Committee(), msg)
}

type Broadcaster struct {
	*Core
}

func (s *Broadcaster) Broadcast(msg message.Msg) {
	s.logger.Debug("Broadcasting", "message", log.Lazy{Fn: msg.String})
	s.BroadcastAll(msg)
}<|MERGE_RESOLUTION|>--- conflicted
+++ resolved
@@ -29,10 +29,7 @@
 		logger:                 logger,
 		backend:                backend,
 		futureRound:            make(map[int64][]message.Msg),
-<<<<<<< HEAD
-=======
 		futurePower:            make(map[int64]*message.PowerInfo),
->>>>>>> 225f2579
 		pendingCandidateBlocks: make(map[uint64]*types.Block),
 		stopped:                make(chan struct{}, 4),
 		committee:              nil,
@@ -106,10 +103,7 @@
 	// future round messages are accessed also by the backend (to sync other peers) and the aggregator.
 	// they need a lock.
 	futureRound     map[int64][]message.Msg
-<<<<<<< HEAD
-=======
 	futurePower     map[int64]*message.PowerInfo // power cache for future value msgs (per round)
->>>>>>> 225f2579
 	futureRoundLock sync.RWMutex
 
 	sentProposal          bool
@@ -313,10 +307,7 @@
 			})
 		}
 		delete(c.futureRound, r)
-<<<<<<< HEAD
-=======
 		delete(c.futurePower, r)
->>>>>>> 225f2579
 	}
 }
 
@@ -381,10 +372,7 @@
 		c.messages.Reset()
 		c.futureRoundLock.Lock()
 		c.futureRound = make(map[int64][]message.Msg)
-<<<<<<< HEAD
-=======
 		c.futurePower = make(map[int64]*message.PowerInfo)
->>>>>>> 225f2579
 		c.futureRoundLock.Unlock()
 		// update height duration timer
 		if metrics.Enabled {
@@ -544,16 +532,6 @@
 		return new(big.Int)
 	}
 
-<<<<<<< HEAD
-	var power *big.Int
-	if r > c.Round() {
-		// future round
-		c.futureRoundLock.RLock()
-		futureMsgs := c.futureRound[r]
-		c.futureRoundLock.RUnlock()
-
-		power = message.Power(futureMsgs)
-=======
 	power := new(big.Int)
 	if r > c.Round() {
 		// future round
@@ -563,7 +541,6 @@
 			power = powerInfo.Pow()
 		}
 		c.futureRoundLock.RUnlock()
->>>>>>> 225f2579
 	} else {
 		// old or current round
 		power = c.messages.GetOrCreate(r).Power()
