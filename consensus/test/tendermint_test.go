--- conflicted
+++ resolved
@@ -932,40 +932,6 @@
 	}
 }
 
-<<<<<<< HEAD
-func TestTendermintNoQuorum(t *testing.T) {
-	cases := []*testCase{
-		{
-			name:          "2 validators, one goes down after block 3",
-			numPeers:      2,
-			numBlocks:     5,
-			txPerPeer:     1,
-			noQuorumAfter: 3,
-			beforeHooks: map[int]hook{
-				1: hookForceStopNode(1, 3),
-			},
-			stopTime: make(map[int]time.Time),
-		},
-		{
-			name:            "3 validators, two go down after block 3",
-			numPeers:        3,
-			numBlocks:       5,
-			txPerPeer:       1,
-			noQuorumAfter:   3,
-			noQuorumTimeout: time.Second * 3,
-			beforeHooks: map[int]hook{
-				1: hookForceStopNode(1, 3),
-				2: hookForceStopNode(2, 3),
-			},
-			stopTime: make(map[int]time.Time),
-		},
-	}
-
-	for _, testCase := range cases {
-		testCase := testCase
-		t.Run(fmt.Sprintf("test case %s", testCase.name), func(t *testing.T) {
-			runTest(t, testCase)
-=======
 func TestTendermintTC7(t *testing.T) {
 	if testing.Short() {
 		t.Skip("skipping test in short mode")
@@ -994,29 +960,51 @@
 	for i := 0; i < 20; i++ {
 		t.Run(fmt.Sprintf("test case %s - %d", test.name, i), func(t *testing.T) {
 			runTest(t, test)
->>>>>>> e245e9cb
 		})
 	}
 }
 
+func TestTendermintNoQuorum(t *testing.T) {
+	if testing.Short() {
+		t.Skip("skipping test in short mode")
+	}
+
+	cases := []*testCase{
+		{
+			name:               "2 validators, one goes down after block 3",
+			numPeers:           2,
+			numBlocks:          5,
+			txPerPeer:          1,
+			noQuorumAfterBlock: 3,
+			beforeHooks: map[int]hook{
+				1: hookForceStopNode(1, 3),
+			},
+			stopTime: make(map[int]time.Time),
+		},
+		{
+			name:               "3 validators, two go down after block 3",
+			numPeers:           3,
+			numBlocks:          5,
+			txPerPeer:          1,
+			noQuorumAfterBlock: 3,
+			noQuorumTimeout:    time.Second * 3,
+			beforeHooks: map[int]hook{
+				1: hookForceStopNode(1, 3),
+				2: hookForceStopNode(2, 3),
+			},
+			stopTime: make(map[int]time.Time),
+		},
+	}
+
+	for _, testCase := range cases {
+		testCase := testCase
+		t.Run(fmt.Sprintf("test case %s", testCase.name), func(t *testing.T) {
+			runTest(t, testCase)
+		})
+	}
+}
+
 type testCase struct {
-<<<<<<< HEAD
-	name                 string
-	isSkipped            bool
-	numPeers             int
-	numBlocks            int
-	txPerPeer            int
-	maliciousPeers       map[int]func(basic consensus.Engine) consensus.Engine //map[validatorIndex]consensusConstructor
-	networkRates         map[int]networkRate                                   //map[validatorIndex]networkRate
-	beforeHooks          map[int]hook                                          //map[validatorIndex]beforeHook
-	afterHooks           map[int]hook                                          //map[validatorIndex]afterHook
-	sendTransactionHooks map[int]func(service *eth.Ethereum, key *ecdsa.PrivateKey, fromAddr common.Address, toAddr common.Address) (*types.Transaction, error)
-	stopTime             map[int]time.Time
-	genesisHook          func(g *core.Genesis) *core.Genesis
-	mu                   sync.RWMutex
-	noQuorumAfter        uint64
-	noQuorumTimeout      time.Duration
-=======
 	name                   string
 	isSkipped              bool
 	numPeers               int
@@ -1031,7 +1019,8 @@
 	stopTime               map[int]time.Time
 	genesisHook            func(g *core.Genesis) *core.Genesis
 	mu                     sync.RWMutex
->>>>>>> e245e9cb
+	noQuorumAfterBlock     uint64
+	noQuorumTimeout        time.Duration
 }
 
 func (test *testCase) getBeforeHook(index int) hook {
@@ -1553,7 +1542,7 @@
 				}
 				// allow to exit goroutine when no quorum expected
 				// check that there's no quorum within the given noQuorumTimeout
-				if !hasQuorum(validators) && test.noQuorumAfter > 0 {
+				if !hasQuorum(validators) && test.noQuorumAfterBlock > 0 {
 					log.Error("No Quorum", "index", index, "last_block", validator.lastBlock)
 					// wait for quorum to get restored
 					time.Sleep(test.noQuorumTimeout)
@@ -1586,16 +1575,16 @@
 	}
 
 	// no blocks can be mined with no quorum
-	if test.noQuorumAfter > 0 {
+	if test.noQuorumAfterBlock > 0 {
 		for index, validator := range validators {
-			if validator.lastBlock < test.noQuorumAfter-1 {
+			if validator.lastBlock < test.noQuorumAfterBlock-1 {
 				t.Fatalf("validator [%d] should have mined blocks. expected block number %d, but got %d",
-					index, test.noQuorumAfter-1, validator.lastBlock)
-			}
-
-			if validator.lastBlock > test.noQuorumAfter {
+					index, test.noQuorumAfterBlock-1, validator.lastBlock)
+			}
+
+			if validator.lastBlock > test.noQuorumAfterBlock {
 				t.Fatalf("validator [%d] mined blocks without quorum. expected block number %d, but got %d",
-					index, test.noQuorumAfter, validator.lastBlock)
+					index, test.noQuorumAfterBlock, validator.lastBlock)
 			}
 		}
 	}
@@ -1613,7 +1602,7 @@
 			minHeight = int(validatorBlock)
 		}
 
-		if test.noQuorumAfter > 0 {
+		if test.noQuorumAfterBlock > 0 {
 			continue
 		}
 
