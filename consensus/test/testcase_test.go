--- conflicted
+++ resolved
@@ -193,26 +193,15 @@
 	}
 	wg := &errgroup.Group{}
 	for i, peer := range nodes {
-<<<<<<< HEAD
-
-=======
 		peer := peer
-		if test.maliciousPeers != nil {
-			peer.engineConstructor = test.maliciousPeers[i].cons
-		}
->>>>>>> 10254604
 		peer.listener[0].Close()
 		peer.listener[1].Close()
 
 		rates := test.networkRates[i]
-<<<<<<< HEAD
-		peer.node, err = makePeer(genesis, peer.privateKey, fmt.Sprintf("127.0.0.1:%d", peer.port), peer.rpcPort, rates.in, rates.out)
-=======
 		peer.nodeConfig, peer.ethConfig = makeNodeConfig(t, genesis, peer.privateKey,
 			fmt.Sprintf("127.0.0.1:%d", peer.port),
 			peer.rpcPort, rates.in, rates.out)
 
->>>>>>> 10254604
 		if err != nil {
 			t.Fatal("cant make a node", i, err)
 		}
