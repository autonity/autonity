package test

import (
	"fmt"
	"github.com/clearmatics/autonity/common/keygenerator"
	"net"
	"os"
	"strconv"
	"strings"
	"sync"
	"testing"
	"time"

	"github.com/clearmatics/autonity/common"
	"github.com/clearmatics/autonity/common/fdlimit"
	"github.com/clearmatics/autonity/common/graph"
	"github.com/clearmatics/autonity/consensus"
	tendermintCore "github.com/clearmatics/autonity/consensus/tendermint/core"
	"github.com/clearmatics/autonity/core"
	"github.com/clearmatics/autonity/core/types"
	"github.com/clearmatics/autonity/log"
	"github.com/clearmatics/autonity/metrics"
	"github.com/clearmatics/autonity/p2p/enode"
	"github.com/davecgh/go-spew/spew"
	"go.uber.org/goleak"
	"golang.org/x/sync/errgroup"
)

const (
	ValidatorPrefix   = "V"
	StakeholderPrefix = "S"
	ParticipantPrefix = "P"
)

type testCase struct {
	name                   string
	isSkipped              bool
	numValidators          int
	numBlocks              int
	txPerPeer              int
	validatorsCanBeStopped *int64

	maliciousPeers          map[string]injectors
	removedPeers            map[common.Address]uint64
	addedValidatorsBlocks   map[common.Hash]uint64
	removedValidatorsBlocks map[common.Hash]uint64 //nolint: unused, structcheck
	changedValidators       tendermintCore.Changes //nolint: unused,structcheck

	networkRates         map[string]networkRate //map[validatorIndex]networkRate
	beforeHooks          map[string]hook        //map[validatorIndex]beforeHook
	afterHooks           map[string]hook        //map[validatorIndex]afterHook
	sendTransactionHooks map[string]func(validator *testNode, fromAddr common.Address, toAddr common.Address) (bool, *types.Transaction, error)
	finalAssert          func(t *testing.T, validators map[string]*testNode)
	stopTime             map[string]time.Time
	genesisHook          func(g *core.Genesis) *core.Genesis
	mu                   sync.RWMutex
	noQuorumAfterBlock   uint64
	noQuorumTimeout      time.Duration
	topology             *Topology
<<<<<<< HEAD

	skipNoLeakCheck bool
=======
	skipNoLeakCheck      bool
>>>>>>> 9005eab2
}

type injectors struct {
	cons  func(basic consensus.Engine) consensus.Engine
	backs func(basic tendermintCore.Backend) tendermintCore.Backend
}

func (test *testCase) getBeforeHook(index string) hook {
	test.mu.Lock()
	defer test.mu.Unlock()

	if test.beforeHooks == nil {
		return nil
	}

	validatorHook, ok := test.beforeHooks[index]
	if !ok || validatorHook == nil {
		return nil
	}

	return validatorHook
}

func (test *testCase) getAfterHook(index string) hook {
	test.mu.Lock()
	defer test.mu.Unlock()

	if test.afterHooks == nil {
		return nil
	}

	validatorHook, ok := test.afterHooks[index]
	if !ok || validatorHook == nil {
		return nil
	}

	return validatorHook
}

func (test *testCase) setStopTime(index string, stopTime time.Time) {
	test.mu.Lock()
	test.stopTime[index] = stopTime
	test.mu.Unlock()
}

func (test *testCase) getStopTime(index string) time.Time {
	test.mu.RLock()
	currentTime := test.stopTime[index]
	test.mu.RUnlock()

	return currentTime
}

type hook func(block *types.Block, validator *testNode, tCase *testCase, currentTime time.Time) error

func runTest(t *testing.T, test *testCase) {
	if test.isSkipped {
		t.SkipNow()
	}

	// fixme the noQuorum tests does not close nodes properly
	if !test.skipNoLeakCheck {
		// TODO: (screwyprof) Fix the following gorotine leaks
		defer goleak.VerifyNone(t,
			goleak.IgnoreTopFunction("github.com/JekaMas/notify._Cfunc_CFRunLoopRun"),
			goleak.IgnoreTopFunction("internal/poll.runtime_pollWait"),
			goleak.IgnoreTopFunction("net/http.(*persistConn).writeLoop"),
		)
	}

	// needed to prevent go-routine leak at github.com/clearmatics/autonity/metrics.(*meterArbiter).tick
	// see: metrics/meter.go:55
	defer metrics.DefaultRegistry.UnregisterAll()

	log.Root().SetHandler(log.LvlFilterHandler(log.LvlError, log.StreamHandler(os.Stderr, log.TerminalFormat(true))))
	_, err := fdlimit.Raise(512 * uint64(test.numValidators))
	if err != nil {
		t.Log("can't rise file description limit. errors are possible")
	}

	nodeNames := getNodeNames()[:test.numValidators]
	if test.topology != nil {
		nodeNames = getNodeNamesByPrefix(test.topology.graph.GetNames(), ValidatorPrefix)
		test.numValidators = len(nodeNames)

		stakeholderNames := getNodeNamesByPrefix(test.topology.graph.GetNames(), StakeholderPrefix)
		participantNames := getNodeNamesByPrefix(test.topology.graph.GetNames(), ParticipantPrefix)
		nodeNames = append(nodeNames, stakeholderNames...)
		nodeNames = append(nodeNames, participantNames...)
	}
	nodesNum := len(nodeNames)
	// Generate a batch of accounts to seal and fund with
	nodes := make(map[string]*testNode, nodesNum)

	generateNodesPrivateKey(t, nodes, nodeNames, nodesNum)
	setNodesPortAndEnode(t, nodes)

	genesis := makeGenesis(nodes)
	if test.genesisHook != nil {
		genesis = test.genesisHook(genesis)
	}
	for i, validator := range nodes {
		var engineConstructor func(basic consensus.Engine) consensus.Engine
		var backendConstructor func(basic tendermintCore.Backend) tendermintCore.Backend
		if test.maliciousPeers != nil {
			engineConstructor = test.maliciousPeers[i].cons
			backendConstructor = test.maliciousPeers[i].backs
		}

		validator.listener[0].Close()
		validator.listener[1].Close()

		rates := test.networkRates[i]

		validator.node, err = makeValidator(genesis, validator.privateKey, validator.address, validator.rpcPort, rates.in, rates.out, engineConstructor, backendConstructor)
		if err != nil {
			t.Fatal("cant make a node", i, err)
		}
	}

	wg := &errgroup.Group{}
	for _, validator := range nodes {
		validator := validator

		wg.Go(func() error {
			return validator.startNode()
		})
	}
	err = wg.Wait()
	if err != nil {
		t.Fatal(err)
	}

	if test.topology != nil {
		for _, v := range test.topology.graph.Edges {
			nodes[v.LeftNode].node.Server().AddPeer(nodes[v.RightNode].node.Server().Self())
		}
	}

	defer func() {
		wgClose := &errgroup.Group{}
		for _, validator := range nodes {
			validatorInner := validator
			wgClose.Go(func() error {
				if !validatorInner.isRunning {
					return nil
				}

				errInner := validatorInner.node.Close()
				if errInner != nil {
					return fmt.Errorf("error on node close %v", err)
				}

				validatorInner.node.Wait()

				return nil
			})
		}

		err = wgClose.Wait()
		if err != nil {
			t.Fatal(err)
		}

		time.Sleep(time.Second) //level DB needs a second to close
	}()

	wg = &errgroup.Group{}
	for _, validator := range nodes {
		validator := validator

		wg.Go(func() error {
			return validator.startService()
		})
	}
	err = wg.Wait()
	if err != nil {
		t.Fatal(err)
	}

	wg = &errgroup.Group{}
	for i, validator := range nodes {
		validator := validator
		i := i

		wg.Go(func() error {
			log.Debug("peers", "i", i,
				"peers", len(validator.node.Server().Peers()),
				"nodes", len(nodes))
			return nil
		})
	}
	err = wg.Wait()
	if err != nil {
		t.Fatal(err)
	}

	defer func() {
		for _, validator := range nodes {
			validator.subscription.Unsubscribe()
		}
	}()

	// each peer sends one tx per block
	sendTransactions(t, test, nodes, test.txPerPeer, true, nodeNames)
	if test.finalAssert != nil {
		test.finalAssert(t, nodes)
	}
	//check topology
	if test.topology != nil {
		missedConnections := []graph.Edge{}
		for _, v := range test.topology.graph.Edges {
			exists := false
			for _, nd := range nodes[v.LeftNode].node.Server().Peers() {
				if nodes[v.RightNode].node.Server().Self().ID() == nd.ID() {
					exists = true
				}
			}
			if !exists {
				missedConnections = append(missedConnections, *v)
			}
		}
		if len(missedConnections) != 0 {
			spew.Dump(missedConnections)
			t.Fatal("Some connections missed")
		}
	}

	if len(test.maliciousPeers) != 0 {
		maliciousTest(t, test, nodes)
	}
}

type Topology struct {
	graph graph.Graph
}

func getNodeNames() []string {
	return []string{
		"VA", "VB", "VC", "VD", "VE", "VF", "VG", "VH", "VI", "VJ", "VK",
	}
}

func generateNodesPrivateKey(t *testing.T, nodes map[string]*testNode, nodeNames []string, nodesNum int) {
	var err error
	for i := 0; i < nodesNum; i++ {
		nodes[nodeNames[i]] = new(testNode)
		nodes[nodeNames[i]].privateKey, err = keygenerator.Next()
		if err != nil {
			t.Fatal("cant make pk", err)
		}
	}
}

func setNodesPortAndEnode(t *testing.T, nodes map[string]*testNode) {
	for i := range nodes {
		//port
		listener, innerErr := net.Listen("tcp", "127.0.0.1:0")
		if innerErr != nil {
			panic(innerErr)
		}
		nodes[i].listener = append(nodes[i].listener, listener)

		//rpc port
		listener, innerErr = net.Listen("tcp", "127.0.0.1:0")
		if innerErr != nil {
			panic(innerErr)
		}
		nodes[i].listener = append(nodes[i].listener, listener)
	}

	for i, node := range nodes {
		listener := node.listener[0]
		node.address = listener.Addr().String()
		port := strings.Split(listener.Addr().String(), ":")[1]
		node.port, _ = strconv.Atoi(port)

		rpcListener := node.listener[1]
		rpcPort, innerErr := strconv.Atoi(strings.Split(rpcListener.Addr().String(), ":")[1])
		if innerErr != nil {
			t.Fatal("incorrect rpc port ", innerErr)
		}

		node.rpcPort = rpcPort

		if node.port == 0 || node.rpcPort == 0 {
			t.Fatal("On node", i, "port equals 0")
		}

		node.url = enode.V4URL(
			node.privateKey.PublicKey,
			net.IPv4(127, 0, 0, 1),
			node.port,
			node.port,
		)
	}
}

func getNodeNamesByPrefix(names []string, typ string) []string {
	validators := make([]string, 0, len(names))
	for _, v := range names {
		if len(v) == 0 {
			continue
		}
		if strings.HasPrefix(v, typ) {
			validators = append(validators, v)
		}
	}
	return validators
}<|MERGE_RESOLUTION|>--- conflicted
+++ resolved
@@ -57,12 +57,7 @@
 	noQuorumAfterBlock   uint64
 	noQuorumTimeout      time.Duration
 	topology             *Topology
-<<<<<<< HEAD
-
-	skipNoLeakCheck bool
-=======
 	skipNoLeakCheck      bool
->>>>>>> 9005eab2
 }
 
 type injectors struct {
