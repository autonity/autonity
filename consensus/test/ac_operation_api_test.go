package test

import (
	"crypto/ecdsa"
	"encoding/json"
	"fmt"
	"github.com/autonity/autonity/crypto/blst"
	"math/big"
	"reflect"
	"testing"
	"time"

	"github.com/stretchr/testify/require"

	"github.com/autonity/autonity/common"
	"github.com/autonity/autonity/common/hexutil"
	"github.com/autonity/autonity/core"
	"github.com/autonity/autonity/core/types"
	"github.com/autonity/autonity/crypto"
	"github.com/autonity/autonity/p2p/enode"
	"github.com/autonity/autonity/params"
	"github.com/autonity/autonity/params/generated"
)

const (
	treasuryFee      = 100
	minBaseFee       = 10
	delegationRate   = 1
	epochPeriod      = 5
	unBondingPeriod  = 5
	maxCommitteeSize = 7
	blockPeriod      = 1
)

var (
	// new settings to be submitted for protocol in testcase.
	newMinBaseFee      = new(big.Int).SetUint64(20)
	newCommitteeSize   = new(big.Int).SetUint64(10)
	newUnBondingPeriod = new(big.Int).SetUint64(30)
	newEpochPeriod     = new(big.Int).SetUint64(45)
	newTreasuryFee     = new(big.Int).SetUint64(10)
	mintAmount         = new(big.Int).SetUint64(100)
	burnAmount         = new(big.Int).SetUint64(50)
)

// test registerValidator, unRegisterValidators, bond and unbond operations.
func TestACPublicWritters(t *testing.T) {
	numOfValidators := 2

	operator, err := makeAccount()
	require.NoError(t, err)
	operatorAddr := crypto.PubkeyToAddress(operator.PublicKey)

	newValidator, err := makeAccount()
	require.NoError(t, err)
	newValidatorAddr := crypto.PubkeyToAddress(newValidator.PublicKey)
	enodeUrl := enode.V4DNSUrl(newValidator.PublicKey, "127.0.0.1", 30303, 30303) + ":30303"
	msg := crypto.PubkeyToAddress(newValidator.PublicKey).Bytes()

	validatorKey, err := blst.RandKey()
	require.NoError(t, err)

<<<<<<< HEAD
	validatorKeyProof, err := crypto.GenerateValidatorKeyProof(validatorKey, msg)
=======
	validatorKeyProof, err := crypto.POPProof(validatorKey, msg)
>>>>>>> bc27c7bd
	require.NoError(t, err)

	oracleAccount, err := makeAccount()
	require.NoError(t, err)
	// newton to be mint
	amount := new(big.Int).SetUint64(10)

	cases := []*testCase{
		{
			name:          "Test register new validator",
			numValidators: numOfValidators,
			numBlocks:     10,
			genesisHook: func(g *core.Genesis) *core.Genesis {
				g.Config.AutonityContractConfig.Operator = operatorAddr
				// pre-mine Auton for system operator and new validator.
				g.Alloc[operatorAddr] = core.GenesisAccount{
					Balance: new(big.Int).Exp(big.NewInt(2), big.NewInt(128), nil),
				}
				g.Alloc[newValidatorAddr] = core.GenesisAccount{
					Balance: new(big.Int).Exp(big.NewInt(2), big.NewInt(128), nil),
				}
				return g
			},
			// register validator right after block #5 is committed from client V0.
			afterHooks: map[string]hook{
				"V0": registerValidatorHook(map[uint64]struct{}{
					5: {},
				},
					enodeUrl,
					newValidator,
					oracleAccount,
					validatorKey.PublicKey().Marshal(),
					validatorKeyProof,
				),
			},
			finalAssert: func(t *testing.T, validators map[string]*testNode) {
				client := interact(validators["V0"].rpcPort)
				defer client.close()
				val, err := client.call(validators["V0"].lastBlock).getValidator(newValidatorAddr)
				require.NoError(t, err)
				require.Equal(t, newValidatorAddr, val.NodeAddress)
			},
		},
		{
			name:          "bond stake to validator",
			numValidators: numOfValidators,
			numBlocks:     10,
			genesisHook: func(g *core.Genesis) *core.Genesis {
				g.Config.AutonityContractConfig.Operator = operatorAddr
				// pre-mine Auton for system operator and new validator.
				g.Alloc[operatorAddr] = core.GenesisAccount{
					Balance: new(big.Int).Exp(big.NewInt(2), big.NewInt(128), nil),
				}
				g.Alloc[newValidatorAddr] = core.GenesisAccount{
					Balance: new(big.Int).Exp(big.NewInt(2), big.NewInt(128), nil),
				}
				return g
			},
			// mint newton for new validator right after block #3 via client V0.
			// bond newton to validator right after block #7 via client V1.
			afterHooks: map[string]hook{
				"V0": mintStakeHook(map[uint64]struct{}{
					2: {},
				},
					operator,
					newValidator,
					amount,
				),
				"V1": bondStakeHook(map[uint64]struct{}{
					7: {},
				},
					newValidator,
					amount,
				),
			},
			finalAssert: func(t *testing.T, validators map[string]*testNode) {
				node := validators["V1"]
				client := interact(node.rpcPort)
				defer client.close()
				/* todo: update
				reqs, err := client.call(node.lastBlock).getBondingReq(new(big.Int).SetUint64(0),
					new(big.Int).SetUint64(3))
				require.NoError(t, err)
				require.Equal(t, node.EthAddress(), reqs[2].Delegatee)
				require.Equal(t, newValidatorAddr, reqs[2].Delegator)
				require.Equal(t, amount, reqs[2].Amount)
				*/
			},
		},
		{
			name:          "unbond stake from validator",
			numValidators: numOfValidators,
			numBlocks:     10,
			afterHooks: map[string]hook{
				"V0": unBondStakeHook(map[uint64]struct{}{
					2: {},
				},
					amount,
				),
			},
			finalAssert: func(t *testing.T, validators map[string]*testNode) {
				node := validators["V0"]
				client := interact(node.rpcPort)
				defer client.close()
				/* todo: update
				reqs, err := client.call(node.lastBlock).getUnBondingReq(new(big.Int).SetUint64(0),
					new(big.Int).SetUint64(1))
				require.NoError(t, err)
				require.Equal(t, node.EthAddress(), reqs[0].Delegatee)
				require.Equal(t, node.EthAddress(), reqs[0].Delegator)
				require.Equal(t, amount, reqs[0].Amount)

				*/
			},
		},
	}

	for _, testcase := range cases {
		runTest(t, testcase)
	}
}

// test system settings management by operator account.
func TestACSystemOperatorOPs(t *testing.T) {
	numOfValidators := 3
	initialOperator, err := makeAccount()
	require.NoError(t, err)
	initialOperatorAddr := crypto.PubkeyToAddress(initialOperator.PublicKey)

	newOperator, err := makeAccount()
	require.NoError(t, err)
	newOperatorAddr := crypto.PubkeyToAddress(newOperator.PublicKey)

	testCase := &testCase{
		name:          "Test AC system operator change settings",
		numValidators: numOfValidators,
		numBlocks:     40,
		// set AC configs in genesis hook.
		genesisHook: func(g *core.Genesis) *core.Genesis {
			g.Config.AutonityContractConfig.Operator = initialOperatorAddr
			g.Alloc[initialOperatorAddr] = core.GenesisAccount{
				Balance: new(big.Int).Exp(big.NewInt(2), big.NewInt(128), nil),
			}
			g.Alloc[newOperatorAddr] = core.GenesisAccount{
				Balance: new(big.Int).Exp(big.NewInt(2), big.NewInt(128), nil),
			}
			setACConfig(g.Config.AutonityContractConfig)
			return g
		},
		afterHooks: map[string]hook{
			// change settings right after block #1 is committed from client V0.
			"V0": changeSettingHook(
				map[uint64]struct{}{
					5: {},
				},
				initialOperator,
				newOperatorAddr,
			),
			// burn stake right after block #15 from client V1.
			"V1": burnStakeHook(
				map[uint64]struct{}{
					25: {},
				},
				initialOperator,
				newOperatorAddr,
			),
			// change operator after block #10 from client V3.
			"V2": setOperatorHook(
				map[uint64]struct{}{
					35: {},
				},
				initialOperator,
				newOperatorAddr,
			),
		},
		finalAssert: func(t *testing.T, validators map[string]*testNode) {
			node := validators["V0"]
			client := interact(node.rpcPort)
			defer client.close()
			mBaseFee, err := client.call(node.lastBlock).getMinBaseFee()
			require.NoError(t, err)
			require.Equal(t, newMinBaseFee.Uint64(), mBaseFee.Uint64())
			comSize, err := client.call(node.lastBlock).getMaxCommitteeSize()
			require.NoError(t, err)
			require.Equal(t, newCommitteeSize.Uint64(), comSize.Uint64())
			newOP, err := client.call(node.lastBlock).getOperator()
			require.NoError(t, err)
			require.Equal(t, newOperatorAddr, newOP)
			balance, err := client.call(node.lastBlock).balanceOf(newOperatorAddr)
			require.NoError(t, err)
			require.Equal(t, mintAmount.Sub(mintAmount, burnAmount).Uint64(), balance.Uint64())
		},
	}
	runTest(t, testCase)
}

// test system settings / state getters
func TestACStateGetters(t *testing.T) {
	operatorKey, err := makeAccount()
	require.NoError(t, err)
	operatorAddress := crypto.PubkeyToAddress(operatorKey.PublicKey)
	numOfValidators := 2
	testCase := &testCase{
		name:          "Test AC state getters",
		numValidators: numOfValidators,
		numBlocks:     10,
		// set AC configs in genesis hook.
		genesisHook: func(g *core.Genesis) *core.Genesis {
			g.Config.AutonityContractConfig.Operator = operatorAddress
			g.Config.AutonityContractConfig.Treasury = operatorAddress
			setACConfig(g.Config.AutonityContractConfig)
			return g
		},
		// start AC state getter verifications right after block #5 is committed from client V0.
		afterHooks: map[string]hook{
			"V0": acStateGettersHook(map[uint64]struct{}{
				5: {},
			},
				operatorAddress,
				numOfValidators,
			),
		},
	}
	runTest(t, testCase)
}

func burnStakeHook(upgradeBlocks map[uint64]struct{}, op *ecdsa.PrivateKey, ac common.Address) hook {
	return func(block *types.Block, validator *testNode, tCase *testCase, currentTime time.Time) error {
		blockNum := block.Number().Uint64()
		if _, ok := upgradeBlocks[blockNum]; !ok {
			return nil
		}
		interaction := interact(validator.rpcPort)
		defer interaction.close()
		if _, err := interaction.tx(op).burn(ac, burnAmount); err != nil {
			return err
		}
		return nil
	}
}

func setOperatorHook(upgradeBlocks map[uint64]struct{}, operator *ecdsa.PrivateKey, opAddr common.Address) hook {
	return func(block *types.Block, validator *testNode, tCase *testCase, currentTime time.Time) error {
		blockNum := block.Number().Uint64()
		if _, ok := upgradeBlocks[blockNum]; !ok {
			return nil
		}
		interaction := interact(validator.rpcPort)
		defer interaction.close()
		if _, err := interaction.tx(operator).setOperator(opAddr); err != nil {
			return err
		}
		return nil
	}
}

func changeSettingHook(upgradeBlocks map[uint64]struct{}, opKey *ecdsa.PrivateKey, newOpAddr common.Address) hook {
	return func(block *types.Block, validator *testNode, tCase *testCase, currentTime time.Time) error {
		blockNum := block.Number().Uint64()
		if _, ok := upgradeBlocks[blockNum]; !ok {
			return nil
		}
		interaction := interact(validator.rpcPort)
		defer interaction.close()
		if _, err := interaction.tx(opKey).setMinBaseFee(newMinBaseFee); err != nil {
			return err
		}
		if _, err := interaction.tx(opKey).setCommitteeSize(newCommitteeSize); err != nil {
			return err
		}
		if _, err := interaction.tx(opKey).setUnBondingPeriod(newUnBondingPeriod); err != nil {
			return err
		}
		if _, err := interaction.tx(opKey).setEpochPeriod(newEpochPeriod); err != nil {
			return err
		}
		if _, err := interaction.tx(opKey).setTreasuryAccount(newOpAddr); err != nil {
			return err
		}
		if _, err := interaction.tx(opKey).setTreasuryFee(newTreasuryFee); err != nil {
			return err
		}
		if _, err := interaction.tx(opKey).mint(newOpAddr, mintAmount); err != nil {
			return err
		}
		return nil
	}
}

func unBondStakeHook(upgradeBlocks map[uint64]struct{}, amount *big.Int) hook {
	return func(block *types.Block, validator *testNode, tCase *testCase, currentTime time.Time) error {
		blockNum := block.Number().Uint64()
		if _, ok := upgradeBlocks[blockNum]; !ok {
			return nil
		}
		interaction := interact(validator.rpcPort)
		defer interaction.close()
		if _, err := interaction.tx(validator.privateKey).unbond(validator.EthAddress(), amount); err != nil {
			return err
		}
		return nil
	}
}

func bondStakeHook(upgradeBlocks map[uint64]struct{}, newVal *ecdsa.PrivateKey, amount *big.Int) hook {
	return func(block *types.Block, validator *testNode, tCase *testCase, currentTime time.Time) error {
		blockNum := block.Number().Uint64()
		if _, ok := upgradeBlocks[blockNum]; !ok {
			return nil
		}
		interaction := interact(validator.rpcPort)
		defer interaction.close()
		if _, err := interaction.tx(newVal).bond(validator.EthAddress(), amount); err != nil {
			return err
		}
		return nil
	}
}

func mintStakeHook(upgradeBlocks map[uint64]struct{}, operator *ecdsa.PrivateKey, newVal *ecdsa.PrivateKey, amount *big.Int) hook {
	return func(block *types.Block, validator *testNode, tCase *testCase, currentTime time.Time) error {
		blockNum := block.Number().Uint64()
		if _, ok := upgradeBlocks[blockNum]; !ok {
			return nil
		}
		interaction := interact(validator.rpcPort)
		defer interaction.close()
		newValAddr := crypto.PubkeyToAddress(newVal.PublicKey)
		if _, err := interaction.tx(operator).mint(newValAddr, amount); err != nil {
			return err
		}
		return nil
	}
}

func registerValidatorHook(upgradeBlocks map[uint64]struct{}, enode string, nodekey *ecdsa.PrivateKey, oracleKey *ecdsa.PrivateKey, validatorKey, validatorKeyProof []byte) hook {
	return func(block *types.Block, validator *testNode, tCase *testCase, currentTime time.Time) error {
		blockNum := block.Number().Uint64()
		if _, ok := upgradeBlocks[blockNum]; !ok {
			return nil
		}
		interaction := interact(validator.rpcPort)
		defer interaction.close()
		//this decode is needed to format the hex address in consistent case
		hexTreasury, err := hexutil.Decode(crypto.PubkeyToAddress(nodekey.PublicKey).Hex())
		if err != nil {
			return err
		}
		prefix := fmt.Sprintf("\x19Ethereum Signed Message:\n%d", len(hexTreasury))
		hash := crypto.Keccak256Hash([]byte(prefix), hexTreasury)
		nodeProof, err := crypto.Sign(hash.Bytes(), nodekey)
		if err != nil {
			return err
		}
		oracleProof, err := crypto.Sign(hash.Bytes(), oracleKey)
		if err != nil {
			return err
		}
		//using same account for oracle and node, same proof can be reused here
		signatures := append(append(nodeProof[:], oracleProof[:]...), validatorKeyProof[:]...)
		fmt.Println("proof ", hexutil.Encode(signatures))
		oracleAddr := crypto.PubkeyToAddress(oracleKey.PublicKey)
		if _, err := interaction.tx(nodekey).registerValidator(enode, oracleAddr, validatorKey, signatures); err != nil {
			return err
		}
		return nil
	}
}

func acStateGettersHook(upgradeBlocks map[uint64]struct{}, operator common.Address, numVals int) hook {
	return func(block *types.Block, validator *testNode, tCase *testCase, currentTime time.Time) error {
		blockNum := block.Number().Uint64()
		if _, ok := upgradeBlocks[blockNum]; !ok {
			return nil
		}
		interaction := interact(validator.rpcPort)
		defer interaction.close()

		if err := checkVersion(interaction, blockNum, 1); err != nil {
			return err
		}

		if err := checkCommittee(interaction, blockNum, numVals); err != nil {
			return err
		}

		if err := checkValidators(interaction, blockNum, numVals); err != nil {
			return err
		}

		if err := checkValidator(interaction, blockNum, validator.EthAddress(), validator.netNode.url); err != nil {
			return err
		}

		if err := checkMaxCommitteeSize(interaction, blockNum, maxCommitteeSize); err != nil {
			return err
		}

		if err := checkCommitteeEnodes(interaction, blockNum, numVals); err != nil {
			return err
		}

		if err := checkMinBaseFee(interaction, blockNum, minBaseFee); err != nil {
			return err
		}

		if err := checkOperatorAddress(interaction, blockNum, operator); err != nil {
			return err
		}

		return checkNewContract(interaction, blockNum, []uint8{}, "")
	}
}

func checkVersion(client *interactor, height uint64, expected uint64) error {
	version, err := client.call(height).getVersion()
	if err != nil {
		return err
	}
	if version != expected {
		return fmt.Errorf("unexpected version")
	}
	return nil
}

func checkMaxCommitteeSize(client *interactor, height uint64, size int) error {
	maxSize, err := client.call(height).getMaxCommitteeSize()
	if err != nil {
		return err
	}
	if maxSize.Uint64() != uint64(size) {
		return fmt.Errorf("unexpected max committee size")
	}
	return nil
}

// todo: check each enode urls
func checkCommitteeEnodes(client *interactor, height uint64, numEnodes int) error {
	enodes, err := client.call(height).getCommitteeEnodes()
	if err != nil {
		return err
	}
	if len(enodes) != numEnodes {
		return fmt.Errorf("unexpected committee enodes")
	}
	return nil
}

// todo: get committtee from genesis file, and check them on each seat
func checkCommittee(client *interactor, height uint64, lenCommittee int) error {
	committee, err := client.call(height).getCommittee()
	if err != nil {
		return err
	}
	if len(committee) != lenCommittee {
		return fmt.Errorf("unexpected committee")
	}
	return nil
}

// todo: check each validator
func checkValidators(client *interactor, height uint64, numVals int) error {
	vals, err := client.call(height).getValidators()
	if err != nil {
		return err
	}
	if len(vals) != numVals {
		return fmt.Errorf("unexpected validators")
	}
	return nil
}

// todo: check each property of validator
func checkValidator(client *interactor, height uint64, address common.Address, enode string) error {
	val, err := client.call(height).getValidator(address)
	if err != nil {
		return err
	}
	if enode != val.Enode {
		return fmt.Errorf("unexpected validator")
	}
	return nil
}

func checkMinBaseFee(client *interactor, height uint64, minBaseFee int) error {
	fee, err := client.call(height).getMinBaseFee()
	if err != nil {
		return err
	}
	if fee.Uint64() != uint64(minBaseFee) {
		return fmt.Errorf("unexpected min base fee")
	}
	return nil
}

func checkOperatorAddress(client *interactor, height uint64, opAddr common.Address) error {
	op, err := client.call(height).getOperator()
	if err != nil {
		return err
	}
	if op != opAddr {
		return fmt.Errorf("unexpected operator account")
	}
	return nil
}

func checkNewContract(client *interactor, height uint64, byteCode []byte, abi string) error {
	byteC, a, err := client.call(height).getNewContract()
	if err != nil {
		return err
	}
	if !reflect.DeepEqual(byteC, byteCode) || a != abi {
		return fmt.Errorf("unexpected new contract")
	}
	return nil
}

// Test the contract upgrade mechanism.
// The new contract is ./autonity/solidity/contracts/Upgrade_test.sol
func TestUpgradeMechanism(t *testing.T) {
	numOfValidators := 3
	operator, err := makeAccount()
	require.NoError(t, err)
	initialOperatorAddr := crypto.PubkeyToAddress(operator.PublicKey)
	//var upgradeTxs []*types.Transaction
	bytecode := generated.AutonityUpgradeTestBytecode
	var interactor *interactor
	var transactor *transactor

	testCase := &testCase{
		name:          "Test AC system operator change settings",
		numValidators: numOfValidators,
		numBlocks:     30,
		// set AC configs in genesis hook.
		genesisHook: func(g *core.Genesis) *core.Genesis {
			g.Config.AutonityContractConfig.Operator = initialOperatorAddr
			g.Alloc[initialOperatorAddr] = core.GenesisAccount{
				Balance: new(big.Int).Exp(big.NewInt(2), big.NewInt(128), nil),
			}
			setACConfig(g.Config.AutonityContractConfig)
			return g
		},
		beforeHooks: map[string]hook{"V0": func(block *types.Block, validator *testNode, tCase *testCase, currentTime time.Time) error {
			if block.Number().Uint64() == 2 {
				interactor = interact(validator.rpcPort)
				transactor = interactor.tx(operator)
			}
			return nil
		}},

		afterHooks: map[string]hook{
			// upgrade is triggered at block #5
			"V0": func(block *types.Block, validator *testNode, tCase *testCase, currentTime time.Time) error {
				var err error
				switch block.Number().Uint64() {
				case 5:
					_, err = transactor.upgradeContract(bytecode[0:len(bytecode)/2], "")
				case 10:
					res, _ := json.Marshal(&generated.AutonityUpgradeTestAbi)
					_, err = transactor.upgradeContract(nil, string(res))
				case 15:
					_, err = transactor.upgradeContract(bytecode[len(bytecode)/2:], "")
				default:
					return nil
				}
				return err
			},
			"V2": func(block *types.Block, validator *testNode, tCase *testCase, currentTime time.Time) error {
				if block.Number().Uint64() == 20 {
					if _, err := transactor.completeContractUpgrade(); err != nil {
						return err
					}
				}
				return nil
			},
			"V1": func(block *types.Block, validator *testNode, tCase *testCase, currentTime time.Time) error {
				if block.Number().Uint64() == 25 {
					if _, err = transactor.transfer(common.HexToAddress("0x111"), big.NewInt(1000)); err != nil {
						return err
					}
				}
				return nil
			},
		},
		finalAssert: func(t *testing.T, validators map[string]*testNode) {
			transactor.analyze(t)
			node := validators["V0"]
			client := interact(node.rpcPort)
			defer client.close()
			//upgradeReceipt, err := client.client.TransactionReceipt(context.Background(), upgradeTx.Hash())
			//require.NoError(t, err)
			//t.Log("upgrade gas used:", upgradeReceipt.GasUsed)
			//check that validator 1 has 50 bonded stake. (initial stake is 100)
			val1, err := client.call(node.lastBlock).getValidator(validators["V1"].address)
			val2, err := client.call(node.lastBlock).getValidator(validators["V2"].address)
			val0, err := client.call(node.lastBlock).getValidator(validators["V0"].address)
			t.Log("val0 bs", val0.BondedStake.Uint64())
			t.Log("val1 bs", val1.BondedStake.Uint64())
			t.Log("val2 bs", val2.BondedStake.Uint64())

			require.NoError(t, err)
			stake := new(big.Int).SetUint64(defaultStake)
			stake.Div(stake, big.NewInt(2))
			require.Equal(t, stake.Bytes(), val1.BondedStake.Bytes())
			//check the contract version is now 2.0.0
			version, err := client.call(node.lastBlock).getVersion()
			require.NoError(t, err)
			require.Equal(t, uint64(2), version)
			//check the new transfer operation
			balance, err := client.call(node.lastBlock).balanceOf(common.HexToAddress("0x111"))
			require.NoError(t, err)
			require.Equal(t, big.NewInt(2000), balance)
		},
	}
	runTest(t, testCase)
}

func makeAccount() (*ecdsa.PrivateKey, error) {
	return crypto.GenerateKey()
}

func setACConfig(contractConf *params.AutonityContractGenesis) {
	contractConf.BlockPeriod = uint64(blockPeriod)
	contractConf.DelegationRate = uint64(delegationRate)
	contractConf.MaxCommitteeSize = uint64(maxCommitteeSize)
	contractConf.EpochPeriod = uint64(epochPeriod)
	contractConf.MinBaseFee = uint64(minBaseFee)
	contractConf.UnbondingPeriod = uint64(unBondingPeriod)
	contractConf.TreasuryFee = uint64(treasuryFee)
}<|MERGE_RESOLUTION|>--- conflicted
+++ resolved
@@ -60,11 +60,7 @@
 	validatorKey, err := blst.RandKey()
 	require.NoError(t, err)
 
-<<<<<<< HEAD
-	validatorKeyProof, err := crypto.GenerateValidatorKeyProof(validatorKey, msg)
-=======
 	validatorKeyProof, err := crypto.POPProof(validatorKey, msg)
->>>>>>> bc27c7bd
 	require.NoError(t, err)
 
 	oracleAccount, err := makeAccount()
