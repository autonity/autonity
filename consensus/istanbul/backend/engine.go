--- conflicted
+++ resolved
@@ -324,15 +324,8 @@
 //
 // Note, the block header and state database might be updated to reflect any
 // consensus rules that happen at finalization (e.g. block rewards).
-<<<<<<< HEAD
-
-func (sb *backend) Finalize(chain consensus.ChainReader, header *types.Header, state *state.StateDB, txs []*types.Transaction,
-uncles []*types.Header) {
-=======
 func (sb *Backend) Finalize(chain consensus.ChainReader, header *types.Header, state *state.StateDB, txs []*types.Transaction,
-	uncles []*types.Header, receipts []*types.Receipt) (*types.Block, error) {
->>>>>>> 70d04bf2
-
+	uncles []*types.Header) {
 	if sb.blockchain == nil {
 		sb.blockchain = chain.(*core.BlockChain) // in the case of Finalize() called before the engine start()
 	}
@@ -348,9 +341,8 @@
 	}
 }
 
-func (sb *backend) FinalizeAndAssemble(chain consensus.ChainReader, header *types.Header, statedb *state.StateDB, txs []*types.Transaction,
+func (sb *Backend) FinalizeAndAssemble(chain consensus.ChainReader, header *types.Header, statedb *state.StateDB, txs []*types.Transaction,
 	uncles []*types.Header, receipts []*types.Receipt) (*types.Block, error) {
-
 	if sb.blockchain == nil {
 		sb.blockchain = chain.(*core.BlockChain) // in the case of Finalize() called before the engine start()
 	}
