--- conflicted
+++ resolved
@@ -44,16 +44,11 @@
 // in this test, we can set n to 1, and it means we can process Istanbul and commit a
 // block by one node. Otherwise, if n is larger than 1, we have to generate
 // other fake events to process Istanbul.
-<<<<<<< HEAD
-func newBlockChain(n int) (*core.BlockChain, *backend, error) {
+func newBlockChain(n int) (*core.BlockChain, *Backend, error) {
 	genesis, nodeKeys, err := getGenesisAndKeys(n)
 	if err != nil {
 		return nil, nil, err
 	}
-=======
-func newBlockChain(n int) (*core.BlockChain, *Backend) {
-	genesis, nodeKeys := getGenesisAndKeys(n)
->>>>>>> 6f946b78
 	memDB := ethdb.NewMemDatabase()
 	config := istanbul.DefaultConfig
 
@@ -174,14 +169,9 @@
 	return <-resultCh, nil
 }
 
-<<<<<<< HEAD
-func makeBlockWithoutSeal(chain *core.BlockChain, engine *backend, parent *types.Block) (*types.Block, error) {
+func makeBlockWithoutSeal(chain *core.BlockChain, engine *Backend, parent *types.Block) (*types.Block, error) {
 	header := makeHeader(parent, engine.config.BlockPeriod)
 
-=======
-func makeBlockWithoutSeal(chain *core.BlockChain, engine *Backend, parent *types.Block) (*types.Block, error) {
-	header := makeHeader(parent, engine.config)
->>>>>>> 6f946b78
 	engine.Prepare(chain, header)
 	state, err := chain.StateAt(parent.Root())
 	block, _ := engine.Finalize(chain, header, state, nil, nil, nil)
