// Copyright 2017 The go-ethereum Authors
// This file is part of the go-ethereum library.
//
// The go-ethereum library is free software: you can redistribute it and/or modify
// it under the terms of the GNU Lesser General Public License as published by
// the Free Software Foundation, either version 3 of the License, or
// (at your option) any later version.
//
// The go-ethereum library is distributed in the hope that it will be useful,
// but WITHOUT ANY WARRANTY; without even the implied warranty of
// MERCHANTABILITY or FITNESS FOR A PARTICULAR PURPOSE. See the
// GNU Lesser General Public License for more details.
//
// You should have received a copy of the GNU Lesser General Public License
// along with the go-ethereum library. If not, see <http://www.gnu.org/licenses/>.

package backend

import (
	"bytes"
	"context"
	"crypto/ecdsa"
	"fmt"
	"github.com/clearmatics/autonity/contracts/autonity"
	"math/big"
	"reflect"
	"testing"
	"time"

	"github.com/clearmatics/autonity/common"
	"github.com/clearmatics/autonity/common/hexutil"
	"github.com/clearmatics/autonity/consensus"
	"github.com/clearmatics/autonity/consensus/istanbul"
	"github.com/clearmatics/autonity/core"
	"github.com/clearmatics/autonity/core/rawdb"
	"github.com/clearmatics/autonity/core/types"
	"github.com/clearmatics/autonity/core/vm"
	"github.com/clearmatics/autonity/crypto"
	"github.com/clearmatics/autonity/params"
	"github.com/clearmatics/autonity/rlp"
	"github.com/pkg/errors"
)

// in this test, we can set n to 1, and it means we can process Istanbul and commit a
// block by one node. Otherwise, if n is larger than 1, we have to generate
// other fake events to process Istanbul.
<<<<<<< HEAD
func newBlockChain(n int) (*core.BlockChain, *Backend, error) {
	genesis, nodeKeys, err := getGenesisAndKeys(n)
	if err != nil {
		return nil, nil, err
	}
	memDB := ethdb.NewMemDatabase()
=======
func newBlockChain(n int) (*core.BlockChain, *Backend) {
	genesis, nodeKeys := getGenesisAndKeys(n)
	memDB := rawdb.NewMemoryDatabase()
>>>>>>> 864d6822
	config := istanbul.DefaultConfig

	// Use the first key as private key
	b := New(config, nodeKeys[0], memDB, genesis.Config, &vm.Config{})
	genesis.MustCommit(memDB)
	blockchain, err := core.NewBlockChain(memDB, nil, genesis.Config, b, vm.Config{}, nil)
	if err != nil {
		return nil, nil, err
	}

	err = b.Start(context.Background(), blockchain, blockchain.CurrentBlock, blockchain.HasBadBlock)
	if err != nil {
		panic(err)
	}

	validators := b.Validators(0)
	if validators.Size() == 0 {
		return nil, nil, errors.New("failed to get validators")
	}
	proposerAddr := validators.GetProposer().Address()

	// find proposer key
	for _, key := range nodeKeys {
		addr := crypto.PubkeyToAddress(key.PublicKey)
		if addr.String() == proposerAddr.String() {
			b.privateKey = key
			b.address = addr
		}
	}

	return blockchain, b, nil
}

func getGenesisAndKeys(n int) (*core.Genesis, []*ecdsa.PrivateKey, error) {
	// Setup validators
	var nodeKeys = make([]*ecdsa.PrivateKey, n)
	var addrs = make([]common.Address, n)
	for i := 0; i < n; i++ {
		nodeKeys[i], _ = crypto.GenerateKey()
		addrs[i] = crypto.PubkeyToAddress(nodeKeys[i].PublicKey)
	}

	// generate genesis block
	genesis := core.DefaultGenesisBlock()
	genesis.Config = params.TestChainConfig

	// force enable Istanbul engine
	genesis.Config.Istanbul = &params.IstanbulConfig{}
	genesis.Config.AutonityContractConfig = &params.AutonityContractGenesis{}
	genesis.Config.Ethash = nil
	genesis.Difficulty = defaultDifficulty
	genesis.Nonce = emptyNonce.Uint64()
	genesis.Mixhash = types.BFTDigest

	AppendValidators(genesis, addrs)
	err := genesis.Config.AutonityContractConfig.AddDefault().Validate()
	if err != nil {
		return nil, nil, err
	}
	return genesis, nodeKeys, nil
}

func AppendValidators(genesis *core.Genesis, addrs []common.Address) {

	if len(genesis.ExtraData) < types.BFTExtraVanity {
		genesis.ExtraData = append(genesis.ExtraData, bytes.Repeat([]byte{0x00}, types.BFTExtraVanity)...)
	}
	genesis.ExtraData = genesis.ExtraData[:types.BFTExtraVanity]

	ist := &types.BFTExtra{
		Validators:    addrs,
		Seal:          []byte{},
		CommittedSeal: [][]byte{},
	}

	istPayload, err := rlp.EncodeToBytes(&ist)
	if err != nil {
		panic("failed to encode istanbul extra")
	}
	genesis.ExtraData = append(genesis.ExtraData, istPayload...)

	for i := range addrs {
		genesis.Config.AutonityContractConfig.Users = append(
			genesis.Config.AutonityContractConfig.Users,
			params.User{
				Address: addrs[i],
				Type:    params.UserValidator,
				Enode:   EnodeStub,
				Stake:   100,
			})
	}

}

func makeHeader(parent *types.Block, blockPeriod uint64) *types.Header {
	header := &types.Header{
		ParentHash: parent.Hash(),
		Number:     parent.Number().Add(parent.Number(), common.Big1),
		GasLimit:   core.CalcGasLimit(parent, 8000000, 8000000),
		GasUsed:    0,
		Extra:      parent.Extra(),
<<<<<<< HEAD
		Time:       new(big.Int).Add(parent.Time(), new(big.Int).SetUint64(blockPeriod)),
=======
		Time:       new(big.Int).Add(big.NewInt(int64(parent.Time())), new(big.Int).SetUint64(config.BlockPeriod)).Uint64(),
>>>>>>> 864d6822
		Difficulty: defaultDifficulty,
	}
	return header
}

func makeBlock(chain *core.BlockChain, engine *Backend, parent *types.Block) (*types.Block, error) {
	block, err := makeBlockWithoutSeal(chain, engine, parent)
	if err != nil {
		return nil, err
	}

	resultCh := make(chan *types.Block)
	engine.Seal(chain, block, resultCh, nil)

	return <-resultCh, nil
}

func makeBlockWithoutSeal(chain *core.BlockChain, engine *Backend, parent *types.Block) (*types.Block, error) {
	header := makeHeader(parent, engine.config.BlockPeriod)

	engine.Prepare(chain, header)
	state, err := chain.StateAt(parent.Root())

	block, _ := engine.FinalizeAndAssemble(chain, header, state, nil, nil, nil)

	// Write state changes to db
	root, err := state.Commit(chain.Config().IsEIP158(block.Header().Number))
	if err != nil {
		return nil, fmt.Errorf("state write error: %v", err)
	}
	if err := state.Database().TrieDB().Commit(root, false); err != nil {
		return nil, fmt.Errorf("trie write error: %v", err)
	}

	return block, nil
}

func TestPrepare(t *testing.T) {
	chain, engine, err := newBlockChain(1)
	if err != nil {
		t.Fatal(err)
	}
	header := makeHeader(chain.Genesis(), engine.config.BlockPeriod)
	err = engine.Prepare(chain, header)
	if err != nil {
		t.Errorf("error mismatch: have %v, want nil", err)
	}
	header.ParentHash = common.BytesToHash([]byte("1234567890"))
	err = engine.Prepare(chain, header)
	if err != consensus.ErrUnknownAncestor {
		t.Errorf("error mismatch: have %v, want %v", err, consensus.ErrUnknownAncestor)
	}
}

func TestSealCommittedOtherHash(t *testing.T) {
	chain, engine, err := newBlockChain(4)
	if err != nil {
		t.Fatal(err)
	}
	block, err := makeBlockWithoutSeal(chain, engine, chain.Genesis())
	if err != nil {
		t.Fatal(err)
	}
	otherBlock, err := makeBlockWithoutSeal(chain, engine, chain.Genesis())
	if err != nil {
		t.Fatal(err)
	}
	eventSub := engine.EventMux().Subscribe(istanbul.RequestEvent{})
	eventLoop := func() {
		ev := <-eventSub.Chan()
		_, ok := ev.Data.(istanbul.RequestEvent)
		if !ok {
			t.Errorf("unexpected event comes: %v", reflect.TypeOf(ev.Data))
		}
		engine.Commit(otherBlock, [][]byte{})
		eventSub.Unsubscribe()
	}
	go eventLoop()
	seal := func() {
		resultCh := make(chan *types.Block)
		engine.Seal(chain, block, resultCh, nil)
		<-resultCh
		t.Error("seal should not be completed")
	}
	go seal()

	const timeoutDura = 2 * time.Second
	timeout := time.NewTimer(timeoutDura)
	<-timeout.C
	// wait 2 seconds to ensure we cannot get any blocks from Istanbul
}

func TestSealCommitted(t *testing.T) {
	chain, engine, err := newBlockChain(1)
	if err != nil {
		t.Fatal(err)
	}
	block, err := makeBlockWithoutSeal(chain, engine, chain.Genesis())
	if err != nil {
		t.Fatal(err)
	}
	expectedBlock, _ := engine.updateBlock(block)

	resultCh := make(chan *types.Block)
	err = engine.Seal(chain, block, resultCh, nil)
	if err != nil {
		t.Errorf("error mismatch: have %v, want nil", err)
	}
	finalBlock := <-resultCh
	if finalBlock.Hash() != expectedBlock.Hash() {
		t.Errorf("hash mismatch: have %v, want %v", finalBlock.Hash(), expectedBlock.Hash())
	}
}

func TestVerifyHeader(t *testing.T) {
	chain, engine, err := newBlockChain(1)
	if err != nil {
		t.Fatal(err)
	}

	// errEmptyCommittedSeals case
	block, err := makeBlockWithoutSeal(chain, engine, chain.Genesis())
	if err != nil {
		t.Fatal(err)
	}
	block, _ = engine.updateBlock(block)
	err = engine.VerifyHeader(chain, block.Header(), false)
	if err != types.ErrEmptyCommittedSeals {
		t.Errorf("error mismatch: have %v, want %v", err, types.ErrEmptyCommittedSeals)
	}

	// short extra data
	header := block.Header()
	header.Extra = []byte{}
	err = engine.VerifyHeader(chain, header, false)
	if err != errInvalidExtraDataFormat {
		t.Errorf("error mismatch: have %v, want %v", err, errInvalidExtraDataFormat)
	}
	// incorrect extra format
	header.Extra = []byte("0000000000000000000000000000000012300000000000000000000000000000000000000000000000000000000000000000")
	err = engine.VerifyHeader(chain, header, false)
	if err != errInvalidExtraDataFormat {
		t.Errorf("error mismatch: have %v, want %v", err, errInvalidExtraDataFormat)
	}

	// non zero MixDigest
	block, err = makeBlockWithoutSeal(chain, engine, chain.Genesis())
	if err != nil {
		t.Fatal(err)
	}
	header = block.Header()
	header.MixDigest = common.BytesToHash([]byte("123456789"))
	err = engine.VerifyHeader(chain, header, false)
	if err != errInvalidMixDigest {
		t.Errorf("error mismatch: have %v, want %v", err, errInvalidMixDigest)
	}

	// invalid uncles hash
	block, err = makeBlockWithoutSeal(chain, engine, chain.Genesis())
	if err != nil {
		t.Fatal(err)
	}
	header = block.Header()
	header.UncleHash = common.BytesToHash([]byte("123456789"))
	err = engine.VerifyHeader(chain, header, false)
	if err != errInvalidUncleHash {
		t.Errorf("error mismatch: have %v, want %v", err, errInvalidUncleHash)
	}

	// invalid difficulty
	block, err = makeBlockWithoutSeal(chain, engine, chain.Genesis())
	if err != nil {
		t.Fatal(err)
	}
	header = block.Header()
	header.Difficulty = big.NewInt(2)
	err = engine.VerifyHeader(chain, header, false)
	if err != errInvalidDifficulty {
		t.Errorf("error mismatch: have %v, want %v", err, errInvalidDifficulty)
	}

	// invalid timestamp
	block, err = makeBlockWithoutSeal(chain, engine, chain.Genesis())
	if err != nil {
		t.Fatal(err)
	}
	header = block.Header()
	header.Time = new(big.Int).Add(big.NewInt(int64(chain.Genesis().Time())), new(big.Int).SetUint64(engine.config.BlockPeriod-1)).Uint64()
	err = engine.VerifyHeader(chain, header, false)
	if err != errInvalidTimestamp {
		t.Errorf("error mismatch: have %v, want %v", err, errInvalidTimestamp)
	}

	// future block
	block, err = makeBlockWithoutSeal(chain, engine, chain.Genesis())
	if err != nil {
		t.Fatal(err)
	}
	header = block.Header()
	header.Time = new(big.Int).Add(big.NewInt(now().Unix()), new(big.Int).SetUint64(10)).Uint64()
	err = engine.VerifyHeader(chain, header, false)
	if err != consensus.ErrFutureBlock {
		t.Errorf("error mismatch: have %v, want %v", err, consensus.ErrFutureBlock)
	}

	// invalid nonce
	block, err = makeBlockWithoutSeal(chain, engine, chain.Genesis())
	if err != nil {
		t.Fatal(err)
	}
	header = block.Header()
	copy(header.Nonce[:], hexutil.MustDecode("0x111111111111"))
	header.Number = big.NewInt(int64(engine.config.Epoch))
	err = engine.VerifyHeader(chain, header, false)
	if err != errInvalidNonce {
		t.Errorf("error mismatch: have %v, want %v", err, errInvalidNonce)
	}
}

func TestVerifySeal(t *testing.T) {
	chain, engine, err := newBlockChain(1)
	if err != nil {
		t.Fatal(err)
	}
	genesis := chain.Genesis()
	// cannot verify genesis
	err = engine.VerifySeal(chain, genesis.Header())
	if err != errUnknownBlock {
		t.Errorf("error mismatch: have %v, want %v", err, errUnknownBlock)
	}

	block, err := makeBlock(chain, engine, genesis)
	if err != nil {
		t.Fatal(err)
	}

	// change block content
	header := block.Header()
	header.Number = big.NewInt(4)
	block1 := block.WithSeal(header)
	err = engine.VerifySeal(chain, block1.Header())
	if err != errUnknownBlock {
		t.Errorf("error mismatch: have %v, want %v", err, errUnknownBlock)
	}

	// unauthorized users but still can get correct signer address
	engine.privateKey, _ = crypto.GenerateKey()
	err = engine.VerifySeal(chain, block.Header())
	if err != nil {
		t.Errorf("error mismatch: have %v, want nil", err)
	}
}

/* The logic of this needs to change with respect of Soma */
func TestVerifyHeaders(t *testing.T) {
	chain, engine, err := newBlockChain(1)
	if err != nil {
		t.Fatal(err)
	}

	// success case
	headers := []*types.Header{}
	blocks := []*types.Block{}
	size := 100

	for i := 0; i < size; i++ {
		var b *types.Block
		if i == 0 {
			b, err = makeBlockWithoutSeal(chain, engine, chain.Genesis())
		} else {
			b, err = makeBlockWithoutSeal(chain, engine, blocks[i-1])
		}
		if err != nil {
			t.Fatal(err)
		}

		b, _ = engine.updateBlock(b)

		blocks = append(blocks, b)
		headers = append(headers, blocks[i].Header())
	}

	now = func() time.Time {
		return time.Unix(int64(headers[size-1].Time), 0)
	}

	_, results := engine.VerifyHeaders(chain, headers, nil)

	const timeoutDura = 2 * time.Second
	timeout := time.NewTimer(timeoutDura)
	index := 0
OUT1:
	for {
		select {
		case err := <-results:
			if err != nil {
				/*  The two following errors mean that the processing has gone right */
				if err != types.ErrEmptyCommittedSeals && err != types.ErrInvalidCommittedSeals {
					t.Errorf("error mismatch: have %v, want errEmptyCommittedSeals|errInvalidCommittedSeals", err)
					break OUT1
				}
			}
			index++
			if index == size {
				break OUT1
			}
		case <-timeout.C:
			break OUT1
		}
	}

	// abort cases
	abort, results := engine.VerifyHeaders(chain, headers, nil)
	timeout = time.NewTimer(timeoutDura)
	index = 0
OUT2:
	for {
		select {
		case err := <-results:
			if err != nil {
				if err != types.ErrEmptyCommittedSeals && err != types.ErrInvalidCommittedSeals {
					t.Errorf("error mismatch: have %v, want errEmptyCommittedSeals|errInvalidCommittedSeals", err)
					break OUT2
				}
			}
			index++
			if index == 5 {
				abort <- struct{}{}
			}
			if index >= size {
				t.Errorf("verifyheaders should be aborted")
				break OUT2
			}
		case <-timeout.C:
			break OUT2
		}
	}
	// error header cases
	headers[2].Number = big.NewInt(100)
	abort, results = engine.VerifyHeaders(chain, headers, nil)
	timeout = time.NewTimer(timeoutDura)
	index = 0
	errors := 0
	expectedErrors := 2

OUT3:
	for {
		select {
		case err := <-results:
			if err != nil {
				if err != types.ErrEmptyCommittedSeals && err != types.ErrInvalidCommittedSeals {
					errors++
				}
			}
			index++
			if index == size {
				if errors != expectedErrors {
					t.Errorf("error mismatch: have %v, want %v", err, expectedErrors)
				}
				break OUT3
			}
		case <-timeout.C:
			break OUT3
		}
	}
}

func TestPrepareExtra(t *testing.T) {
	validators := make([]common.Address, 4)
	validators[0] = common.BytesToAddress(hexutil.MustDecode("0x44add0ec310f115a0e603b2d7db9f067778eaf8a"))
	validators[1] = common.BytesToAddress(hexutil.MustDecode("0x294fc7e8f22b3bcdcf955dd7ff3ba2ed833f8212"))
	validators[2] = common.BytesToAddress(hexutil.MustDecode("0x6beaaed781d2d2ab6350f5c4566a2c6eaac407a6"))
	validators[3] = common.BytesToAddress(hexutil.MustDecode("0x8be76812f765c24641ec63dc2852b378aba2b440"))

	vanity := make([]byte, types.BFTExtraVanity)
	expectedResult := append(vanity, hexutil.MustDecode("0xf858f8549444add0ec310f115a0e603b2d7db9f067778eaf8a94294fc7e8f22b3bcdcf955dd7ff3ba2ed833f8212946beaaed781d2d2ab6350f5c4566a2c6eaac407a6948be76812f765c24641ec63dc2852b378aba2b44080c0")...)

	h := &types.Header{
		Extra: vanity,
	}

	payload, err := types.PrepareExtra(h.Extra, validators)
	if err != nil {
		t.Errorf("error mismatch: have %v, want: nil", err)
	}
	if !reflect.DeepEqual(payload, expectedResult) {
		t.Errorf("payload mismatch: have %v(%d)\n, want %v(%d)", payload, len(payload), expectedResult, len(expectedResult))
	}

	// append useless information to extra-data
	h.Extra = append(vanity, make([]byte, 15)...)

	payload, err = types.PrepareExtra(h.Extra, validators)
	if err != nil {
		t.Errorf("error PrepareExtra: have %v, want: nil", err)
	}
	if !reflect.DeepEqual(payload, expectedResult) {
		t.Errorf("payload mismatch: have %v, want %v", payload, expectedResult)
	}
}

func TestWriteSeal(t *testing.T) {
	vanity := bytes.Repeat([]byte{0x00}, types.BFTExtraVanity)
	istRawData := hexutil.MustDecode("0xf858f8549444add0ec310f115a0e603b2d7db9f067778eaf8a94294fc7e8f22b3bcdcf955dd7ff3ba2ed833f8212946beaaed781d2d2ab6350f5c4566a2c6eaac407a6948be76812f765c24641ec63dc2852b378aba2b44080c0")
	expectedSeal := append([]byte{1, 2, 3}, bytes.Repeat([]byte{0x00}, types.BFTExtraSeal-3)...)
	expectedIstExtra := &types.BFTExtra{
		Validators: []common.Address{
			common.BytesToAddress(hexutil.MustDecode("0x44add0ec310f115a0e603b2d7db9f067778eaf8a")),
			common.BytesToAddress(hexutil.MustDecode("0x294fc7e8f22b3bcdcf955dd7ff3ba2ed833f8212")),
			common.BytesToAddress(hexutil.MustDecode("0x6beaaed781d2d2ab6350f5c4566a2c6eaac407a6")),
			common.BytesToAddress(hexutil.MustDecode("0x8be76812f765c24641ec63dc2852b378aba2b440")),
		},
		Seal:          expectedSeal,
		CommittedSeal: [][]byte{},
	}
	var expectedErr error

	h := &types.Header{
		Extra: append(vanity, istRawData...),
	}

	// normal case
	err := types.WriteSeal(h, expectedSeal)
	if err != expectedErr {
		t.Errorf("error mismatch: have %v, want %v", err, expectedErr)
	}

	// verify istanbul extra-data
	istExtra, err := types.ExtractBFTHeaderExtra(h)
	if err != nil {
		t.Errorf("error mismatch: have %v, want nil", err)
	}
	if !reflect.DeepEqual(istExtra, expectedIstExtra) {
		t.Errorf("extra data mismatch: have %v, want %v", istExtra, expectedIstExtra)
	}

	// invalid seal
	unexpectedSeal := append(expectedSeal, make([]byte, 1)...)
	err = types.WriteSeal(h, unexpectedSeal)
	if err != types.ErrInvalidSignature {
		t.Errorf("error mismatch: have %v, want %v", err, types.ErrInvalidSignature)
	}
}

func TestWriteCommittedSeals(t *testing.T) {
	vanity := bytes.Repeat([]byte{0x00}, types.BFTExtraVanity)
	istRawData := hexutil.MustDecode("0xf858f8549444add0ec310f115a0e603b2d7db9f067778eaf8a94294fc7e8f22b3bcdcf955dd7ff3ba2ed833f8212946beaaed781d2d2ab6350f5c4566a2c6eaac407a6948be76812f765c24641ec63dc2852b378aba2b44080c0")
	expectedCommittedSeal := append([]byte{1, 2, 3}, bytes.Repeat([]byte{0x00}, types.BFTExtraSeal-3)...)
	expectedIstExtra := &types.BFTExtra{
		Validators: []common.Address{
			common.BytesToAddress(hexutil.MustDecode("0x44add0ec310f115a0e603b2d7db9f067778eaf8a")),
			common.BytesToAddress(hexutil.MustDecode("0x294fc7e8f22b3bcdcf955dd7ff3ba2ed833f8212")),
			common.BytesToAddress(hexutil.MustDecode("0x6beaaed781d2d2ab6350f5c4566a2c6eaac407a6")),
			common.BytesToAddress(hexutil.MustDecode("0x8be76812f765c24641ec63dc2852b378aba2b440")),
		},
		Seal:          []byte{},
		CommittedSeal: [][]byte{expectedCommittedSeal},
	}
	var expectedErr error

	h := &types.Header{
		Extra: append(vanity, istRawData...),
	}

	// normal case
	err := types.WriteCommittedSeals(h, [][]byte{expectedCommittedSeal})
	if err != expectedErr {
		t.Errorf("error mismatch: have %v, want %v", err, expectedErr)
	}

	// verify istanbul extra-data
	istExtra, err := types.ExtractBFTHeaderExtra(h)
	if err != nil {
		t.Errorf("error mismatch: have %v, want nil", err)
	}
	if !reflect.DeepEqual(istExtra, expectedIstExtra) {
		t.Errorf("extra data mismatch: have %v, want %v", istExtra, expectedIstExtra)
	}

	// invalid seal
	unexpectedCommittedSeal := append(expectedCommittedSeal, make([]byte, 1)...)
	err = types.WriteCommittedSeals(h, [][]byte{unexpectedCommittedSeal})
	if err != types.ErrInvalidCommittedSeals {
		t.Errorf("error mismatch: have %v, want %v", err, types.ErrInvalidCommittedSeals)
	}
}

const EnodeStub = "enode://d73b857969c86415c0c000371bcebd9ed3cca6c376032b3f65e58e9e2b79276fbc6f59eb1e22fcd6356ab95f42a666f70afd4985933bd8f3e05beb1a2bf8fdde@172.25.0.11:30303"

func TestValidatorsSaved(t *testing.T) {
	chain, _, err := newBlockChain(1)
	if err != nil {
		t.Fatal(err)
	}
	h := makeHeader(chain.Genesis(), 10)
	sdb, err := chain.State()
	if err != nil {
		t.Fatal(err)
	}
	_, err = chain.GetAutonityContract().DeployAutonityContract(chain, h, sdb)
	if err != nil {
		t.Log(string(autonity.Sl.Output()))
		t.Fatal(err)
	}

	res, err := chain.GetAutonityContract().ContractGetValidators(chain, h, sdb)
	if err != nil {
		t.Log(string(autonity.Sl.Output()))
		t.Fatal(err)
	}
	if len(res) == 0 {
		t.FailNow()
	}
}<|MERGE_RESOLUTION|>--- conflicted
+++ resolved
@@ -44,18 +44,12 @@
 // in this test, we can set n to 1, and it means we can process Istanbul and commit a
 // block by one node. Otherwise, if n is larger than 1, we have to generate
 // other fake events to process Istanbul.
-<<<<<<< HEAD
 func newBlockChain(n int) (*core.BlockChain, *Backend, error) {
 	genesis, nodeKeys, err := getGenesisAndKeys(n)
 	if err != nil {
 		return nil, nil, err
 	}
-	memDB := ethdb.NewMemDatabase()
-=======
-func newBlockChain(n int) (*core.BlockChain, *Backend) {
-	genesis, nodeKeys := getGenesisAndKeys(n)
 	memDB := rawdb.NewMemoryDatabase()
->>>>>>> 864d6822
 	config := istanbul.DefaultConfig
 
 	// Use the first key as private key
@@ -157,11 +151,7 @@
 		GasLimit:   core.CalcGasLimit(parent, 8000000, 8000000),
 		GasUsed:    0,
 		Extra:      parent.Extra(),
-<<<<<<< HEAD
-		Time:       new(big.Int).Add(parent.Time(), new(big.Int).SetUint64(blockPeriod)),
-=======
-		Time:       new(big.Int).Add(big.NewInt(int64(parent.Time())), new(big.Int).SetUint64(config.BlockPeriod)).Uint64(),
->>>>>>> 864d6822
+		Time:       new(big.Int).Add(big.NewInt(int64(parent.Time())), new(big.Int).SetUint64(blockPeriod)).Uint64(),
 		Difficulty: defaultDifficulty,
 	}
 	return header
