--- conflicted
+++ resolved
@@ -19,11 +19,9 @@
 import (
 	"bytes"
 	"crypto/ecdsa"
-	"fmt"
 	"sort"
 	"testing"
 
-<<<<<<< HEAD
 	"github.com/clearmatics/autonity/common"
 	"github.com/clearmatics/autonity/core"
 	"github.com/clearmatics/autonity/core/rawdb"
@@ -31,15 +29,6 @@
 	"github.com/clearmatics/autonity/core/vm"
 	"github.com/clearmatics/autonity/crypto"
 	"github.com/clearmatics/autonity/params"
-=======
-	"github.com/ethereum/go-ethereum/common"
-	"github.com/ethereum/go-ethereum/core"
-	"github.com/ethereum/go-ethereum/core/rawdb"
-	"github.com/ethereum/go-ethereum/core/types"
-	"github.com/ethereum/go-ethereum/core/vm"
-	"github.com/ethereum/go-ethereum/crypto"
-	"github.com/ethereum/go-ethereum/params"
->>>>>>> 3bb6815f
 )
 
 // testerAccountPool is a pool to maintain currently active tester accounts,
@@ -389,7 +378,6 @@
 	}
 	// Run through the scenarios and test them
 	for i, tt := range tests {
-		fmt.Printf("\n\n\n")
 		// Create the account pool and generate the initial set of signers
 		accounts := newTesterAccountPool()
 
@@ -405,47 +393,37 @@
 			}
 		}
 		// Create the genesis block with the initial set of signers
-		var (
-			db     = rawdb.NewMemoryDatabase()
-			config = params.TestChainConfig
-		)
-		genSpec := &core.Genesis{
-			Config: config,
-		}
-
-		genSpec.ExtraData = make([]byte, extraVanity+common.AddressLength*len(signers)+extraSeal)
+		genesis := &core.Genesis{
+			Config: params.AllCliqueProtocolChanges,
+			ExtraData: make([]byte, extraVanity+common.AddressLength*len(signers)+extraSeal),
+		}
 		for j, signer := range signers {
-			copy(genSpec.ExtraData[extraVanity+j*common.AddressLength:], signer[:])
-		}
-		genSpec.Config = new(params.ChainConfig)
-		*genSpec.Config = *params.AllCliqueProtocolChanges
+			copy(genesis.ExtraData[extraVanity+j*common.AddressLength:], signer[:])
+		}
+
 		// Create a pristine blockchain with the genesis injected
-<<<<<<< HEAD
-		_, err := genSpec.Commit(db)
+		db := rawdb.NewMemoryDatabase()
+		_, err := genesis.Commit(db)
 		if err != nil {
 			t.Fatal(err)
 		}
-=======
-		db := rawdb.NewMemoryDatabase()
-		genesis.Commit(db)
->>>>>>> 3bb6815f
 
 		// Assemble a chain of headers from the cast votes
+		config := *params.TestChainConfig
 		config.Clique = &params.CliqueConfig{
 			Period: 1,
 			Epoch:  tt.epoch,
 		}
-		// Assemble a chain of headers from the cast votes
 		engine := New(config.Clique, db)
 		engine.fakeDiff = true
 
-		chain, err := core.NewBlockChain(db, nil, config, engine, vm.Config{}, nil, core.NewTxSenderCacher())
+		// Pass all the headers through clique and ensure tallying succeeds
+		chain, err := core.NewBlockChain(db, nil, &config, engine, vm.Config{}, nil, core.NewTxSenderCacher())
 		if err != nil {
 			t.Fatalf("test %d: failed to create test chain: %v", i, err)
-			continue
-		}
-
-		blocks, _ := core.GenerateChain(config, genSpec.ToBlock(db), engine, db, len(tt.votes), func(j int, gen *core.BlockGen) {
+		}
+
+		blocks, _ := core.GenerateChain(&config, genesis.ToBlock(db), engine, db, len(tt.votes), func(j int, gen *core.BlockGen) {
 			// Cast the vote contained in this block
 			gen.SetCoinbase(accounts.address(tt.votes[j].voted))
 			if tt.votes[j].auth {
@@ -456,7 +434,7 @@
 		})
 		// Iterate through the blocks and seal them individually
 		for j, block := range blocks {
-			// Autonity the header and prepare it for signing
+			// Geth the header and prepare it for signing
 			header := block.Header()
 			if j > 0 {
 				header.ParentHash = blocks[j-1].Hash()
