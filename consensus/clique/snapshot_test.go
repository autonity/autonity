// Copyright 2017 The go-ethereum Authors
// This file is part of the go-ethereum library.
//
// The go-ethereum library is free software: you can redistribute it and/or modify
// it under the terms of the GNU Lesser General Public License as published by
// the Free Software Foundation, either version 3 of the License, or
// (at your option) any later version.
//
// The go-ethereum library is distributed in the hope that it will be useful,
// but WITHOUT ANY WARRANTY; without even the implied warranty of
// MERCHANTABILITY or FITNESS FOR A PARTICULAR PURPOSE. See the
// GNU Lesser General Public License for more details.
//
// You should have received a copy of the GNU Lesser General Public License
// along with the go-ethereum library. If not, see <http://www.gnu.org/licenses/>.

package clique

import (
	"bytes"
	"crypto/ecdsa"
	"fmt"
	"sort"
	"testing"

<<<<<<< HEAD
	"github.com/clearmatics/autonity/common"
	"github.com/clearmatics/autonity/core"
	"github.com/clearmatics/autonity/core/types"
	"github.com/clearmatics/autonity/core/vm"
	"github.com/clearmatics/autonity/crypto"
	"github.com/clearmatics/autonity/ethdb"
	"github.com/clearmatics/autonity/params"
=======
	"github.com/ethereum/go-ethereum/common"
	"github.com/ethereum/go-ethereum/core"
	"github.com/ethereum/go-ethereum/core/rawdb"
	"github.com/ethereum/go-ethereum/core/types"
	"github.com/ethereum/go-ethereum/core/vm"
	"github.com/ethereum/go-ethereum/crypto"
	"github.com/ethereum/go-ethereum/params"
>>>>>>> b7b2f60f
)

// testerAccountPool is a pool to maintain currently active tester accounts,
// mapped from textual names used in the tests below to actual Ethereum private
// keys capable of signing transactions.
type testerAccountPool struct {
	accounts map[string]*ecdsa.PrivateKey
}

func newTesterAccountPool() *testerAccountPool {
	return &testerAccountPool{
		accounts: make(map[string]*ecdsa.PrivateKey),
	}
}

// checkpoint creates a Clique checkpoint signer section from the provided list
// of authorized signers and embeds it into the provided header.
func (ap *testerAccountPool) checkpoint(header *types.Header, signers []string) {
	auths := make([]common.Address, len(signers))
	for i, signer := range signers {
		auths[i] = ap.address(signer)
	}
	sort.Sort(signersAscending(auths))
	for i, auth := range auths {
		copy(header.Extra[extraVanity+i*common.AddressLength:], auth.Bytes())
	}
}

// address retrieves the Ethereum address of a tester account by label, creating
// a new account if no previous one exists yet.
func (ap *testerAccountPool) address(account string) common.Address {
	// Return the zero account for non-addresses
	if account == "" {
		return common.Address{}
	}
	// Ensure we have a persistent key for the account
	if ap.accounts[account] == nil {
		ap.accounts[account], _ = crypto.GenerateKey()
	}
	// Resolve and return the Ethereum address
	return crypto.PubkeyToAddress(ap.accounts[account].PublicKey)
}

// sign calculates a Clique digital signature for the given block and embeds it
// back into the header.
func (ap *testerAccountPool) sign(header *types.Header, signer string) {
	// Ensure we have a persistent key for the signer
	if ap.accounts[signer] == nil {
		ap.accounts[signer], _ = crypto.GenerateKey()
	}
	// Sign the header and embed the signature in extra data
	sig, _ := crypto.Sign(SealHash(header).Bytes(), ap.accounts[signer])
	copy(header.Extra[len(header.Extra)-extraSeal:], sig)
}

// testerVote represents a single block signed by a parcitular account, where
// the account may or may not have cast a Clique vote.
type testerVote struct {
	signer     string
	voted      string
	auth       bool
	checkpoint []string
	newbatch   bool
}

// Tests that Clique signer voting is evaluated correctly for various simple and
// complex scenarios, as well as that a few special corner cases fail correctly.
func TestClique(t *testing.T) {
	// Define the various voting scenarios to test
	tests := []struct {
		epoch   uint64
		signers []string
		votes   []testerVote
		results []string
		failure error
	}{
		{
			// Single signer, no votes cast
			signers: []string{"A"},
			votes:   []testerVote{{signer: "A"}},
			results: []string{"A"},
		}, {
			// Single signer, voting to add two others (only accept first, second needs 2 votes)
			signers: []string{"A"},
			votes: []testerVote{
				{signer: "A", voted: "B", auth: true},
				{signer: "B"},
				{signer: "A", voted: "C", auth: true},
			},
			results: []string{"A", "B"},
		}, {
			// Two signers, voting to add three others (only accept first two, third needs 3 votes already)
			signers: []string{"A", "B"},
			votes: []testerVote{
				{signer: "A", voted: "C", auth: true},
				{signer: "B", voted: "C", auth: true},
				{signer: "A", voted: "D", auth: true},
				{signer: "B", voted: "D", auth: true},
				{signer: "C"},
				{signer: "A", voted: "E", auth: true},
				{signer: "B", voted: "E", auth: true},
			},
			results: []string{"A", "B", "C", "D"},
		}, {
			// Single signer, dropping itself (weird, but one less cornercase by explicitly allowing this)
			signers: []string{"A"},
			votes: []testerVote{
				{signer: "A", voted: "A", auth: false},
			},
			results: []string{},
		}, {
			// Two signers, actually needing mutual consent to drop either of them (not fulfilled)
			signers: []string{"A", "B"},
			votes: []testerVote{
				{signer: "A", voted: "B", auth: false},
			},
			results: []string{"A", "B"},
		}, {
			// Two signers, actually needing mutual consent to drop either of them (fulfilled)
			signers: []string{"A", "B"},
			votes: []testerVote{
				{signer: "A", voted: "B", auth: false},
				{signer: "B", voted: "B", auth: false},
			},
			results: []string{"A"},
		}, {
			// Three signers, two of them deciding to drop the third
			signers: []string{"A", "B", "C"},
			votes: []testerVote{
				{signer: "A", voted: "C", auth: false},
				{signer: "B", voted: "C", auth: false},
			},
			results: []string{"A", "B"},
		}, {
			// Four signers, consensus of two not being enough to drop anyone
			signers: []string{"A", "B", "C", "D"},
			votes: []testerVote{
				{signer: "A", voted: "C", auth: false},
				{signer: "B", voted: "C", auth: false},
			},
			results: []string{"A", "B", "C", "D"},
		}, {
			// Four signers, consensus of three already being enough to drop someone
			signers: []string{"A", "B", "C", "D"},
			votes: []testerVote{
				{signer: "A", voted: "D", auth: false},
				{signer: "B", voted: "D", auth: false},
				{signer: "C", voted: "D", auth: false},
			},
			results: []string{"A", "B", "C"},
		}, {
			// Authorizations are counted once per signer per target
			signers: []string{"A", "B"},
			votes: []testerVote{
				{signer: "A", voted: "C", auth: true},
				{signer: "B"},
				{signer: "A", voted: "C", auth: true},
				{signer: "B"},
				{signer: "A", voted: "C", auth: true},
			},
			results: []string{"A", "B"},
		}, {
			// Authorizing multiple accounts concurrently is permitted
			signers: []string{"A", "B"},
			votes: []testerVote{
				{signer: "A", voted: "C", auth: true},
				{signer: "B"},
				{signer: "A", voted: "D", auth: true},
				{signer: "B"},
				{signer: "A"},
				{signer: "B", voted: "D", auth: true},
				{signer: "A"},
				{signer: "B", voted: "C", auth: true},
			},
			results: []string{"A", "B", "C", "D"},
		}, {
			// Deauthorizations are counted once per signer per target
			signers: []string{"A", "B"},
			votes: []testerVote{
				{signer: "A", voted: "B", auth: false},
				{signer: "B"},
				{signer: "A", voted: "B", auth: false},
				{signer: "B"},
				{signer: "A", voted: "B", auth: false},
			},
			results: []string{"A", "B"},
		}, {
			// Deauthorizing multiple accounts concurrently is permitted
			signers: []string{"A", "B", "C", "D"},
			votes: []testerVote{
				{signer: "A", voted: "C", auth: false},
				{signer: "B"},
				{signer: "C"},
				{signer: "A", voted: "D", auth: false},
				{signer: "B"},
				{signer: "C"},
				{signer: "A"},
				{signer: "B", voted: "D", auth: false},
				{signer: "C", voted: "D", auth: false},
				{signer: "A"},
				{signer: "B", voted: "C", auth: false},
			},
			results: []string{"A", "B"},
		}, {
			// Votes from deauthorized signers are discarded immediately (deauth votes)
			signers: []string{"A", "B", "C"},
			votes: []testerVote{
				{signer: "C", voted: "B", auth: false},
				{signer: "A", voted: "C", auth: false},
				{signer: "B", voted: "C", auth: false},
				{signer: "A", voted: "B", auth: false},
			},
			results: []string{"A", "B"},
		}, {
			// Votes from deauthorized signers are discarded immediately (auth votes)
			signers: []string{"A", "B", "C"},
			votes: []testerVote{
				{signer: "C", voted: "D", auth: true},
				{signer: "A", voted: "C", auth: false},
				{signer: "B", voted: "C", auth: false},
				{signer: "A", voted: "D", auth: true},
			},
			results: []string{"A", "B"},
		}, {
			// Cascading changes are not allowed, only the account being voted on may change
			signers: []string{"A", "B", "C", "D"},
			votes: []testerVote{
				{signer: "A", voted: "C", auth: false},
				{signer: "B"},
				{signer: "C"},
				{signer: "A", voted: "D", auth: false},
				{signer: "B", voted: "C", auth: false},
				{signer: "C"},
				{signer: "A"},
				{signer: "B", voted: "D", auth: false},
				{signer: "C", voted: "D", auth: false},
			},
			results: []string{"A", "B", "C"},
		}, {
			// Changes reaching consensus out of bounds (via a deauth) execute on touch
			signers: []string{"A", "B", "C", "D"},
			votes: []testerVote{
				{signer: "A", voted: "C", auth: false},
				{signer: "B"},
				{signer: "C"},
				{signer: "A", voted: "D", auth: false},
				{signer: "B", voted: "C", auth: false},
				{signer: "C"},
				{signer: "A"},
				{signer: "B", voted: "D", auth: false},
				{signer: "C", voted: "D", auth: false},
				{signer: "A"},
				{signer: "C", voted: "C", auth: true},
			},
			results: []string{"A", "B"},
		}, {
			// Changes reaching consensus out of bounds (via a deauth) may go out of consensus on first touch
			signers: []string{"A", "B", "C", "D"},
			votes: []testerVote{
				{signer: "A", voted: "C", auth: false},
				{signer: "B"},
				{signer: "C"},
				{signer: "A", voted: "D", auth: false},
				{signer: "B", voted: "C", auth: false},
				{signer: "C"},
				{signer: "A"},
				{signer: "B", voted: "D", auth: false},
				{signer: "C", voted: "D", auth: false},
				{signer: "A"},
				{signer: "B", voted: "C", auth: true},
			},
			results: []string{"A", "B", "C"},
		}, {
			// Ensure that pending votes don't survive authorization status changes. This
			// corner case can only appear if a signer is quickly added, removed and then
			// readded (or the inverse), while one of the original voters dropped. If a
			// past vote is left cached in the system somewhere, this will interfere with
			// the final signer outcome.
			signers: []string{"A", "B", "C", "D", "E"},
			votes: []testerVote{
				{signer: "A", voted: "F", auth: true}, // Authorize F, 3 votes needed
				{signer: "B", voted: "F", auth: true},
				{signer: "C", voted: "F", auth: true},
				{signer: "D", voted: "F", auth: false}, // Deauthorize F, 4 votes needed (leave A's previous vote "unchanged")
				{signer: "E", voted: "F", auth: false},
				{signer: "B", voted: "F", auth: false},
				{signer: "C", voted: "F", auth: false},
				{signer: "D", voted: "F", auth: true}, // Almost authorize F, 2/3 votes needed
				{signer: "E", voted: "F", auth: true},
				{signer: "B", voted: "A", auth: false}, // Deauthorize A, 3 votes needed
				{signer: "C", voted: "A", auth: false},
				{signer: "D", voted: "A", auth: false},
				{signer: "B", voted: "F", auth: true}, // Finish authorizing F, 3/3 votes needed
			},
			results: []string{"B", "C", "D", "E", "F"},
		}, {
			// Epoch transitions reset all votes to allow chain checkpointing
			epoch:   3,
			signers: []string{"A", "B"},
			votes: []testerVote{
				{signer: "A", voted: "C", auth: true},
				{signer: "B"},
				{signer: "A", checkpoint: []string{"A", "B"}},
				{signer: "B", voted: "C", auth: true},
			},
			results: []string{"A", "B"},
		}, {
			// An unauthorized signer should not be able to sign blocks
			signers: []string{"A"},
			votes: []testerVote{
				{signer: "B"},
			},
			failure: errUnauthorizedSigner,
		}, {
			// An authorized signer that signed recenty should not be able to sign again
			signers: []string{"A", "B"},
			votes: []testerVote{
				{signer: "A"},
				{signer: "A"},
			},
			failure: errRecentlySigned,
		}, {
			// Recent signatures should not reset on checkpoint blocks imported in a batch
			epoch:   3,
			signers: []string{"A", "B", "C"},
			votes: []testerVote{
				{signer: "A"},
				{signer: "B"},
				{signer: "A", checkpoint: []string{"A", "B", "C"}},
				{signer: "A"},
			},
			failure: errRecentlySigned,
		}, {
			// Recent signatures should not reset on checkpoint blocks imported in a new
			// batch (https://github.com/clearmatics/autonity/issues/17593). Whilst this
			// seems overly specific and weird, it was a Rinkeby consensus split.
			epoch:   3,
			signers: []string{"A", "B", "C"},
			votes: []testerVote{
				{signer: "A"},
				{signer: "B"},
				{signer: "A", checkpoint: []string{"A", "B", "C"}},
				{signer: "A", newbatch: true},
			},
			failure: errRecentlySigned,
		},
	}
	// Run through the scenarios and test them
	for i, tt := range tests {
		fmt.Printf("\n\n\n")
		// Create the account pool and generate the initial set of signers
		accounts := newTesterAccountPool()

		signers := make([]common.Address, len(tt.signers))
		for j, signer := range tt.signers {
			signers[j] = accounts.address(signer)
		}
		for j := 0; j < len(signers); j++ {
			for k := j + 1; k < len(signers); k++ {
				if bytes.Compare(signers[j][:], signers[k][:]) > 0 {
					signers[j], signers[k] = signers[k], signers[j]
				}
			}
		}

		// Create the genesis block with the initial set of signers
		var (
			db      = ethdb.NewMemDatabase()
			config  = params.TestChainConfig
			genSpec = &core.Genesis{Config: config}
		)
		genSpec.ExtraData = make([]byte, extraVanity+common.AddressLength*len(signers)+extraSeal)
		genSpec.Config.EnodeWhitelist = []string{"enode://d73b857969c86415c0c000371bcebd9ed3cca6c376032b3f65e58e9e2b79276fbc6f59eb1e22fcd6356ab95f42a666f70afd4985933bd8f3e05beb1a2bf8fdde@172.25.0.11:30303"}
		for j, signer := range signers {
			copy(genSpec.ExtraData[extraVanity+j*common.AddressLength:], signer[:])
		}
<<<<<<< HEAD
=======
		// Create a pristine blockchain with the genesis injected
		db := rawdb.NewMemoryDatabase()
		genesis.Commit(db)
>>>>>>> b7b2f60f

		config.Clique = &params.CliqueConfig{
			Period: 1,
			Epoch:  tt.epoch,
		}

		genesis := genSpec.MustCommit(db)

		// Assemble a chain of headers from the cast votes
		engine := New(config.Clique, db)
		engine.fakeDiff = true

		chain, err := core.NewBlockChain(db, nil, config, engine, vm.Config{}, nil)
		if err != nil {
			t.Fatalf("test %d: failed to create test chain: %v", i, err)
			continue
		}

		blocks, _ := core.GenerateChain(genSpec.Config, genesis, engine, db, len(tt.votes), func(j int, gen *core.BlockGen) {
			// Cast the vote contained in this block
			gen.SetCoinbase(accounts.address(tt.votes[j].voted))
			if tt.votes[j].auth {
				var nonce types.BlockNonce
				copy(nonce[:], nonceAuthVote)
				gen.SetNonce(nonce)
			}
		})

		// Iterate through the blocks and seal them individually
		for j, block := range blocks {
			// Autonity the header and prepare it for signing
			header := block.Header()
			if j > 0 {
				header.ParentHash = blocks[j-1].Hash()
			}
			header.Extra = make([]byte, extraVanity+extraSeal)
			if auths := tt.votes[j].checkpoint; auths != nil {
				header.Extra = make([]byte, extraVanity+len(auths)*common.AddressLength+extraSeal)
				accounts.checkpoint(header, auths)
			}
			header.Difficulty = diffInTurn // Ignored, we just need a valid number

			// Generate the signature, embed it into the header and the block
			accounts.sign(header, tt.votes[j].signer)
			blocks[j] = block.WithSeal(header)
		}

		// Split the blocks up into individual import batches (cornercase testing)
		batches := [][]*types.Block{nil}
		for j, block := range blocks {
			if tt.votes[j].newbatch {
				batches = append(batches, nil)
			}
			batches[len(batches)-1] = append(batches[len(batches)-1], block)
		}

		// Pass all the headers through clique and ensure tallying succeeds
		failed := false
		for j := 0; j < len(batches)-1; j++ {
			k, err := chain.InsertChain(batches[j])
			if err != nil && tt.failure != errRecentlySigned {
				t.Fatalf("test %d: failed to import batch %d, block %d: %v", i, j, k, err)
				failed = true
				break
			}
		}

		if failed {
			continue
		}
		if _, err = chain.InsertChain(batches[len(batches)-1]); err != tt.failure {
			t.Fatalf("test %d: failure mismatch: have %v, want %v", i, err, tt.failure)
		}
		if tt.failure != nil {
			continue
		}
		// No failure was produced or requested, generate the final voting snapshot
		head := blocks[len(blocks)-1]

		snap, err := engine.snapshot(chain, head.NumberU64(), head.Hash(), nil)
		if err != nil {
			t.Fatalf("test %d: failed to retrieve voting snapshot: %v", i, err)
			continue
		}
		// Verify the final list of signers against the expected ones
		signers = make([]common.Address, len(tt.results))
		for j, signer := range tt.results {
			signers[j] = accounts.address(signer)
		}
		for j := 0; j < len(signers); j++ {
			for k := j + 1; k < len(signers); k++ {
				if bytes.Compare(signers[j][:], signers[k][:]) > 0 {
					signers[j], signers[k] = signers[k], signers[j]
				}
			}
		}
		result := snap.signers()
		if len(result) != len(signers) {
			t.Fatalf("test %d: signers mismatch: have %x, want %x", i, result, signers)
			continue
		}
		for j := 0; j < len(result); j++ {
			if !bytes.Equal(result[j][:], signers[j][:]) {
				t.Fatalf("test %d, signer %d: signer mismatch: have %x, want %x", i, j, result[j], signers[j])
			}
		}
	}
}<|MERGE_RESOLUTION|>--- conflicted
+++ resolved
@@ -23,23 +23,13 @@
 	"sort"
 	"testing"
 
-<<<<<<< HEAD
 	"github.com/clearmatics/autonity/common"
 	"github.com/clearmatics/autonity/core"
+	"github.com/clearmatics/autonity/core/rawdb"
 	"github.com/clearmatics/autonity/core/types"
 	"github.com/clearmatics/autonity/core/vm"
 	"github.com/clearmatics/autonity/crypto"
-	"github.com/clearmatics/autonity/ethdb"
 	"github.com/clearmatics/autonity/params"
-=======
-	"github.com/ethereum/go-ethereum/common"
-	"github.com/ethereum/go-ethereum/core"
-	"github.com/ethereum/go-ethereum/core/rawdb"
-	"github.com/ethereum/go-ethereum/core/types"
-	"github.com/ethereum/go-ethereum/core/vm"
-	"github.com/ethereum/go-ethereum/crypto"
-	"github.com/ethereum/go-ethereum/params"
->>>>>>> b7b2f60f
 )
 
 // testerAccountPool is a pool to maintain currently active tester accounts,
@@ -404,32 +394,24 @@
 				}
 			}
 		}
-
 		// Create the genesis block with the initial set of signers
-		var (
-			db      = ethdb.NewMemDatabase()
-			config  = params.TestChainConfig
-			genSpec = &core.Genesis{Config: config}
-		)
-		genSpec.ExtraData = make([]byte, extraVanity+common.AddressLength*len(signers)+extraSeal)
-		genSpec.Config.EnodeWhitelist = []string{"enode://d73b857969c86415c0c000371bcebd9ed3cca6c376032b3f65e58e9e2b79276fbc6f59eb1e22fcd6356ab95f42a666f70afd4985933bd8f3e05beb1a2bf8fdde@172.25.0.11:30303"}
+		genesis := &core.Genesis{
+			ExtraData: make([]byte, extraVanity+common.AddressLength*len(signers)+extraSeal),
+		}
 		for j, signer := range signers {
-			copy(genSpec.ExtraData[extraVanity+j*common.AddressLength:], signer[:])
-		}
-<<<<<<< HEAD
-=======
+			copy(genesis.ExtraData[extraVanity+j*common.AddressLength:], signer[:])
+		}
+		genesis.Config.EnodeWhitelist = []string{"enode://d73b857969c86415c0c000371bcebd9ed3cca6c376032b3f65e58e9e2b79276fbc6f59eb1e22fcd6356ab95f42a666f70afd4985933bd8f3e05beb1a2bf8fdde@172.25.0.11:30303"}
 		// Create a pristine blockchain with the genesis injected
 		db := rawdb.NewMemoryDatabase()
 		genesis.Commit(db)
->>>>>>> b7b2f60f
-
+
+		// Assemble a chain of headers from the cast votes
+		config := *params.TestChainConfig
 		config.Clique = &params.CliqueConfig{
 			Period: 1,
 			Epoch:  tt.epoch,
 		}
-
-		genesis := genSpec.MustCommit(db)
-
 		// Assemble a chain of headers from the cast votes
 		engine := New(config.Clique, db)
 		engine.fakeDiff = true
@@ -440,7 +422,7 @@
 			continue
 		}
 
-		blocks, _ := core.GenerateChain(genSpec.Config, genesis, engine, db, len(tt.votes), func(j int, gen *core.BlockGen) {
+		blocks, _ := core.GenerateChain(&config, genesis.ToBlock(db), engine, db, len(tt.votes), func(j int, gen *core.BlockGen) {
 			// Cast the vote contained in this block
 			gen.SetCoinbase(accounts.address(tt.votes[j].voted))
 			if tt.votes[j].auth {
@@ -449,7 +431,6 @@
 				gen.SetNonce(nonce)
 			}
 		})
-
 		// Iterate through the blocks and seal them individually
 		for j, block := range blocks {
 			// Autonity the header and prepare it for signing
@@ -468,7 +449,6 @@
 			accounts.sign(header, tt.votes[j].signer)
 			blocks[j] = block.WithSeal(header)
 		}
-
 		// Split the blocks up into individual import batches (cornercase testing)
 		batches := [][]*types.Block{nil}
 		for j, block := range blocks {
@@ -477,7 +457,6 @@
 			}
 			batches[len(batches)-1] = append(batches[len(batches)-1], block)
 		}
-
 		// Pass all the headers through clique and ensure tallying succeeds
 		failed := false
 		for j := 0; j < len(batches)-1; j++ {
@@ -488,7 +467,6 @@
 				break
 			}
 		}
-
 		if failed {
 			continue
 		}
