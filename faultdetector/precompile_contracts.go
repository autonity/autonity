--- conflicted
+++ resolved
@@ -173,20 +173,13 @@
 		return failure96Byte, nil
 	}
 
-<<<<<<< HEAD
 	return c.validateProof(p, getHeader, currentHeader), nil
-=======
-	return c.validateChallenge(p, getHeader, currentHeader), nil
->>>>>>> d2d8b559
 }
 
 // validate the proof, if the proof is validate, then the rlp hash of the msg payload and rlp hash of msg sender is
 // returned as the valid identity for proof management.
-<<<<<<< HEAD
 func (c *MisbehaviourVerifier) validateProof(p *Proof, getHeader HeaderGetter, currentHeader CurrentHeaderGetter) []byte {
-=======
-func (c *MisbehaviourVerifier) validateChallenge(p *Proof, getHeader HeaderGetter, currentHeader CurrentHeaderGetter) []byte {
->>>>>>> d2d8b559
+
 	// check if suspicious message is from correct committee member.
 	err := checkMsgSignature(c.chain, &p.Message, getHeader, currentHeader)
 	if err != nil {
@@ -218,13 +211,8 @@
 	return failure96Byte
 }
 
-<<<<<<< HEAD
 // check if the evidence of the misbehaviour is valid or not.
 func (c *MisbehaviourVerifier) validProof(p *Proof) bool {
-=======
-// check if the evidence of the challenge is valid or not.
-func (c *MisbehaviourVerifier) validEvidence(p *Proof) bool {
->>>>>>> d2d8b559
 	switch p.Rule {
 	case PN:
 		return c.validMisbehaviourOfPN(p)
@@ -233,11 +221,7 @@
 	case PVN:
 		return c.validMisbehaviourOfPVN(p)
 	case C:
-<<<<<<< HEAD
 		return c.validMisbehaviourOfC(p, getHeader)
-=======
-		return c.validChallengeOfC(p, getHeader)
->>>>>>> d2d8b559
 	case GarbageMessage:
 		return checkAutoIncriminatingMsg(c.chain, &p.Message) == errGarbageMsg
 	case InvalidProposal:
@@ -251,7 +235,6 @@
 	}
 }
 
-<<<<<<< HEAD
 // check if the proof of challenge of PN is valid,
 // node propose a new value when there is a proof that it precommit at a different value at previous round.
 func (c *MisbehaviourVerifier) validMisbehaviourOfPN(p *Proof) bool {
@@ -352,8 +335,6 @@
 	return powerOfVotes(p.Evidence) >= quorum
 }
 
-=======
->>>>>>> d2d8b559
 // InnocenceVerifier implemented as a native contract to validate an innocence proof.
 type InnocenceVerifier struct {
 	chain *core.BlockChain
@@ -564,135 +545,4 @@
 		decodedP.Evidence = append(decodedP.Evidence, *m)
 	}
 	return decodedP, nil
-<<<<<<< HEAD
-=======
-}
-
-///////////////////////////////////////////////////////////////////////
-// validate proof of challenge for rules.
-// check if the proof of challenge of PN is valid,
-// node propose a new value when there is a proof that it precommit at a different value at previous round.
-func (c *MisbehaviourVerifier) validChallengeOfPN(p *Proof) bool {
-	if len(p.Evidence) == 0 {
-		return false
-	}
-
-	// should be a new proposal
-	proposal := p.Message
-
-	if proposal.Code != msgProposal || proposal.ValidRound() != -1 {
-		return false
-	}
-
-	preCommit := p.Evidence[0]
-	if preCommit.Sender() == proposal.Sender() &&
-		preCommit.Type() == msgPrecommit &&
-		preCommit.R() < proposal.R() && preCommit.Value() != nilValue {
-		return true
-	}
-
-	return false
-}
-
-// check if the proof of challenge of PO is valid
-func (c *MisbehaviourVerifier) validChallengeOfPO(p *Proof) bool {
-	if len(p.Evidence) == 0 {
-		return false
-	}
-	proposal := p.Message
-	// should be an old proposal
-	if proposal.Type() != msgProposal || proposal.ValidRound() == -1 {
-		return false
-	}
-	preCommit := p.Evidence[0]
-
-	if preCommit.Type() == msgPrecommit && preCommit.R() == proposal.ValidRound() &&
-		preCommit.Sender() == proposal.Sender() && preCommit.Value() != nilValue &&
-		preCommit.Value() != proposal.Value() {
-		return true
-	}
-
-	if preCommit.Type() == msgPrecommit &&
-		preCommit.R() > proposal.ValidRound() && preCommit.R() < proposal.R() &&
-		preCommit.Sender() == proposal.Sender() &&
-		preCommit.Value() != nilValue {
-		return true
-	}
-	return false
-}
-
-// check if the proof of challenge of PVN is valid.
-func (c *MisbehaviourVerifier) validChallengeOfPVN(p *Proof) bool {
-	if len(p.Evidence) == 0 {
-		return false
-	}
-	prevote := p.Message
-	if prevote.Type() != msgPrevote || prevote.Value() == nilValue {
-		return false
-	}
-
-	// get corresponding proposal from last slot.
-	correspondingProposal := p.Evidence[len(p.Evidence)-1]
-	if !(correspondingProposal.Type() == msgProposal && correspondingProposal.Value() == prevote.Value() &&
-		correspondingProposal.R() == prevote.R() && correspondingProposal.ValidRound() == -1) {
-		return false
-	}
-
-	// validate precommit.
-	preCommit := p.Evidence[0]
-	if preCommit.Type() == msgPrecommit && preCommit.Value() != nilValue &&
-		preCommit.Value() != prevote.Value() && prevote.Sender() == preCommit.Sender() &&
-		preCommit.R() < prevote.R() {
-		return true
-	}
-
-	return false
-}
-
-// check if the proof of challenge of C is valid.
-func (c *MisbehaviourVerifier) validChallengeOfC(p *Proof, getHeader HeaderGetter) bool {
-	if len(p.Evidence) == 0 {
-		return false
-	}
-	preCommit := p.Message
-	if preCommit.Type() != msgPrecommit || preCommit.Value() == nilValue {
-		return false
-	}
-
-	// check prevotes for not the same V of precommit.
-	for i := 0; i < len(p.Evidence); i++ {
-		if !(p.Evidence[i].Type() == msgPrevote && p.Evidence[i].Value() != preCommit.Value() &&
-			p.Evidence[i].R() == preCommit.R()) {
-			return false
-		}
-	}
-
-	// check no redundant vote msg in evidence in case of hacking.
-	if haveRedundantVotes(p.Evidence) {
-		return false
-	}
-
-	// check if prevotes for not V reaches to quorum.
-	quorum := bft.Quorum(getHeader(c.chain, p.Message.H()-1).TotalVotingPower())
-	if powerOfVotes(p.Evidence) >= quorum {
-		return true
-	}
-
-	return true
-}
-
-func haveRedundantVotes(votes []core2.Message) bool {
-	voteMap := make(map[common.Hash]struct{})
-	for _, vote := range votes {
-		hash := common.BytesToHash(crypto2.Keccak256(vote.Payload()))
-		_, ok := voteMap[hash]
-		if !ok {
-			voteMap[hash] = struct{}{}
-		} else {
-			return true
-		}
-	}
-
-	return false
->>>>>>> d2d8b559
 }