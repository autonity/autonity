--- conflicted
+++ resolved
@@ -169,15 +169,10 @@
 			assert.Error(t, err)
 		}
 
-<<<<<<< HEAD
-		preVoteNoneNil := newVoteMsg(height, round, msgPrevote, addrAlice, noneNilValue)
-		equivocatedMsgs, err := ms.Save(preVoteNoneNil)
-		assert.NotNil(t, equivocatedMsgs)
-=======
 		preVoteNoneNil := newVoteMsg(height, round, msgPrevote, proposerKey, noneNilValue, committee)
 		equivocatedMsg, err := ms.Save(preVoteNoneNil)
 		assert.NotNil(t, equivocatedMsg)
->>>>>>> 01f4cb32
+
 		assert.Equal(t, err, errEquivocation)
 		assert.Equal(t, nilValue, equivocatedMsgs[0].Value())
 		assert.Equal(t, addrAlice, equivocatedMsgs[0].Sender())
