--- conflicted
+++ resolved
@@ -10,22 +10,7 @@
 	"testing"
 )
 
-<<<<<<< HEAD
-func newVoteMsg(h uint64, r int64, code uint64, addr common.Address, value common.Hash) *core.Message { // nolint: unparam
-	var vote = core.Vote{
-		Round:             r,
-		Height:            new(big.Int).SetUint64(h),
-		ProposedBlockHash: value,
-	}
-
-	encodedVote, err := core.Encode(&vote)
-	if err != nil {
-		return nil
-	}
-
-=======
 func genMsg(rlpBytes []byte, code uint64, addr common.Address) *core.Message {
->>>>>>> 54402333
 	var msg = core.Message{
 		Code:          code,
 		Msg:           rlpBytes,
