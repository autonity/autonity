--- conflicted
+++ resolved
@@ -191,13 +191,8 @@
 
 // GetCost returns the cost of the given ODR request according to the serving
 // peer's cost table (implementation of LesOdrRequest)
-<<<<<<< HEAD
-func (r *TrieRequest) GetCost(peer *peer) uint64 {
-	return peer.GetRequestCost(GetProofsV2Msg, 1)
-=======
 func (r *TrieRequest) GetCost(peer *serverPeer) uint64 {
 	return peer.getRequestCost(GetProofsV2Msg, 1)
->>>>>>> cbc4ac26
 }
 
 // CanSend tells if a certain peer is suitable for serving the given request
@@ -321,13 +316,8 @@
 
 // GetCost returns the cost of the given ODR request according to the serving
 // peer's cost table (implementation of LesOdrRequest)
-<<<<<<< HEAD
-func (r *ChtRequest) GetCost(peer *peer) uint64 {
-	return peer.GetRequestCost(GetHelperTrieProofsMsg, 1)
-=======
 func (r *ChtRequest) GetCost(peer *serverPeer) uint64 {
 	return peer.getRequestCost(GetHelperTrieProofsMsg, 1)
->>>>>>> cbc4ac26
 }
 
 // CanSend tells if a certain peer is suitable for serving the given request
@@ -353,11 +343,7 @@
 		Key:     encNum[:],
 		AuxReq:  auxHeader,
 	}
-<<<<<<< HEAD
-	return peer.RequestHelperTrieProofs(reqID, r.GetCost(peer), []HelperTrieReq{req})
-=======
 	return peer.requestHelperTrieProofs(reqID, []HelperTrieReq{req})
->>>>>>> cbc4ac26
 }
 
 // Valid processes an ODR request reply message from the LES network
@@ -503,34 +489,19 @@
 
 // GetCost returns the cost of the given ODR request according to the serving
 // peer's cost table (implementation of LesOdrRequest)
-<<<<<<< HEAD
-func (r *TxStatusRequest) GetCost(peer *peer) uint64 {
-	return peer.GetRequestCost(GetTxStatusMsg, len(r.Hashes))
-}
-
-// CanSend tells if a certain peer is suitable for serving the given request
-func (r *TxStatusRequest) CanSend(peer *peer) bool {
-=======
 func (r *TxStatusRequest) GetCost(peer *serverPeer) uint64 {
 	return peer.getRequestCost(GetTxStatusMsg, len(r.Hashes))
 }
 
 // CanSend tells if a certain peer is suitable for serving the given request
 func (r *TxStatusRequest) CanSend(peer *serverPeer) bool {
->>>>>>> cbc4ac26
 	return peer.version >= lpv2
 }
 
 // Request sends an ODR request to the LES network (implementation of LesOdrRequest)
-<<<<<<< HEAD
-func (r *TxStatusRequest) Request(reqID uint64, peer *peer) error {
-	peer.Log().Debug("Requesting transaction status", "count", len(r.Hashes))
-	return peer.RequestTxStatus(reqID, r.GetCost(peer), r.Hashes)
-=======
 func (r *TxStatusRequest) Request(reqID uint64, peer *serverPeer) error {
 	peer.Log().Debug("Requesting transaction status", "count", len(r.Hashes))
 	return peer.requestTxStatus(reqID, r.Hashes)
->>>>>>> cbc4ac26
 }
 
 // Valid processes an ODR request reply message from the LES network
