// Copyright 2019 The go-ethereum Authors
// This file is part of the go-ethereum library.
//
// The go-ethereum library is free software: you can redistribute it and/or modify
// it under the terms of the GNU Lesser General Public License as published by
// the Free Software Foundation, either version 3 of the License, or
// (at your option) any later version.
//
// The go-ethereum library is distributed in the hope that it will be useful,
// but WITHOUT ANY WARRANTY; without even the implied warranty of
// MERCHANTABILITY or FITNESS FOR A PARTICULAR PURPOSE. See the
// GNU Lesser General Public License for more details.
//
// You should have received a copy of the GNU Lesser General Public License
// along with the go-ethereum library. If not, see <http://www.gnu.org/licenses/>.

package les

import (
	"errors"
	lps "github.com/clearmatics/autonity/les/lespay/server"
	"sync"
	"sync/atomic"
	"time"

<<<<<<< HEAD
	"github.com/clearmatics/autonity/common"
	"github.com/clearmatics/autonity/common/mclock"
	"github.com/clearmatics/autonity/core"
	"github.com/clearmatics/autonity/core/rawdb"
	"github.com/clearmatics/autonity/core/state"
	"github.com/clearmatics/autonity/core/types"
	"github.com/clearmatics/autonity/ethdb"
	"github.com/clearmatics/autonity/light"
	"github.com/clearmatics/autonity/log"
	"github.com/clearmatics/autonity/metrics"
	"github.com/clearmatics/autonity/p2p"
	"github.com/clearmatics/autonity/rlp"
	"github.com/clearmatics/autonity/trie"
=======
	"github.com/ethereum/go-ethereum/common"
	"github.com/ethereum/go-ethereum/common/mclock"
	"github.com/ethereum/go-ethereum/core"
	"github.com/ethereum/go-ethereum/core/forkid"
	"github.com/ethereum/go-ethereum/core/rawdb"
	"github.com/ethereum/go-ethereum/core/types"
	"github.com/ethereum/go-ethereum/ethdb"
	"github.com/ethereum/go-ethereum/les/flowcontrol"
	"github.com/ethereum/go-ethereum/light"
	"github.com/ethereum/go-ethereum/log"
	"github.com/ethereum/go-ethereum/metrics"
	"github.com/ethereum/go-ethereum/p2p"
	"github.com/ethereum/go-ethereum/rlp"
	"github.com/ethereum/go-ethereum/trie"
>>>>>>> aaca58a7
)

const (
	softResponseLimit = 2 * 1024 * 1024 // Target maximum size of returned blocks, headers or node data.
	estHeaderRlpSize  = 500             // Approximate size of an RLP encoded block header

	MaxHeaderFetch           = 192 // Amount of block headers to be fetched per retrieval request
	MaxBodyFetch             = 32  // Amount of block bodies to be fetched per retrieval request
	MaxReceiptFetch          = 128 // Amount of transaction receipts to allow fetching per request
	MaxCodeFetch             = 64  // Amount of contract codes to allow fetching per request
	MaxProofsFetch           = 64  // Amount of merkle proofs to be fetched per retrieval request
	MaxHelperTrieProofsFetch = 64  // Amount of helper tries to be fetched per retrieval request
	MaxTxSend                = 64  // Amount of transactions to be send per request
	MaxTxStatus              = 256 // Amount of transactions to queried per request
)

var (
	errTooManyInvalidRequest = errors.New("too many invalid requests made")
)

// serverHandler is responsible for serving light client and process
// all incoming light requests.
type serverHandler struct {
	forkFilter forkid.Filter
	blockchain *core.BlockChain
	chainDb    ethdb.Database
	txpool     *core.TxPool
	server     *LesServer

	closeCh chan struct{}  // Channel used to exit all background routines of handler.
	wg      sync.WaitGroup // WaitGroup used to track all background routines of handler.
	synced  func() bool    // Callback function used to determine whether local node is synced.

	// Testing fields
	addTxsSync bool
}

func newServerHandler(server *LesServer, blockchain *core.BlockChain, chainDb ethdb.Database, txpool *core.TxPool, synced func() bool) *serverHandler {
	handler := &serverHandler{
		forkFilter: forkid.NewFilter(blockchain),
		server:     server,
		blockchain: blockchain,
		chainDb:    chainDb,
		txpool:     txpool,
		closeCh:    make(chan struct{}),
		synced:     synced,
	}
	return handler
}

// start starts the server handler.
func (h *serverHandler) start() {
	h.wg.Add(1)
	go h.broadcastLoop()
}

// stop stops the server handler.
func (h *serverHandler) stop() {
	close(h.closeCh)
	h.wg.Wait()
}

// runPeer is the p2p protocol run function for the given version.
func (h *serverHandler) runPeer(version uint, p *p2p.Peer, rw p2p.MsgReadWriter) error {
	peer := newClientPeer(int(version), h.server.config.NetworkId, p, newMeteredMsgWriter(rw, int(version)))
	defer peer.close()
	h.wg.Add(1)
	defer h.wg.Done()
	return h.handle(peer)
}

func (h *serverHandler) handle(p *clientPeer) error {
	p.Log().Debug("Light Ethereum peer connected", "name", p.Name())

	// Execute the LES handshake
	var (
		head   = h.blockchain.CurrentHeader()
		hash   = head.Hash()
		number = head.Number.Uint64()
		td     = h.blockchain.GetTd(hash, number)
		forkID = forkid.NewID(h.blockchain.Config(), h.blockchain.Genesis().Hash(), h.blockchain.CurrentBlock().NumberU64())
	)
	if err := p.Handshake(td, hash, number, h.blockchain.Genesis().Hash(), forkID, h.forkFilter, h.server); err != nil {
		p.Log().Debug("Light Ethereum handshake failed", "err", err)
		return err
	}
	// Connected to another server, no messages expected, just wait for disconnection
	if p.server {
		if err := h.server.serverset.register(p); err != nil {
			return err
		}
		_, err := p.rw.ReadMsg()
		h.server.serverset.unregister(p)
		return err
	}
	// Setup flow control mechanism for the peer
	p.fcClient = flowcontrol.NewClientNode(h.server.fcManager, p.fcParams)
	defer p.fcClient.Disconnect()

	// Reject light clients if server is not synced. Put this checking here, so
	// that "non-synced" les-server peers are still allowed to keep the connection.
	if !h.synced() {
		p.Log().Debug("Light server not synced, rejecting peer")
		return p2p.DiscRequested
	}

	// Register the peer into the peerset and clientpool
	if err := h.server.peers.register(p); err != nil {
		return err
	}
	if p.balance = h.server.clientPool.Register(p); p.balance == nil {
		h.server.peers.unregister(p.ID())
		p.Log().Debug("Client pool already closed")
		return p2p.DiscRequested
	}
	p.connectedAt = mclock.Now()

	var wg sync.WaitGroup // Wait group used to track all in-flight task routines.
	defer func() {
		wg.Wait() // Ensure all background task routines have exited.
		h.server.clientPool.Unregister(p)
		h.server.peers.unregister(p.ID())
		p.balance = nil
		connectionTimer.Update(time.Duration(mclock.Now() - p.connectedAt))
	}()

	// Mark the peer as being served.
	atomic.StoreUint32(&p.serving, 1)
	defer atomic.StoreUint32(&p.serving, 0)

	// Spawn a main loop to handle all incoming messages.
	for {
		select {
		case err := <-p.errCh:
			p.Log().Debug("Failed to send light ethereum response", "err", err)
			return err
		default:
		}
		if err := h.handleMsg(p, &wg); err != nil {
			p.Log().Debug("Light Ethereum message handling failed", "err", err)
			return err
		}
	}
}

// beforeHandle will do a series of prechecks before handling message.
func (h *serverHandler) beforeHandle(p *clientPeer, reqID, responseCount uint64, msg p2p.Msg, reqCnt uint64, maxCount uint64) (*servingTask, uint64) {
	// Ensure that the request sent by client peer is valid
	inSizeCost := h.server.costTracker.realCost(0, msg.Size, 0)
	if reqCnt == 0 || reqCnt > maxCount {
		p.fcClient.OneTimeCost(inSizeCost)
		return nil, 0
	}
	// Ensure that the client peer complies with the flow control
	// rules agreed by both sides.
	if p.isFrozen() {
		p.fcClient.OneTimeCost(inSizeCost)
		return nil, 0
	}
	maxCost := p.fcCosts.getMaxCost(msg.Code, reqCnt)
	accepted, bufShort, priority := p.fcClient.AcceptRequest(reqID, responseCount, maxCost)
	if !accepted {
		p.freeze()
		p.Log().Error("Request came too early", "remaining", common.PrettyDuration(time.Duration(bufShort*1000000/p.fcParams.MinRecharge)))
		p.fcClient.OneTimeCost(inSizeCost)
		return nil, 0
	}
	// Create a multi-stage task, estimate the time it takes for the task to
	// execute, and cache it in the request service queue.
	factor := h.server.costTracker.globalFactor()
	if factor < 0.001 {
		factor = 1
		p.Log().Error("Invalid global cost factor", "factor", factor)
	}
	maxTime := uint64(float64(maxCost) / factor)
	task := h.server.servingQueue.newTask(p, maxTime, priority)
	if !task.start() {
		p.fcClient.RequestProcessed(reqID, responseCount, maxCost, inSizeCost)
		return nil, 0
	}
	return task, maxCost
}

// Afterhandle will perform a series of operations after message handling,
// such as updating flow control data, sending reply, etc.
func (h *serverHandler) afterHandle(p *clientPeer, reqID, responseCount uint64, msg p2p.Msg, maxCost uint64, reqCnt uint64, task *servingTask, reply *reply) {
	if reply != nil {
		task.done()
	}
	p.responseLock.Lock()
	defer p.responseLock.Unlock()

	// Short circuit if the client is already frozen.
	if p.isFrozen() {
		realCost := h.server.costTracker.realCost(task.servingTime, msg.Size, 0)
		p.fcClient.RequestProcessed(reqID, responseCount, maxCost, realCost)
		return
	}
	// Positive correction buffer value with real cost.
	var replySize uint32
	if reply != nil {
		replySize = reply.size()
	}
	var realCost uint64
	if h.server.costTracker.testing {
		realCost = maxCost // Assign a fake cost for testing purpose
	} else {
		realCost = h.server.costTracker.realCost(task.servingTime, msg.Size, replySize)
		if realCost > maxCost {
			realCost = maxCost
		}
	}
	bv := p.fcClient.RequestProcessed(reqID, responseCount, maxCost, realCost)
	if reply != nil {
		// Feed cost tracker request serving statistic.
		h.server.costTracker.updateStats(msg.Code, reqCnt, task.servingTime, realCost)
		// Reduce priority "balance" for the specific peer.
		p.balance.RequestServed(realCost)
		p.queueSend(func() {
			if err := reply.send(bv); err != nil {
				select {
				case p.errCh <- err:
				default:
				}
			}
		})
	}
}

// handleMsg is invoked whenever an inbound message is received from a remote
// peer. The remote connection is torn down upon returning any error.
func (h *serverHandler) handleMsg(p *clientPeer, wg *sync.WaitGroup) error {
	// Read the next message from the remote peer, and ensure it's fully consumed
	msg, err := p.rw.ReadMsg()
	if err != nil {
		return err
	}
	p.Log().Trace("Light Ethereum message arrived", "code", msg.Code, "bytes", msg.Size)

	// Discard large message which exceeds the limitation.
	if msg.Size > ProtocolMaxMsgSize {
		clientErrorMeter.Mark(1)
		return errResp(ErrMsgTooLarge, "%v > %v", msg.Size, ProtocolMaxMsgSize)
	}
	defer msg.Discard()

	// Lookup the request handler table, ensure it's supported
	// message type by the protocol.
	req, ok := Les3[msg.Code]
	if !ok {
		p.Log().Trace("Received invalid message", "code", msg.Code)
		clientErrorMeter.Mark(1)
		return errResp(ErrInvalidMsgCode, "%v", msg.Code)
	}
	p.Log().Trace("Received " + req.Name)

	// Decode the p2p message, resolve the concrete handler for it.
	serve, reqID, reqCnt, err := req.Handle(msg)
	if err != nil {
		clientErrorMeter.Mark(1)
		return errResp(ErrDecode, "%v: %v", msg, err)
	}
	if metrics.EnabledExpensive {
		req.InPacketsMeter.Mark(1)
		req.InTrafficMeter.Mark(int64(msg.Size))
	}
	p.responseCount++
	responseCount := p.responseCount

	// First check this client message complies all rules before
	// handling it and return a processor if all checks are passed.
	task, maxCost := h.beforeHandle(p, reqID, responseCount, msg, reqCnt, req.MaxCount)
	if task == nil {
		return nil
	}
	wg.Add(1)
	go func() {
		defer wg.Done()

		reply := serve(h, p, task.waitOrStop)
		h.afterHandle(p, reqID, responseCount, msg, maxCost, reqCnt, task, reply)

		if metrics.EnabledExpensive {
			size := uint32(0)
			if reply != nil {
				size = reply.size()
			}
			req.OutPacketsMeter.Mark(1)
			req.OutTrafficMeter.Mark(int64(size))
			req.ServingTimeMeter.Update(time.Duration(task.servingTime))
		}
	}()
	// If the client has made too much invalid request(e.g. request a non-existent data),
	// reject them to prevent SPAM attack.
	if p.getInvalid() > maxRequestErrors {
		clientErrorMeter.Mark(1)
		return errTooManyInvalidRequest
	}
	return nil
}

// BlockChain implements serverBackend
func (h *serverHandler) BlockChain() *core.BlockChain {
	return h.blockchain
}

// TxPool implements serverBackend
func (h *serverHandler) TxPool() *core.TxPool {
	return h.txpool
}

// ArchiveMode implements serverBackend
func (h *serverHandler) ArchiveMode() bool {
	return h.server.archiveMode
}

// AddTxsSync implements serverBackend
func (h *serverHandler) AddTxsSync() bool {
	return h.addTxsSync
}

// getAccount retrieves an account from the state based on root.
func getAccount(triedb *trie.Database, root, hash common.Hash) (types.StateAccount, error) {
	trie, err := trie.New(root, triedb)
	if err != nil {
		return types.StateAccount{}, err
	}
	blob, err := trie.TryGet(hash[:])
	if err != nil {
		return types.StateAccount{}, err
	}
	var acc types.StateAccount
	if err = rlp.DecodeBytes(blob, &acc); err != nil {
		return types.StateAccount{}, err
	}
	return acc, nil
}

// getHelperTrie returns the post-processed trie root for the given trie ID and section index
func (h *serverHandler) GetHelperTrie(typ uint, index uint64) *trie.Trie {
	var (
		root   common.Hash
		prefix string
	)
	switch typ {
	case htCanonical:
		sectionHead := rawdb.ReadCanonicalHash(h.chainDb, (index+1)*h.server.iConfig.ChtSize-1)
		root, prefix = light.GetChtRoot(h.chainDb, index, sectionHead), light.ChtTablePrefix
	case htBloomBits:
		sectionHead := rawdb.ReadCanonicalHash(h.chainDb, (index+1)*h.server.iConfig.BloomTrieSize-1)
		root, prefix = light.GetBloomTrieRoot(h.chainDb, index, sectionHead), light.BloomTrieTablePrefix
	}
<<<<<<< HEAD
	return common.Hash{}, ""
}

// getAuxiliaryHeaders returns requested auxiliary headers for the CHT request.
func (h *serverHandler) getAuxiliaryHeaders(req HelperTrieReq) []byte {
	if req.Type == htCanonical && req.AuxReq == auxHeader && len(req.Key) == 8 {
		blockNum := binary.BigEndian.Uint64(req.Key)
		hash := rawdb.ReadCanonicalHash(h.chainDb, blockNum)
		headerRLP, _ := rawdb.ReadHeaderRLP(h.chainDb, hash, blockNum)
		return headerRLP
=======
	if root == (common.Hash{}) {
		return nil
>>>>>>> aaca58a7
	}
	trie, _ := trie.New(root, trie.NewDatabase(rawdb.NewTable(h.chainDb, prefix)))
	return trie
}

// broadcastLoop broadcasts new block information to all connected light
// clients. According to the agreement between client and server, server should
// only broadcast new announcement if the total difficulty is higher than the
// last one. Besides server will add the signature if client requires.
func (h *serverHandler) broadcastLoop() {
	defer h.wg.Done()

	headCh := make(chan core.ChainHeadEvent, 10)
	headSub := h.blockchain.SubscribeChainHeadEvent(headCh)
	defer headSub.Unsubscribe()

	var (
		lastHead = h.blockchain.CurrentHeader()
		lastTd   = common.Big0
	)
	for {
		select {
		case ev := <-headCh:
			header := ev.Block.Header()
			hash, number := header.Hash(), header.Number.Uint64()
			td := h.blockchain.GetTd(hash, number)
			if td == nil || td.Cmp(lastTd) <= 0 {
				continue
			}
			var reorg uint64
			if lastHead != nil {
				// If a setHead has been performed, the common ancestor can be nil.
				if ancestor := rawdb.FindCommonAncestor(h.chainDb, header, lastHead); ancestor != nil {
					reorg = lastHead.Number.Uint64() - ancestor.Number.Uint64()
				}
			}
			lastHead, lastTd = header, td
			log.Debug("Announcing block to peers", "number", number, "hash", hash, "td", td, "reorg", reorg)
			h.server.peers.broadcast(announceData{Hash: hash, Number: number, Td: td, ReorgDepth: reorg})
		case <-h.closeCh:
			return
		}
	}
}<|MERGE_RESOLUTION|>--- conflicted
+++ resolved
@@ -17,42 +17,25 @@
 package les
 
 import (
-	"errors"
-	lps "github.com/clearmatics/autonity/les/lespay/server"
-	"sync"
-	"sync/atomic"
-	"time"
-
-<<<<<<< HEAD
-	"github.com/clearmatics/autonity/common"
-	"github.com/clearmatics/autonity/common/mclock"
-	"github.com/clearmatics/autonity/core"
-	"github.com/clearmatics/autonity/core/rawdb"
-	"github.com/clearmatics/autonity/core/state"
-	"github.com/clearmatics/autonity/core/types"
-	"github.com/clearmatics/autonity/ethdb"
-	"github.com/clearmatics/autonity/light"
-	"github.com/clearmatics/autonity/log"
-	"github.com/clearmatics/autonity/metrics"
-	"github.com/clearmatics/autonity/p2p"
-	"github.com/clearmatics/autonity/rlp"
-	"github.com/clearmatics/autonity/trie"
-=======
-	"github.com/ethereum/go-ethereum/common"
-	"github.com/ethereum/go-ethereum/common/mclock"
-	"github.com/ethereum/go-ethereum/core"
-	"github.com/ethereum/go-ethereum/core/forkid"
-	"github.com/ethereum/go-ethereum/core/rawdb"
-	"github.com/ethereum/go-ethereum/core/types"
-	"github.com/ethereum/go-ethereum/ethdb"
-	"github.com/ethereum/go-ethereum/les/flowcontrol"
-	"github.com/ethereum/go-ethereum/light"
-	"github.com/ethereum/go-ethereum/log"
-	"github.com/ethereum/go-ethereum/metrics"
-	"github.com/ethereum/go-ethereum/p2p"
-	"github.com/ethereum/go-ethereum/rlp"
-	"github.com/ethereum/go-ethereum/trie"
->>>>>>> aaca58a7
+    "errors"
+    "sync"
+    "sync/atomic"
+    "time"
+
+    "github.com/ethereum/go-ethereum/common"
+    "github.com/ethereum/go-ethereum/common/mclock"
+    "github.com/ethereum/go-ethereum/core"
+    "github.com/ethereum/go-ethereum/core/forkid"
+    "github.com/ethereum/go-ethereum/core/rawdb"
+    "github.com/ethereum/go-ethereum/core/types"
+    "github.com/ethereum/go-ethereum/ethdb"
+    "github.com/ethereum/go-ethereum/les/flowcontrol"
+    "github.com/ethereum/go-ethereum/light"
+    "github.com/ethereum/go-ethereum/log"
+    "github.com/ethereum/go-ethereum/metrics"
+    "github.com/ethereum/go-ethereum/p2p"
+    "github.com/ethereum/go-ethereum/rlp"
+    "github.com/ethereum/go-ethereum/trie"
 )
 
 const (
@@ -76,8 +59,8 @@
 // serverHandler is responsible for serving light client and process
 // all incoming light requests.
 type serverHandler struct {
-	forkFilter forkid.Filter
-	blockchain *core.BlockChain
+    forkFilter forkid.Filter
+    blockchain *core.BlockChain
 	chainDb    ethdb.Database
 	txpool     *core.TxPool
 	server     *LesServer
@@ -92,21 +75,21 @@
 
 func newServerHandler(server *LesServer, blockchain *core.BlockChain, chainDb ethdb.Database, txpool *core.TxPool, synced func() bool) *serverHandler {
 	handler := &serverHandler{
-		forkFilter: forkid.NewFilter(blockchain),
-		server:     server,
-		blockchain: blockchain,
-		chainDb:    chainDb,
-		txpool:     txpool,
-		closeCh:    make(chan struct{}),
-		synced:     synced,
-	}
+        forkFilter: forkid.NewFilter(blockchain),
+        server:     server,
+        blockchain: blockchain,
+        chainDb:    chainDb,
+        txpool:     txpool,
+        closeCh:    make(chan struct{}),
+        synced:     synced,
+    }
 	return handler
 }
 
 // start starts the server handler.
 func (h *serverHandler) start() {
 	h.wg.Add(1)
-	go h.broadcastLoop()
+    go h.broadcastLoop()
 }
 
 // stop stops the server handler.
@@ -132,297 +115,284 @@
 		head   = h.blockchain.CurrentHeader()
 		hash   = head.Hash()
 		number = head.Number.Uint64()
-		td     = h.blockchain.GetTd(hash, number)
-		forkID = forkid.NewID(h.blockchain.Config(), h.blockchain.Genesis().Hash(), h.blockchain.CurrentBlock().NumberU64())
+        td     = h.blockchain.GetTd(hash, number)
+        forkID = forkid.NewID(h.blockchain.Config(), h.blockchain.Genesis().Hash(), h.blockchain.CurrentBlock().NumberU64())
 	)
-	if err := p.Handshake(td, hash, number, h.blockchain.Genesis().Hash(), forkID, h.forkFilter, h.server); err != nil {
-		p.Log().Debug("Light Ethereum handshake failed", "err", err)
-		return err
-	}
-	// Connected to another server, no messages expected, just wait for disconnection
-	if p.server {
-		if err := h.server.serverset.register(p); err != nil {
-			return err
-		}
-		_, err := p.rw.ReadMsg()
-		h.server.serverset.unregister(p)
-		return err
-	}
-	// Setup flow control mechanism for the peer
-	p.fcClient = flowcontrol.NewClientNode(h.server.fcManager, p.fcParams)
-	defer p.fcClient.Disconnect()
-
-	// Reject light clients if server is not synced. Put this checking here, so
-	// that "non-synced" les-server peers are still allowed to keep the connection.
-	if !h.synced() {
-		p.Log().Debug("Light server not synced, rejecting peer")
-		return p2p.DiscRequested
-	}
-
-	// Register the peer into the peerset and clientpool
-	if err := h.server.peers.register(p); err != nil {
-		return err
-	}
-	if p.balance = h.server.clientPool.Register(p); p.balance == nil {
-		h.server.peers.unregister(p.ID())
-		p.Log().Debug("Client pool already closed")
-		return p2p.DiscRequested
-	}
-	p.connectedAt = mclock.Now()
-
-	var wg sync.WaitGroup // Wait group used to track all in-flight task routines.
-	defer func() {
-		wg.Wait() // Ensure all background task routines have exited.
-		h.server.clientPool.Unregister(p)
-		h.server.peers.unregister(p.ID())
-		p.balance = nil
-		connectionTimer.Update(time.Duration(mclock.Now() - p.connectedAt))
-	}()
-
-	// Mark the peer as being served.
-	atomic.StoreUint32(&p.serving, 1)
-	defer atomic.StoreUint32(&p.serving, 0)
-
-	// Spawn a main loop to handle all incoming messages.
-	for {
-		select {
-		case err := <-p.errCh:
-			p.Log().Debug("Failed to send light ethereum response", "err", err)
-			return err
-		default:
-		}
-		if err := h.handleMsg(p, &wg); err != nil {
-			p.Log().Debug("Light Ethereum message handling failed", "err", err)
-			return err
-		}
-	}
+    if err := p.Handshake(td, hash, number, h.blockchain.Genesis().Hash(), forkID, h.forkFilter, h.server); err != nil {
+        p.Log().Debug("Light Ethereum handshake failed", "err", err)
+        return err
+    }
+    // Connected to another server, no messages expected, just wait for disconnection
+    if p.server {
+        if err := h.server.serverset.register(p); err != nil {
+            return err
+        }
+        _, err := p.rw.ReadMsg()
+        h.server.serverset.unregister(p)
+        return err
+    }
+    // Setup flow control mechanism for the peer
+    p.fcClient = flowcontrol.NewClientNode(h.server.fcManager, p.fcParams)
+    defer p.fcClient.Disconnect()
+
+    // Reject light clients if server is not synced. Put this checking here, so
+    // that "non-synced" les-server peers are still allowed to keep the connection.
+    if !h.synced() {
+        p.Log().Debug("Light server not synced, rejecting peer")
+        return p2p.DiscRequested
+    }
+
+    // Register the peer into the peerset and clientpool
+    if err := h.server.peers.register(p); err != nil {
+        return err
+    }
+    if p.balance = h.server.clientPool.Register(p); p.balance == nil {
+        h.server.peers.unregister(p.ID())
+        p.Log().Debug("Client pool already closed")
+        return p2p.DiscRequested
+    }
+    p.connectedAt = mclock.Now()
+
+    var wg sync.WaitGroup // Wait group used to track all in-flight task routines.
+    defer func() {
+        wg.Wait() // Ensure all background task routines have exited.
+        h.server.clientPool.Unregister(p)
+        h.server.peers.unregister(p.ID())
+        p.balance = nil
+        connectionTimer.Update(time.Duration(mclock.Now() - p.connectedAt))
+    }()
+
+    // Mark the peer as being served.
+    atomic.StoreUint32(&p.serving, 1)
+    defer atomic.StoreUint32(&p.serving, 0)
+
+    // Spawn a main loop to handle all incoming messages.
+    for {
+        select {
+        case err := <-p.errCh:
+            p.Log().Debug("Failed to send light ethereum response", "err", err)
+            return err
+        default:
+        }
+        if err := h.handleMsg(p, &wg); err != nil {
+            p.Log().Debug("Light Ethereum message handling failed", "err", err)
+            return err
+        }
+    }
 }
 
 // beforeHandle will do a series of prechecks before handling message.
 func (h *serverHandler) beforeHandle(p *clientPeer, reqID, responseCount uint64, msg p2p.Msg, reqCnt uint64, maxCount uint64) (*servingTask, uint64) {
-	// Ensure that the request sent by client peer is valid
-	inSizeCost := h.server.costTracker.realCost(0, msg.Size, 0)
-	if reqCnt == 0 || reqCnt > maxCount {
-		p.fcClient.OneTimeCost(inSizeCost)
-		return nil, 0
-	}
-	// Ensure that the client peer complies with the flow control
-	// rules agreed by both sides.
-	if p.isFrozen() {
-		p.fcClient.OneTimeCost(inSizeCost)
-		return nil, 0
-	}
-	maxCost := p.fcCosts.getMaxCost(msg.Code, reqCnt)
-	accepted, bufShort, priority := p.fcClient.AcceptRequest(reqID, responseCount, maxCost)
-	if !accepted {
-		p.freeze()
-		p.Log().Error("Request came too early", "remaining", common.PrettyDuration(time.Duration(bufShort*1000000/p.fcParams.MinRecharge)))
-		p.fcClient.OneTimeCost(inSizeCost)
-		return nil, 0
-	}
-	// Create a multi-stage task, estimate the time it takes for the task to
-	// execute, and cache it in the request service queue.
-	factor := h.server.costTracker.globalFactor()
-	if factor < 0.001 {
-		factor = 1
-		p.Log().Error("Invalid global cost factor", "factor", factor)
-	}
-	maxTime := uint64(float64(maxCost) / factor)
-	task := h.server.servingQueue.newTask(p, maxTime, priority)
-	if !task.start() {
-		p.fcClient.RequestProcessed(reqID, responseCount, maxCost, inSizeCost)
-		return nil, 0
-	}
-	return task, maxCost
+    // Ensure that the request sent by client peer is valid
+    inSizeCost := h.server.costTracker.realCost(0, msg.Size, 0)
+    if reqCnt == 0 || reqCnt > maxCount {
+        p.fcClient.OneTimeCost(inSizeCost)
+        return nil, 0
+    }
+    // Ensure that the client peer complies with the flow control
+    // rules agreed by both sides.
+    if p.isFrozen() {
+        p.fcClient.OneTimeCost(inSizeCost)
+        return nil, 0
+    }
+    maxCost := p.fcCosts.getMaxCost(msg.Code, reqCnt)
+    accepted, bufShort, priority := p.fcClient.AcceptRequest(reqID, responseCount, maxCost)
+    if !accepted {
+        p.freeze()
+        p.Log().Error("Request came too early", "remaining", common.PrettyDuration(time.Duration(bufShort*1000000/p.fcParams.MinRecharge)))
+        p.fcClient.OneTimeCost(inSizeCost)
+        return nil, 0
+    }
+    // Create a multi-stage task, estimate the time it takes for the task to
+    // execute, and cache it in the request service queue.
+    factor := h.server.costTracker.globalFactor()
+    if factor < 0.001 {
+        factor = 1
+        p.Log().Error("Invalid global cost factor", "factor", factor)
+    }
+    maxTime := uint64(float64(maxCost) / factor)
+    task := h.server.servingQueue.newTask(p, maxTime, priority)
+    if !task.start() {
+        p.fcClient.RequestProcessed(reqID, responseCount, maxCost, inSizeCost)
+        return nil, 0
+    }
+    return task, maxCost
 }
 
 // Afterhandle will perform a series of operations after message handling,
 // such as updating flow control data, sending reply, etc.
 func (h *serverHandler) afterHandle(p *clientPeer, reqID, responseCount uint64, msg p2p.Msg, maxCost uint64, reqCnt uint64, task *servingTask, reply *reply) {
-	if reply != nil {
-		task.done()
-	}
-	p.responseLock.Lock()
-	defer p.responseLock.Unlock()
-
-	// Short circuit if the client is already frozen.
-	if p.isFrozen() {
-		realCost := h.server.costTracker.realCost(task.servingTime, msg.Size, 0)
-		p.fcClient.RequestProcessed(reqID, responseCount, maxCost, realCost)
-		return
-	}
-	// Positive correction buffer value with real cost.
-	var replySize uint32
-	if reply != nil {
-		replySize = reply.size()
-	}
-	var realCost uint64
-	if h.server.costTracker.testing {
-		realCost = maxCost // Assign a fake cost for testing purpose
-	} else {
-		realCost = h.server.costTracker.realCost(task.servingTime, msg.Size, replySize)
-		if realCost > maxCost {
-			realCost = maxCost
-		}
-	}
-	bv := p.fcClient.RequestProcessed(reqID, responseCount, maxCost, realCost)
-	if reply != nil {
-		// Feed cost tracker request serving statistic.
-		h.server.costTracker.updateStats(msg.Code, reqCnt, task.servingTime, realCost)
-		// Reduce priority "balance" for the specific peer.
-		p.balance.RequestServed(realCost)
-		p.queueSend(func() {
-			if err := reply.send(bv); err != nil {
-				select {
-				case p.errCh <- err:
-				default:
-				}
-			}
-		})
-	}
+    if reply != nil {
+        task.done()
+    }
+    p.responseLock.Lock()
+    defer p.responseLock.Unlock()
+
+    // Short circuit if the client is already frozen.
+    if p.isFrozen() {
+        realCost := h.server.costTracker.realCost(task.servingTime, msg.Size, 0)
+        p.fcClient.RequestProcessed(reqID, responseCount, maxCost, realCost)
+        return
+    }
+    // Positive correction buffer value with real cost.
+    var replySize uint32
+    if reply != nil {
+        replySize = reply.size()
+    }
+    var realCost uint64
+    if h.server.costTracker.testing {
+        realCost = maxCost // Assign a fake cost for testing purpose
+    } else {
+        realCost = h.server.costTracker.realCost(task.servingTime, msg.Size, replySize)
+        if realCost > maxCost {
+            realCost = maxCost
+        }
+    }
+    bv := p.fcClient.RequestProcessed(reqID, responseCount, maxCost, realCost)
+    if reply != nil {
+        // Feed cost tracker request serving statistic.
+        h.server.costTracker.updateStats(msg.Code, reqCnt, task.servingTime, realCost)
+        // Reduce priority "balance" for the specific peer.
+        p.balance.RequestServed(realCost)
+        p.queueSend(func() {
+            if err := reply.send(bv); err != nil {
+                select {
+                case p.errCh <- err:
+                default:
+                }
+            }
+        })
+    }
 }
 
 // handleMsg is invoked whenever an inbound message is received from a remote
 // peer. The remote connection is torn down upon returning any error.
 func (h *serverHandler) handleMsg(p *clientPeer, wg *sync.WaitGroup) error {
-	// Read the next message from the remote peer, and ensure it's fully consumed
-	msg, err := p.rw.ReadMsg()
-	if err != nil {
-		return err
-	}
-	p.Log().Trace("Light Ethereum message arrived", "code", msg.Code, "bytes", msg.Size)
-
-	// Discard large message which exceeds the limitation.
-	if msg.Size > ProtocolMaxMsgSize {
-		clientErrorMeter.Mark(1)
-		return errResp(ErrMsgTooLarge, "%v > %v", msg.Size, ProtocolMaxMsgSize)
-	}
-	defer msg.Discard()
-
-	// Lookup the request handler table, ensure it's supported
-	// message type by the protocol.
-	req, ok := Les3[msg.Code]
-	if !ok {
-		p.Log().Trace("Received invalid message", "code", msg.Code)
-		clientErrorMeter.Mark(1)
-		return errResp(ErrInvalidMsgCode, "%v", msg.Code)
-	}
-	p.Log().Trace("Received " + req.Name)
-
-	// Decode the p2p message, resolve the concrete handler for it.
-	serve, reqID, reqCnt, err := req.Handle(msg)
-	if err != nil {
-		clientErrorMeter.Mark(1)
-		return errResp(ErrDecode, "%v: %v", msg, err)
-	}
-	if metrics.EnabledExpensive {
-		req.InPacketsMeter.Mark(1)
-		req.InTrafficMeter.Mark(int64(msg.Size))
-	}
-	p.responseCount++
-	responseCount := p.responseCount
-
-	// First check this client message complies all rules before
-	// handling it and return a processor if all checks are passed.
-	task, maxCost := h.beforeHandle(p, reqID, responseCount, msg, reqCnt, req.MaxCount)
-	if task == nil {
-		return nil
-	}
-	wg.Add(1)
-	go func() {
-		defer wg.Done()
-
-		reply := serve(h, p, task.waitOrStop)
-		h.afterHandle(p, reqID, responseCount, msg, maxCost, reqCnt, task, reply)
-
-		if metrics.EnabledExpensive {
-			size := uint32(0)
-			if reply != nil {
-				size = reply.size()
-			}
-			req.OutPacketsMeter.Mark(1)
-			req.OutTrafficMeter.Mark(int64(size))
-			req.ServingTimeMeter.Update(time.Duration(task.servingTime))
-		}
-	}()
-	// If the client has made too much invalid request(e.g. request a non-existent data),
-	// reject them to prevent SPAM attack.
-	if p.getInvalid() > maxRequestErrors {
-		clientErrorMeter.Mark(1)
-		return errTooManyInvalidRequest
-	}
-	return nil
+    // Read the next message from the remote peer, and ensure it's fully consumed
+    msg, err := p.rw.ReadMsg()
+    if err != nil {
+        return err
+    }
+    p.Log().Trace("Light Ethereum message arrived", "code", msg.Code, "bytes", msg.Size)
+
+    // Discard large message which exceeds the limitation.
+    if msg.Size > ProtocolMaxMsgSize {
+        clientErrorMeter.Mark(1)
+        return errResp(ErrMsgTooLarge, "%v > %v", msg.Size, ProtocolMaxMsgSize)
+    }
+    defer msg.Discard()
+
+    // Lookup the request handler table, ensure it's supported
+    // message type by the protocol.
+    req, ok := Les3[msg.Code]
+    if !ok {
+        p.Log().Trace("Received invalid message", "code", msg.Code)
+        clientErrorMeter.Mark(1)
+        return errResp(ErrInvalidMsgCode, "%v", msg.Code)
+    }
+    p.Log().Trace("Received " + req.Name)
+
+    // Decode the p2p message, resolve the concrete handler for it.
+    serve, reqID, reqCnt, err := req.Handle(msg)
+    if err != nil {
+        clientErrorMeter.Mark(1)
+        return errResp(ErrDecode, "%v: %v", msg, err)
+    }
+    if metrics.EnabledExpensive {
+        req.InPacketsMeter.Mark(1)
+        req.InTrafficMeter.Mark(int64(msg.Size))
+    }
+    p.responseCount++
+    responseCount := p.responseCount
+
+    // First check this client message complies all rules before
+    // handling it and return a processor if all checks are passed.
+    task, maxCost := h.beforeHandle(p, reqID, responseCount, msg, reqCnt, req.MaxCount)
+    if task == nil {
+        return nil
+    }
+    wg.Add(1)
+    go func() {
+        defer wg.Done()
+
+        reply := serve(h, p, task.waitOrStop)
+        h.afterHandle(p, reqID, responseCount, msg, maxCost, reqCnt, task, reply)
+
+        if metrics.EnabledExpensive {
+            size := uint32(0)
+            if reply != nil {
+                size = reply.size()
+            }
+            req.OutPacketsMeter.Mark(1)
+            req.OutTrafficMeter.Mark(int64(size))
+            req.ServingTimeMeter.Update(time.Duration(task.servingTime))
+        }
+    }()
+    // If the client has made too much invalid request(e.g. request a non-existent data),
+    // reject them to prevent SPAM attack.
+    if p.getInvalid() > maxRequestErrors {
+        clientErrorMeter.Mark(1)
+        return errTooManyInvalidRequest
+    }
+    return nil
 }
 
 // BlockChain implements serverBackend
 func (h *serverHandler) BlockChain() *core.BlockChain {
-	return h.blockchain
+    return h.blockchain
 }
 
 // TxPool implements serverBackend
 func (h *serverHandler) TxPool() *core.TxPool {
-	return h.txpool
+    return h.txpool
 }
 
 // ArchiveMode implements serverBackend
 func (h *serverHandler) ArchiveMode() bool {
-	return h.server.archiveMode
+    return h.server.archiveMode
 }
 
 // AddTxsSync implements serverBackend
 func (h *serverHandler) AddTxsSync() bool {
-	return h.addTxsSync
+    return h.addTxsSync
 }
 
 // getAccount retrieves an account from the state based on root.
 func getAccount(triedb *trie.Database, root, hash common.Hash) (types.StateAccount, error) {
-	trie, err := trie.New(root, triedb)
-	if err != nil {
-		return types.StateAccount{}, err
-	}
-	blob, err := trie.TryGet(hash[:])
-	if err != nil {
-		return types.StateAccount{}, err
-	}
-	var acc types.StateAccount
-	if err = rlp.DecodeBytes(blob, &acc); err != nil {
-		return types.StateAccount{}, err
-	}
-	return acc, nil
+    trie, err := trie.New(root, triedb)
+    if err != nil {
+        return types.StateAccount{}, err
+    }
+    blob, err := trie.TryGet(hash[:])
+    if err != nil {
+        return types.StateAccount{}, err
+    }
+    var acc types.StateAccount
+    if err = rlp.DecodeBytes(blob, &acc); err != nil {
+        return types.StateAccount{}, err
+    }
+    return acc, nil
 }
 
 // getHelperTrie returns the post-processed trie root for the given trie ID and section index
 func (h *serverHandler) GetHelperTrie(typ uint, index uint64) *trie.Trie {
-	var (
-		root   common.Hash
-		prefix string
-	)
-	switch typ {
-	case htCanonical:
-		sectionHead := rawdb.ReadCanonicalHash(h.chainDb, (index+1)*h.server.iConfig.ChtSize-1)
-		root, prefix = light.GetChtRoot(h.chainDb, index, sectionHead), light.ChtTablePrefix
-	case htBloomBits:
-		sectionHead := rawdb.ReadCanonicalHash(h.chainDb, (index+1)*h.server.iConfig.BloomTrieSize-1)
-		root, prefix = light.GetBloomTrieRoot(h.chainDb, index, sectionHead), light.BloomTrieTablePrefix
-	}
-<<<<<<< HEAD
-	return common.Hash{}, ""
-}
-
-// getAuxiliaryHeaders returns requested auxiliary headers for the CHT request.
-func (h *serverHandler) getAuxiliaryHeaders(req HelperTrieReq) []byte {
-	if req.Type == htCanonical && req.AuxReq == auxHeader && len(req.Key) == 8 {
-		blockNum := binary.BigEndian.Uint64(req.Key)
-		hash := rawdb.ReadCanonicalHash(h.chainDb, blockNum)
-		headerRLP, _ := rawdb.ReadHeaderRLP(h.chainDb, hash, blockNum)
-		return headerRLP
-=======
-	if root == (common.Hash{}) {
-		return nil
->>>>>>> aaca58a7
-	}
-	trie, _ := trie.New(root, trie.NewDatabase(rawdb.NewTable(h.chainDb, prefix)))
-	return trie
+    var (
+        root   common.Hash
+        prefix string
+    )
+    switch typ {
+    case htCanonical:
+        sectionHead := rawdb.ReadCanonicalHash(h.chainDb, (index+1)*h.server.iConfig.ChtSize-1)
+        root, prefix = light.GetChtRoot(h.chainDb, index, sectionHead), light.ChtTablePrefix
+    case htBloomBits:
+        sectionHead := rawdb.ReadCanonicalHash(h.chainDb, (index+1)*h.server.iConfig.BloomTrieSize-1)
+        root, prefix = light.GetBloomTrieRoot(h.chainDb, index, sectionHead), light.BloomTrieTablePrefix
+    }
+    if root == (common.Hash{}) {
+        return nil
+    }
+    trie, _ := trie.New(root, trie.NewDatabase(rawdb.NewTable(h.chainDb, prefix)))
+    return trie
 }
 
 // broadcastLoop broadcasts new block information to all connected light
@@ -430,16 +400,16 @@
 // only broadcast new announcement if the total difficulty is higher than the
 // last one. Besides server will add the signature if client requires.
 func (h *serverHandler) broadcastLoop() {
-	defer h.wg.Done()
-
-	headCh := make(chan core.ChainHeadEvent, 10)
-	headSub := h.blockchain.SubscribeChainHeadEvent(headCh)
-	defer headSub.Unsubscribe()
-
-	var (
-		lastHead = h.blockchain.CurrentHeader()
-		lastTd   = common.Big0
-	)
+    defer h.wg.Done()
+
+    headCh := make(chan core.ChainHeadEvent, 10)
+    headSub := h.blockchain.SubscribeChainHeadEvent(headCh)
+    defer headSub.Unsubscribe()
+
+    var (
+        lastHead = h.blockchain.CurrentHeader()
+        lastTd   = common.Big0
+    )
 	for {
 		select {
 		case ev := <-headCh:
@@ -451,14 +421,14 @@
 			}
 			var reorg uint64
 			if lastHead != nil {
-				// If a setHead has been performed, the common ancestor can be nil.
-				if ancestor := rawdb.FindCommonAncestor(h.chainDb, header, lastHead); ancestor != nil {
-					reorg = lastHead.Number.Uint64() - ancestor.Number.Uint64()
-				}
-			}
+                // If a setHead has been performed, the common ancestor can be nil.
+                if ancestor := rawdb.FindCommonAncestor(h.chainDb, header, lastHead); ancestor != nil {
+                    reorg = lastHead.Number.Uint64() - ancestor.Number.Uint64()
+                }
+            }
 			lastHead, lastTd = header, td
-			log.Debug("Announcing block to peers", "number", number, "hash", hash, "td", td, "reorg", reorg)
-			h.server.peers.broadcast(announceData{Hash: hash, Number: number, Td: td, ReorgDepth: reorg})
+            log.Debug("Announcing block to peers", "number", number, "hash", hash, "td", td, "reorg", reorg)
+            h.server.peers.broadcast(announceData{Hash: hash, Number: number, Td: td, ReorgDepth: reorg})
 		case <-h.closeCh:
 			return
 		}
