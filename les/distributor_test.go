--- conflicted
+++ resolved
@@ -22,11 +22,7 @@
 	"testing"
 	"time"
 
-<<<<<<< HEAD
 	"github.com/clearmatics/autonity/common/mclock"
-=======
-	"github.com/ethereum/go-ethereum/common/mclock"
->>>>>>> 3bb6815f
 )
 
 type testDistReq struct {
@@ -125,11 +121,7 @@
 	stop := make(chan struct{})
 	defer close(stop)
 
-<<<<<<< HEAD
-	dist := newRequestDistributor(nil, stop, &mclock.System{})
-=======
 	dist := newRequestDistributor(nil, &mclock.System{})
->>>>>>> 3bb6815f
 	var peers [testDistPeerCount]*testDistPeer
 	for i := range peers {
 		peers[i] = &testDistPeer{}
