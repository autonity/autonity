--- conflicted
+++ resolved
@@ -17,25 +17,17 @@
 package les
 
 import (
-	"fmt"
-	"math/big"
-	"testing"
-	"time"
-
-<<<<<<< HEAD
-	"github.com/clearmatics/autonity/accounts/abi/bind"
-	"github.com/clearmatics/autonity/core"
-	"github.com/clearmatics/autonity/crypto"
-	"github.com/clearmatics/autonity/light"
-	"github.com/clearmatics/autonity/params"
-=======
-	"github.com/ethereum/go-ethereum/accounts/abi/bind"
-	"github.com/ethereum/go-ethereum/core"
-	"github.com/ethereum/go-ethereum/core/types"
-	"github.com/ethereum/go-ethereum/crypto"
-	"github.com/ethereum/go-ethereum/light"
-	"github.com/ethereum/go-ethereum/params"
->>>>>>> aaca58a7
+    "fmt"
+    "math/big"
+    "testing"
+    "time"
+
+    "github.com/ethereum/go-ethereum/accounts/abi/bind"
+    "github.com/ethereum/go-ethereum/core"
+    "github.com/ethereum/go-ethereum/core/types"
+    "github.com/ethereum/go-ethereum/crypto"
+    "github.com/ethereum/go-ethereum/light"
+    "github.com/ethereum/go-ethereum/params"
 )
 
 // Test light syncing which will download all headers from genesis.
@@ -52,34 +44,34 @@
 func testCheckpointSyncing(t *testing.T, protocol int, syncMode int) {
 	config := light.TestServerIndexerConfig
 
-	waitIndexers := func(cIndexer, bIndexer, btIndexer *core.ChainIndexer) {
-		for {
-			cs, _, _ := cIndexer.Sections()
-			bts, _, _ := btIndexer.Sections()
-			if cs >= 1 && bts >= 1 {
-				break
-			}
-			time.Sleep(10 * time.Millisecond)
-		}
-	}
-	// Generate 128+1 blocks (totally 1 CHT section)
-	netconfig := testnetConfig{
-		blocks:    int(config.ChtSize + config.ChtConfirms),
-		protocol:  protocol,
-		indexFn:   waitIndexers,
-		nopruning: true,
-	}
-	server, client, tearDown := newClientServerEnv(t, netconfig)
-	defer tearDown()
-
-	expected := config.ChtSize + config.ChtConfirms
-
-	// Checkpoint syncing or legacy checkpoint syncing.
-	if syncMode == 1 || syncMode == 2 {
-		// Assemble checkpoint 0
-		s, _, head := server.chtIndexer.Sections()
-		cp := &params.TrustedCheckpoint{
-			SectionIndex: 0,
+    waitIndexers := func(cIndexer, bIndexer, btIndexer *core.ChainIndexer) {
+        for {
+            cs, _, _ := cIndexer.Sections()
+            bts, _, _ := btIndexer.Sections()
+            if cs >= 1 && bts >= 1 {
+                break
+            }
+            time.Sleep(10 * time.Millisecond)
+        }
+    }
+    // Generate 128+1 blocks (totally 1 CHT section)
+    netconfig := testnetConfig{
+        blocks:    int(config.ChtSize + config.ChtConfirms),
+        protocol:  protocol,
+        indexFn:   waitIndexers,
+        nopruning: true,
+    }
+    server, client, tearDown := newClientServerEnv(t, netconfig)
+    defer tearDown()
+
+    expected := config.ChtSize + config.ChtConfirms
+
+    // Checkpoint syncing or legacy checkpoint syncing.
+    if syncMode == 1 || syncMode == 2 {
+        // Assemble checkpoint 0
+        s, _, head := server.chtIndexer.Sections()
+        cp := &params.TrustedCheckpoint{
+            SectionIndex: 0,
 			SectionHead:  head,
 			CHTRoot:      light.GetChtRoot(server.db, s-1, head),
 			BloomRoot:    light.GetBloomTrieRoot(server.db, s-1, head),
@@ -89,24 +81,24 @@
 			client.handler.checkpoint = cp
 			client.handler.backend.blockchain.AddTrustedCheckpoint(cp)
 		} else {
-			// Register the assembled checkpoint into oracle.
-			header := server.backend.Blockchain().CurrentHeader()
-
-			data := append([]byte{0x19, 0x00}, append(oracleAddr.Bytes(), append([]byte{0, 0, 0, 0, 0, 0, 0, 0}, cp.Hash().Bytes()...)...)...)
-			sig, _ := crypto.Sign(crypto.Keccak256(data), signerKey)
-			sig[64] += 27 // Transform V from 0/1 to 27/28 according to the yellow paper
-			auth, _ := bind.NewKeyedTransactorWithChainID(signerKey, big.NewInt(1337))
-			if _, err := server.handler.server.oracle.Contract().RegisterCheckpoint(auth, cp.SectionIndex, cp.Hash().Bytes(), new(big.Int).Sub(header.Number, big.NewInt(1)), header.ParentHash, [][]byte{sig}); err != nil {
-				t.Error("register checkpoint failed", err)
-			}
-			server.backend.Commit()
-
-			// Wait for the checkpoint registration
-			for {
-				_, hash, _, err := server.handler.server.oracle.Contract().Contract().GetLatestCheckpoint(nil)
-				if err != nil || hash == [32]byte{} {
-					time.Sleep(10 * time.Millisecond)
-					continue
+            // Register the assembled checkpoint into oracle.
+            header := server.backend.Blockchain().CurrentHeader()
+
+            data := append([]byte{0x19, 0x00}, append(oracleAddr.Bytes(), append([]byte{0, 0, 0, 0, 0, 0, 0, 0}, cp.Hash().Bytes()...)...)...)
+            sig, _ := crypto.Sign(crypto.Keccak256(data), signerKey)
+            sig[64] += 27 // Transform V from 0/1 to 27/28 according to the yellow paper
+            auth, _ := bind.NewKeyedTransactorWithChainID(signerKey, big.NewInt(1337))
+            if _, err := server.handler.server.oracle.Contract().RegisterCheckpoint(auth, cp.SectionIndex, cp.Hash().Bytes(), new(big.Int).Sub(header.Number, big.NewInt(1)), header.ParentHash, [][]byte{sig}); err != nil {
+                t.Error("register checkpoint failed", err)
+            }
+            server.backend.Commit()
+
+            // Wait for the checkpoint registration
+            for {
+                _, hash, _, err := server.handler.server.oracle.Contract().Contract().GetLatestCheckpoint(nil)
+                if err != nil || hash == [32]byte{} {
+                    time.Sleep(10 * time.Millisecond)
+                    continue
 				}
 				break
 			}
@@ -115,16 +107,16 @@
 	}
 
 	done := make(chan error)
-	client.handler.syncEnd = func(header *types.Header) {
-		if header.Number.Uint64() == expected {
-			done <- nil
-		} else {
-			done <- fmt.Errorf("blockchain length mismatch, want %d, got %d", expected, header.Number)
-		}
-	}
+    client.handler.syncEnd = func(header *types.Header) {
+        if header.Number.Uint64() == expected {
+            done <- nil
+        } else {
+            done <- fmt.Errorf("blockchain length mismatch, want %d, got %d", expected, header.Number)
+        }
+    }
 
 	// Create connected peer pair.
-	peer1, peer2, err := newTestPeerPair("peer", protocol, server.handler, client.handler, false)
+    peer1, peer2, err := newTestPeerPair("peer", protocol, server.handler, client.handler, false)
 	if err != nil {
 		t.Fatalf("Failed to connect testing peers %v", err)
 	}
@@ -132,69 +124,69 @@
 	defer peer2.close()
 
 	select {
-	case err := <-done:
-		if err != nil {
-			t.Error("sync failed", err)
-		}
-		return
-	case <-time.NewTimer(10 * time.Second).C:
-		t.Error("checkpoint syncing timeout")
-	}
+    case err := <-done:
+        if err != nil {
+            t.Error("sync failed", err)
+        }
+        return
+    case <-time.NewTimer(10 * time.Second).C:
+        t.Error("checkpoint syncing timeout")
+    }
 }
 
 func TestMissOracleBackendLES3(t *testing.T)             { testMissOracleBackend(t, true, lpv3) }
 func TestMissOracleBackendNoCheckpointLES3(t *testing.T) { testMissOracleBackend(t, false, lpv3) }
 
 func testMissOracleBackend(t *testing.T, hasCheckpoint bool, protocol int) {
-	config := light.TestServerIndexerConfig
-
-	waitIndexers := func(cIndexer, bIndexer, btIndexer *core.ChainIndexer) {
-		for {
-			cs, _, _ := cIndexer.Sections()
-			bts, _, _ := btIndexer.Sections()
-			if cs >= 1 && bts >= 1 {
-				break
-			}
-			time.Sleep(10 * time.Millisecond)
-		}
-	}
-	// Generate 128+1 blocks (totally 1 CHT section)
-	netconfig := testnetConfig{
-		blocks:    int(config.ChtSize + config.ChtConfirms),
-		protocol:  protocol,
-		indexFn:   waitIndexers,
-		nopruning: true,
-	}
-	server, client, tearDown := newClientServerEnv(t, netconfig)
-	defer tearDown()
-
-	expected := config.ChtSize + config.ChtConfirms
-
-	s, _, head := server.chtIndexer.Sections()
-	cp := &params.TrustedCheckpoint{
-		SectionIndex: 0,
-		SectionHead:  head,
-		CHTRoot:      light.GetChtRoot(server.db, s-1, head),
-		BloomRoot:    light.GetBloomTrieRoot(server.db, s-1, head),
-	}
-	// Register the assembled checkpoint into oracle.
-	header := server.backend.Blockchain().CurrentHeader()
-
-	data := append([]byte{0x19, 0x00}, append(oracleAddr.Bytes(), append([]byte{0, 0, 0, 0, 0, 0, 0, 0}, cp.Hash().Bytes()...)...)...)
-	sig, _ := crypto.Sign(crypto.Keccak256(data), signerKey)
-	sig[64] += 27 // Transform V from 0/1 to 27/28 according to the yellow paper
-	auth, _ := bind.NewKeyedTransactorWithChainID(signerKey, big.NewInt(1337))
-	if _, err := server.handler.server.oracle.Contract().RegisterCheckpoint(auth, cp.SectionIndex, cp.Hash().Bytes(), new(big.Int).Sub(header.Number, big.NewInt(1)), header.ParentHash, [][]byte{sig}); err != nil {
-		t.Error("register checkpoint failed", err)
-	}
-	server.backend.Commit()
-
-	// Wait for the checkpoint registration
-	for {
-		_, hash, _, err := server.handler.server.oracle.Contract().Contract().GetLatestCheckpoint(nil)
-		if err != nil || hash == [32]byte{} {
-			time.Sleep(100 * time.Millisecond)
-			continue
+    config := light.TestServerIndexerConfig
+
+    waitIndexers := func(cIndexer, bIndexer, btIndexer *core.ChainIndexer) {
+        for {
+            cs, _, _ := cIndexer.Sections()
+            bts, _, _ := btIndexer.Sections()
+            if cs >= 1 && bts >= 1 {
+                break
+            }
+            time.Sleep(10 * time.Millisecond)
+        }
+    }
+    // Generate 128+1 blocks (totally 1 CHT section)
+    netconfig := testnetConfig{
+        blocks:    int(config.ChtSize + config.ChtConfirms),
+        protocol:  protocol,
+        indexFn:   waitIndexers,
+        nopruning: true,
+    }
+    server, client, tearDown := newClientServerEnv(t, netconfig)
+    defer tearDown()
+
+    expected := config.ChtSize + config.ChtConfirms
+
+    s, _, head := server.chtIndexer.Sections()
+    cp := &params.TrustedCheckpoint{
+        SectionIndex: 0,
+        SectionHead:  head,
+        CHTRoot:      light.GetChtRoot(server.db, s-1, head),
+        BloomRoot:    light.GetBloomTrieRoot(server.db, s-1, head),
+    }
+    // Register the assembled checkpoint into oracle.
+    header := server.backend.Blockchain().CurrentHeader()
+
+    data := append([]byte{0x19, 0x00}, append(oracleAddr.Bytes(), append([]byte{0, 0, 0, 0, 0, 0, 0, 0}, cp.Hash().Bytes()...)...)...)
+    sig, _ := crypto.Sign(crypto.Keccak256(data), signerKey)
+    sig[64] += 27 // Transform V from 0/1 to 27/28 according to the yellow paper
+    auth, _ := bind.NewKeyedTransactorWithChainID(signerKey, big.NewInt(1337))
+    if _, err := server.handler.server.oracle.Contract().RegisterCheckpoint(auth, cp.SectionIndex, cp.Hash().Bytes(), new(big.Int).Sub(header.Number, big.NewInt(1)), header.ParentHash, [][]byte{sig}); err != nil {
+        t.Error("register checkpoint failed", err)
+    }
+    server.backend.Commit()
+
+    // Wait for the checkpoint registration
+    for {
+        _, hash, _, err := server.handler.server.oracle.Contract().Contract().GetLatestCheckpoint(nil)
+        if err != nil || hash == [32]byte{} {
+            time.Sleep(100 * time.Millisecond)
+            continue
 		}
 		break
 	}
@@ -203,9 +195,9 @@
 	// Explicitly set the oracle as nil. In normal use case it can happen
 	// that user wants to unlock something which blocks the oracle backend
 	// initialisation. But at the same time syncing starts.
-	//
-	// See https://github.com/clearmatics/autonity/issues/20097 for more detail.
-	//
+    //
+    // See https://github.com/ethereum/go-ethereum/issues/20097 for more detail.
+    //
 	// In this case, client should run light sync or legacy checkpoint sync
 	// if hardcoded checkpoint is configured.
 	client.handler.backend.oracle = nil
@@ -218,181 +210,181 @@
 	}
 
 	done := make(chan error)
-	client.handler.syncEnd = func(header *types.Header) {
-		if header.Number.Uint64() == expected {
-			done <- nil
-		} else {
-			done <- fmt.Errorf("blockchain length mismatch, want %d, got %d", expected, header.Number)
-		}
-	}
+    client.handler.syncEnd = func(header *types.Header) {
+        if header.Number.Uint64() == expected {
+            done <- nil
+        } else {
+            done <- fmt.Errorf("blockchain length mismatch, want %d, got %d", expected, header.Number)
+        }
+    }
 	// Create connected peer pair.
-	if _, _, err := newTestPeerPair("peer", 2, server.handler, client.handler, false); err != nil {
-		t.Fatalf("Failed to connect testing peers %v", err)
-	}
-	select {
-	case err := <-done:
-		if err != nil {
-			t.Error("sync failed", err)
-		}
-		return
-	case <-time.NewTimer(10 * time.Second).C:
-		t.Error("checkpoint syncing timeout")
-	}
+    if _, _, err := newTestPeerPair("peer", 2, server.handler, client.handler, false); err != nil {
+        t.Fatalf("Failed to connect testing peers %v", err)
+    }
+    select {
+    case err := <-done:
+        if err != nil {
+            t.Error("sync failed", err)
+        }
+        return
+    case <-time.NewTimer(10 * time.Second).C:
+        t.Error("checkpoint syncing timeout")
+    }
 }
 
 func TestSyncFromConfiguredCheckpointLES3(t *testing.T) { testSyncFromConfiguredCheckpoint(t, lpv3) }
 
 func testSyncFromConfiguredCheckpoint(t *testing.T, protocol int) {
-	config := light.TestServerIndexerConfig
-
-	waitIndexers := func(cIndexer, bIndexer, btIndexer *core.ChainIndexer) {
-		for {
-			cs, _, _ := cIndexer.Sections()
-			bts, _, _ := btIndexer.Sections()
-			if cs >= 2 && bts >= 2 {
-				break
-			}
-			time.Sleep(10 * time.Millisecond)
-		}
-	}
-	// Generate 256+1 blocks (totally 2 CHT sections)
-	netconfig := testnetConfig{
-		blocks:    int(2*config.ChtSize + config.ChtConfirms),
-		protocol:  protocol,
-		indexFn:   waitIndexers,
-		nopruning: true,
-	}
-	server, client, tearDown := newClientServerEnv(t, netconfig)
-	defer tearDown()
-
-	// Configure the local checkpoint(the first section)
-	head := server.handler.blockchain.GetHeaderByNumber(config.ChtSize - 1).Hash()
-	cp := &params.TrustedCheckpoint{
-		SectionIndex: 0,
-		SectionHead:  head,
-		CHTRoot:      light.GetChtRoot(server.db, 0, head),
-		BloomRoot:    light.GetBloomTrieRoot(server.db, 0, head),
-	}
-	client.handler.backend.config.SyncFromCheckpoint = true
-	client.handler.backend.config.Checkpoint = cp
-	client.handler.checkpoint = cp
-	client.handler.backend.blockchain.AddTrustedCheckpoint(cp)
-
-	var (
-		start       = make(chan error, 1)
-		end         = make(chan error, 1)
-		expectStart = config.ChtSize - 1
-		expectEnd   = 2*config.ChtSize + config.ChtConfirms
-	)
-	client.handler.syncStart = func(header *types.Header) {
-		if header.Number.Uint64() == expectStart {
-			start <- nil
-		} else {
-			start <- fmt.Errorf("blockchain length mismatch, want %d, got %d", expectStart, header.Number)
-		}
-	}
-	client.handler.syncEnd = func(header *types.Header) {
-		if header.Number.Uint64() == expectEnd {
-			end <- nil
-		} else {
-			end <- fmt.Errorf("blockchain length mismatch, want %d, got %d", expectEnd, header.Number)
-		}
-	}
-	// Create connected peer pair.
-	if _, _, err := newTestPeerPair("peer", 2, server.handler, client.handler, false); err != nil {
-		t.Fatalf("Failed to connect testing peers %v", err)
-	}
-
-	select {
-	case err := <-start:
-		if err != nil {
-			t.Error("sync failed", err)
-		}
-		return
-	case <-time.NewTimer(10 * time.Second).C:
-		t.Error("checkpoint syncing timeout")
-	}
-
-	select {
-	case err := <-end:
-		if err != nil {
-			t.Error("sync failed", err)
-		}
-		return
-	case <-time.NewTimer(10 * time.Second).C:
-		t.Error("checkpoint syncing timeout")
-	}
+    config := light.TestServerIndexerConfig
+
+    waitIndexers := func(cIndexer, bIndexer, btIndexer *core.ChainIndexer) {
+        for {
+            cs, _, _ := cIndexer.Sections()
+            bts, _, _ := btIndexer.Sections()
+            if cs >= 2 && bts >= 2 {
+                break
+            }
+            time.Sleep(10 * time.Millisecond)
+        }
+    }
+    // Generate 256+1 blocks (totally 2 CHT sections)
+    netconfig := testnetConfig{
+        blocks:    int(2*config.ChtSize + config.ChtConfirms),
+        protocol:  protocol,
+        indexFn:   waitIndexers,
+        nopruning: true,
+    }
+    server, client, tearDown := newClientServerEnv(t, netconfig)
+    defer tearDown()
+
+    // Configure the local checkpoint(the first section)
+    head := server.handler.blockchain.GetHeaderByNumber(config.ChtSize - 1).Hash()
+    cp := &params.TrustedCheckpoint{
+        SectionIndex: 0,
+        SectionHead:  head,
+        CHTRoot:      light.GetChtRoot(server.db, 0, head),
+        BloomRoot:    light.GetBloomTrieRoot(server.db, 0, head),
+    }
+    client.handler.backend.config.SyncFromCheckpoint = true
+    client.handler.backend.config.Checkpoint = cp
+    client.handler.checkpoint = cp
+    client.handler.backend.blockchain.AddTrustedCheckpoint(cp)
+
+    var (
+        start       = make(chan error, 1)
+        end         = make(chan error, 1)
+        expectStart = config.ChtSize - 1
+        expectEnd   = 2*config.ChtSize + config.ChtConfirms
+    )
+    client.handler.syncStart = func(header *types.Header) {
+        if header.Number.Uint64() == expectStart {
+            start <- nil
+        } else {
+            start <- fmt.Errorf("blockchain length mismatch, want %d, got %d", expectStart, header.Number)
+        }
+    }
+    client.handler.syncEnd = func(header *types.Header) {
+        if header.Number.Uint64() == expectEnd {
+            end <- nil
+        } else {
+            end <- fmt.Errorf("blockchain length mismatch, want %d, got %d", expectEnd, header.Number)
+        }
+    }
+    // Create connected peer pair.
+    if _, _, err := newTestPeerPair("peer", 2, server.handler, client.handler, false); err != nil {
+        t.Fatalf("Failed to connect testing peers %v", err)
+    }
+
+    select {
+    case err := <-start:
+        if err != nil {
+            t.Error("sync failed", err)
+        }
+        return
+    case <-time.NewTimer(10 * time.Second).C:
+        t.Error("checkpoint syncing timeout")
+    }
+
+    select {
+    case err := <-end:
+        if err != nil {
+            t.Error("sync failed", err)
+        }
+        return
+    case <-time.NewTimer(10 * time.Second).C:
+        t.Error("checkpoint syncing timeout")
+    }
 }
 
 func TestSyncAll(t *testing.T) { testSyncAll(t, lpv3) }
 
 func testSyncAll(t *testing.T, protocol int) {
-	config := light.TestServerIndexerConfig
-
-	waitIndexers := func(cIndexer, bIndexer, btIndexer *core.ChainIndexer) {
-		for {
-			cs, _, _ := cIndexer.Sections()
-			bts, _, _ := btIndexer.Sections()
-			if cs >= 2 && bts >= 2 {
-				break
-			}
-			time.Sleep(10 * time.Millisecond)
-		}
-	}
-	// Generate 256+1 blocks (totally 2 CHT sections)
-	netconfig := testnetConfig{
-		blocks:    int(2*config.ChtSize + config.ChtConfirms),
-		protocol:  protocol,
-		indexFn:   waitIndexers,
-		nopruning: true,
-	}
-	server, client, tearDown := newClientServerEnv(t, netconfig)
-	defer tearDown()
-
-	client.handler.backend.config.SyncFromCheckpoint = true
-
-	var (
-		start       = make(chan error, 1)
-		end         = make(chan error, 1)
-		expectStart = uint64(0)
-		expectEnd   = 2*config.ChtSize + config.ChtConfirms
-	)
-	client.handler.syncStart = func(header *types.Header) {
-		if header.Number.Uint64() == expectStart {
-			start <- nil
-		} else {
-			start <- fmt.Errorf("blockchain length mismatch, want %d, got %d", expectStart, header.Number)
-		}
-	}
-	client.handler.syncEnd = func(header *types.Header) {
-		if header.Number.Uint64() == expectEnd {
-			end <- nil
-		} else {
-			end <- fmt.Errorf("blockchain length mismatch, want %d, got %d", expectEnd, header.Number)
-		}
-	}
-	// Create connected peer pair.
-	if _, _, err := newTestPeerPair("peer", 2, server.handler, client.handler, false); err != nil {
-		t.Fatalf("Failed to connect testing peers %v", err)
-	}
-
-	select {
-	case err := <-start:
-		if err != nil {
-			t.Error("sync failed", err)
-		}
-		return
-	case <-time.NewTimer(10 * time.Second).C:
-		t.Error("checkpoint syncing timeout")
-	}
-
-	select {
-	case err := <-end:
-		if err != nil {
-			t.Error("sync failed", err)
-		}
-		return
-	case <-time.NewTimer(10 * time.Second).C:
-		t.Error("checkpoint syncing timeout")
-	}
+    config := light.TestServerIndexerConfig
+
+    waitIndexers := func(cIndexer, bIndexer, btIndexer *core.ChainIndexer) {
+        for {
+            cs, _, _ := cIndexer.Sections()
+            bts, _, _ := btIndexer.Sections()
+            if cs >= 2 && bts >= 2 {
+                break
+            }
+            time.Sleep(10 * time.Millisecond)
+        }
+    }
+    // Generate 256+1 blocks (totally 2 CHT sections)
+    netconfig := testnetConfig{
+        blocks:    int(2*config.ChtSize + config.ChtConfirms),
+        protocol:  protocol,
+        indexFn:   waitIndexers,
+        nopruning: true,
+    }
+    server, client, tearDown := newClientServerEnv(t, netconfig)
+    defer tearDown()
+
+    client.handler.backend.config.SyncFromCheckpoint = true
+
+    var (
+        start       = make(chan error, 1)
+        end         = make(chan error, 1)
+        expectStart = uint64(0)
+        expectEnd   = 2*config.ChtSize + config.ChtConfirms
+    )
+    client.handler.syncStart = func(header *types.Header) {
+        if header.Number.Uint64() == expectStart {
+            start <- nil
+        } else {
+            start <- fmt.Errorf("blockchain length mismatch, want %d, got %d", expectStart, header.Number)
+        }
+    }
+    client.handler.syncEnd = func(header *types.Header) {
+        if header.Number.Uint64() == expectEnd {
+            end <- nil
+        } else {
+            end <- fmt.Errorf("blockchain length mismatch, want %d, got %d", expectEnd, header.Number)
+        }
+    }
+    // Create connected peer pair.
+    if _, _, err := newTestPeerPair("peer", 2, server.handler, client.handler, false); err != nil {
+        t.Fatalf("Failed to connect testing peers %v", err)
+    }
+
+    select {
+    case err := <-start:
+        if err != nil {
+            t.Error("sync failed", err)
+        }
+        return
+    case <-time.NewTimer(10 * time.Second).C:
+        t.Error("checkpoint syncing timeout")
+    }
+
+    select {
+    case err := <-end:
+        if err != nil {
+            t.Error("sync failed", err)
+        }
+        return
+    case <-time.NewTimer(10 * time.Second).C:
+        t.Error("checkpoint syncing timeout")
+    }
 }