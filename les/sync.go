--- conflicted
+++ resolved
@@ -21,34 +21,11 @@
 	"errors"
 	"time"
 
-<<<<<<< HEAD
 	"github.com/clearmatics/autonity/common"
 	"github.com/clearmatics/autonity/core/rawdb"
 	"github.com/clearmatics/autonity/eth/downloader"
 	"github.com/clearmatics/autonity/light"
 	"github.com/clearmatics/autonity/log"
-)
-
-var errInvalidCheckpoint = errors.New("invalid advertised checkpoint")
-
-const (
-	// lightSync starts syncing from the current highest block.
-	// If the chain is empty, syncing the entire header chain.
-	lightSync = iota
-
-	// legacyCheckpointSync starts syncing from a hardcoded checkpoint.
-	legacyCheckpointSync
-
-	// checkpointSync starts syncing from a checkpoint signed by trusted
-	// signer or hardcoded checkpoint for compatibility.
-	checkpointSync
-=======
-	"github.com/ethereum/go-ethereum/common"
-	"github.com/ethereum/go-ethereum/core/rawdb"
-	"github.com/ethereum/go-ethereum/eth/downloader"
-	"github.com/ethereum/go-ethereum/light"
-	"github.com/ethereum/go-ethereum/log"
->>>>>>> 3bb6815f
 )
 
 var errInvalidCheckpoint = errors.New("invalid advertised checkpoint")
@@ -74,38 +51,22 @@
 // In addition to the checkpoint registered in the registrar contract, there are
 // several legacy hardcoded checkpoints in our codebase. These checkpoints are
 // also considered as valid.
-<<<<<<< HEAD
-func (pm *ProtocolManager) validateCheckpoint(peer *peer) error {
-=======
 func (h *clientHandler) validateCheckpoint(peer *peer) error {
->>>>>>> 3bb6815f
 	ctx, cancel := context.WithTimeout(context.Background(), time.Second*10)
 	defer cancel()
 
 	// Fetch the block header corresponding to the checkpoint registration.
 	cp := peer.checkpoint
-<<<<<<< HEAD
-	header, err := light.GetUntrustedHeaderByNumber(ctx, pm.odr, peer.checkpointNumber, peer.id)
-=======
 	header, err := light.GetUntrustedHeaderByNumber(ctx, h.backend.odr, peer.checkpointNumber, peer.id)
->>>>>>> 3bb6815f
 	if err != nil {
 		return err
 	}
 	// Fetch block logs associated with the block header.
-<<<<<<< HEAD
-	logs, err := light.GetUntrustedBlockLogs(ctx, pm.odr, header)
-	if err != nil {
-		return err
-	}
-	events := pm.reg.contract.LookupCheckpointEvents(logs, cp.SectionIndex, cp.Hash())
-=======
 	logs, err := light.GetUntrustedBlockLogs(ctx, h.backend.odr, header)
 	if err != nil {
 		return err
 	}
 	events := h.backend.oracle.contract.LookupCheckpointEvents(logs, cp.SectionIndex, cp.Hash())
->>>>>>> 3bb6815f
 	if len(events) == 0 {
 		return errInvalidCheckpoint
 	}
@@ -117,11 +78,7 @@
 	for _, event := range events {
 		signatures = append(signatures, append(event.R[:], append(event.S[:], event.V)...))
 	}
-<<<<<<< HEAD
-	valid, signers := pm.reg.verifySigners(index, hash, signatures)
-=======
 	valid, signers := h.backend.oracle.verifySigners(index, hash, signatures)
->>>>>>> 3bb6815f
 	if !valid {
 		return errInvalidCheckpoint
 	}
@@ -130,23 +87,14 @@
 }
 
 // synchronise tries to sync up our local chain with a remote peer.
-<<<<<<< HEAD
-func (pm *ProtocolManager) synchronise(peer *peer) {
-=======
 func (h *clientHandler) synchronise(peer *peer) {
->>>>>>> 3bb6815f
 	// Short circuit if the peer is nil.
 	if peer == nil {
 		return
 	}
 	// Make sure the peer's TD is higher than our own.
-<<<<<<< HEAD
-	latest := pm.blockchain.CurrentHeader()
-	currentTd := rawdb.ReadTd(pm.chainDb, latest.Hash(), latest.Number.Uint64())
-=======
 	latest := h.backend.blockchain.CurrentHeader()
 	currentTd := rawdb.ReadTd(h.backend.chainDb, latest.Hash(), latest.Number.Uint64())
->>>>>>> 3bb6815f
 	if currentTd != nil && peer.headBlockInfo().Td.Cmp(currentTd) < 0 {
 		return
 	}
@@ -163,13 +111,8 @@
 	//     => Use provided checkpoint
 	var checkpoint = &peer.checkpoint
 	var hardcoded bool
-<<<<<<< HEAD
-	if pm.checkpoint != nil && pm.checkpoint.SectionIndex >= peer.checkpoint.SectionIndex {
-		checkpoint = pm.checkpoint // Use the hardcoded one.
-=======
 	if h.checkpoint != nil && h.checkpoint.SectionIndex >= peer.checkpoint.SectionIndex {
 		checkpoint = h.checkpoint // Use the hardcoded one.
->>>>>>> 3bb6815f
 		hardcoded = true
 	}
 	// Determine whether we should run checkpoint syncing or normal light syncing.
@@ -185,20 +128,12 @@
 	case checkpoint.Empty():
 		mode = lightSync
 		log.Debug("Disable checkpoint syncing", "reason", "empty checkpoint")
-<<<<<<< HEAD
-	case latest.Number.Uint64() >= (checkpoint.SectionIndex+1)*pm.iConfig.ChtSize-1:
-=======
 	case latest.Number.Uint64() >= (checkpoint.SectionIndex+1)*h.backend.iConfig.ChtSize-1:
->>>>>>> 3bb6815f
 		mode = lightSync
 		log.Debug("Disable checkpoint syncing", "reason", "local chain beyond the checkpoint")
 	case hardcoded:
 		mode = legacyCheckpointSync
 		log.Debug("Disable checkpoint syncing", "reason", "checkpoint is hardcoded")
-<<<<<<< HEAD
-	case pm.reg == nil || !pm.reg.isRunning():
-		mode = legacyCheckpointSync
-=======
 	case h.backend.oracle == nil || !h.backend.oracle.isRunning():
 		if h.checkpoint == nil {
 			mode = lightSync // Downgrade to light sync unfortunately.
@@ -206,34 +141,17 @@
 			checkpoint = h.checkpoint
 			mode = legacyCheckpointSync
 		}
->>>>>>> 3bb6815f
 		log.Debug("Disable checkpoint syncing", "reason", "checkpoint syncing is not activated")
 	}
 	// Notify testing framework if syncing has completed(for testing purpose).
 	defer func() {
-<<<<<<< HEAD
-		if pm.reg != nil && pm.reg.syncDoneHook != nil {
-			pm.reg.syncDoneHook()
-=======
 		if h.syncDone != nil {
 			h.syncDone()
->>>>>>> 3bb6815f
 		}
 	}()
 	start := time.Now()
 	if mode == checkpointSync || mode == legacyCheckpointSync {
 		// Validate the advertised checkpoint
-<<<<<<< HEAD
-		if mode == legacyCheckpointSync {
-			checkpoint = pm.checkpoint
-		} else if mode == checkpointSync {
-			if err := pm.validateCheckpoint(peer); err != nil {
-				log.Debug("Failed to validate checkpoint", "reason", err)
-				pm.removePeer(peer.id)
-				return
-			}
-			pm.blockchain.(*light.LightChain).AddTrustedCheckpoint(checkpoint)
-=======
 		if mode == checkpointSync {
 			if err := h.validateCheckpoint(peer); err != nil {
 				log.Debug("Failed to validate checkpoint", "reason", err)
@@ -241,7 +159,6 @@
 				return
 			}
 			h.backend.blockchain.AddTrustedCheckpoint(checkpoint)
->>>>>>> 3bb6815f
 		}
 		log.Debug("Checkpoint syncing start", "peer", peer.id, "checkpoint", checkpoint.SectionIndex)
 
@@ -254,24 +171,14 @@
 		// of the latest epoch covered by checkpoint.
 		ctx, cancel := context.WithTimeout(context.Background(), time.Second*5)
 		defer cancel()
-<<<<<<< HEAD
-		if !checkpoint.Empty() && !pm.blockchain.(*light.LightChain).SyncCheckpoint(ctx, checkpoint) {
-			log.Debug("Sync checkpoint failed")
-			pm.removePeer(peer.id)
-=======
 		if !checkpoint.Empty() && !h.backend.blockchain.SyncCheckpoint(ctx, checkpoint) {
 			log.Debug("Sync checkpoint failed")
 			h.removePeer(peer.id)
->>>>>>> 3bb6815f
 			return
 		}
 	}
 	// Fetch the remaining block headers based on the current chain header.
-<<<<<<< HEAD
-	if err := pm.downloader.Synchronise(peer.id, peer.Head(), peer.Td(), downloader.LightSync); err != nil {
-=======
 	if err := h.downloader.Synchronise(peer.id, peer.Head(), peer.Td(), downloader.LightSync); err != nil {
->>>>>>> 3bb6815f
 		log.Debug("Synchronise failed", "reason", err)
 		return
 	}
