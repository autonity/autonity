--- conflicted
+++ resolved
@@ -20,15 +20,9 @@
 	"context"
 	"sync"
 
-<<<<<<< HEAD
 	"github.com/clearmatics/autonity/common"
 	"github.com/clearmatics/autonity/core/types"
 	"github.com/clearmatics/autonity/rlp"
-=======
-	"github.com/ethereum/go-ethereum/common"
-	"github.com/ethereum/go-ethereum/core/types"
-	"github.com/ethereum/go-ethereum/rlp"
->>>>>>> cbc4ac26
 )
 
 type ltrInfo struct {
@@ -47,18 +41,10 @@
 	retriever *retrieveManager
 }
 
-<<<<<<< HEAD
-func newLesTxRelay(ps *peerSet, retriever *retrieveManager) *lesTxRelay {
-	r := &lesTxRelay{
-		txSent:    make(map[common.Hash]*ltrInfo),
-		txPending: make(map[common.Hash]struct{}),
-		ps:        ps,
-=======
 func newLesTxRelay(ps *serverPeerSet, retriever *retrieveManager) *lesTxRelay {
 	r := &lesTxRelay{
 		txSent:    make(map[common.Hash]*ltrInfo),
 		txPending: make(map[common.Hash]struct{}),
->>>>>>> cbc4ac26
 		retriever: retriever,
 		stop:      make(chan struct{}),
 	}
@@ -70,20 +56,6 @@
 	close(ltrx.stop)
 }
 
-<<<<<<< HEAD
-func (ltrx *lesTxRelay) registerPeer(p *peer) {
-	ltrx.lock.Lock()
-	defer ltrx.lock.Unlock()
-
-	ltrx.peerList = ltrx.ps.AllPeers()
-}
-
-func (ltrx *lesTxRelay) unregisterPeer(p *peer) {
-	ltrx.lock.Lock()
-	defer ltrx.lock.Unlock()
-
-	ltrx.peerList = ltrx.ps.AllPeers()
-=======
 func (ltrx *lesTxRelay) registerPeer(p *serverPeer) {
 	ltrx.lock.Lock()
 	defer ltrx.lock.Unlock()
@@ -106,17 +78,12 @@
 			return
 		}
 	}
->>>>>>> cbc4ac26
 }
 
 // send sends a list of transactions to at most a given number of peers at
 // once, never resending any particular transaction to the same peer twice
 func (ltrx *lesTxRelay) send(txs types.Transactions, count int) {
-<<<<<<< HEAD
-	sendTo := make(map[*peer]types.Transactions)
-=======
 	sendTo := make(map[*serverPeer]types.Transactions)
->>>>>>> cbc4ac26
 
 	ltrx.peerStartPos++ // rotate the starting position of the peer list
 	if ltrx.peerStartPos >= len(ltrx.peerList) {
@@ -167,19 +134,6 @@
 		reqID := genReqID()
 		rq := &distReq{
 			getCost: func(dp distPeer) uint64 {
-<<<<<<< HEAD
-				peer := dp.(*peer)
-				return peer.GetTxRelayCost(len(ll), len(enc))
-			},
-			canSend: func(dp distPeer) bool {
-				return !dp.(*peer).onlyAnnounce && dp.(*peer) == pp
-			},
-			request: func(dp distPeer) func() {
-				peer := dp.(*peer)
-				cost := peer.GetTxRelayCost(len(ll), len(enc))
-				peer.fcServer.QueuedRequest(reqID, cost)
-				return func() { peer.SendTxs(reqID, cost, enc) }
-=======
 				peer := dp.(*serverPeer)
 				return peer.getTxRelayCost(len(ll), len(enc))
 			},
@@ -191,7 +145,6 @@
 				cost := peer.getTxRelayCost(len(ll), len(enc))
 				peer.fcServer.QueuedRequest(reqID, cost)
 				return func() { peer.sendTxs(reqID, len(ll), enc) }
->>>>>>> cbc4ac26
 			},
 		}
 		go ltrx.retriever.retrieve(context.Background(), reqID, rq, func(p distPeer, msg *Msg) error { return nil }, ltrx.stop)
