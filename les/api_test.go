// Copyright 2019 The go-ethereum Authors
// This file is part of the go-ethereum library.
//
// The go-ethereum library is free software: you can redistribute it and/or modify
// it under the terms of the GNU Lesser General Public License as published by
// the Free Software Foundation, either version 3 of the License, or
// (at your option) any later version.
//
// The go-ethereum library is distributed in the hope that it will be useful,
// but WITHOUT ANY WARRANTY; without even the implied warranty of
// MERCHANTABILITY or FITNESS FOR A PARTICULAR PURPOSE. See the
// GNU Lesser General Public License for more details.
//
// You should have received a copy of the GNU Lesser General Public License
// along with the go-ethereum library. If not, see <http://www.gnu.org/licenses/>.

package les

import (
	"context"
	"errors"
	"flag"
	"io/ioutil"
	"math/rand"
	"os"
	"sync"
	"sync/atomic"
	"testing"
	"time"

	"github.com/clearmatics/autonity/common"
	"github.com/clearmatics/autonity/common/hexutil"
	"github.com/clearmatics/autonity/consensus/ethash"
	"github.com/clearmatics/autonity/eth"
	"github.com/clearmatics/autonity/eth/downloader"
	"github.com/clearmatics/autonity/les/flowcontrol"
	"github.com/clearmatics/autonity/log"
	"github.com/clearmatics/autonity/node"
	"github.com/clearmatics/autonity/p2p/enode"
	"github.com/clearmatics/autonity/p2p/simulations"
	"github.com/clearmatics/autonity/p2p/simulations/adapters"
	"github.com/clearmatics/autonity/rpc"
	"github.com/mattn/go-colorable"
)

// Additional command line flags for the test binary.
var (
	loglevel   = flag.Int("loglevel", 0, "verbosity of logs")
	simAdapter = flag.String("adapter", "exec", "type of simulation: sim|socket|exec|docker")
)

func TestMain(m *testing.M) {
	flag.Parse()
	log.PrintOrigins(true)
	log.Root().SetHandler(log.LvlFilterHandler(log.Lvl(*loglevel), log.StreamHandler(colorable.NewColorableStderr(), log.TerminalFormat(true))))
	// register the Delivery service which will run as a devp2p
	// protocol when using the exec adapter
	adapters.RegisterLifecycles(services)
	os.Exit(m.Run())
}

// This test is not meant to be a part of the automatic testing process because it
// runs for a long time and also requires a large database in order to do a meaningful
// request performance test. When testServerDataDir is empty, the test is skipped.

const (
	testServerDataDir  = "" // should always be empty on the master branch
	testServerCapacity = 200
	testMaxClients     = 10
	testTolerance      = 0.1
	minRelCap          = 0.2
)

func TestCapacityAPI3(t *testing.T) {
	testCapacityAPI(t, 3)
}

func TestCapacityAPI6(t *testing.T) {
	testCapacityAPI(t, 6)
}

func TestCapacityAPI10(t *testing.T) {
	testCapacityAPI(t, 10)
}

// testCapacityAPI runs an end-to-end simulation test connecting one server with
// a given number of clients. It sets different priority capacities to all clients
// except a randomly selected one which runs in free client mode. All clients send
// similar requests at the maximum allowed rate and the test verifies whether the
// ratio of processed requests is close enough to the ratio of assigned capacities.
// Running multiple rounds with different settings ensures that changing capacity
// while connected and going back and forth between free and priority mode with
// the supplied API calls is also thoroughly tested.
func testCapacityAPI(t *testing.T, clientCount int) {
	// Skip test if no data dir specified
	if testServerDataDir == "" {
		return
	}
	for !testSim(t, 1, clientCount, []string{testServerDataDir}, nil, func(ctx context.Context, net *simulations.Network, servers []*simulations.Node, clients []*simulations.Node) bool {
		if len(servers) != 1 {
			t.Fatalf("Invalid number of servers: %d", len(servers))
		}
		server := servers[0]

		serverRpcClient, err := server.Client()
		if err != nil {
			t.Fatalf("Failed to obtain rpc client: %v", err)
		}
		headNum, headHash := getHead(ctx, t, serverRpcClient)
		minCap, totalCap := getCapacityInfo(ctx, t, serverRpcClient)
		testCap := totalCap * 3 / 4
		t.Logf("Server testCap: %d  minCap: %d  head number: %d  head hash: %064x\n", testCap, minCap, headNum, headHash)
		reqMinCap := uint64(float64(testCap) * minRelCap / (minRelCap + float64(len(clients)-1)))
		if minCap > reqMinCap {
			t.Fatalf("Minimum client capacity (%d) bigger than required minimum for this test (%d)", minCap, reqMinCap)
		}
		freeIdx := rand.Intn(len(clients))

		clientRpcClients := make([]*rpc.Client, len(clients))
		for i, client := range clients {
			var err error
			clientRpcClients[i], err = client.Client()
			if err != nil {
				t.Fatalf("Failed to obtain rpc client: %v", err)
			}
			t.Log("connecting client", i)
			if i != freeIdx {
				setCapacity(ctx, t, serverRpcClient, client.ID(), testCap/uint64(len(clients)))
			}
			net.Connect(client.ID(), server.ID())

			for {
				select {
				case <-ctx.Done():
					t.Fatalf("Timeout")
				default:
				}
				num, hash := getHead(ctx, t, clientRpcClients[i])
				if num == headNum && hash == headHash {
					t.Log("client", i, "synced")
					break
				}
				time.Sleep(time.Millisecond * 200)
			}
		}

		var wg sync.WaitGroup
		stop := make(chan struct{})

		reqCount := make([]uint64, len(clientRpcClients))

		// Send light request like crazy.
		for i, c := range clientRpcClients {
			wg.Add(1)
			i, c := i, c
			go func() {
				defer wg.Done()

				queue := make(chan struct{}, 100)
				reqCount[i] = 0
				for {
					select {
					case queue <- struct{}{}:
						select {
						case <-stop:
							return
						case <-ctx.Done():
							return
						default:
							wg.Add(1)
							go func() {
								ok := testRequest(ctx, t, c)
								wg.Done()
								<-queue
								if ok {
									count := atomic.AddUint64(&reqCount[i], 1)
									if count%10000 == 0 {
										freezeClient(ctx, t, serverRpcClient, clients[i].ID())
									}
								}
							}()
						}
					case <-stop:
						return
					case <-ctx.Done():
						return
					}
				}
			}()
		}

		processedSince := func(start []uint64) []uint64 {
			res := make([]uint64, len(reqCount))
			for i := range reqCount {
				res[i] = atomic.LoadUint64(&reqCount[i])
				if start != nil {
					res[i] -= start[i]
				}
			}
			return res
		}

		weights := make([]float64, len(clients))
		for c := 0; c < 5; c++ {
			setCapacity(ctx, t, serverRpcClient, clients[freeIdx].ID(), minCap)
			freeIdx = rand.Intn(len(clients))
			var sum float64
			for i := range clients {
				if i == freeIdx {
					weights[i] = 0
				} else {
					weights[i] = rand.Float64()*(1-minRelCap) + minRelCap
				}
				sum += weights[i]
			}
			for i, client := range clients {
				weights[i] *= float64(testCap-minCap-100) / sum
				capacity := uint64(weights[i])
				if i != freeIdx && capacity < getCapacity(ctx, t, serverRpcClient, client.ID()) {
					setCapacity(ctx, t, serverRpcClient, client.ID(), capacity)
				}
			}
			setCapacity(ctx, t, serverRpcClient, clients[freeIdx].ID(), 0)
			for i, client := range clients {
				capacity := uint64(weights[i])
				if i != freeIdx && capacity > getCapacity(ctx, t, serverRpcClient, client.ID()) {
					setCapacity(ctx, t, serverRpcClient, client.ID(), capacity)
				}
			}
			weights[freeIdx] = float64(minCap)
			for i := range clients {
				weights[i] /= float64(testCap)
			}

			time.Sleep(flowcontrol.DecParamDelay)
			t.Log("Starting measurement")
			t.Logf("Relative weights:")
			for i := range clients {
				t.Logf("  %f", weights[i])
			}
			t.Log()
			start := processedSince(nil)
			for {
				select {
				case <-ctx.Done():
					t.Fatalf("Timeout")
				default:
				}

				_, totalCap = getCapacityInfo(ctx, t, serverRpcClient)
				if totalCap < testCap {
					t.Log("Total capacity underrun")
					close(stop)
					wg.Wait()
					return false
				}

				processed := processedSince(start)
				var avg uint64
				t.Logf("Processed")
				for i, p := range processed {
					t.Logf(" %d", p)
					processed[i] = uint64(float64(p) / weights[i])
					avg += processed[i]
				}
				avg /= uint64(len(processed))

				if avg >= 10000 {
					var maxDev float64
					for _, p := range processed {
						dev := float64(int64(p-avg)) / float64(avg)
						t.Logf(" %7.4f", dev)
						if dev < 0 {
							dev = -dev
						}
						if dev > maxDev {
							maxDev = dev
						}
					}
					t.Logf("  max deviation: %f  totalCap: %d\n", maxDev, totalCap)
					if maxDev <= testTolerance {
						t.Log("success")
						break
					}
				} else {
					t.Log()
				}
				time.Sleep(time.Millisecond * 200)
			}
		}

		close(stop)
		wg.Wait()

		for i, count := range reqCount {
			t.Log("client", i, "processed", count)
		}
		return true
	}) {
		t.Log("restarting test")
	}
}

func getHead(ctx context.Context, t *testing.T, client *rpc.Client) (uint64, common.Hash) {
	res := make(map[string]interface{})
	if err := client.CallContext(ctx, &res, "eth_getBlockByNumber", "latest", false); err != nil {
		t.Fatalf("Failed to obtain head block: %v", err)
	}
	numStr, ok := res["number"].(string)
	if !ok {
		t.Fatalf("RPC block number field invalid")
	}
	num, err := hexutil.DecodeUint64(numStr)
	if err != nil {
		t.Fatalf("Failed to decode RPC block number: %v", err)
	}
	hashStr, ok := res["hash"].(string)
	if !ok {
		t.Fatalf("RPC block number field invalid")
	}
	hash := common.HexToHash(hashStr)
	return num, hash
}

func testRequest(ctx context.Context, t *testing.T, client *rpc.Client) bool {
	var res string
	var addr common.Address
	rand.Read(addr[:])
	c, cancel := context.WithTimeout(ctx, time.Second*12)
	defer cancel()
	err := client.CallContext(c, &res, "eth_getBalance", addr, "latest")
	if err != nil {
		t.Log("request error:", err)
	}
	return err == nil
}

func freezeClient(ctx context.Context, t *testing.T, server *rpc.Client, clientID enode.ID) {
	if err := server.CallContext(ctx, nil, "debug_freezeClient", clientID); err != nil {
		t.Fatalf("Failed to freeze client: %v", err)
	}

}

func setCapacity(ctx context.Context, t *testing.T, server *rpc.Client, clientID enode.ID, cap uint64) {
	params := make(map[string]interface{})
	params["capacity"] = cap
	if err := server.CallContext(ctx, nil, "les_setClientParams", []enode.ID{clientID}, []string{}, params); err != nil {
		t.Fatalf("Failed to set client capacity: %v", err)
	}
}

func getCapacity(ctx context.Context, t *testing.T, server *rpc.Client, clientID enode.ID) uint64 {
	var res map[enode.ID]map[string]interface{}
	if err := server.CallContext(ctx, &res, "les_clientInfo", []enode.ID{clientID}, []string{}); err != nil {
		t.Fatalf("Failed to get client info: %v", err)
	}
	info, ok := res[clientID]
	if !ok {
		t.Fatalf("Missing client info")
	}
	v, ok := info["capacity"]
	if !ok {
		t.Fatalf("Missing field in client info: capacity")
	}
	vv, ok := v.(float64)
	if !ok {
		t.Fatalf("Failed to decode capacity field")
	}
	return uint64(vv)
}

func getCapacityInfo(ctx context.Context, t *testing.T, server *rpc.Client) (minCap, totalCap uint64) {
	var res map[string]interface{}
	if err := server.CallContext(ctx, &res, "les_serverInfo"); err != nil {
		t.Fatalf("Failed to query server info: %v", err)
	}
	decode := func(s string) uint64 {
		v, ok := res[s]
		if !ok {
			t.Fatalf("Missing field in server info: %s", s)
		}
		vv, ok := v.(float64)
		if !ok {
			t.Fatalf("Failed to decode server info field: %s", s)
		}
		return uint64(vv)
	}
	minCap = decode("minimumCapacity")
	totalCap = decode("totalCapacity")
	return
}

var services = adapters.LifecycleConstructors{
	"lesclient": newLesClientService,
	"lesserver": newLesServerService,
}

func NewNetwork() (*simulations.Network, func(), error) {
	adapter, adapterTeardown, err := NewAdapter(*simAdapter, services)
	if err != nil {
		return nil, adapterTeardown, err
	}
	defaultService := "streamer"
	net := simulations.NewNetwork(adapter, &simulations.NetworkConfig{
		ID:             "0",
		DefaultService: defaultService,
	})
	teardown := func() {
		adapterTeardown()
		net.Shutdown()
	}
	return net, teardown, nil
}

func NewAdapter(adapterType string, services adapters.LifecycleConstructors) (adapter adapters.NodeAdapter, teardown func(), err error) {
	teardown = func() {}
	switch adapterType {
	case "sim":
		adapter = adapters.NewSimAdapter(services)
		//	case "socket":
		//		adapter = adapters.NewSocketAdapter(services)
	case "exec":
		baseDir, err0 := ioutil.TempDir("", "les-test")
		if err0 != nil {
			return nil, teardown, err0
		}
		teardown = func() { os.RemoveAll(baseDir) }
		adapter = adapters.NewExecAdapter(baseDir)
	/*case "docker":
	adapter, err = adapters.NewDockerAdapter()
	if err != nil {
		return nil, teardown, err
	}*/
	default:
		return nil, teardown, errors.New("adapter needs to be one of sim, socket, exec, docker")
	}
	return adapter, teardown, nil
}

func testSim(t *testing.T, serverCount, clientCount int, serverDir, clientDir []string, test func(ctx context.Context, net *simulations.Network, servers []*simulations.Node, clients []*simulations.Node) bool) bool {
	net, teardown, err := NewNetwork()
	defer teardown()
	if err != nil {
		t.Fatalf("Failed to create network: %v", err)
	}
	timeout := 1800 * time.Second
	ctx, cancel := context.WithTimeout(context.Background(), timeout)
	defer cancel()

	servers := make([]*simulations.Node, serverCount)
	clients := make([]*simulations.Node, clientCount)

	for i := range clients {
		clientconf := adapters.RandomNodeConfig()
		clientconf.Lifecycles = []string{"lesclient"}
		if len(clientDir) == clientCount {
			clientconf.DataDir = clientDir[i]
		}
		client, err := net.NewNodeWithConfig(clientconf)
		if err != nil {
			t.Fatalf("Failed to create client: %v", err)
		}
		clients[i] = client
	}

	for i := range servers {
		serverconf := adapters.RandomNodeConfig()
		serverconf.Lifecycles = []string{"lesserver"}
		if len(serverDir) == serverCount {
			serverconf.DataDir = serverDir[i]
		}
		server, err := net.NewNodeWithConfig(serverconf)
		if err != nil {
			t.Fatalf("Failed to create server: %v", err)
		}
		servers[i] = server
	}

	for _, client := range clients {
		if err := net.Start(client.ID()); err != nil {
			t.Fatalf("Failed to start client node: %v", err)
		}
	}
	for _, server := range servers {
		if err := net.Start(server.ID()); err != nil {
			t.Fatalf("Failed to start server node: %v", err)
		}
	}

	return test(ctx, net, servers, clients)
}

func newLesClientService(ctx *adapters.ServiceContext, stack *node.Node) (node.Lifecycle, error) {
	config := eth.DefaultConfig
	config.SyncMode = downloader.LightSync
	config.Ethash.PowMode = ethash.ModeFake
	return New(stack, &config)
}

func newLesServerService(ctx *adapters.ServiceContext, stack *node.Node) (node.Lifecycle, error) {
	config := eth.DefaultConfig
	config.SyncMode = downloader.FullSync
	config.LightServ = testServerCapacity
	config.LightPeers = testMaxClients
<<<<<<< HEAD
	ethereum, err := eth.New(ctx.NodeContext, &config, nil)
=======
	ethereum, err := eth.New(stack, &config)
>>>>>>> c71a7e26
	if err != nil {
		return nil, err
	}
	_, err = NewLesServer(stack, ethereum, &config)
	if err != nil {
		return nil, err
	}
	return ethereum, nil
}<|MERGE_RESOLUTION|>--- conflicted
+++ resolved
@@ -503,11 +503,7 @@
 	config.SyncMode = downloader.FullSync
 	config.LightServ = testServerCapacity
 	config.LightPeers = testMaxClients
-<<<<<<< HEAD
-	ethereum, err := eth.New(ctx.NodeContext, &config, nil)
-=======
-	ethereum, err := eth.New(stack, &config)
->>>>>>> c71a7e26
+	ethereum, err := eth.New(stack, &config, nil)
 	if err != nil {
 		return nil, err
 	}
