// Copyright 2016 The go-ethereum Authors
// This file is part of the go-ethereum library.
//
// The go-ethereum library is free software: you can redistribute it and/or modify
// it under the terms of the GNU Lesser General Public License as published by
// the Free Software Foundation, either version 3 of the License, or
// (at your option) any later version.
//
// The go-ethereum library is distributed in the hope that it will be useful,
// but WITHOUT ANY WARRANTY; without even the implied warranty of
// MERCHANTABILITY or FITNESS FOR A PARTICULAR PURPOSE. See the
// GNU Lesser General Public License for more details.
//
// You should have received a copy of the GNU Lesser General Public License
// along with the go-ethereum library. If not, see <http://www.gnu.org/licenses/>.

package les

import (
	"bytes"
	"context"
	"math/big"
	"testing"
	"time"

	"github.com/clearmatics/autonity/common"
	"github.com/clearmatics/autonity/common/math"
	"github.com/clearmatics/autonity/core"
	"github.com/clearmatics/autonity/core/rawdb"
	"github.com/clearmatics/autonity/core/state"
	"github.com/clearmatics/autonity/core/types"
	"github.com/clearmatics/autonity/core/vm"
	"github.com/clearmatics/autonity/ethdb"
	"github.com/clearmatics/autonity/light"
	"github.com/clearmatics/autonity/params"
	"github.com/clearmatics/autonity/rlp"
)

type odrTestFn func(ctx context.Context, db ethdb.Database, config *params.ChainConfig, bc *core.BlockChain, lc *light.LightChain, bhash common.Hash) []byte

func TestOdrGetBlockLes2(t *testing.T) { testOdr(t, 2, 1, true, odrGetBlock) }
<<<<<<< HEAD
=======
func TestOdrGetBlockLes3(t *testing.T) { testOdr(t, 3, 1, true, odrGetBlock) }
>>>>>>> 3bb6815f

func odrGetBlock(ctx context.Context, db ethdb.Database, config *params.ChainConfig, bc *core.BlockChain, lc *light.LightChain, bhash common.Hash) []byte {
	var block *types.Block
	if bc != nil {
		block = bc.GetBlockByHash(bhash)
	} else {
		block, _ = lc.GetBlockByHash(ctx, bhash)
	}
	if block == nil {
		return nil
	}
	rlp, _ := rlp.EncodeToBytes(block)
	return rlp
}

func TestOdrGetReceiptsLes2(t *testing.T) { testOdr(t, 2, 1, true, odrGetReceipts) }
<<<<<<< HEAD
=======
func TestOdrGetReceiptsLes3(t *testing.T) { testOdr(t, 3, 1, true, odrGetReceipts) }
>>>>>>> 3bb6815f

func odrGetReceipts(ctx context.Context, db ethdb.Database, config *params.ChainConfig, bc *core.BlockChain, lc *light.LightChain, bhash common.Hash) []byte {
	var receipts types.Receipts
	if bc != nil {
		if number := rawdb.ReadHeaderNumber(db, bhash); number != nil {
			receipts = rawdb.ReadReceipts(db, bhash, *number, config)
		}
	} else {
		if number := rawdb.ReadHeaderNumber(db, bhash); number != nil {
			receipts, _ = light.GetBlockReceipts(ctx, lc.Odr(), bhash, *number)
		}
	}
	if receipts == nil {
		return nil
	}
	rlp, _ := rlp.EncodeToBytes(receipts)
	return rlp
}

func TestOdrAccountsLes2(t *testing.T) { testOdr(t, 2, 1, true, odrAccounts) }
<<<<<<< HEAD
=======
func TestOdrAccountsLes3(t *testing.T) { testOdr(t, 3, 1, true, odrAccounts) }
>>>>>>> 3bb6815f

func odrAccounts(ctx context.Context, db ethdb.Database, config *params.ChainConfig, bc *core.BlockChain, lc *light.LightChain, bhash common.Hash) []byte {
	dummyAddr := common.HexToAddress("1234567812345678123456781234567812345678")
	acc := []common.Address{bankAddr, userAddr1, userAddr2, dummyAddr}

	var (
		res []byte
		st  *state.StateDB
		err error
	)
	for _, addr := range acc {
		if bc != nil {
			header := bc.GetHeaderByHash(bhash)
			st, err = state.New(header.Root, state.NewDatabase(db))
		} else {
			header := lc.GetHeaderByHash(bhash)
			st = light.NewState(ctx, header, lc.Odr())
		}
		if err == nil {
			bal := st.GetBalance(addr)
			rlp, _ := rlp.EncodeToBytes(bal)
			res = append(res, rlp...)
		}
	}
	return res
}

func TestOdrContractCallLes2(t *testing.T) { testOdr(t, 2, 2, true, odrContractCall) }
<<<<<<< HEAD
=======
func TestOdrContractCallLes3(t *testing.T) { testOdr(t, 3, 2, true, odrContractCall) }
>>>>>>> 3bb6815f

type callmsg struct {
	types.Message
}

func (callmsg) CheckNonce() bool { return false }

func odrContractCall(ctx context.Context, db ethdb.Database, config *params.ChainConfig, bc *core.BlockChain, lc *light.LightChain, bhash common.Hash) []byte {
	data := common.Hex2Bytes("60CD26850000000000000000000000000000000000000000000000000000000000000000")

	var res []byte
	for i := 0; i < 3; i++ {
		data[35] = byte(i)
		if bc != nil {
			header := bc.GetHeaderByHash(bhash)
			statedb, err := state.New(header.Root, state.NewDatabase(db))

			if err == nil {
				from := statedb.GetOrNewStateObject(bankAddr)
				from.SetBalance(math.MaxBig256)

				msg := callmsg{types.NewMessage(from.Address(), &testContractAddr, 0, new(big.Int), 100000, new(big.Int), data, false)}

				context := core.NewEVMContext(msg, header, bc, nil)
				vmenv := vm.NewEVM(context, statedb, config, vm.Config{})

				//vmenv := core.NewEnv(statedb, config, bc, msg, header, vm.Config{})
				gp := new(core.GasPool).AddGas(math.MaxUint64)
				ret, _, _, _ := core.ApplyMessage(vmenv, msg, gp)
				res = append(res, ret...)
			}
		} else {
			header := lc.GetHeaderByHash(bhash)
			state := light.NewState(ctx, header, lc.Odr())
			state.SetBalance(bankAddr, math.MaxBig256)
			msg := callmsg{types.NewMessage(bankAddr, &testContractAddr, 0, new(big.Int), 100000, new(big.Int), data, false)}
			context := core.NewEVMContext(msg, header, lc, nil)
			vmenv := vm.NewEVM(context, state, config, vm.Config{})
			gp := new(core.GasPool).AddGas(math.MaxUint64)
			ret, _, _, _ := core.ApplyMessage(vmenv, msg, gp)
			if state.Error() == nil {
				res = append(res, ret...)
			}
		}
	}
	return res
}

func TestOdrTxStatusLes2(t *testing.T) { testOdr(t, 2, 1, false, odrTxStatus) }
<<<<<<< HEAD
=======
func TestOdrTxStatusLes3(t *testing.T) { testOdr(t, 3, 1, false, odrTxStatus) }
>>>>>>> 3bb6815f

func odrTxStatus(ctx context.Context, db ethdb.Database, config *params.ChainConfig, bc *core.BlockChain, lc *light.LightChain, bhash common.Hash) []byte {
	var txs types.Transactions
	if bc != nil {
		block := bc.GetBlockByHash(bhash)
		txs = block.Transactions()
	} else {
		if block, _ := lc.GetBlockByHash(ctx, bhash); block != nil {
			btxs := block.Transactions()
			txs = make(types.Transactions, len(btxs))
			for i, tx := range btxs {
				var err error
				txs[i], _, _, _, err = light.GetTransaction(ctx, lc.Odr(), tx.Hash())
				if err != nil {
					return nil
				}
			}
		}
	}
	rlp, _ := rlp.EncodeToBytes(txs)
	return rlp
}

// testOdr tests odr requests whose validation guaranteed by block headers.
func testOdr(t *testing.T, protocol int, expFail uint64, checkCached bool, fn odrTestFn) {
	// Assemble the test environment
	server, client, tearDown := newClientServerEnv(t, 4, protocol, nil, nil, 0, false, true)
	defer tearDown()

	client.handler.synchronise(client.peer.peer)

	// Ensure the client has synced all necessary data.
	clientHead := client.handler.backend.blockchain.CurrentHeader()
	if clientHead.Number.Uint64() != 4 {
		t.Fatalf("Failed to sync the chain with server, head: %v", clientHead.Number.Uint64())
	}
	// Disable the mechanism that we will wait a few time for request
	// even there is no suitable peer to send right now.
	waitForPeers = 0

	test := func(expFail uint64) {
		// Mark this as a helper to put the failures at the correct lines
		t.Helper()

<<<<<<< HEAD
		for i := uint64(0); i <= server.pm.blockchain.CurrentHeader().Number.Uint64(); i++ {
=======
		for i := uint64(0); i <= server.handler.blockchain.CurrentHeader().Number.Uint64(); i++ {
>>>>>>> 3bb6815f
			bhash := rawdb.ReadCanonicalHash(server.db, i)
			b1 := fn(light.NoOdr, server.db, server.handler.server.chainConfig, server.handler.blockchain, nil, bhash)

			// Set the timeout as 1 second here, ensure there is enough time
			// for travis to make the action.
			ctx, cancel := context.WithTimeout(context.Background(), time.Second)
			b2 := fn(ctx, client.db, client.handler.backend.chainConfig, nil, client.handler.backend.blockchain, bhash)
			cancel()

			eq := bytes.Equal(b1, b2)
			exp := i < expFail
			if exp && !eq {
				t.Fatalf("odr mismatch: have %x, want %x", b2, b1)
			}
			if !exp && eq {
				t.Fatalf("unexpected odr match")
			}
		}
	}

	// expect retrievals to fail (except genesis block) without a les peer
	client.handler.backend.peers.lock.Lock()
	client.peer.peer.hasBlock = func(common.Hash, uint64, bool) bool { return false }
	client.handler.backend.peers.lock.Unlock()
	test(expFail)

	// expect all retrievals to pass
	client.handler.backend.peers.lock.Lock()
	client.peer.peer.hasBlock = func(common.Hash, uint64, bool) bool { return true }
	client.handler.backend.peers.lock.Unlock()
	test(5)
<<<<<<< HEAD
	if checkCached {
		// still expect all retrievals to pass, now data should be cached locally
		client.peers.Unregister(client.rPeer.id)
=======

	// still expect all retrievals to pass, now data should be cached locally
	if checkCached {
		client.handler.backend.peers.Unregister(client.peer.peer.id)
>>>>>>> 3bb6815f
		time.Sleep(time.Millisecond * 10) // ensure that all peerSetNotify callbacks are executed
		test(5)
	}
}<|MERGE_RESOLUTION|>--- conflicted
+++ resolved
@@ -39,10 +39,7 @@
 type odrTestFn func(ctx context.Context, db ethdb.Database, config *params.ChainConfig, bc *core.BlockChain, lc *light.LightChain, bhash common.Hash) []byte
 
 func TestOdrGetBlockLes2(t *testing.T) { testOdr(t, 2, 1, true, odrGetBlock) }
-<<<<<<< HEAD
-=======
 func TestOdrGetBlockLes3(t *testing.T) { testOdr(t, 3, 1, true, odrGetBlock) }
->>>>>>> 3bb6815f
 
 func odrGetBlock(ctx context.Context, db ethdb.Database, config *params.ChainConfig, bc *core.BlockChain, lc *light.LightChain, bhash common.Hash) []byte {
 	var block *types.Block
@@ -59,10 +56,7 @@
 }
 
 func TestOdrGetReceiptsLes2(t *testing.T) { testOdr(t, 2, 1, true, odrGetReceipts) }
-<<<<<<< HEAD
-=======
 func TestOdrGetReceiptsLes3(t *testing.T) { testOdr(t, 3, 1, true, odrGetReceipts) }
->>>>>>> 3bb6815f
 
 func odrGetReceipts(ctx context.Context, db ethdb.Database, config *params.ChainConfig, bc *core.BlockChain, lc *light.LightChain, bhash common.Hash) []byte {
 	var receipts types.Receipts
@@ -83,10 +77,7 @@
 }
 
 func TestOdrAccountsLes2(t *testing.T) { testOdr(t, 2, 1, true, odrAccounts) }
-<<<<<<< HEAD
-=======
 func TestOdrAccountsLes3(t *testing.T) { testOdr(t, 3, 1, true, odrAccounts) }
->>>>>>> 3bb6815f
 
 func odrAccounts(ctx context.Context, db ethdb.Database, config *params.ChainConfig, bc *core.BlockChain, lc *light.LightChain, bhash common.Hash) []byte {
 	dummyAddr := common.HexToAddress("1234567812345678123456781234567812345678")
@@ -115,10 +106,7 @@
 }
 
 func TestOdrContractCallLes2(t *testing.T) { testOdr(t, 2, 2, true, odrContractCall) }
-<<<<<<< HEAD
-=======
 func TestOdrContractCallLes3(t *testing.T) { testOdr(t, 3, 2, true, odrContractCall) }
->>>>>>> 3bb6815f
 
 type callmsg struct {
 	types.Message
@@ -168,10 +156,7 @@
 }
 
 func TestOdrTxStatusLes2(t *testing.T) { testOdr(t, 2, 1, false, odrTxStatus) }
-<<<<<<< HEAD
-=======
 func TestOdrTxStatusLes3(t *testing.T) { testOdr(t, 3, 1, false, odrTxStatus) }
->>>>>>> 3bb6815f
 
 func odrTxStatus(ctx context.Context, db ethdb.Database, config *params.ChainConfig, bc *core.BlockChain, lc *light.LightChain, bhash common.Hash) []byte {
 	var txs types.Transactions
@@ -216,11 +201,7 @@
 		// Mark this as a helper to put the failures at the correct lines
 		t.Helper()
 
-<<<<<<< HEAD
-		for i := uint64(0); i <= server.pm.blockchain.CurrentHeader().Number.Uint64(); i++ {
-=======
 		for i := uint64(0); i <= server.handler.blockchain.CurrentHeader().Number.Uint64(); i++ {
->>>>>>> 3bb6815f
 			bhash := rawdb.ReadCanonicalHash(server.db, i)
 			b1 := fn(light.NoOdr, server.db, server.handler.server.chainConfig, server.handler.blockchain, nil, bhash)
 
@@ -252,16 +233,10 @@
 	client.peer.peer.hasBlock = func(common.Hash, uint64, bool) bool { return true }
 	client.handler.backend.peers.lock.Unlock()
 	test(5)
-<<<<<<< HEAD
-	if checkCached {
-		// still expect all retrievals to pass, now data should be cached locally
-		client.peers.Unregister(client.rPeer.id)
-=======
 
 	// still expect all retrievals to pass, now data should be cached locally
 	if checkCached {
 		client.handler.backend.peers.Unregister(client.peer.peer.id)
->>>>>>> 3bb6815f
 		time.Sleep(time.Millisecond * 10) // ensure that all peerSetNotify callbacks are executed
 		test(5)
 	}
