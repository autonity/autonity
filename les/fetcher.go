// Copyright 2016 The go-ethereum Authors
// This file is part of the go-ethereum library.
//
// The go-ethereum library is free software: you can redistribute it and/or modify
// it under the terms of the GNU Lesser General Public License as published by
// the Free Software Foundation, either version 3 of the License, or
// (at your option) any later version.
//
// The go-ethereum library is distributed in the hope that it will be useful,
// but WITHOUT ANY WARRANTY; without even the implied warranty of
// MERCHANTABILITY or FITNESS FOR A PARTICULAR PURPOSE. See the
// GNU Lesser General Public License for more details.
//
// You should have received a copy of the GNU Lesser General Public License
// along with the go-ethereum library. If not, see <http://www.gnu.org/licenses/>.

package les

import (
	"math/big"
	"sync"
	"time"

	"github.com/clearmatics/autonity/common"
	"github.com/clearmatics/autonity/common/mclock"
	"github.com/clearmatics/autonity/consensus"
	"github.com/clearmatics/autonity/core/rawdb"
	"github.com/clearmatics/autonity/core/types"
	"github.com/clearmatics/autonity/light"
	"github.com/clearmatics/autonity/log"
)

const (
	blockDelayTimeout    = time.Second * 10 // timeout for a peer to announce a head that has already been confirmed by others
	maxNodeCount         = 20               // maximum number of fetcherTreeNode entries remembered for each peer
	serverStateAvailable = 100              // number of recent blocks where state availability is assumed
)

// lightFetcher implements retrieval of newly announced headers. It also provides a peerHasBlock function for the
// ODR system to ensure that we only request data related to a certain block from peers who have already processed
// and announced that block.
type lightFetcher struct {
<<<<<<< HEAD
	pm    *ProtocolManager
	odr   *LesOdr
	chain lightChain
=======
	handler *clientHandler
	chain   *light.LightChain
>>>>>>> 3bb6815f

	lock            sync.Mutex // lock protects access to the fetcher's internal state variables except sent requests
	maxConfirmedTd  *big.Int
	peers           map[*peer]*fetcherPeerInfo
	lastUpdateStats *updateStatsEntry
	syncing         bool
	syncDone        chan *peer

	reqMu             sync.RWMutex // reqMu protects access to sent header fetch requests
	requested         map[uint64]fetchRequest
	deliverChn        chan fetchResponse
	timeoutChn        chan uint64
	requestTriggered  bool
	requestTrigger    chan struct{}
	lastTrustedHeader *types.Header
<<<<<<< HEAD
}

// lightChain extends the BlockChain interface by locking.
type lightChain interface {
	BlockChain
	LockChain()
	UnlockChain()
=======

	closeCh chan struct{}
	wg      sync.WaitGroup
>>>>>>> 3bb6815f
}

// fetcherPeerInfo holds fetcher-specific information about each active peer
type fetcherPeerInfo struct {
	root, lastAnnounced *fetcherTreeNode
	nodeCnt             int
	confirmedTd         *big.Int
	bestConfirmed       *fetcherTreeNode
	nodeByHash          map[common.Hash]*fetcherTreeNode
	firstUpdateStats    *updateStatsEntry
}

// fetcherTreeNode is a node of a tree that holds information about blocks recently
// announced and confirmed by a certain peer. Each new announce message from a peer
// adds nodes to the tree, based on the previous announced head and the reorg depth.
// There are three possible states for a tree node:
// - announced: not downloaded (known) yet, but we know its head, number and td
// - intermediate: not known, hash and td are empty, they are filled out when it becomes known
// - known: both announced by this peer and downloaded (from any peer).
// This structure makes it possible to always know which peer has a certain block,
// which is necessary for selecting a suitable peer for ODR requests and also for
// canonizing new heads. It also helps to always download the minimum necessary
// amount of headers with a single request.
type fetcherTreeNode struct {
	hash             common.Hash
	number           uint64
	td               *big.Int
	known, requested bool
	parent           *fetcherTreeNode
	children         []*fetcherTreeNode
}

// fetchRequest represents a header download request
type fetchRequest struct {
	hash    common.Hash
	amount  uint64
	peer    *peer
	sent    mclock.AbsTime
	timeout bool
}

// fetchResponse represents a header download response
type fetchResponse struct {
	reqID   uint64
	headers []*types.Header
	peer    *peer
}

// newLightFetcher creates a new light fetcher
func newLightFetcher(h *clientHandler) *lightFetcher {
	f := &lightFetcher{
		handler:        h,
		chain:          h.backend.blockchain,
		peers:          make(map[*peer]*fetcherPeerInfo),
		deliverChn:     make(chan fetchResponse, 100),
		requested:      make(map[uint64]fetchRequest),
		timeoutChn:     make(chan uint64),
		requestTrigger: make(chan struct{}, 1),
		syncDone:       make(chan *peer),
		closeCh:        make(chan struct{}),
		maxConfirmedTd: big.NewInt(0),
	}
	h.backend.peers.notify(f)

	f.wg.Add(1)
	go f.syncLoop()
	return f
}

func (f *lightFetcher) close() {
	close(f.closeCh)
	f.wg.Wait()
}

// syncLoop is the main event loop of the light fetcher
func (f *lightFetcher) syncLoop() {
<<<<<<< HEAD
	defer f.pm.wg.Done()
=======
	defer f.wg.Done()
>>>>>>> 3bb6815f
	for {
		select {
		case <-f.closeCh:
			return
		// request loop keeps running until no further requests are necessary or possible
		case <-f.requestTrigger:
			f.lock.Lock()
			var (
				rq      *distReq
				reqID   uint64
				syncing bool
			)
			if !f.syncing {
				rq, reqID, syncing = f.nextRequest()
			}
			f.requestTriggered = rq != nil
			f.lock.Unlock()

			if rq != nil {
<<<<<<< HEAD
				if _, ok := <-f.pm.reqDist.queue(rq); ok {
=======
				if _, ok := <-f.handler.backend.reqDist.queue(rq); ok {
>>>>>>> 3bb6815f
					if syncing {
						f.lock.Lock()
						f.syncing = true
						f.lock.Unlock()
					} else {
						go func() {
							time.Sleep(softRequestTimeout)
							f.reqMu.Lock()
							req, ok := f.requested[reqID]
							if ok {
								req.timeout = true
								f.requested[reqID] = req
							}
							f.reqMu.Unlock()
							// keep starting new requests while possible
							f.requestTrigger <- struct{}{}
						}()
					}
				} else {
					f.requestTrigger <- struct{}{}
				}
			}
		case reqID := <-f.timeoutChn:
			f.reqMu.Lock()
			req, ok := f.requested[reqID]
			if ok {
				delete(f.requested, reqID)
			}
			f.reqMu.Unlock()
			if ok {
				f.handler.backend.serverPool.adjustResponseTime(req.peer.poolEntry, time.Duration(mclock.Now()-req.sent), true)
				req.peer.Log().Debug("Fetching data timed out hard")
				go f.handler.removePeer(req.peer.id)
			}
		case resp := <-f.deliverChn:
			f.reqMu.Lock()
			req, ok := f.requested[resp.reqID]
			if ok && req.peer != resp.peer {
				ok = false
			}
			if ok {
				delete(f.requested, resp.reqID)
			}
			f.reqMu.Unlock()
			if ok {
				f.handler.backend.serverPool.adjustResponseTime(req.peer.poolEntry, time.Duration(mclock.Now()-req.sent), req.timeout)
			}
			f.lock.Lock()
			if !ok || !(f.syncing || f.processResponse(req, resp)) {
				resp.peer.Log().Debug("Failed processing response")
				go f.handler.removePeer(resp.peer.id)
			}
			f.lock.Unlock()
		case p := <-f.syncDone:
			f.lock.Lock()
			p.Log().Debug("Done synchronising with peer")
			f.checkSyncedHeaders(p)
			f.syncing = false
			f.lock.Unlock()
			f.requestTrigger <- struct{}{} // f.requestTriggered is always true here
		}
	}
}

// registerPeer adds a new peer to the fetcher's peer set
func (f *lightFetcher) registerPeer(p *peer) {
	p.lock.Lock()
	p.hasBlock = func(hash common.Hash, number uint64, hasState bool) bool {
		return f.peerHasBlock(p, hash, number, hasState)
	}
	p.lock.Unlock()

	f.lock.Lock()
	defer f.lock.Unlock()
	f.peers[p] = &fetcherPeerInfo{nodeByHash: make(map[common.Hash]*fetcherTreeNode)}
}

// unregisterPeer removes a new peer from the fetcher's peer set
func (f *lightFetcher) unregisterPeer(p *peer) {
	p.lock.Lock()
	p.hasBlock = nil
	p.lock.Unlock()

	f.lock.Lock()
	defer f.lock.Unlock()

	// check for potential timed out block delay statistics
	f.checkUpdateStats(p, nil)
	delete(f.peers, p)
}

// announce processes a new announcement message received from a peer, adding new
// nodes to the peer's block tree and removing old nodes if necessary
func (f *lightFetcher) announce(p *peer, head *announceData) {
	f.lock.Lock()
	defer f.lock.Unlock()
	p.Log().Debug("Received new announcement", "number", head.Number, "hash", head.Hash, "reorg", head.ReorgDepth)

	fp := f.peers[p]
	if fp == nil {
		p.Log().Debug("Announcement from unknown peer")
		return
	}

	if fp.lastAnnounced != nil && head.Td.Cmp(fp.lastAnnounced.td) <= 0 {
		// announced tds should be strictly monotonic
		p.Log().Debug("Received non-monotonic td", "current", head.Td, "previous", fp.lastAnnounced.td)
		go f.handler.removePeer(p.id)
		return
	}

	n := fp.lastAnnounced
	for i := uint64(0); i < head.ReorgDepth; i++ {
		if n == nil {
			break
		}
		n = n.parent
	}
	// n is now the reorg common ancestor, add a new branch of nodes
	if n != nil && (head.Number >= n.number+maxNodeCount || head.Number <= n.number) {
		// if announced head block height is lower or same as n or too far from it to add
		// intermediate nodes then discard previous announcement info and trigger a resync
		n = nil
		fp.nodeCnt = 0
		fp.nodeByHash = make(map[common.Hash]*fetcherTreeNode)
	}
	// check if the node count is too high to add new nodes, discard oldest ones if necessary
	if n != nil {
		// n is now the reorg common ancestor, add a new branch of nodes
		// check if the node count is too high to add new nodes
		locked := false
		for uint64(fp.nodeCnt)+head.Number-n.number > maxNodeCount && fp.root != nil {
			if !locked {
				f.chain.LockChain()
				defer f.chain.UnlockChain()
				locked = true
			}
			// if one of root's children is canonical, keep it, delete other branches and root itself
			var newRoot *fetcherTreeNode
			for i, nn := range fp.root.children {
				if rawdb.ReadCanonicalHash(f.handler.backend.chainDb, nn.number) == nn.hash {
					fp.root.children = append(fp.root.children[:i], fp.root.children[i+1:]...)
					nn.parent = nil
					newRoot = nn
					break
				}
			}
			fp.deleteNode(fp.root)
			if n == fp.root {
				n = newRoot
			}
			fp.root = newRoot
			if newRoot == nil || !f.checkKnownNode(p, newRoot) {
				fp.bestConfirmed = nil
				fp.confirmedTd = nil
			}

			if n == nil {
				break
			}
		}
		if n != nil {
			for n.number < head.Number {
				nn := &fetcherTreeNode{number: n.number + 1, parent: n}
				n.children = append(n.children, nn)
				n = nn
				fp.nodeCnt++
			}
			n.hash = head.Hash
			n.td = head.Td
			fp.nodeByHash[n.hash] = n
		}
	}

	if n == nil {
		// could not find reorg common ancestor or had to delete entire tree, a new root and a resync is needed
		if fp.root != nil {
			fp.deleteNode(fp.root)
		}
		n = &fetcherTreeNode{hash: head.Hash, number: head.Number, td: head.Td}
		fp.root = n
		fp.nodeCnt++
		fp.nodeByHash[n.hash] = n
		fp.bestConfirmed = nil
		fp.confirmedTd = nil
	}

	f.checkKnownNode(p, n)
	p.lock.Lock()
	p.headInfo = head
	fp.lastAnnounced = n
	p.lock.Unlock()
	f.checkUpdateStats(p, nil)
	if !f.requestTriggered {
		f.requestTriggered = true
		f.requestTrigger <- struct{}{}
	}
}

// peerHasBlock returns true if we can assume the peer knows the given block
// based on its announcements
func (f *lightFetcher) peerHasBlock(p *peer, hash common.Hash, number uint64, hasState bool) bool {
	f.lock.Lock()
	defer f.lock.Unlock()

	fp := f.peers[p]
	if fp == nil || fp.root == nil {
		return false
	}

	if hasState {
		if fp.lastAnnounced == nil || fp.lastAnnounced.number > number+serverStateAvailable {
			return false
		}
	}

	if f.syncing {
		// always return true when syncing
		// false positives are acceptable, a more sophisticated condition can be implemented later
		return true
	}

	if number >= fp.root.number {
		// it is recent enough that if it is known, is should be in the peer's block tree
		return fp.nodeByHash[hash] != nil
	}
	f.chain.LockChain()
	defer f.chain.UnlockChain()
	// if it's older than the peer's block tree root but it's in the same canonical chain
	// as the root, we can still be sure the peer knows it
	//
	// when syncing, just check if it is part of the known chain, there is nothing better we
	// can do since we do not know the most recent block hash yet
	return rawdb.ReadCanonicalHash(f.handler.backend.chainDb, fp.root.number) == fp.root.hash && rawdb.ReadCanonicalHash(f.handler.backend.chainDb, number) == hash
}

// requestAmount calculates the amount of headers to be downloaded starting
// from a certain head backwards
func (f *lightFetcher) requestAmount(p *peer, n *fetcherTreeNode) uint64 {
	amount := uint64(0)
	nn := n
	for nn != nil && !f.checkKnownNode(p, nn) {
		nn = nn.parent
		amount++
	}
	if nn == nil {
		amount = n.number
	}
	return amount
}

// requestedID tells if a certain reqID has been requested by the fetcher
func (f *lightFetcher) requestedID(reqID uint64) bool {
	f.reqMu.RLock()
	_, ok := f.requested[reqID]
	f.reqMu.RUnlock()
	return ok
}

// nextRequest selects the peer and announced head to be requested next, amount
// to be downloaded starting from the head backwards is also returned
func (f *lightFetcher) nextRequest() (*distReq, uint64, bool) {
	var (
		bestHash    common.Hash
		bestAmount  uint64
		bestTd      *big.Int
		bestSyncing bool
	)
	bestHash, bestAmount, bestTd, bestSyncing = f.findBestRequest()

	if bestTd == f.maxConfirmedTd {
		return nil, 0, false
	}

	var rq *distReq
	reqID := genReqID()
	if bestSyncing {
		rq = f.newFetcherDistReqForSync(bestHash)
	} else {
		rq = f.newFetcherDistReq(bestHash, reqID, bestAmount)
	}
	return rq, reqID, bestSyncing
}

// findBestRequest finds the best head to request that has been announced by but not yet requested from a known peer.
// It also returns the announced Td (which should be verified after fetching the head),
// the necessary amount to request and whether a downloader sync is necessary instead of a normal header request.
func (f *lightFetcher) findBestRequest() (bestHash common.Hash, bestAmount uint64, bestTd *big.Int, bestSyncing bool) {
	bestTd = f.maxConfirmedTd
	bestSyncing = false

	for p, fp := range f.peers {
		for hash, n := range fp.nodeByHash {
			if f.checkKnownNode(p, n) || n.requested {
				continue
			}
<<<<<<< HEAD

			//if ulc mode is disabled, isTrustedHash returns true
=======
			// if ulc mode is disabled, isTrustedHash returns true
>>>>>>> 3bb6815f
			amount := f.requestAmount(p, n)
			if (bestTd == nil || n.td.Cmp(bestTd) > 0 || amount < bestAmount) && (f.isTrustedHash(hash) || f.maxConfirmedTd.Int64() == 0) {
				bestHash = hash
				bestTd = n.td
				bestAmount = amount
				bestSyncing = fp.bestConfirmed == nil || fp.root == nil || !f.checkKnownNode(p, fp.root)
			}
		}
	}
	return
}

// isTrustedHash checks if the block can be trusted by the minimum trusted fraction.
func (f *lightFetcher) isTrustedHash(hash common.Hash) bool {
	// If ultra light cliet mode is disabled, trust all hashes
<<<<<<< HEAD
	if f.pm.ulc == nil {
=======
	if f.handler.ulc == nil {
>>>>>>> 3bb6815f
		return true
	}
	// Ultra light enabled, only trust after enough confirmations
	var agreed int
	for peer, info := range f.peers {
		if peer.trusted && info.nodeByHash[hash] != nil {
			agreed++
		}
	}
<<<<<<< HEAD
	return 100*agreed/len(f.pm.ulc.keys) >= f.pm.ulc.fraction
=======
	return 100*agreed/len(f.handler.ulc.keys) >= f.handler.ulc.fraction
>>>>>>> 3bb6815f
}

func (f *lightFetcher) newFetcherDistReqForSync(bestHash common.Hash) *distReq {
	return &distReq{
		getCost: func(dp distPeer) uint64 {
			return 0
		},
		canSend: func(dp distPeer) bool {
			p := dp.(*peer)
			f.lock.Lock()
			defer f.lock.Unlock()

			if p.onlyAnnounce {
				return false
			}
			fp := f.peers[p]
			return fp != nil && fp.nodeByHash[bestHash] != nil
		},
		request: func(dp distPeer) func() {
<<<<<<< HEAD
			if f.pm.ulc != nil {
=======
			if f.handler.ulc != nil {
>>>>>>> 3bb6815f
				// Keep last trusted header before sync
				f.setLastTrustedHeader(f.chain.CurrentHeader())
			}
			go func() {
				p := dp.(*peer)
				p.Log().Debug("Synchronisation started")
<<<<<<< HEAD
				f.pm.synchronise(p)
=======
				f.handler.synchronise(p)
>>>>>>> 3bb6815f
				f.syncDone <- p
			}()
			return nil
		},
	}
}

// newFetcherDistReq creates a new request for the distributor.
func (f *lightFetcher) newFetcherDistReq(bestHash common.Hash, reqID uint64, bestAmount uint64) *distReq {
	return &distReq{
		getCost: func(dp distPeer) uint64 {
			p := dp.(*peer)
			return p.GetRequestCost(GetBlockHeadersMsg, int(bestAmount))
		},
		canSend: func(dp distPeer) bool {
			p := dp.(*peer)
			f.lock.Lock()
			defer f.lock.Unlock()

			if p.onlyAnnounce {
				return false
			}
			fp := f.peers[p]
			if fp == nil {
				return false
			}
			n := fp.nodeByHash[bestHash]
			return n != nil && !n.requested
		},
		request: func(dp distPeer) func() {
			p := dp.(*peer)
			f.lock.Lock()
			fp := f.peers[p]
			if fp != nil {
				n := fp.nodeByHash[bestHash]
				if n != nil {
					n.requested = true
				}
			}
			f.lock.Unlock()

			cost := p.GetRequestCost(GetBlockHeadersMsg, int(bestAmount))
			p.fcServer.QueuedRequest(reqID, cost)
			f.reqMu.Lock()
			f.requested[reqID] = fetchRequest{hash: bestHash, amount: bestAmount, peer: p, sent: mclock.Now()}
			f.reqMu.Unlock()
			go func() {
				time.Sleep(hardRequestTimeout)
				f.timeoutChn <- reqID
			}()
			return func() { p.RequestHeadersByHash(reqID, cost, bestHash, int(bestAmount), 0, true) }
		},
	}
}

// deliverHeaders delivers header download request responses for processing
func (f *lightFetcher) deliverHeaders(peer *peer, reqID uint64, headers []*types.Header) {
	f.deliverChn <- fetchResponse{reqID: reqID, headers: headers, peer: peer}
}

// processResponse processes header download request responses, returns true if successful
func (f *lightFetcher) processResponse(req fetchRequest, resp fetchResponse) bool {
	if uint64(len(resp.headers)) != req.amount || resp.headers[0].Hash() != req.hash {
		req.peer.Log().Debug("Response content mismatch", "requested", len(resp.headers), "reqfrom", resp.headers[0], "delivered", req.amount, "delfrom", req.hash)
		return false
	}
	headers := make([]*types.Header, req.amount)
	for i, header := range resp.headers {
		headers[int(req.amount)-1-i] = header
	}

	if _, err := f.chain.InsertHeaderChain(headers, 1); err != nil {
		if err == consensus.ErrFutureBlock {
			return true
		}
		log.Debug("Failed to insert header chain", "err", err)
		return false
	}
	tds := make([]*big.Int, len(headers))
	for i, header := range headers {
		td := f.chain.GetTd(header.Hash(), header.Number.Uint64())
		if td == nil {
			log.Debug("Total difficulty not found for header", "index", i+1, "number", header.Number, "hash", header.Hash())
			return false
		}
		tds[i] = td
	}
	f.newHeaders(headers, tds)
	return true
}

// newHeaders updates the block trees of all active peers according to a newly
// downloaded and validated batch or headers
func (f *lightFetcher) newHeaders(headers []*types.Header, tds []*big.Int) {
	var maxTd *big.Int

	for p, fp := range f.peers {
		if !f.checkAnnouncedHeaders(fp, headers, tds) {
			p.Log().Debug("Inconsistent announcement")
			go f.handler.removePeer(p.id)
		}
		if fp.confirmedTd != nil && (maxTd == nil || maxTd.Cmp(fp.confirmedTd) > 0) {
			maxTd = fp.confirmedTd
		}
	}

	if maxTd != nil {
		f.updateMaxConfirmedTd(maxTd)
	}
}

// checkAnnouncedHeaders updates peer's block tree if necessary after validating
// a batch of headers. It searches for the latest header in the batch that has a
// matching tree node (if any), and if it has not been marked as known already,
// sets it and its parents to known (even those which are older than the currently
// validated ones). Return value shows if all hashes, numbers and Tds matched
// correctly to the announced values (otherwise the peer should be dropped).
func (f *lightFetcher) checkAnnouncedHeaders(fp *fetcherPeerInfo, headers []*types.Header, tds []*big.Int) bool {
	var (
		n      *fetcherTreeNode
		header *types.Header
		td     *big.Int
	)

	for i := len(headers) - 1; ; i-- {
		if i < 0 {
			if n == nil {
				// no more headers and nothing to match
				return true
			}
			// we ran out of recently delivered headers but have not reached a node known by this peer yet, continue matching
			hash, number := header.ParentHash, header.Number.Uint64()-1
			td = f.chain.GetTd(hash, number)
			header = f.chain.GetHeader(hash, number)
			if header == nil || td == nil {
				log.Error("Missing parent of validated header", "hash", hash, "number", number)
				return false
			}
		} else {
			header = headers[i]
			td = tds[i]
		}
		hash := header.Hash()
		number := header.Number.Uint64()
		if n == nil {
			n = fp.nodeByHash[hash]
		}
		if n != nil {
			if n.td == nil {
				// node was unannounced
				if nn := fp.nodeByHash[hash]; nn != nil {
					// if there was already a node with the same hash, continue there and drop this one
					nn.children = append(nn.children, n.children...)
					n.children = nil
					fp.deleteNode(n)
					n = nn
				} else {
					n.hash = hash
					n.td = td
					fp.nodeByHash[hash] = n
				}
			}
			// check if it matches the header
			if n.hash != hash || n.number != number || n.td.Cmp(td) != 0 {
				// peer has previously made an invalid announcement
				return false
			}
			if n.known {
				// we reached a known node that matched our expectations, return with success
				return true
			}
			n.known = true
			if fp.confirmedTd == nil || td.Cmp(fp.confirmedTd) > 0 {
				fp.confirmedTd = td
				fp.bestConfirmed = n
			}
			n = n.parent
			if n == nil {
				return true
			}
		}
	}
}

// checkSyncedHeaders updates peer's block tree after synchronisation by marking
// downloaded headers as known. If none of the announced headers are found after
// syncing, the peer is dropped.
func (f *lightFetcher) checkSyncedHeaders(p *peer) {
	fp := f.peers[p]
	if fp == nil {
		p.Log().Debug("Unknown peer to check sync headers")
		return
	}
	var (
		node = fp.lastAnnounced
		td   *big.Int
	)
<<<<<<< HEAD
	if f.pm.ulc != nil {
=======
	if f.handler.ulc != nil {
>>>>>>> 3bb6815f
		// Roll back untrusted blocks
		h, unapproved := f.lastTrustedTreeNode(p)
		f.chain.Rollback(unapproved)
		node = fp.nodeByHash[h.Hash()]
	}
	// Find last valid block
	for node != nil {
		if td = f.chain.GetTd(node.hash, node.number); td != nil {
			break
		}
		node = node.parent
	}
	// Now node is the latest downloaded/approved header after syncing
	if node == nil {
		p.Log().Debug("Synchronisation failed")
<<<<<<< HEAD
		go f.pm.removePeer(p.id)
=======
		go f.handler.removePeer(p.id)
>>>>>>> 3bb6815f
		return
	}
	header := f.chain.GetHeader(node.hash, node.number)
	f.newHeaders([]*types.Header{header}, []*big.Int{td})
}

// lastTrustedTreeNode return last approved treeNode and a list of unapproved hashes
func (f *lightFetcher) lastTrustedTreeNode(p *peer) (*types.Header, []common.Hash) {
	unapprovedHashes := make([]common.Hash, 0)
	current := f.chain.CurrentHeader()

	if f.lastTrustedHeader == nil {
		return current, unapprovedHashes
	}

	canonical := f.chain.CurrentHeader()
	if canonical.Number.Uint64() > f.lastTrustedHeader.Number.Uint64() {
		canonical = f.chain.GetHeaderByNumber(f.lastTrustedHeader.Number.Uint64())
	}
<<<<<<< HEAD
	commonAncestor := rawdb.FindCommonAncestor(f.pm.chainDb, canonical, f.lastTrustedHeader)
=======
	commonAncestor := rawdb.FindCommonAncestor(f.handler.backend.chainDb, canonical, f.lastTrustedHeader)
>>>>>>> 3bb6815f
	if commonAncestor == nil {
		log.Error("Common ancestor of last trusted header and canonical header is nil", "canonical hash", canonical.Hash(), "trusted hash", f.lastTrustedHeader.Hash())
		return current, unapprovedHashes
	}

	for current.Hash() == commonAncestor.Hash() {
		if f.isTrustedHash(current.Hash()) {
			break
		}
		unapprovedHashes = append(unapprovedHashes, current.Hash())
		current = f.chain.GetHeader(current.ParentHash, current.Number.Uint64()-1)
	}
	return current, unapprovedHashes
}

func (f *lightFetcher) setLastTrustedHeader(h *types.Header) {
	f.lock.Lock()
	defer f.lock.Unlock()
	f.lastTrustedHeader = h
}

// checkKnownNode checks if a block tree node is known (downloaded and validated)
// If it was not known previously but found in the database, sets its known flag
func (f *lightFetcher) checkKnownNode(p *peer, n *fetcherTreeNode) bool {
	if n.known {
		return true
	}
	td := f.chain.GetTd(n.hash, n.number)
	if td == nil {
		return false
	}
	header := f.chain.GetHeader(n.hash, n.number)
	// check the availability of both header and td because reads are not protected by chain db mutex
	// Note: returning false is always safe here
	if header == nil {
		return false
	}

	fp := f.peers[p]
	if fp == nil {
		p.Log().Debug("Unknown peer to check known nodes")
		return false
	}
	if !f.checkAnnouncedHeaders(fp, []*types.Header{header}, []*big.Int{td}) {
		p.Log().Debug("Inconsistent announcement")
		go f.handler.removePeer(p.id)
	}
	if fp.confirmedTd != nil {
		f.updateMaxConfirmedTd(fp.confirmedTd)
	}
	return n.known
}

// deleteNode deletes a node and its child subtrees from a peer's block tree
func (fp *fetcherPeerInfo) deleteNode(n *fetcherTreeNode) {
	if n.parent != nil {
		for i, nn := range n.parent.children {
			if nn == n {
				n.parent.children = append(n.parent.children[:i], n.parent.children[i+1:]...)
				break
			}
		}
	}
	for {
		if n.td != nil {
			delete(fp.nodeByHash, n.hash)
		}
		fp.nodeCnt--
		if len(n.children) == 0 {
			return
		}
		for i, nn := range n.children {
			if i == 0 {
				n = nn
			} else {
				fp.deleteNode(nn)
			}
		}
	}
}

// updateStatsEntry items form a linked list that is expanded with a new item every time a new head with a higher Td
// than the previous one has been downloaded and validated. The list contains a series of maximum confirmed Td values
// and the time these values have been confirmed, both increasing monotonically. A maximum confirmed Td is calculated
// both globally for all peers and also for each individual peer (meaning that the given peer has announced the head
// and it has also been downloaded from any peer, either before or after the given announcement).
// The linked list has a global tail where new confirmed Td entries are added and a separate head for each peer,
// pointing to the next Td entry that is higher than the peer's max confirmed Td (nil if it has already confirmed
// the current global head).
type updateStatsEntry struct {
	time mclock.AbsTime
	td   *big.Int
	next *updateStatsEntry
}

// updateMaxConfirmedTd updates the block delay statistics of active peers. Whenever a new highest Td is confirmed,
// adds it to the end of a linked list together with the time it has been confirmed. Then checks which peers have
// already confirmed a head with the same or higher Td (which counts as zero block delay) and updates their statistics.
// Those who have not confirmed such a head by now will be updated by a subsequent checkUpdateStats call with a
// positive block delay value.
func (f *lightFetcher) updateMaxConfirmedTd(td *big.Int) {
	if f.maxConfirmedTd == nil || td.Cmp(f.maxConfirmedTd) > 0 {
		f.maxConfirmedTd = td
		newEntry := &updateStatsEntry{
			time: mclock.Now(),
			td:   td,
		}
		if f.lastUpdateStats != nil {
			f.lastUpdateStats.next = newEntry
		}

		f.lastUpdateStats = newEntry
		for p := range f.peers {
			f.checkUpdateStats(p, newEntry)
		}
	}
}

// checkUpdateStats checks those peers who have not confirmed a certain highest Td (or a larger one) by the time it
// has been confirmed by another peer. If they have confirmed such a head by now, their stats are updated with the
// block delay which is (this peer's confirmation time)-(first confirmation time). After blockDelayTimeout has passed,
// the stats are updated with blockDelayTimeout value. In either case, the confirmed or timed out updateStatsEntry
// items are removed from the head of the linked list.
// If a new entry has been added to the global tail, it is passed as a parameter here even though this function
// assumes that it has already been added, so that if the peer's list is empty (all heads confirmed, head is nil),
// it can set the new head to newEntry.
func (f *lightFetcher) checkUpdateStats(p *peer, newEntry *updateStatsEntry) {
	now := mclock.Now()
	fp := f.peers[p]
	if fp == nil {
		p.Log().Debug("Unknown peer to check update stats")
		return
	}

	if newEntry != nil && fp.firstUpdateStats == nil {
		fp.firstUpdateStats = newEntry
	}
	for fp.firstUpdateStats != nil && fp.firstUpdateStats.time <= now-mclock.AbsTime(blockDelayTimeout) {
		f.handler.backend.serverPool.adjustBlockDelay(p.poolEntry, blockDelayTimeout)
		fp.firstUpdateStats = fp.firstUpdateStats.next
	}
	if fp.confirmedTd != nil {
		for fp.firstUpdateStats != nil && fp.firstUpdateStats.td.Cmp(fp.confirmedTd) <= 0 {
			f.handler.backend.serverPool.adjustBlockDelay(p.poolEntry, time.Duration(now-fp.firstUpdateStats.time))
			fp.firstUpdateStats = fp.firstUpdateStats.next
		}
	}
}<|MERGE_RESOLUTION|>--- conflicted
+++ resolved
@@ -40,14 +40,8 @@
 // ODR system to ensure that we only request data related to a certain block from peers who have already processed
 // and announced that block.
 type lightFetcher struct {
-<<<<<<< HEAD
-	pm    *ProtocolManager
-	odr   *LesOdr
-	chain lightChain
-=======
 	handler *clientHandler
 	chain   *light.LightChain
->>>>>>> 3bb6815f
 
 	lock            sync.Mutex // lock protects access to the fetcher's internal state variables except sent requests
 	maxConfirmedTd  *big.Int
@@ -63,19 +57,9 @@
 	requestTriggered  bool
 	requestTrigger    chan struct{}
 	lastTrustedHeader *types.Header
-<<<<<<< HEAD
-}
-
-// lightChain extends the BlockChain interface by locking.
-type lightChain interface {
-	BlockChain
-	LockChain()
-	UnlockChain()
-=======
 
 	closeCh chan struct{}
 	wg      sync.WaitGroup
->>>>>>> 3bb6815f
 }
 
 // fetcherPeerInfo holds fetcher-specific information about each active peer
@@ -152,11 +136,7 @@
 
 // syncLoop is the main event loop of the light fetcher
 func (f *lightFetcher) syncLoop() {
-<<<<<<< HEAD
-	defer f.pm.wg.Done()
-=======
 	defer f.wg.Done()
->>>>>>> 3bb6815f
 	for {
 		select {
 		case <-f.closeCh:
@@ -176,11 +156,7 @@
 			f.lock.Unlock()
 
 			if rq != nil {
-<<<<<<< HEAD
-				if _, ok := <-f.pm.reqDist.queue(rq); ok {
-=======
 				if _, ok := <-f.handler.backend.reqDist.queue(rq); ok {
->>>>>>> 3bb6815f
 					if syncing {
 						f.lock.Lock()
 						f.syncing = true
@@ -477,12 +453,7 @@
 			if f.checkKnownNode(p, n) || n.requested {
 				continue
 			}
-<<<<<<< HEAD
-
-			//if ulc mode is disabled, isTrustedHash returns true
-=======
 			// if ulc mode is disabled, isTrustedHash returns true
->>>>>>> 3bb6815f
 			amount := f.requestAmount(p, n)
 			if (bestTd == nil || n.td.Cmp(bestTd) > 0 || amount < bestAmount) && (f.isTrustedHash(hash) || f.maxConfirmedTd.Int64() == 0) {
 				bestHash = hash
@@ -498,11 +469,7 @@
 // isTrustedHash checks if the block can be trusted by the minimum trusted fraction.
 func (f *lightFetcher) isTrustedHash(hash common.Hash) bool {
 	// If ultra light cliet mode is disabled, trust all hashes
-<<<<<<< HEAD
-	if f.pm.ulc == nil {
-=======
 	if f.handler.ulc == nil {
->>>>>>> 3bb6815f
 		return true
 	}
 	// Ultra light enabled, only trust after enough confirmations
@@ -512,11 +479,7 @@
 			agreed++
 		}
 	}
-<<<<<<< HEAD
-	return 100*agreed/len(f.pm.ulc.keys) >= f.pm.ulc.fraction
-=======
 	return 100*agreed/len(f.handler.ulc.keys) >= f.handler.ulc.fraction
->>>>>>> 3bb6815f
 }
 
 func (f *lightFetcher) newFetcherDistReqForSync(bestHash common.Hash) *distReq {
@@ -536,22 +499,14 @@
 			return fp != nil && fp.nodeByHash[bestHash] != nil
 		},
 		request: func(dp distPeer) func() {
-<<<<<<< HEAD
-			if f.pm.ulc != nil {
-=======
 			if f.handler.ulc != nil {
->>>>>>> 3bb6815f
 				// Keep last trusted header before sync
 				f.setLastTrustedHeader(f.chain.CurrentHeader())
 			}
 			go func() {
 				p := dp.(*peer)
 				p.Log().Debug("Synchronisation started")
-<<<<<<< HEAD
-				f.pm.synchronise(p)
-=======
 				f.handler.synchronise(p)
->>>>>>> 3bb6815f
 				f.syncDone <- p
 			}()
 			return nil
@@ -749,11 +704,7 @@
 		node = fp.lastAnnounced
 		td   *big.Int
 	)
-<<<<<<< HEAD
-	if f.pm.ulc != nil {
-=======
 	if f.handler.ulc != nil {
->>>>>>> 3bb6815f
 		// Roll back untrusted blocks
 		h, unapproved := f.lastTrustedTreeNode(p)
 		f.chain.Rollback(unapproved)
@@ -769,11 +720,7 @@
 	// Now node is the latest downloaded/approved header after syncing
 	if node == nil {
 		p.Log().Debug("Synchronisation failed")
-<<<<<<< HEAD
-		go f.pm.removePeer(p.id)
-=======
 		go f.handler.removePeer(p.id)
->>>>>>> 3bb6815f
 		return
 	}
 	header := f.chain.GetHeader(node.hash, node.number)
@@ -793,11 +740,7 @@
 	if canonical.Number.Uint64() > f.lastTrustedHeader.Number.Uint64() {
 		canonical = f.chain.GetHeaderByNumber(f.lastTrustedHeader.Number.Uint64())
 	}
-<<<<<<< HEAD
-	commonAncestor := rawdb.FindCommonAncestor(f.pm.chainDb, canonical, f.lastTrustedHeader)
-=======
 	commonAncestor := rawdb.FindCommonAncestor(f.handler.backend.chainDb, canonical, f.lastTrustedHeader)
->>>>>>> 3bb6815f
 	if commonAncestor == nil {
 		log.Error("Common ancestor of last trusted header and canonical header is nil", "canonical hash", canonical.Hash(), "trusted hash", f.lastTrustedHeader.Hash())
 		return current, unapprovedHashes
