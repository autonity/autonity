// Copyright 2016 The go-ethereum Authors
// This file is part of the go-ethereum library.
//
// The go-ethereum library is free software: you can redistribute it and/or modify
// it under the terms of the GNU Lesser General Public License as published by
// the Free Software Foundation, either version 3 of the License, or
// (at your option) any later version.
//
// The go-ethereum library is distributed in the hope that it will be useful,
// but WITHOUT ANY WARRANTY; without even the implied warranty of
// MERCHANTABILITY or FITNESS FOR A PARTICULAR PURPOSE. See the
// GNU Lesser General Public License for more details.
//
// You should have received a copy of the GNU Lesser General Public License
// along with the go-ethereum library. If not, see <http://www.gnu.org/licenses/>.

package les

import (
	"math/big"
	"math/rand"
	"sync"
	"time"

<<<<<<< HEAD
	"github.com/clearmatics/autonity/common"
	"github.com/clearmatics/autonity/consensus"
	"github.com/clearmatics/autonity/core"
	"github.com/clearmatics/autonity/core/rawdb"
	"github.com/clearmatics/autonity/core/types"
	"github.com/clearmatics/autonity/eth/fetcher"
	"github.com/clearmatics/autonity/ethdb"
	"github.com/clearmatics/autonity/light"
	"github.com/clearmatics/autonity/log"
	"github.com/clearmatics/autonity/p2p/enode"
=======
	"github.com/ethereum/go-ethereum/common"
	"github.com/ethereum/go-ethereum/consensus"
	"github.com/ethereum/go-ethereum/core"
	"github.com/ethereum/go-ethereum/core/rawdb"
	"github.com/ethereum/go-ethereum/core/types"
	"github.com/ethereum/go-ethereum/ethdb"
	"github.com/ethereum/go-ethereum/les/fetcher"
	"github.com/ethereum/go-ethereum/light"
	"github.com/ethereum/go-ethereum/log"
	"github.com/ethereum/go-ethereum/p2p/enode"
>>>>>>> aaca58a7
)

const (
	blockDelayTimeout    = 10 * time.Second       // Timeout for retrieving the headers from the peer
	gatherSlack          = 100 * time.Millisecond // Interval used to collate almost-expired requests
	cachedAnnosThreshold = 64                     // The maximum queued announcements
)

// announce represents an new block announcement from the les server.
type announce struct {
	data   *announceData
	trust  bool
	peerid enode.ID
}

// request represents a record when the header request is sent.
type request struct {
	reqid  uint64
	peerid enode.ID
	sendAt time.Time
	hash   common.Hash
}

// response represents a response packet from network as well as a channel
// to return all un-requested data.
type response struct {
	reqid   uint64
	headers []*types.Header
	peerid  enode.ID
	remain  chan []*types.Header
}

// fetcherPeer holds the fetcher-specific information for each active peer
type fetcherPeer struct {
	latest *announceData // The latest announcement sent from the peer

	// These following two fields can track the latest announces
	// from the peer with limited size for caching. We hold the
	// assumption that all enqueued announces are td-monotonic.
	announces map[common.Hash]*announce // Announcement map
	fifo      []common.Hash             // FIFO announces list
}

// addAnno enqueues an new trusted announcement. If the queued announces overflow,
// evict from the oldest.
func (fp *fetcherPeer) addAnno(anno *announce) {
	// Short circuit if the anno already exists. In normal case it should
	// never happen since only monotonic anno is accepted. But the adversary
	// may feed us fake announces with higher td but same hash. In this case,
	// ignore the anno anyway.
	hash := anno.data.Hash
	if _, exist := fp.announces[hash]; exist {
		return
	}
	fp.announces[hash] = anno
	fp.fifo = append(fp.fifo, hash)

	// Evict oldest if the announces are oversized.
	if len(fp.fifo)-cachedAnnosThreshold > 0 {
		for i := 0; i < len(fp.fifo)-cachedAnnosThreshold; i++ {
			delete(fp.announces, fp.fifo[i])
		}
		copy(fp.fifo, fp.fifo[len(fp.fifo)-cachedAnnosThreshold:])
		fp.fifo = fp.fifo[:cachedAnnosThreshold]
	}
}

// forwardAnno removes all announces from the map with a number lower than
// the provided threshold.
func (fp *fetcherPeer) forwardAnno(td *big.Int) []*announce {
	var (
		cutset  int
		evicted []*announce
	)
	for ; cutset < len(fp.fifo); cutset++ {
		anno := fp.announces[fp.fifo[cutset]]
		if anno == nil {
			continue // In theory it should never ever happen
		}
		if anno.data.Td.Cmp(td) > 0 {
			break
		}
		evicted = append(evicted, anno)
		delete(fp.announces, anno.data.Hash)
	}
	if cutset > 0 {
		copy(fp.fifo, fp.fifo[cutset:])
		fp.fifo = fp.fifo[:len(fp.fifo)-cutset]
	}
	return evicted
}

// lightFetcher implements retrieval of newly announced headers. It reuses
// the eth.BlockFetcher as the underlying fetcher but adding more additional
// rules: e.g. evict "timeout" peers.
type lightFetcher struct {
	// Various handlers
	ulc     *ulc
	chaindb ethdb.Database
	reqDist *requestDistributor
	peerset *serverPeerSet        // The global peerset of light client which shared by all components
	chain   *light.LightChain     // The local light chain which maintains the canonical header chain.
	fetcher *fetcher.BlockFetcher // The underlying fetcher which takes care block header retrieval.

	// Peerset maintained by fetcher
	plock sync.RWMutex
	peers map[enode.ID]*fetcherPeer

	// Various channels
	announceCh chan *announce
	requestCh  chan *request
	deliverCh  chan *response
	syncDone   chan *types.Header

	closeCh chan struct{}
	wg      sync.WaitGroup

	// Callback
	synchronise func(peer *serverPeer)

	// Test fields or hooks
	newHeadHook func(*types.Header)
}

// newLightFetcher creates a light fetcher instance.
func newLightFetcher(chain *light.LightChain, engine consensus.Engine, peers *serverPeerSet, ulc *ulc, chaindb ethdb.Database, reqDist *requestDistributor, syncFn func(p *serverPeer)) *lightFetcher {
	// Construct the fetcher by offering all necessary APIs
	validator := func(header *types.Header) error {
		// Disable seal verification explicitly if we are running in ulc mode.
		return engine.VerifyHeader(chain, header, ulc == nil)
	}
	heighter := func() uint64 { return chain.CurrentHeader().Number.Uint64() }
	dropper := func(id string) { peers.unregister(id) }
	inserter := func(headers []*types.Header) (int, error) {
		// Disable PoW checking explicitly if we are running in ulc mode.
		checkFreq := 1
		if ulc != nil {
			checkFreq = 0
		}
		return chain.InsertHeaderChain(headers, checkFreq)
	}
	f := &lightFetcher{
		ulc:         ulc,
		peerset:     peers,
		chaindb:     chaindb,
		chain:       chain,
		reqDist:     reqDist,
		fetcher:     fetcher.NewBlockFetcher(true, chain.GetHeaderByHash, nil, validator, nil, heighter, inserter, nil, dropper),
		peers:       make(map[enode.ID]*fetcherPeer),
		synchronise: syncFn,
		announceCh:  make(chan *announce),
		requestCh:   make(chan *request),
		deliverCh:   make(chan *response),
		syncDone:    make(chan *types.Header),
		closeCh:     make(chan struct{}),
	}
	peers.subscribe(f)
	return f
}

func (f *lightFetcher) start() {
	f.wg.Add(1)
	f.fetcher.Start()
	go f.mainloop()
}

func (f *lightFetcher) stop() {
	close(f.closeCh)
	f.fetcher.Stop()
	f.wg.Wait()
}

// registerPeer adds an new peer to the fetcher's peer set
func (f *lightFetcher) registerPeer(p *serverPeer) {
	f.plock.Lock()
	defer f.plock.Unlock()

	f.peers[p.ID()] = &fetcherPeer{announces: make(map[common.Hash]*announce)}
}

// unregisterPeer removes the specified peer from the fetcher's peer set
func (f *lightFetcher) unregisterPeer(p *serverPeer) {
	f.plock.Lock()
	defer f.plock.Unlock()

	delete(f.peers, p.ID())
}

// peer returns the peer from the fetcher peerset.
func (f *lightFetcher) peer(id enode.ID) *fetcherPeer {
	f.plock.RLock()
	defer f.plock.RUnlock()

	return f.peers[id]
}

// forEachPeer iterates the fetcher peerset, abort the iteration if the
// callback returns false.
func (f *lightFetcher) forEachPeer(check func(id enode.ID, p *fetcherPeer) bool) {
	f.plock.RLock()
	defer f.plock.RUnlock()

	for id, peer := range f.peers {
		if !check(id, peer) {
			return
		}
	}
}

// mainloop is the main event loop of the light fetcher, which is responsible for
// - announcement maintenance(ulc)
//   If we are running in ultra light client mode, then all announcements from
//   the trusted servers are maintained. If the same announcements from trusted
//   servers reach the threshold, then the relevant header is requested for retrieval.
//
// - block header retrieval
//   Whenever we receive announce with higher td compared with local chain, the
//   request will be made for header retrieval.
//
// - re-sync trigger
//   If the local chain lags too much, then the fetcher will enter "synnchronise"
//   mode to retrieve missing headers in batch.
func (f *lightFetcher) mainloop() {
	defer f.wg.Done()

	var (
		syncInterval = uint64(1) // Interval used to trigger a light resync.
		syncing      bool        // Indicator whether the client is syncing

		ulc          = f.ulc != nil
		headCh       = make(chan core.ChainHeadEvent, 100)
		fetching     = make(map[uint64]*request)
		requestTimer = time.NewTimer(0)

		// Local status
		localHead = f.chain.CurrentHeader()
		localTd   = f.chain.GetTd(localHead.Hash(), localHead.Number.Uint64())
	)
	sub := f.chain.SubscribeChainHeadEvent(headCh)
	defer sub.Unsubscribe()

	// reset updates the local status with given header.
	reset := func(header *types.Header) {
		localHead = header
		localTd = f.chain.GetTd(header.Hash(), header.Number.Uint64())
	}
	// trustedHeader returns an indicator whether the header is regarded as
	// trusted. If we are running in the ulc mode, only when we receive enough
	// same announcement from trusted server, the header will be trusted.
	trustedHeader := func(hash common.Hash, number uint64) (bool, []enode.ID) {
		var (
			agreed  []enode.ID
			trusted bool
		)
		f.forEachPeer(func(id enode.ID, p *fetcherPeer) bool {
			if anno := p.announces[hash]; anno != nil && anno.trust && anno.data.Number == number {
				agreed = append(agreed, id)
				if 100*len(agreed)/len(f.ulc.keys) >= f.ulc.fraction {
					trusted = true
					return false // abort iteration
				}
			}
			return true
		})
		return trusted, agreed
	}
	for {
		select {
		case anno := <-f.announceCh:
			peerid, data := anno.peerid, anno.data
			log.Debug("Received new announce", "peer", peerid, "number", data.Number, "hash", data.Hash, "reorg", data.ReorgDepth)

			peer := f.peer(peerid)
			if peer == nil {
				log.Debug("Receive announce from unknown peer", "peer", peerid)
				continue
			}
			// Announced tds should be strictly monotonic, drop the peer if
			// the announce is out-of-order.
			if peer.latest != nil && data.Td.Cmp(peer.latest.Td) <= 0 {
				f.peerset.unregister(peerid.String())
				log.Debug("Non-monotonic td", "peer", peerid, "current", data.Td, "previous", peer.latest.Td)
				continue
			}
			peer.latest = data

			// Filter out any stale announce, the local chain is ahead of announce
			if localTd != nil && data.Td.Cmp(localTd) <= 0 {
				continue
			}
			peer.addAnno(anno)

			// If we are not syncing, try to trigger a single retrieval or re-sync
			if !ulc && !syncing {
				// Two scenarios lead to re-sync:
				// - reorg happens
				// - local chain lags
				// We can't retrieve the parent of the announce by single retrieval
				// in both cases, so resync is necessary.
				if data.Number > localHead.Number.Uint64()+syncInterval || data.ReorgDepth > 0 {
					syncing = true
					go f.startSync(peerid)
					log.Debug("Trigger light sync", "peer", peerid, "local", localHead.Number, "localhash", localHead.Hash(), "remote", data.Number, "remotehash", data.Hash)
					continue
				}
				f.fetcher.Notify(peerid.String(), data.Hash, data.Number, time.Now(), f.requestHeaderByHash(peerid), nil)
				log.Debug("Trigger header retrieval", "peer", peerid, "number", data.Number, "hash", data.Hash)
			}
			// Keep collecting announces from trusted server even we are syncing.
			if ulc && anno.trust {
				// Notify underlying fetcher to retrieve header or trigger a resync if
				// we have receive enough announcements from trusted server.
				trusted, agreed := trustedHeader(data.Hash, data.Number)
				if trusted && !syncing {
					if data.Number > localHead.Number.Uint64()+syncInterval || data.ReorgDepth > 0 {
						syncing = true
						go f.startSync(peerid)
						log.Debug("Trigger trusted light sync", "local", localHead.Number, "localhash", localHead.Hash(), "remote", data.Number, "remotehash", data.Hash)
						continue
					}
					p := agreed[rand.Intn(len(agreed))]
					f.fetcher.Notify(p.String(), data.Hash, data.Number, time.Now(), f.requestHeaderByHash(p), nil)
					log.Debug("Trigger trusted header retrieval", "number", data.Number, "hash", data.Hash)
				}
			}

		case req := <-f.requestCh:
			fetching[req.reqid] = req // Tracking all in-flight requests for response latency statistic.
			if len(fetching) == 1 {
				f.rescheduleTimer(fetching, requestTimer)
			}

		case <-requestTimer.C:
			for reqid, request := range fetching {
				if time.Since(request.sendAt) > blockDelayTimeout-gatherSlack {
					delete(fetching, reqid)
					f.peerset.unregister(request.peerid.String())
					log.Debug("Request timeout", "peer", request.peerid, "reqid", reqid)
				}
			}
			f.rescheduleTimer(fetching, requestTimer)

		case resp := <-f.deliverCh:
			if req := fetching[resp.reqid]; req != nil {
				delete(fetching, resp.reqid)
				f.rescheduleTimer(fetching, requestTimer)

				// The underlying fetcher does not check the consistency of request and response.
				// The adversary can send the fake announces with invalid hash and number but always
				// delivery some mismatched header. So it can't be punished by the underlying fetcher.
				// We have to add two more rules here to detect.
				if len(resp.headers) != 1 {
					f.peerset.unregister(req.peerid.String())
					log.Debug("Deliver more than requested", "peer", req.peerid, "reqid", req.reqid)
					continue
				}
				if resp.headers[0].Hash() != req.hash {
					f.peerset.unregister(req.peerid.String())
					log.Debug("Deliver invalid header", "peer", req.peerid, "reqid", req.reqid)
					continue
				}
				resp.remain <- f.fetcher.FilterHeaders(resp.peerid.String(), resp.headers, time.Now())
			} else {
				// Discard the entire packet no matter it's a timeout response or unexpected one.
				resp.remain <- resp.headers
			}

		case ev := <-headCh:
			// Short circuit if we are still syncing.
			if syncing {
				continue
			}
			reset(ev.Block.Header())

			// Clean stale announcements from les-servers.
			var droplist []enode.ID
			f.forEachPeer(func(id enode.ID, p *fetcherPeer) bool {
				removed := p.forwardAnno(localTd)
				for _, anno := range removed {
					if header := f.chain.GetHeaderByHash(anno.data.Hash); header != nil {
						if header.Number.Uint64() != anno.data.Number {
							droplist = append(droplist, id)
							break
						}
						// In theory td should exists.
						td := f.chain.GetTd(anno.data.Hash, anno.data.Number)
						if td != nil && td.Cmp(anno.data.Td) != 0 {
							droplist = append(droplist, id)
							break
						}
					}
				}
				return true
			})
			for _, id := range droplist {
				f.peerset.unregister(id.String())
				log.Debug("Kicked out peer for invalid announcement")
			}
			if f.newHeadHook != nil {
				f.newHeadHook(localHead)
			}

		case origin := <-f.syncDone:
			syncing = false // Reset the status

			// Rewind all untrusted headers for ulc mode.
			if ulc {
				head := f.chain.CurrentHeader()
				ancestor := rawdb.FindCommonAncestor(f.chaindb, origin, head)
				var untrusted []common.Hash
				for head.Number.Cmp(ancestor.Number) > 0 {
					hash, number := head.Hash(), head.Number.Uint64()
					if trusted, _ := trustedHeader(hash, number); trusted {
						break
					}
					untrusted = append(untrusted, hash)
					head = f.chain.GetHeader(head.ParentHash, number-1)
				}
				if len(untrusted) > 0 {
					for i, j := 0, len(untrusted)-1; i < j; i, j = i+1, j-1 {
						untrusted[i], untrusted[j] = untrusted[j], untrusted[i]
					}
					f.chain.Rollback(untrusted)
				}
			}
			// Reset local status.
			reset(f.chain.CurrentHeader())
			if f.newHeadHook != nil {
				f.newHeadHook(localHead)
			}
			log.Debug("light sync finished", "number", localHead.Number, "hash", localHead.Hash())

		case <-f.closeCh:
			return
		}
	}
}

// announce processes a new announcement message received from a peer.
func (f *lightFetcher) announce(p *serverPeer, head *announceData) {
	select {
	case f.announceCh <- &announce{peerid: p.ID(), trust: p.trusted, data: head}:
	case <-f.closeCh:
		return
	}
}

// trackRequest sends a reqID to main loop for in-flight request tracking.
func (f *lightFetcher) trackRequest(peerid enode.ID, reqid uint64, hash common.Hash) {
	select {
	case f.requestCh <- &request{reqid: reqid, peerid: peerid, sendAt: time.Now(), hash: hash}:
	case <-f.closeCh:
	}
}

// requestHeaderByHash constructs a header retrieval request and sends it to
// local request distributor.
//
// Note, we rely on the underlying eth/fetcher to retrieve and validate the
// response, so that we have to obey the rule of eth/fetcher which only accepts
// the response from given peer.
func (f *lightFetcher) requestHeaderByHash(peerid enode.ID) func(common.Hash) error {
	return func(hash common.Hash) error {
		req := &distReq{
			getCost: func(dp distPeer) uint64 { return dp.(*serverPeer).getRequestCost(GetBlockHeadersMsg, 1) },
			canSend: func(dp distPeer) bool { return dp.(*serverPeer).ID() == peerid },
			request: func(dp distPeer) func() {
				peer, id := dp.(*serverPeer), rand.Uint64()
				cost := peer.getRequestCost(GetBlockHeadersMsg, 1)
				peer.fcServer.QueuedRequest(id, cost)

				return func() {
					f.trackRequest(peer.ID(), id, hash)
					peer.requestHeadersByHash(id, hash, 1, 0, false)
				}
			},
		}
		f.reqDist.queue(req)
		return nil
	}
}

// requestResync invokes synchronisation callback to start syncing.
func (f *lightFetcher) startSync(id enode.ID) {
	defer func(header *types.Header) {
		f.syncDone <- header
	}(f.chain.CurrentHeader())

	peer := f.peerset.peer(id.String())
	if peer == nil || peer.onlyAnnounce {
		return
	}
	f.synchronise(peer)
}

// deliverHeaders delivers header download request responses for processing
func (f *lightFetcher) deliverHeaders(peer *serverPeer, reqid uint64, headers []*types.Header) []*types.Header {
	remain := make(chan []*types.Header, 1)
	select {
	case f.deliverCh <- &response{reqid: reqid, headers: headers, peerid: peer.ID(), remain: remain}:
	case <-f.closeCh:
		return nil
	}
	return <-remain
}

// rescheduleTimer resets the specified timeout timer to the next request timeout.
func (f *lightFetcher) rescheduleTimer(requests map[uint64]*request, timer *time.Timer) {
	// Short circuit if no inflight requests
	if len(requests) == 0 {
		timer.Stop()
		return
	}
	// Otherwise find the earliest expiring request
	earliest := time.Now()
	for _, req := range requests {
		if earliest.After(req.sendAt) {
			earliest = req.sendAt
		}
	}
	timer.Reset(blockDelayTimeout - time.Since(earliest))
}<|MERGE_RESOLUTION|>--- conflicted
+++ resolved
@@ -17,34 +17,21 @@
 package les
 
 import (
-	"math/big"
-	"math/rand"
-	"sync"
-	"time"
-
-<<<<<<< HEAD
-	"github.com/clearmatics/autonity/common"
-	"github.com/clearmatics/autonity/consensus"
-	"github.com/clearmatics/autonity/core"
-	"github.com/clearmatics/autonity/core/rawdb"
-	"github.com/clearmatics/autonity/core/types"
-	"github.com/clearmatics/autonity/eth/fetcher"
-	"github.com/clearmatics/autonity/ethdb"
-	"github.com/clearmatics/autonity/light"
-	"github.com/clearmatics/autonity/log"
-	"github.com/clearmatics/autonity/p2p/enode"
-=======
-	"github.com/ethereum/go-ethereum/common"
-	"github.com/ethereum/go-ethereum/consensus"
-	"github.com/ethereum/go-ethereum/core"
-	"github.com/ethereum/go-ethereum/core/rawdb"
-	"github.com/ethereum/go-ethereum/core/types"
-	"github.com/ethereum/go-ethereum/ethdb"
-	"github.com/ethereum/go-ethereum/les/fetcher"
-	"github.com/ethereum/go-ethereum/light"
-	"github.com/ethereum/go-ethereum/log"
-	"github.com/ethereum/go-ethereum/p2p/enode"
->>>>>>> aaca58a7
+    "math/big"
+    "math/rand"
+    "sync"
+    "time"
+
+    "github.com/ethereum/go-ethereum/common"
+    "github.com/ethereum/go-ethereum/consensus"
+    "github.com/ethereum/go-ethereum/core"
+    "github.com/ethereum/go-ethereum/core/rawdb"
+    "github.com/ethereum/go-ethereum/core/types"
+    "github.com/ethereum/go-ethereum/ethdb"
+    "github.com/ethereum/go-ethereum/les/fetcher"
+    "github.com/ethereum/go-ethereum/light"
+    "github.com/ethereum/go-ethereum/log"
+    "github.com/ethereum/go-ethereum/p2p/enode"
 )
 
 const (
@@ -79,13 +66,13 @@
 
 // fetcherPeer holds the fetcher-specific information for each active peer
 type fetcherPeer struct {
-	latest *announceData // The latest announcement sent from the peer
-
-	// These following two fields can track the latest announces
-	// from the peer with limited size for caching. We hold the
-	// assumption that all enqueued announces are td-monotonic.
-	announces map[common.Hash]*announce // Announcement map
-	fifo      []common.Hash             // FIFO announces list
+    latest *announceData // The latest announcement sent from the peer
+
+    // These following two fields can track the latest announces
+    // from the peer with limited size for caching. We hold the
+    // assumption that all enqueued announces are td-monotonic.
+    announces map[common.Hash]*announce // Announcement map
+    fifo      []common.Hash             // FIFO announces list
 }
 
 // addAnno enqueues an new trusted announcement. If the queued announces overflow,
@@ -93,47 +80,47 @@
 func (fp *fetcherPeer) addAnno(anno *announce) {
 	// Short circuit if the anno already exists. In normal case it should
 	// never happen since only monotonic anno is accepted. But the adversary
-	// may feed us fake announces with higher td but same hash. In this case,
-	// ignore the anno anyway.
-	hash := anno.data.Hash
-	if _, exist := fp.announces[hash]; exist {
-		return
-	}
-	fp.announces[hash] = anno
-	fp.fifo = append(fp.fifo, hash)
-
-	// Evict oldest if the announces are oversized.
-	if len(fp.fifo)-cachedAnnosThreshold > 0 {
-		for i := 0; i < len(fp.fifo)-cachedAnnosThreshold; i++ {
-			delete(fp.announces, fp.fifo[i])
-		}
-		copy(fp.fifo, fp.fifo[len(fp.fifo)-cachedAnnosThreshold:])
-		fp.fifo = fp.fifo[:cachedAnnosThreshold]
-	}
+    // may feed us fake announces with higher td but same hash. In this case,
+    // ignore the anno anyway.
+    hash := anno.data.Hash
+    if _, exist := fp.announces[hash]; exist {
+        return
+    }
+    fp.announces[hash] = anno
+    fp.fifo = append(fp.fifo, hash)
+
+    // Evict oldest if the announces are oversized.
+    if len(fp.fifo)-cachedAnnosThreshold > 0 {
+        for i := 0; i < len(fp.fifo)-cachedAnnosThreshold; i++ {
+            delete(fp.announces, fp.fifo[i])
+        }
+        copy(fp.fifo, fp.fifo[len(fp.fifo)-cachedAnnosThreshold:])
+        fp.fifo = fp.fifo[:cachedAnnosThreshold]
+    }
 }
 
 // forwardAnno removes all announces from the map with a number lower than
 // the provided threshold.
 func (fp *fetcherPeer) forwardAnno(td *big.Int) []*announce {
-	var (
-		cutset  int
-		evicted []*announce
-	)
-	for ; cutset < len(fp.fifo); cutset++ {
-		anno := fp.announces[fp.fifo[cutset]]
-		if anno == nil {
-			continue // In theory it should never ever happen
-		}
-		if anno.data.Td.Cmp(td) > 0 {
-			break
-		}
-		evicted = append(evicted, anno)
-		delete(fp.announces, anno.data.Hash)
-	}
-	if cutset > 0 {
-		copy(fp.fifo, fp.fifo[cutset:])
-		fp.fifo = fp.fifo[:len(fp.fifo)-cutset]
-	}
+    var (
+        cutset  int
+        evicted []*announce
+    )
+    for ; cutset < len(fp.fifo); cutset++ {
+        anno := fp.announces[fp.fifo[cutset]]
+        if anno == nil {
+            continue // In theory it should never ever happen
+        }
+        if anno.data.Td.Cmp(td) > 0 {
+            break
+        }
+        evicted = append(evicted, anno)
+        delete(fp.announces, anno.data.Hash)
+    }
+    if cutset > 0 {
+        copy(fp.fifo, fp.fifo[cutset:])
+        fp.fifo = fp.fifo[:len(fp.fifo)-cutset]
+    }
 	return evicted
 }
 
@@ -512,8 +499,8 @@
 			getCost: func(dp distPeer) uint64 { return dp.(*serverPeer).getRequestCost(GetBlockHeadersMsg, 1) },
 			canSend: func(dp distPeer) bool { return dp.(*serverPeer).ID() == peerid },
 			request: func(dp distPeer) func() {
-				peer, id := dp.(*serverPeer), rand.Uint64()
-				cost := peer.getRequestCost(GetBlockHeadersMsg, 1)
+                peer, id := dp.(*serverPeer), rand.Uint64()
+                cost := peer.getRequestCost(GetBlockHeadersMsg, 1)
 				peer.fcServer.QueuedRequest(id, cost)
 
 				return func() {
