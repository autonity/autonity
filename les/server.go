// Copyright 2016 The go-ethereum Authors
// This file is part of the go-ethereum library.
//
// The go-ethereum library is free software: you can redistribute it and/or modify
// it under the terms of the GNU Lesser General Public License as published by
// the Free Software Foundation, either version 3 of the License, or
// (at your option) any later version.
//
// The go-ethereum library is distributed in the hope that it will be useful,
// but WITHOUT ANY WARRANTY; without even the implied warranty of
// MERCHANTABILITY or FITNESS FOR A PARTICULAR PURPOSE. See the
// GNU Lesser General Public License for more details.
//
// You should have received a copy of the GNU Lesser General Public License
// along with the go-ethereum library. If not, see <http://www.gnu.org/licenses/>.

package les

import (
	"crypto/ecdsa"
	lps "github.com/clearmatics/autonity/les/lespay/server"
	"github.com/clearmatics/autonity/node"
	"time"

<<<<<<< HEAD
	"github.com/clearmatics/autonity/common/mclock"
	"github.com/clearmatics/autonity/eth"
	"github.com/clearmatics/autonity/les/flowcontrol"
	"github.com/clearmatics/autonity/light"
	"github.com/clearmatics/autonity/log"
	"github.com/clearmatics/autonity/p2p"
	"github.com/clearmatics/autonity/p2p/discv5"
	"github.com/clearmatics/autonity/p2p/enode"
	"github.com/clearmatics/autonity/p2p/enr"
	"github.com/clearmatics/autonity/params"
	"github.com/clearmatics/autonity/rpc"
=======
	"github.com/ethereum/go-ethereum/common/mclock"
	"github.com/ethereum/go-ethereum/core"
	"github.com/ethereum/go-ethereum/eth/ethconfig"
	"github.com/ethereum/go-ethereum/ethdb"
	"github.com/ethereum/go-ethereum/les/flowcontrol"
	vfs "github.com/ethereum/go-ethereum/les/vflux/server"
	"github.com/ethereum/go-ethereum/light"
	"github.com/ethereum/go-ethereum/log"
	"github.com/ethereum/go-ethereum/node"
	"github.com/ethereum/go-ethereum/p2p"
	"github.com/ethereum/go-ethereum/p2p/enode"
	"github.com/ethereum/go-ethereum/p2p/enr"
	"github.com/ethereum/go-ethereum/params"
	"github.com/ethereum/go-ethereum/rpc"
>>>>>>> aaca58a7
)

var (
	defaultPosFactors = vfs.PriceFactors{TimeFactor: 0, CapacityFactor: 1, RequestFactor: 1}
	defaultNegFactors = vfs.PriceFactors{TimeFactor: 0, CapacityFactor: 1, RequestFactor: 1}
)

const defaultConnectedBias = time.Minute * 3

type ethBackend interface {
	ArchiveMode() bool
	BlockChain() *core.BlockChain
	BloomIndexer() *core.ChainIndexer
	ChainDb() ethdb.Database
	Synced() bool
	TxPool() *core.TxPool
}

type LesServer struct {
	lesCommons

	archiveMode bool // Flag whether the ethereum node runs in archive mode.
	handler     *serverHandler
	peers       *clientPeerSet
	serverset   *serverSet
	vfluxServer *vfs.Server
	privateKey  *ecdsa.PrivateKey

	// Flow control and capacity management
	fcManager    *flowcontrol.ClientManager
	costTracker  *costTracker
	defParams    flowcontrol.ServerParams
	servingQueue *servingQueue
	clientPool   *vfs.ClientPool

	minCapacity, maxCapacity uint64
	threadsIdle              int // Request serving threads count when system is idle.
	threadsBusy              int // Request serving threads count when system is busy(block insertion).

	p2pSrv *p2p.Server
}

func NewLesServer(node *node.Node, e ethBackend, config *ethconfig.Config) (*LesServer, error) {
	lesDb, err := node.OpenDatabase("les.server", 0, 0, "eth/db/lesserver/", false)
	if err != nil {
		return nil, err
	}
	// Calculate the number of threads used to service the light client
	// requests based on the user-specified value.
	threads := config.LightServ * 4 / 100
	if threads < 4 {
		threads = 4
	}
	srv := &LesServer{
		lesCommons: lesCommons{
			genesis:          e.BlockChain().Genesis().Hash(),
			config:           config,
			chainConfig:      e.BlockChain().Config(),
			iConfig:          light.DefaultServerIndexerConfig,
			chainDb:          e.ChainDb(),
			lesDb:            lesDb,
			chainReader:      e.BlockChain(),
			chtIndexer:       light.NewChtIndexer(e.ChainDb(), nil, params.CHTFrequency, params.HelperTrieProcessConfirmations, true),
			bloomTrieIndexer: light.NewBloomTrieIndexer(e.ChainDb(), nil, params.BloomBitsBlocks, params.BloomTrieFrequency, true),
			closeCh:          make(chan struct{}),
		},
		archiveMode:  e.ArchiveMode(),
		peers:        newClientPeerSet(),
		serverset:    newServerSet(),
		vfluxServer:  vfs.NewServer(time.Millisecond * 10),
		fcManager:    flowcontrol.NewClientManager(nil, &mclock.System{}),
		servingQueue: newServingQueue(int64(time.Millisecond*10), float64(config.LightServ)/100),
		threadsBusy:  config.LightServ/100 + 1,
		threadsIdle:  threads,
		p2pSrv:       node.Server(),
	}
	issync := e.Synced
	if config.LightNoSyncServe {
		issync = func() bool { return true }
	}
	srv.handler = newServerHandler(srv, e.BlockChain(), e.ChainDb(), e.TxPool(), issync)
	srv.costTracker, srv.minCapacity = newCostTracker(e.ChainDb(), config)
	srv.oracle = srv.setupOracle(node, e.BlockChain().Genesis().Hash(), config)

	// Initialize the bloom trie indexer.
	e.BloomIndexer().AddChildIndexer(srv.bloomTrieIndexer)

	// Initialize server capacity management fields.
	srv.defParams = flowcontrol.ServerParams{
		BufLimit:    srv.minCapacity * bufLimitRatio,
		MinRecharge: srv.minCapacity,
	}
	// LES flow control tries to more or less guarantee the possibility for the
	// clients to send a certain amount of requests at any time and get a quick
	// response. Most of the clients want this guarantee but don't actually need
	// to send requests most of the time. Our goal is to serve as many clients as
	// possible while the actually used server capacity does not exceed the limits
	totalRecharge := srv.costTracker.totalRecharge()
	srv.maxCapacity = srv.minCapacity * uint64(srv.config.LightPeers)
	if totalRecharge > srv.maxCapacity {
		srv.maxCapacity = totalRecharge
	}
	srv.fcManager.SetCapacityLimits(srv.minCapacity, srv.maxCapacity, srv.minCapacity*2)
	srv.clientPool = vfs.NewClientPool(lesDb, srv.minCapacity, defaultConnectedBias, mclock.System{}, issync)
	srv.clientPool.Start()
	srv.clientPool.SetDefaultFactors(defaultPosFactors, defaultNegFactors)
	srv.vfluxServer.Register(srv.clientPool, "les", "Ethereum light client service")

	checkpoint := srv.latestLocalCheckpoint()
	if !checkpoint.Empty() {
		log.Info("Loaded latest checkpoint", "section", checkpoint.SectionIndex, "head", checkpoint.SectionHead,
			"chtroot", checkpoint.CHTRoot, "bloomroot", checkpoint.BloomRoot)
	}
	srv.chtIndexer.Start(e.BlockChain())

	node.RegisterProtocols(srv.Protocols())
	node.RegisterAPIs(srv.APIs())
	node.RegisterLifecycle(srv)
	return srv, nil
}

func (s *LesServer) APIs() []rpc.API {
	return []rpc.API{
		{
			Namespace: "les",
			Version:   "1.0",
			Service:   NewPrivateLightAPI(&s.lesCommons),
			Public:    false,
		},
		{
			Namespace: "les",
			Version:   "1.0",
			Service:   NewPrivateLightServerAPI(s),
			Public:    false,
		},
		{
			Namespace: "debug",
			Version:   "1.0",
			Service:   NewPrivateDebugAPI(s),
			Public:    false,
		},
	}
}

func (s *LesServer) Protocols() []p2p.Protocol {
	ps := s.makeProtocols(ServerProtocolVersions, s.handler.runPeer, func(id enode.ID) interface{} {
		if p := s.peers.peer(id); p != nil {
			return p.Info()
		}
		return nil
	}, nil)
	// Add "les" ENR entries.
	for i := range ps {
		ps[i].Attributes = []enr.Entry{&lesEntry{
			VfxVersion: 1,
		}}
	}
	return ps
}

// Start starts the LES server
func (s *LesServer) Start() error {
	s.privateKey = s.p2pSrv.PrivateKey
	s.peers.setSignerKey(s.privateKey)
	s.handler.start()
	s.wg.Add(1)
	go s.capacityManagement()
	if s.p2pSrv.DiscV5 != nil {
		s.p2pSrv.DiscV5.RegisterTalkHandler("vfx", s.vfluxServer.ServeEncoded)
	}
	return nil
}

// Stop stops the LES service
func (s *LesServer) Stop() error {
	close(s.closeCh)

	s.clientPool.Stop()
	if s.serverset != nil {
		s.serverset.close()
	}
	s.peers.close()
	s.fcManager.Stop()
	s.costTracker.stop()
	s.handler.stop()
	s.servingQueue.stop()
	if s.vfluxServer != nil {
		s.vfluxServer.Stop()
	}

	// Note, bloom trie indexer is closed by parent bloombits indexer.
	if s.chtIndexer != nil {
		s.chtIndexer.Close()
	}
	if s.lesDb != nil {
		s.lesDb.Close()
	}
	s.wg.Wait()
	log.Info("Les server stopped")

	return nil
}

// capacityManagement starts an event handler loop that updates the recharge curve of
// the client manager and adjusts the client pool's size according to the total
// capacity updates coming from the client manager
func (s *LesServer) capacityManagement() {
	defer s.wg.Done()

	processCh := make(chan bool, 100)
	sub := s.handler.blockchain.SubscribeBlockProcessingEvent(processCh)
	defer sub.Unsubscribe()

	totalRechargeCh := make(chan uint64, 100)
	totalRecharge := s.costTracker.subscribeTotalRecharge(totalRechargeCh)

	totalCapacityCh := make(chan uint64, 100)
	totalCapacity := s.fcManager.SubscribeTotalCapacity(totalCapacityCh)
	s.clientPool.SetLimits(uint64(s.config.LightPeers), totalCapacity)

	var (
		busy         bool
		freePeers    uint64
		blockProcess mclock.AbsTime
	)
	updateRecharge := func() {
		if busy {
			s.servingQueue.setThreads(s.threadsBusy)
			s.fcManager.SetRechargeCurve(flowcontrol.PieceWiseLinear{{0, 0}, {totalRecharge, totalRecharge}})
		} else {
			s.servingQueue.setThreads(s.threadsIdle)
			s.fcManager.SetRechargeCurve(flowcontrol.PieceWiseLinear{{0, 0}, {totalRecharge / 10, totalRecharge}, {totalRecharge, totalRecharge}})
		}
	}
	updateRecharge()

	for {
		select {
		case busy = <-processCh:
			if busy {
				blockProcess = mclock.Now()
			} else {
				blockProcessingTimer.Update(time.Duration(mclock.Now() - blockProcess))
			}
			updateRecharge()
		case totalRecharge = <-totalRechargeCh:
			totalRechargeGauge.Update(int64(totalRecharge))
			updateRecharge()
		case totalCapacity = <-totalCapacityCh:
			totalCapacityGauge.Update(int64(totalCapacity))
			newFreePeers := totalCapacity / s.minCapacity
			if newFreePeers < freePeers && newFreePeers < uint64(s.config.LightPeers) {
				log.Warn("Reduced free peer connections", "from", freePeers, "to", newFreePeers)
			}
			freePeers = newFreePeers
			s.clientPool.SetLimits(uint64(s.config.LightPeers), totalCapacity)
		case <-s.closeCh:
			return
		}
	}
}<|MERGE_RESOLUTION|>--- conflicted
+++ resolved
@@ -17,73 +17,57 @@
 package les
 
 import (
-	"crypto/ecdsa"
-	lps "github.com/clearmatics/autonity/les/lespay/server"
-	"github.com/clearmatics/autonity/node"
-	"time"
-
-<<<<<<< HEAD
-	"github.com/clearmatics/autonity/common/mclock"
-	"github.com/clearmatics/autonity/eth"
-	"github.com/clearmatics/autonity/les/flowcontrol"
-	"github.com/clearmatics/autonity/light"
-	"github.com/clearmatics/autonity/log"
-	"github.com/clearmatics/autonity/p2p"
-	"github.com/clearmatics/autonity/p2p/discv5"
-	"github.com/clearmatics/autonity/p2p/enode"
-	"github.com/clearmatics/autonity/p2p/enr"
-	"github.com/clearmatics/autonity/params"
-	"github.com/clearmatics/autonity/rpc"
-=======
-	"github.com/ethereum/go-ethereum/common/mclock"
-	"github.com/ethereum/go-ethereum/core"
-	"github.com/ethereum/go-ethereum/eth/ethconfig"
-	"github.com/ethereum/go-ethereum/ethdb"
-	"github.com/ethereum/go-ethereum/les/flowcontrol"
-	vfs "github.com/ethereum/go-ethereum/les/vflux/server"
-	"github.com/ethereum/go-ethereum/light"
-	"github.com/ethereum/go-ethereum/log"
-	"github.com/ethereum/go-ethereum/node"
-	"github.com/ethereum/go-ethereum/p2p"
-	"github.com/ethereum/go-ethereum/p2p/enode"
-	"github.com/ethereum/go-ethereum/p2p/enr"
-	"github.com/ethereum/go-ethereum/params"
-	"github.com/ethereum/go-ethereum/rpc"
->>>>>>> aaca58a7
+    "crypto/ecdsa"
+    "time"
+
+    "github.com/ethereum/go-ethereum/common/mclock"
+    "github.com/ethereum/go-ethereum/core"
+    "github.com/ethereum/go-ethereum/eth/ethconfig"
+    "github.com/ethereum/go-ethereum/ethdb"
+    "github.com/ethereum/go-ethereum/les/flowcontrol"
+    vfs "github.com/ethereum/go-ethereum/les/vflux/server"
+    "github.com/ethereum/go-ethereum/light"
+    "github.com/ethereum/go-ethereum/log"
+    "github.com/ethereum/go-ethereum/node"
+    "github.com/ethereum/go-ethereum/p2p"
+    "github.com/ethereum/go-ethereum/p2p/enode"
+    "github.com/ethereum/go-ethereum/p2p/enr"
+    "github.com/ethereum/go-ethereum/params"
+    "github.com/ethereum/go-ethereum/rpc"
 )
 
 var (
-	defaultPosFactors = vfs.PriceFactors{TimeFactor: 0, CapacityFactor: 1, RequestFactor: 1}
-	defaultNegFactors = vfs.PriceFactors{TimeFactor: 0, CapacityFactor: 1, RequestFactor: 1}
+    defaultPosFactors = vfs.PriceFactors{TimeFactor: 0, CapacityFactor: 1, RequestFactor: 1}
+    defaultNegFactors = vfs.PriceFactors{TimeFactor: 0, CapacityFactor: 1, RequestFactor: 1}
 )
 
 const defaultConnectedBias = time.Minute * 3
 
 type ethBackend interface {
-	ArchiveMode() bool
-	BlockChain() *core.BlockChain
-	BloomIndexer() *core.ChainIndexer
-	ChainDb() ethdb.Database
-	Synced() bool
-	TxPool() *core.TxPool
+    ArchiveMode() bool
+    BlockChain() *core.BlockChain
+    BloomIndexer() *core.ChainIndexer
+    ChainDb() ethdb.Database
+    Synced() bool
+    TxPool() *core.TxPool
 }
 
 type LesServer struct {
-	lesCommons
-
-	archiveMode bool // Flag whether the ethereum node runs in archive mode.
-	handler     *serverHandler
-	peers       *clientPeerSet
-	serverset   *serverSet
-	vfluxServer *vfs.Server
-	privateKey  *ecdsa.PrivateKey
+    lesCommons
+
+    archiveMode bool // Flag whether the ethereum node runs in archive mode.
+    handler     *serverHandler
+    peers       *clientPeerSet
+    serverset   *serverSet
+    vfluxServer *vfs.Server
+    privateKey  *ecdsa.PrivateKey
 
 	// Flow control and capacity management
 	fcManager    *flowcontrol.ClientManager
 	costTracker  *costTracker
 	defParams    flowcontrol.ServerParams
-	servingQueue *servingQueue
-	clientPool   *vfs.ClientPool
+    servingQueue *servingQueue
+    clientPool   *vfs.ClientPool
 
 	minCapacity, maxCapacity uint64
 	threadsIdle              int // Request serving threads count when system is idle.
@@ -93,80 +77,80 @@
 }
 
 func NewLesServer(node *node.Node, e ethBackend, config *ethconfig.Config) (*LesServer, error) {
-	lesDb, err := node.OpenDatabase("les.server", 0, 0, "eth/db/lesserver/", false)
-	if err != nil {
-		return nil, err
-	}
-	// Calculate the number of threads used to service the light client
-	// requests based on the user-specified value.
-	threads := config.LightServ * 4 / 100
-	if threads < 4 {
-		threads = 4
-	}
-	srv := &LesServer{
-		lesCommons: lesCommons{
-			genesis:          e.BlockChain().Genesis().Hash(),
-			config:           config,
-			chainConfig:      e.BlockChain().Config(),
-			iConfig:          light.DefaultServerIndexerConfig,
-			chainDb:          e.ChainDb(),
-			lesDb:            lesDb,
-			chainReader:      e.BlockChain(),
-			chtIndexer:       light.NewChtIndexer(e.ChainDb(), nil, params.CHTFrequency, params.HelperTrieProcessConfirmations, true),
-			bloomTrieIndexer: light.NewBloomTrieIndexer(e.ChainDb(), nil, params.BloomBitsBlocks, params.BloomTrieFrequency, true),
-			closeCh:          make(chan struct{}),
-		},
-		archiveMode:  e.ArchiveMode(),
-		peers:        newClientPeerSet(),
-		serverset:    newServerSet(),
-		vfluxServer:  vfs.NewServer(time.Millisecond * 10),
-		fcManager:    flowcontrol.NewClientManager(nil, &mclock.System{}),
-		servingQueue: newServingQueue(int64(time.Millisecond*10), float64(config.LightServ)/100),
-		threadsBusy:  config.LightServ/100 + 1,
-		threadsIdle:  threads,
-		p2pSrv:       node.Server(),
-	}
-	issync := e.Synced
-	if config.LightNoSyncServe {
-		issync = func() bool { return true }
-	}
-	srv.handler = newServerHandler(srv, e.BlockChain(), e.ChainDb(), e.TxPool(), issync)
-	srv.costTracker, srv.minCapacity = newCostTracker(e.ChainDb(), config)
-	srv.oracle = srv.setupOracle(node, e.BlockChain().Genesis().Hash(), config)
-
-	// Initialize the bloom trie indexer.
-	e.BloomIndexer().AddChildIndexer(srv.bloomTrieIndexer)
-
-	// Initialize server capacity management fields.
-	srv.defParams = flowcontrol.ServerParams{
-		BufLimit:    srv.minCapacity * bufLimitRatio,
-		MinRecharge: srv.minCapacity,
+    lesDb, err := node.OpenDatabase("les.server", 0, 0, "eth/db/lesserver/", false)
+    if err != nil {
+        return nil, err
+    }
+    // Calculate the number of threads used to service the light client
+    // requests based on the user-specified value.
+    threads := config.LightServ * 4 / 100
+    if threads < 4 {
+        threads = 4
+    }
+    srv := &LesServer{
+        lesCommons: lesCommons{
+            genesis:          e.BlockChain().Genesis().Hash(),
+            config:           config,
+            chainConfig:      e.BlockChain().Config(),
+            iConfig:          light.DefaultServerIndexerConfig,
+            chainDb:          e.ChainDb(),
+            lesDb:            lesDb,
+            chainReader:      e.BlockChain(),
+            chtIndexer:       light.NewChtIndexer(e.ChainDb(), nil, params.CHTFrequency, params.HelperTrieProcessConfirmations, true),
+            bloomTrieIndexer: light.NewBloomTrieIndexer(e.ChainDb(), nil, params.BloomBitsBlocks, params.BloomTrieFrequency, true),
+            closeCh:          make(chan struct{}),
+        },
+        archiveMode:  e.ArchiveMode(),
+        peers:        newClientPeerSet(),
+        serverset:    newServerSet(),
+        vfluxServer:  vfs.NewServer(time.Millisecond * 10),
+        fcManager:    flowcontrol.NewClientManager(nil, &mclock.System{}),
+        servingQueue: newServingQueue(int64(time.Millisecond*10), float64(config.LightServ)/100),
+        threadsBusy:  config.LightServ/100 + 1,
+        threadsIdle:  threads,
+        p2pSrv:       node.Server(),
+    }
+    issync := e.Synced
+    if config.LightNoSyncServe {
+        issync = func() bool { return true }
+    }
+    srv.handler = newServerHandler(srv, e.BlockChain(), e.ChainDb(), e.TxPool(), issync)
+    srv.costTracker, srv.minCapacity = newCostTracker(e.ChainDb(), config)
+    srv.oracle = srv.setupOracle(node, e.BlockChain().Genesis().Hash(), config)
+
+    // Initialize the bloom trie indexer.
+    e.BloomIndexer().AddChildIndexer(srv.bloomTrieIndexer)
+
+    // Initialize server capacity management fields.
+    srv.defParams = flowcontrol.ServerParams{
+        BufLimit:    srv.minCapacity * bufLimitRatio,
+        MinRecharge: srv.minCapacity,
 	}
 	// LES flow control tries to more or less guarantee the possibility for the
-	// clients to send a certain amount of requests at any time and get a quick
-	// response. Most of the clients want this guarantee but don't actually need
-	// to send requests most of the time. Our goal is to serve as many clients as
-	// possible while the actually used server capacity does not exceed the limits
-	totalRecharge := srv.costTracker.totalRecharge()
-	srv.maxCapacity = srv.minCapacity * uint64(srv.config.LightPeers)
-	if totalRecharge > srv.maxCapacity {
-		srv.maxCapacity = totalRecharge
-	}
-	srv.fcManager.SetCapacityLimits(srv.minCapacity, srv.maxCapacity, srv.minCapacity*2)
-	srv.clientPool = vfs.NewClientPool(lesDb, srv.minCapacity, defaultConnectedBias, mclock.System{}, issync)
-	srv.clientPool.Start()
-	srv.clientPool.SetDefaultFactors(defaultPosFactors, defaultNegFactors)
-	srv.vfluxServer.Register(srv.clientPool, "les", "Ethereum light client service")
-
-	checkpoint := srv.latestLocalCheckpoint()
-	if !checkpoint.Empty() {
-		log.Info("Loaded latest checkpoint", "section", checkpoint.SectionIndex, "head", checkpoint.SectionHead,
-			"chtroot", checkpoint.CHTRoot, "bloomroot", checkpoint.BloomRoot)
-	}
-	srv.chtIndexer.Start(e.BlockChain())
-
-	node.RegisterProtocols(srv.Protocols())
-	node.RegisterAPIs(srv.APIs())
+    // clients to send a certain amount of requests at any time and get a quick
+    // response. Most of the clients want this guarantee but don't actually need
+    // to send requests most of the time. Our goal is to serve as many clients as
+    // possible while the actually used server capacity does not exceed the limits
+    totalRecharge := srv.costTracker.totalRecharge()
+    srv.maxCapacity = srv.minCapacity * uint64(srv.config.LightPeers)
+    if totalRecharge > srv.maxCapacity {
+        srv.maxCapacity = totalRecharge
+    }
+    srv.fcManager.SetCapacityLimits(srv.minCapacity, srv.maxCapacity, srv.minCapacity*2)
+    srv.clientPool = vfs.NewClientPool(lesDb, srv.minCapacity, defaultConnectedBias, mclock.System{}, issync)
+    srv.clientPool.Start()
+    srv.clientPool.SetDefaultFactors(defaultPosFactors, defaultNegFactors)
+    srv.vfluxServer.Register(srv.clientPool, "les", "Ethereum light client service")
+
+    checkpoint := srv.latestLocalCheckpoint()
+    if !checkpoint.Empty() {
+        log.Info("Loaded latest checkpoint", "section", checkpoint.SectionIndex, "head", checkpoint.SectionHead,
+            "chtroot", checkpoint.CHTRoot, "bloomroot", checkpoint.BloomRoot)
+    }
+    srv.chtIndexer.Start(e.BlockChain())
+
+    node.RegisterProtocols(srv.Protocols())
+    node.RegisterAPIs(srv.APIs())
 	node.RegisterLifecycle(srv)
 	return srv, nil
 }
@@ -196,61 +180,61 @@
 
 func (s *LesServer) Protocols() []p2p.Protocol {
 	ps := s.makeProtocols(ServerProtocolVersions, s.handler.runPeer, func(id enode.ID) interface{} {
-		if p := s.peers.peer(id); p != nil {
-			return p.Info()
-		}
+        if p := s.peers.peer(id); p != nil {
+            return p.Info()
+        }
 		return nil
 	}, nil)
 	// Add "les" ENR entries.
 	for i := range ps {
-		ps[i].Attributes = []enr.Entry{&lesEntry{
-			VfxVersion: 1,
-		}}
-	}
+        ps[i].Attributes = []enr.Entry{&lesEntry{
+            VfxVersion: 1,
+        }}
+    }
 	return ps
 }
 
 // Start starts the LES server
 func (s *LesServer) Start() error {
 	s.privateKey = s.p2pSrv.PrivateKey
-	s.peers.setSignerKey(s.privateKey)
-	s.handler.start()
+    s.peers.setSignerKey(s.privateKey)
+    s.handler.start()
 	s.wg.Add(1)
 	go s.capacityManagement()
 	if s.p2pSrv.DiscV5 != nil {
-		s.p2pSrv.DiscV5.RegisterTalkHandler("vfx", s.vfluxServer.ServeEncoded)
-	}
+        s.p2pSrv.DiscV5.RegisterTalkHandler("vfx", s.vfluxServer.ServeEncoded)
+    }
 	return nil
 }
 
 // Stop stops the LES service
 func (s *LesServer) Stop() error {
-	close(s.closeCh)
-
-	s.clientPool.Stop()
-	if s.serverset != nil {
-		s.serverset.close()
-	}
-	s.peers.close()
-	s.fcManager.Stop()
-	s.costTracker.stop()
-	s.handler.stop()
-	s.servingQueue.stop()
-	if s.vfluxServer != nil {
-		s.vfluxServer.Stop()
-	}
-
-	// Note, bloom trie indexer is closed by parent bloombits indexer.
-	if s.chtIndexer != nil {
-		s.chtIndexer.Close()
-	}
-	if s.lesDb != nil {
-		s.lesDb.Close()
-	}
-	s.wg.Wait()
-	log.Info("Les server stopped")
-
-	return nil
+    close(s.closeCh)
+
+    s.clientPool.Stop()
+    if s.serverset != nil {
+        s.serverset.close()
+    }
+    s.peers.close()
+    s.fcManager.Stop()
+    s.costTracker.stop()
+    s.handler.stop()
+    s.servingQueue.stop()
+    if s.vfluxServer != nil {
+        s.vfluxServer.Stop()
+    }
+
+    // Note, bloom trie indexer is closed by parent bloombits indexer.
+    if s.chtIndexer != nil {
+        s.chtIndexer.Close()
+    }
+    if s.lesDb != nil {
+        s.lesDb.Close()
+    }
+    s.wg.Wait()
+    log.Info("Les server stopped")
+
+    return nil
 }
 
 // capacityManagement starts an event handler loop that updates the recharge curve of
@@ -267,8 +251,8 @@
 	totalRecharge := s.costTracker.subscribeTotalRecharge(totalRechargeCh)
 
 	totalCapacityCh := make(chan uint64, 100)
-	totalCapacity := s.fcManager.SubscribeTotalCapacity(totalCapacityCh)
-	s.clientPool.SetLimits(uint64(s.config.LightPeers), totalCapacity)
+    totalCapacity := s.fcManager.SubscribeTotalCapacity(totalCapacityCh)
+    s.clientPool.SetLimits(uint64(s.config.LightPeers), totalCapacity)
 
 	var (
 		busy         bool
@@ -305,7 +289,7 @@
 				log.Warn("Reduced free peer connections", "from", freePeers, "to", newFreePeers)
 			}
 			freePeers = newFreePeers
-			s.clientPool.SetLimits(uint64(s.config.LightPeers), totalCapacity)
+            s.clientPool.SetLimits(uint64(s.config.LightPeers), totalCapacity)
 		case <-s.closeCh:
 			return
 		}
