// Copyright 2016 The go-ethereum Authors
// This file is part of the go-ethereum library.
//
// The go-ethereum library is free software: you can redistribute it and/or modify
// it under the terms of the GNU Lesser General Public License as published by
// the Free Software Foundation, either version 3 of the License, or
// (at your option) any later version.
//
// The go-ethereum library is distributed in the hope that it will be useful,
// but WITHOUT ANY WARRANTY; without even the implied warranty of
// MERCHANTABILITY or FITNESS FOR A PARTICULAR PURPOSE. See the
// GNU Lesser General Public License for more details.
//
// You should have received a copy of the GNU Lesser General Public License
// along with the go-ethereum library. If not, see <http://www.gnu.org/licenses/>.

package les

import (
	"crypto/ecdsa"
<<<<<<< HEAD
	"sync"
	"time"

	"github.com/clearmatics/autonity/accounts/abi/bind"
	"github.com/clearmatics/autonity/common"
	"github.com/clearmatics/autonity/common/mclock"
	"github.com/clearmatics/autonity/core"
	"github.com/clearmatics/autonity/core/rawdb"
	"github.com/clearmatics/autonity/core/types"
	"github.com/clearmatics/autonity/eth"
	"github.com/clearmatics/autonity/les/flowcontrol"
	"github.com/clearmatics/autonity/light"
	"github.com/clearmatics/autonity/log"
	"github.com/clearmatics/autonity/p2p"
	"github.com/clearmatics/autonity/p2p/discv5"
	"github.com/clearmatics/autonity/params"
	"github.com/clearmatics/autonity/rpc"
=======
	"time"

	"github.com/ethereum/go-ethereum/accounts/abi/bind"
	"github.com/ethereum/go-ethereum/common/mclock"
	"github.com/ethereum/go-ethereum/core"
	"github.com/ethereum/go-ethereum/eth"
	"github.com/ethereum/go-ethereum/les/flowcontrol"
	"github.com/ethereum/go-ethereum/light"
	"github.com/ethereum/go-ethereum/log"
	"github.com/ethereum/go-ethereum/p2p"
	"github.com/ethereum/go-ethereum/p2p/discv5"
	"github.com/ethereum/go-ethereum/p2p/enode"
	"github.com/ethereum/go-ethereum/p2p/enr"
	"github.com/ethereum/go-ethereum/params"
	"github.com/ethereum/go-ethereum/rpc"
>>>>>>> 3bb6815f
)

const bufLimitRatio = 6000 // fixed bufLimit/MRR ratio

type LesServer struct {
	lesCommons

	archiveMode bool // Flag whether the ethereum node runs in archive mode.
<<<<<<< HEAD

	fcManager    *flowcontrol.ClientManager // nil if our node is client only
	costTracker  *costTracker
	testCost     uint64
	defParams    flowcontrol.ServerParams
	lesTopics    []discv5.Topic
	privateKey   *ecdsa.PrivateKey
	quitSync     chan struct{}
	onlyAnnounce bool

	thcNormal, thcBlockProcessing int // serving thread count for normal operation and block processing mode

	maxPeers                   int
	minCapacity, freeClientCap uint64
	freeClientPool             *freeClientPool
}

func NewLesServer(e *eth.Ethereum, config *eth.Config) (*LesServer, error) {
	lesTopics := make([]discv5.Topic, len(AdvertiseProtocolVersions))
	for i, pv := range AdvertiseProtocolVersions {
		lesTopics[i] = lesTopic(e.BlockChain().Genesis().Hash(), pv)
	}
	quitSync := make(chan struct{})
=======
	handler     *serverHandler
	lesTopics   []discv5.Topic
	privateKey  *ecdsa.PrivateKey

	// Flow control and capacity management
	fcManager    *flowcontrol.ClientManager
	costTracker  *costTracker
	defParams    flowcontrol.ServerParams
	servingQueue *servingQueue
	clientPool   *clientPool

	minCapacity, maxCapacity, freeCapacity uint64
	threadsIdle                            int // Request serving threads count when system is idle.
	threadsBusy                            int // Request serving threads count when system is busy(block insertion).
}

func NewLesServer(e *eth.Ethereum, config *eth.Config) (*LesServer, error) {
	// Collect les protocol version information supported by local node.
	lesTopics := make([]discv5.Topic, len(AdvertiseProtocolVersions))
	for i, pv := range AdvertiseProtocolVersions {
		lesTopics[i] = lesTopic(e.BlockChain().Genesis().Hash(), pv)
	}
	// Calculate the number of threads used to service the light client
	// requests based on the user-specified value.
	threads := config.LightServ * 4 / 100
	if threads < 4 {
		threads = 4
	}
>>>>>>> 3bb6815f
	srv := &LesServer{
		lesCommons: lesCommons{
			genesis:          e.BlockChain().Genesis().Hash(),
			config:           config,
<<<<<<< HEAD
			iConfig:          light.DefaultServerIndexerConfig,
			chainDb:          e.ChainDb(),
			chtIndexer:       light.NewChtIndexer(e.ChainDb(), nil, params.CHTFrequency, params.HelperTrieProcessConfirmations),
			bloomTrieIndexer: light.NewBloomTrieIndexer(e.ChainDb(), nil, params.BloomBitsBlocks, params.BloomTrieFrequency),
		},
		archiveMode:  e.ArchiveMode(),
		quitSync:     quitSync,
		lesTopics:    lesTopics,
		onlyAnnounce: config.UltraLightOnlyAnnounce,
	}
	srv.costTracker, srv.minCapacity = newCostTracker(e.ChainDb(), config)

	logger := log.New()
	srv.thcNormal = config.LightServ * 4 / 100
	if srv.thcNormal < 4 {
		srv.thcNormal = 4
	}
	srv.thcBlockProcessing = config.LightServ/100 + 1
	srv.fcManager = flowcontrol.NewClientManager(nil, &mclock.System{})

	checkpoint := srv.latestLocalCheckpoint()
	if !checkpoint.Empty() {
		logger.Info("Loaded latest checkpoint", "section", checkpoint.SectionIndex, "head", checkpoint.SectionHead,
			"chtroot", checkpoint.CHTRoot, "bloomroot", checkpoint.BloomRoot)
	}

	srv.chtIndexer.Start(e.BlockChain())

	oracle := config.CheckpointOracle
	if oracle == nil {
		oracle = params.CheckpointOracles[e.BlockChain().Genesis().Hash()]
	}
	registrar := newCheckpointOracle(oracle, srv.getLocalCheckpoint)
	// TODO(rjl493456442) Checkpoint is useless for les server, separate handler for client and server.
	pm, err := NewProtocolManager(e.BlockChain().Config(), nil, light.DefaultServerIndexerConfig, config.UltraLightServers, config.UltraLightFraction, false, config.NetworkId, e.EventMux(), newPeerSet(), e.BlockChain(), e.TxPool(), e.ChainDb(), nil, nil, registrar, quitSync, new(sync.WaitGroup), e.Synced)
	if err != nil {
		return nil, err
	}
	srv.protocolManager = pm
	pm.servingQueue = newServingQueue(int64(time.Millisecond*10), float64(config.LightServ)/100)
	pm.server = srv

=======
			chainConfig:      e.BlockChain().Config(),
			iConfig:          light.DefaultServerIndexerConfig,
			chainDb:          e.ChainDb(),
			peers:            newPeerSet(),
			chainReader:      e.BlockChain(),
			chtIndexer:       light.NewChtIndexer(e.ChainDb(), nil, params.CHTFrequency, params.HelperTrieProcessConfirmations),
			bloomTrieIndexer: light.NewBloomTrieIndexer(e.ChainDb(), nil, params.BloomBitsBlocks, params.BloomTrieFrequency),
			closeCh:          make(chan struct{}),
		},
		archiveMode:  e.ArchiveMode(),
		lesTopics:    lesTopics,
		fcManager:    flowcontrol.NewClientManager(nil, &mclock.System{}),
		servingQueue: newServingQueue(int64(time.Millisecond*10), float64(config.LightServ)/100),
		threadsBusy:  config.LightServ/100 + 1,
		threadsIdle:  threads,
	}
	srv.handler = newServerHandler(srv, e.BlockChain(), e.ChainDb(), e.TxPool(), e.Synced)
	srv.costTracker, srv.minCapacity = newCostTracker(e.ChainDb(), config)
	srv.freeCapacity = srv.minCapacity

	// Set up checkpoint oracle.
	oracle := config.CheckpointOracle
	if oracle == nil {
		oracle = params.CheckpointOracles[e.BlockChain().Genesis().Hash()]
	}
	srv.oracle = newCheckpointOracle(oracle, srv.localCheckpoint)

	// Initialize server capacity management fields.
	srv.defParams = flowcontrol.ServerParams{
		BufLimit:    srv.freeCapacity * bufLimitRatio,
		MinRecharge: srv.freeCapacity,
	}
	// LES flow control tries to more or less guarantee the possibility for the
	// clients to send a certain amount of requests at any time and get a quick
	// response. Most of the clients want this guarantee but don't actually need
	// to send requests most of the time. Our goal is to serve as many clients as
	// possible while the actually used server capacity does not exceed the limits
	totalRecharge := srv.costTracker.totalRecharge()
	srv.maxCapacity = srv.freeCapacity * uint64(srv.config.LightPeers)
	if totalRecharge > srv.maxCapacity {
		srv.maxCapacity = totalRecharge
	}
	srv.fcManager.SetCapacityLimits(srv.freeCapacity, srv.maxCapacity, srv.freeCapacity*2)
	srv.clientPool = newClientPool(srv.chainDb, srv.freeCapacity, mclock.System{}, func(id enode.ID) { go srv.peers.Unregister(peerIdToString(id)) })
	srv.clientPool.setDefaultFactors(priceFactors{0, 1, 1}, priceFactors{0, 1, 1})

	checkpoint := srv.latestLocalCheckpoint()
	if !checkpoint.Empty() {
		log.Info("Loaded latest checkpoint", "section", checkpoint.SectionIndex, "head", checkpoint.SectionHead,
			"chtroot", checkpoint.CHTRoot, "bloomroot", checkpoint.BloomRoot)
	}
	srv.chtIndexer.Start(e.BlockChain())
>>>>>>> 3bb6815f
	return srv, nil
}

func (s *LesServer) APIs() []rpc.API {
	return []rpc.API{
		{
			Namespace: "les",
			Version:   "1.0",
<<<<<<< HEAD
			Service:   NewPrivateLightAPI(&s.lesCommons, s.protocolManager.reg),
=======
			Service:   NewPrivateLightAPI(&s.lesCommons),
			Public:    false,
		},
		{
			Namespace: "les",
			Version:   "1.0",
			Service:   NewPrivateLightServerAPI(s),
			Public:    false,
		},
		{
			Namespace: "debug",
			Version:   "1.0",
			Service:   NewPrivateDebugAPI(s),
>>>>>>> 3bb6815f
			Public:    false,
		},
	}
}

<<<<<<< HEAD
// startEventLoop starts an event handler loop that updates the recharge curve of
// the client manager and adjusts the client pool's size according to the total
// capacity updates coming from the client manager
func (s *LesServer) startEventLoop() {
	s.protocolManager.wg.Add(1)

	var (
		processing, procLast bool
		procStarted          time.Time
	)
	blockProcFeed := make(chan bool, 100)
	s.protocolManager.blockchain.(*core.BlockChain).SubscribeBlockProcessingEvent(blockProcFeed)
	totalRechargeCh := make(chan uint64, 100)
	totalRecharge := s.costTracker.subscribeTotalRecharge(totalRechargeCh)
	totalCapacityCh := make(chan uint64, 100)
	updateRecharge := func() {
		if processing {
			if !procLast {
				procStarted = time.Now()
			}
			s.protocolManager.servingQueue.setThreads(s.thcBlockProcessing)
			s.fcManager.SetRechargeCurve(flowcontrol.PieceWiseLinear{{0, 0}, {totalRecharge, totalRecharge}})
		} else {
			if procLast {
				blockProcessingTimer.UpdateSince(procStarted)
			}
			s.protocolManager.servingQueue.setThreads(s.thcNormal)
			s.fcManager.SetRechargeCurve(flowcontrol.PieceWiseLinear{{0, 0}, {totalRecharge / 16, totalRecharge / 2}, {totalRecharge / 2, totalRecharge / 2}, {totalRecharge, totalRecharge}})
		}
		procLast = processing
	}
	updateRecharge()
	totalCapacity := s.fcManager.SubscribeTotalCapacity(totalCapacityCh)
	s.freeClientPool.setLimits(s.maxPeers, totalCapacity)

	var maxFreePeers uint64
	go func() {
		for {
			select {
			case processing = <-blockProcFeed:
				updateRecharge()
			case totalRecharge = <-totalRechargeCh:
				updateRecharge()
			case totalCapacity = <-totalCapacityCh:
				totalCapacityGauge.Update(int64(totalCapacity))
				newFreePeers := totalCapacity / s.freeClientCap
				if newFreePeers < maxFreePeers && newFreePeers < uint64(s.maxPeers) {
					log.Warn("Reduced total capacity", "maxFreePeers", newFreePeers)
				}
				maxFreePeers = newFreePeers
				s.freeClientPool.setLimits(s.maxPeers, totalCapacity)
			case <-s.protocolManager.quitSync:
				s.protocolManager.wg.Done()
				return
			}
		}
	}()
}

=======
>>>>>>> 3bb6815f
func (s *LesServer) Protocols() []p2p.Protocol {
	ps := s.makeProtocols(ServerProtocolVersions, s.handler.runPeer, func(id enode.ID) interface{} {
		if p := s.peers.Peer(peerIdToString(id)); p != nil {
			return p.Info()
		}
		return nil
	})
	// Add "les" ENR entries.
	for i := range ps {
		ps[i].Attributes = []enr.Entry{&lesEntry{}}
	}
	return ps
}

// Start starts the LES server
func (s *LesServer) Start(srvr *p2p.Server) {
<<<<<<< HEAD
	s.maxPeers = s.config.LightPeers
	totalRecharge := s.costTracker.totalRecharge()
	if s.maxPeers > 0 {
		s.freeClientCap = s.minCapacity //totalRecharge / uint64(s.maxPeers)
		if s.freeClientCap < s.minCapacity {
			s.freeClientCap = s.minCapacity
		}
		if s.freeClientCap > 0 {
			s.defParams = flowcontrol.ServerParams{
				BufLimit:    s.freeClientCap * bufLimitRatio,
				MinRecharge: s.freeClientCap,
			}
		}
	}

	maxCapacity := s.freeClientCap * uint64(s.maxPeers)
	if totalRecharge > maxCapacity {
		maxCapacity = totalRecharge
	}
	s.fcManager.SetCapacityLimits(s.freeClientCap, maxCapacity, s.freeClientCap*2)
	s.freeClientPool = newFreeClientPool(s.chainDb, s.freeClientCap, 10000, mclock.System{}, func(id string) { go s.protocolManager.removePeer(id) })
	s.protocolManager.peers.notify(s.freeClientPool)

	s.startEventLoop()
	s.protocolManager.Start(s.config.LightPeers)
=======
	s.privateKey = srvr.PrivateKey
	s.handler.start()

	s.wg.Add(1)
	go s.capacityManagement()

>>>>>>> 3bb6815f
	if srvr.DiscV5 != nil {
		for _, topic := range s.lesTopics {
			topic := topic
			go func() {
				logger := log.New("topic", topic)
				logger.Info("Starting topic registration")
				defer logger.Info("Terminated topic registration")

				srvr.DiscV5.RegisterTopic(topic, s.closeCh)
			}()
		}
	}
}

// SetClient sets the rpc client and starts running checkpoint contract if it is not yet watched.
func (s *LesServer) SetContractBackend(backend bind.ContractBackend) {
	if s.protocolManager.reg != nil {
		s.protocolManager.reg.start(backend)
	}
}

// Stop stops the LES service
func (s *LesServer) Stop() {
<<<<<<< HEAD
	s.fcManager.Stop()
	s.chtIndexer.Close()
	// bloom trie indexer is closed by parent bloombits indexer
	go func() {
		<-s.protocolManager.noMorePeers
	}()
	s.freeClientPool.stop()
	s.costTracker.stop()
	s.protocolManager.Stop()
}

// todo(rjl493456442) separate client and server implementation.
func (pm *ProtocolManager) blockLoop() {
	pm.wg.Add(1)
	headCh := make(chan core.ChainHeadEvent, 10)
	headSub := pm.blockchain.SubscribeChainHeadEvent(headCh)
	go func() {
		var lastHead *types.Header
		lastBroadcastTd := common.Big0
		for {
			select {
			case ev := <-headCh:
				peers := pm.peers.AllPeers()
				if len(peers) > 0 {
					header := ev.Block.Header()
					hash := header.Hash()
					number := header.Number.Uint64()
					td := rawdb.ReadTd(pm.chainDb, hash, number)
					if td != nil && td.Cmp(lastBroadcastTd) > 0 {
						var reorg uint64
						if lastHead != nil {
							reorg = lastHead.Number.Uint64() - rawdb.FindCommonAncestor(pm.chainDb, header, lastHead).Number.Uint64()
						}
						lastHead = header
						lastBroadcastTd = td

						log.Debug("Announcing block to peers", "number", number, "hash", hash, "td", td, "reorg", reorg)

						announce := announceData{Hash: hash, Number: number, Td: td, ReorgDepth: reorg}
						var (
							signed         bool
							signedAnnounce announceData
						)

						for _, p := range peers {
							p := p
							switch p.announceType {
							case announceTypeSimple:
								p.queueSend(func() { p.SendAnnounce(announce) })
							case announceTypeSigned:
								if !signed {
									signedAnnounce = announce
									signedAnnounce.sign(pm.server.privateKey)
									signed = true
								}
								p.queueSend(func() { p.SendAnnounce(signedAnnounce) })
							}
						}
					}
				}
			case <-pm.quitSync:
				headSub.Unsubscribe()
				pm.wg.Done()
				return
=======
	close(s.closeCh)

	// Disconnect existing sessions.
	// This also closes the gate for any new registrations on the peer set.
	// sessions which are already established but not added to pm.peers yet
	// will exit when they try to register.
	s.peers.Close()

	s.fcManager.Stop()
	s.costTracker.stop()
	s.handler.stop()
	s.clientPool.stop() // client pool should be closed after handler.
	s.servingQueue.stop()

	// Note, bloom trie indexer is closed by parent bloombits indexer.
	s.chtIndexer.Close()
	s.wg.Wait()
	log.Info("Les server stopped")
}

func (s *LesServer) SetBloomBitsIndexer(bloomIndexer *core.ChainIndexer) {
	bloomIndexer.AddChildIndexer(s.bloomTrieIndexer)
}

// SetClient sets the rpc client and starts running checkpoint contract if it is not yet watched.
func (s *LesServer) SetContractBackend(backend bind.ContractBackend) {
	if s.oracle == nil {
		return
	}
	s.oracle.start(backend)
}

// capacityManagement starts an event handler loop that updates the recharge curve of
// the client manager and adjusts the client pool's size according to the total
// capacity updates coming from the client manager
func (s *LesServer) capacityManagement() {
	defer s.wg.Done()

	processCh := make(chan bool, 100)
	sub := s.handler.blockchain.SubscribeBlockProcessingEvent(processCh)
	defer sub.Unsubscribe()

	totalRechargeCh := make(chan uint64, 100)
	totalRecharge := s.costTracker.subscribeTotalRecharge(totalRechargeCh)

	totalCapacityCh := make(chan uint64, 100)
	totalCapacity := s.fcManager.SubscribeTotalCapacity(totalCapacityCh)
	s.clientPool.setLimits(s.config.LightPeers, totalCapacity)

	var (
		busy         bool
		freePeers    uint64
		blockProcess mclock.AbsTime
	)
	updateRecharge := func() {
		if busy {
			s.servingQueue.setThreads(s.threadsBusy)
			s.fcManager.SetRechargeCurve(flowcontrol.PieceWiseLinear{{0, 0}, {totalRecharge, totalRecharge}})
		} else {
			s.servingQueue.setThreads(s.threadsIdle)
			s.fcManager.SetRechargeCurve(flowcontrol.PieceWiseLinear{{0, 0}, {totalRecharge / 10, totalRecharge}, {totalRecharge, totalRecharge}})
		}
	}
	updateRecharge()

	for {
		select {
		case busy = <-processCh:
			if busy {
				blockProcess = mclock.Now()
			} else {
				blockProcessingTimer.Update(time.Duration(mclock.Now() - blockProcess))
>>>>>>> 3bb6815f
			}
			updateRecharge()
		case totalRecharge = <-totalRechargeCh:
			totalRechargeGauge.Update(int64(totalRecharge))
			updateRecharge()
		case totalCapacity = <-totalCapacityCh:
			totalCapacityGauge.Update(int64(totalCapacity))
			newFreePeers := totalCapacity / s.freeCapacity
			if newFreePeers < freePeers && newFreePeers < uint64(s.config.LightPeers) {
				log.Warn("Reduced free peer connections", "from", freePeers, "to", newFreePeers)
			}
			freePeers = newFreePeers
			s.clientPool.setLimits(s.config.LightPeers, totalCapacity)
		case <-s.closeCh:
			return
		}
	}
}<|MERGE_RESOLUTION|>--- conflicted
+++ resolved
@@ -18,74 +18,27 @@
 
 import (
 	"crypto/ecdsa"
-<<<<<<< HEAD
-	"sync"
 	"time"
 
 	"github.com/clearmatics/autonity/accounts/abi/bind"
-	"github.com/clearmatics/autonity/common"
 	"github.com/clearmatics/autonity/common/mclock"
 	"github.com/clearmatics/autonity/core"
-	"github.com/clearmatics/autonity/core/rawdb"
-	"github.com/clearmatics/autonity/core/types"
 	"github.com/clearmatics/autonity/eth"
 	"github.com/clearmatics/autonity/les/flowcontrol"
 	"github.com/clearmatics/autonity/light"
 	"github.com/clearmatics/autonity/log"
 	"github.com/clearmatics/autonity/p2p"
 	"github.com/clearmatics/autonity/p2p/discv5"
+	"github.com/clearmatics/autonity/p2p/enode"
+	"github.com/clearmatics/autonity/p2p/enr"
 	"github.com/clearmatics/autonity/params"
 	"github.com/clearmatics/autonity/rpc"
-=======
-	"time"
-
-	"github.com/ethereum/go-ethereum/accounts/abi/bind"
-	"github.com/ethereum/go-ethereum/common/mclock"
-	"github.com/ethereum/go-ethereum/core"
-	"github.com/ethereum/go-ethereum/eth"
-	"github.com/ethereum/go-ethereum/les/flowcontrol"
-	"github.com/ethereum/go-ethereum/light"
-	"github.com/ethereum/go-ethereum/log"
-	"github.com/ethereum/go-ethereum/p2p"
-	"github.com/ethereum/go-ethereum/p2p/discv5"
-	"github.com/ethereum/go-ethereum/p2p/enode"
-	"github.com/ethereum/go-ethereum/p2p/enr"
-	"github.com/ethereum/go-ethereum/params"
-	"github.com/ethereum/go-ethereum/rpc"
->>>>>>> 3bb6815f
 )
-
-const bufLimitRatio = 6000 // fixed bufLimit/MRR ratio
 
 type LesServer struct {
 	lesCommons
 
 	archiveMode bool // Flag whether the ethereum node runs in archive mode.
-<<<<<<< HEAD
-
-	fcManager    *flowcontrol.ClientManager // nil if our node is client only
-	costTracker  *costTracker
-	testCost     uint64
-	defParams    flowcontrol.ServerParams
-	lesTopics    []discv5.Topic
-	privateKey   *ecdsa.PrivateKey
-	quitSync     chan struct{}
-	onlyAnnounce bool
-
-	thcNormal, thcBlockProcessing int // serving thread count for normal operation and block processing mode
-
-	maxPeers                   int
-	minCapacity, freeClientCap uint64
-	freeClientPool             *freeClientPool
-}
-
-func NewLesServer(e *eth.Ethereum, config *eth.Config) (*LesServer, error) {
-	lesTopics := make([]discv5.Topic, len(AdvertiseProtocolVersions))
-	for i, pv := range AdvertiseProtocolVersions {
-		lesTopics[i] = lesTopic(e.BlockChain().Genesis().Hash(), pv)
-	}
-	quitSync := make(chan struct{})
-=======
 	handler     *serverHandler
 	lesTopics   []discv5.Topic
 	privateKey  *ecdsa.PrivateKey
@@ -114,55 +67,10 @@
 	if threads < 4 {
 		threads = 4
 	}
->>>>>>> 3bb6815f
 	srv := &LesServer{
 		lesCommons: lesCommons{
 			genesis:          e.BlockChain().Genesis().Hash(),
 			config:           config,
-<<<<<<< HEAD
-			iConfig:          light.DefaultServerIndexerConfig,
-			chainDb:          e.ChainDb(),
-			chtIndexer:       light.NewChtIndexer(e.ChainDb(), nil, params.CHTFrequency, params.HelperTrieProcessConfirmations),
-			bloomTrieIndexer: light.NewBloomTrieIndexer(e.ChainDb(), nil, params.BloomBitsBlocks, params.BloomTrieFrequency),
-		},
-		archiveMode:  e.ArchiveMode(),
-		quitSync:     quitSync,
-		lesTopics:    lesTopics,
-		onlyAnnounce: config.UltraLightOnlyAnnounce,
-	}
-	srv.costTracker, srv.minCapacity = newCostTracker(e.ChainDb(), config)
-
-	logger := log.New()
-	srv.thcNormal = config.LightServ * 4 / 100
-	if srv.thcNormal < 4 {
-		srv.thcNormal = 4
-	}
-	srv.thcBlockProcessing = config.LightServ/100 + 1
-	srv.fcManager = flowcontrol.NewClientManager(nil, &mclock.System{})
-
-	checkpoint := srv.latestLocalCheckpoint()
-	if !checkpoint.Empty() {
-		logger.Info("Loaded latest checkpoint", "section", checkpoint.SectionIndex, "head", checkpoint.SectionHead,
-			"chtroot", checkpoint.CHTRoot, "bloomroot", checkpoint.BloomRoot)
-	}
-
-	srv.chtIndexer.Start(e.BlockChain())
-
-	oracle := config.CheckpointOracle
-	if oracle == nil {
-		oracle = params.CheckpointOracles[e.BlockChain().Genesis().Hash()]
-	}
-	registrar := newCheckpointOracle(oracle, srv.getLocalCheckpoint)
-	// TODO(rjl493456442) Checkpoint is useless for les server, separate handler for client and server.
-	pm, err := NewProtocolManager(e.BlockChain().Config(), nil, light.DefaultServerIndexerConfig, config.UltraLightServers, config.UltraLightFraction, false, config.NetworkId, e.EventMux(), newPeerSet(), e.BlockChain(), e.TxPool(), e.ChainDb(), nil, nil, registrar, quitSync, new(sync.WaitGroup), e.Synced)
-	if err != nil {
-		return nil, err
-	}
-	srv.protocolManager = pm
-	pm.servingQueue = newServingQueue(int64(time.Millisecond*10), float64(config.LightServ)/100)
-	pm.server = srv
-
-=======
 			chainConfig:      e.BlockChain().Config(),
 			iConfig:          light.DefaultServerIndexerConfig,
 			chainDb:          e.ChainDb(),
@@ -215,7 +123,6 @@
 			"chtroot", checkpoint.CHTRoot, "bloomroot", checkpoint.BloomRoot)
 	}
 	srv.chtIndexer.Start(e.BlockChain())
->>>>>>> 3bb6815f
 	return srv, nil
 }
 
@@ -224,9 +131,6 @@
 		{
 			Namespace: "les",
 			Version:   "1.0",
-<<<<<<< HEAD
-			Service:   NewPrivateLightAPI(&s.lesCommons, s.protocolManager.reg),
-=======
 			Service:   NewPrivateLightAPI(&s.lesCommons),
 			Public:    false,
 		},
@@ -240,74 +144,11 @@
 			Namespace: "debug",
 			Version:   "1.0",
 			Service:   NewPrivateDebugAPI(s),
->>>>>>> 3bb6815f
 			Public:    false,
 		},
 	}
 }
 
-<<<<<<< HEAD
-// startEventLoop starts an event handler loop that updates the recharge curve of
-// the client manager and adjusts the client pool's size according to the total
-// capacity updates coming from the client manager
-func (s *LesServer) startEventLoop() {
-	s.protocolManager.wg.Add(1)
-
-	var (
-		processing, procLast bool
-		procStarted          time.Time
-	)
-	blockProcFeed := make(chan bool, 100)
-	s.protocolManager.blockchain.(*core.BlockChain).SubscribeBlockProcessingEvent(blockProcFeed)
-	totalRechargeCh := make(chan uint64, 100)
-	totalRecharge := s.costTracker.subscribeTotalRecharge(totalRechargeCh)
-	totalCapacityCh := make(chan uint64, 100)
-	updateRecharge := func() {
-		if processing {
-			if !procLast {
-				procStarted = time.Now()
-			}
-			s.protocolManager.servingQueue.setThreads(s.thcBlockProcessing)
-			s.fcManager.SetRechargeCurve(flowcontrol.PieceWiseLinear{{0, 0}, {totalRecharge, totalRecharge}})
-		} else {
-			if procLast {
-				blockProcessingTimer.UpdateSince(procStarted)
-			}
-			s.protocolManager.servingQueue.setThreads(s.thcNormal)
-			s.fcManager.SetRechargeCurve(flowcontrol.PieceWiseLinear{{0, 0}, {totalRecharge / 16, totalRecharge / 2}, {totalRecharge / 2, totalRecharge / 2}, {totalRecharge, totalRecharge}})
-		}
-		procLast = processing
-	}
-	updateRecharge()
-	totalCapacity := s.fcManager.SubscribeTotalCapacity(totalCapacityCh)
-	s.freeClientPool.setLimits(s.maxPeers, totalCapacity)
-
-	var maxFreePeers uint64
-	go func() {
-		for {
-			select {
-			case processing = <-blockProcFeed:
-				updateRecharge()
-			case totalRecharge = <-totalRechargeCh:
-				updateRecharge()
-			case totalCapacity = <-totalCapacityCh:
-				totalCapacityGauge.Update(int64(totalCapacity))
-				newFreePeers := totalCapacity / s.freeClientCap
-				if newFreePeers < maxFreePeers && newFreePeers < uint64(s.maxPeers) {
-					log.Warn("Reduced total capacity", "maxFreePeers", newFreePeers)
-				}
-				maxFreePeers = newFreePeers
-				s.freeClientPool.setLimits(s.maxPeers, totalCapacity)
-			case <-s.protocolManager.quitSync:
-				s.protocolManager.wg.Done()
-				return
-			}
-		}
-	}()
-}
-
-=======
->>>>>>> 3bb6815f
 func (s *LesServer) Protocols() []p2p.Protocol {
 	ps := s.makeProtocols(ServerProtocolVersions, s.handler.runPeer, func(id enode.ID) interface{} {
 		if p := s.peers.Peer(peerIdToString(id)); p != nil {
@@ -324,40 +165,12 @@
 
 // Start starts the LES server
 func (s *LesServer) Start(srvr *p2p.Server) {
-<<<<<<< HEAD
-	s.maxPeers = s.config.LightPeers
-	totalRecharge := s.costTracker.totalRecharge()
-	if s.maxPeers > 0 {
-		s.freeClientCap = s.minCapacity //totalRecharge / uint64(s.maxPeers)
-		if s.freeClientCap < s.minCapacity {
-			s.freeClientCap = s.minCapacity
-		}
-		if s.freeClientCap > 0 {
-			s.defParams = flowcontrol.ServerParams{
-				BufLimit:    s.freeClientCap * bufLimitRatio,
-				MinRecharge: s.freeClientCap,
-			}
-		}
-	}
-
-	maxCapacity := s.freeClientCap * uint64(s.maxPeers)
-	if totalRecharge > maxCapacity {
-		maxCapacity = totalRecharge
-	}
-	s.fcManager.SetCapacityLimits(s.freeClientCap, maxCapacity, s.freeClientCap*2)
-	s.freeClientPool = newFreeClientPool(s.chainDb, s.freeClientCap, 10000, mclock.System{}, func(id string) { go s.protocolManager.removePeer(id) })
-	s.protocolManager.peers.notify(s.freeClientPool)
-
-	s.startEventLoop()
-	s.protocolManager.Start(s.config.LightPeers)
-=======
 	s.privateKey = srvr.PrivateKey
 	s.handler.start()
 
 	s.wg.Add(1)
 	go s.capacityManagement()
 
->>>>>>> 3bb6815f
 	if srvr.DiscV5 != nil {
 		for _, topic := range s.lesTopics {
 			topic := topic
@@ -372,81 +185,8 @@
 	}
 }
 
-// SetClient sets the rpc client and starts running checkpoint contract if it is not yet watched.
-func (s *LesServer) SetContractBackend(backend bind.ContractBackend) {
-	if s.protocolManager.reg != nil {
-		s.protocolManager.reg.start(backend)
-	}
-}
-
 // Stop stops the LES service
 func (s *LesServer) Stop() {
-<<<<<<< HEAD
-	s.fcManager.Stop()
-	s.chtIndexer.Close()
-	// bloom trie indexer is closed by parent bloombits indexer
-	go func() {
-		<-s.protocolManager.noMorePeers
-	}()
-	s.freeClientPool.stop()
-	s.costTracker.stop()
-	s.protocolManager.Stop()
-}
-
-// todo(rjl493456442) separate client and server implementation.
-func (pm *ProtocolManager) blockLoop() {
-	pm.wg.Add(1)
-	headCh := make(chan core.ChainHeadEvent, 10)
-	headSub := pm.blockchain.SubscribeChainHeadEvent(headCh)
-	go func() {
-		var lastHead *types.Header
-		lastBroadcastTd := common.Big0
-		for {
-			select {
-			case ev := <-headCh:
-				peers := pm.peers.AllPeers()
-				if len(peers) > 0 {
-					header := ev.Block.Header()
-					hash := header.Hash()
-					number := header.Number.Uint64()
-					td := rawdb.ReadTd(pm.chainDb, hash, number)
-					if td != nil && td.Cmp(lastBroadcastTd) > 0 {
-						var reorg uint64
-						if lastHead != nil {
-							reorg = lastHead.Number.Uint64() - rawdb.FindCommonAncestor(pm.chainDb, header, lastHead).Number.Uint64()
-						}
-						lastHead = header
-						lastBroadcastTd = td
-
-						log.Debug("Announcing block to peers", "number", number, "hash", hash, "td", td, "reorg", reorg)
-
-						announce := announceData{Hash: hash, Number: number, Td: td, ReorgDepth: reorg}
-						var (
-							signed         bool
-							signedAnnounce announceData
-						)
-
-						for _, p := range peers {
-							p := p
-							switch p.announceType {
-							case announceTypeSimple:
-								p.queueSend(func() { p.SendAnnounce(announce) })
-							case announceTypeSigned:
-								if !signed {
-									signedAnnounce = announce
-									signedAnnounce.sign(pm.server.privateKey)
-									signed = true
-								}
-								p.queueSend(func() { p.SendAnnounce(signedAnnounce) })
-							}
-						}
-					}
-				}
-			case <-pm.quitSync:
-				headSub.Unsubscribe()
-				pm.wg.Done()
-				return
-=======
 	close(s.closeCh)
 
 	// Disconnect existing sessions.
@@ -519,7 +259,6 @@
 				blockProcess = mclock.Now()
 			} else {
 				blockProcessingTimer.Update(time.Duration(mclock.Now() - blockProcess))
->>>>>>> 3bb6815f
 			}
 			updateRecharge()
 		case totalRecharge = <-totalRechargeCh:
