--- conflicted
+++ resolved
@@ -17,27 +17,18 @@
 package les
 
 import (
-	"encoding/binary"
-	"math"
-	"sync"
-	"sync/atomic"
-	"time"
-
-<<<<<<< HEAD
-	"github.com/clearmatics/autonity/common/mclock"
-	"github.com/clearmatics/autonity/eth"
-	"github.com/clearmatics/autonity/ethdb"
-	"github.com/clearmatics/autonity/les/flowcontrol"
-	"github.com/clearmatics/autonity/log"
-	"github.com/clearmatics/autonity/metrics"
-=======
-	"github.com/ethereum/go-ethereum/common/mclock"
-	"github.com/ethereum/go-ethereum/eth/ethconfig"
-	"github.com/ethereum/go-ethereum/ethdb"
-	"github.com/ethereum/go-ethereum/les/flowcontrol"
-	"github.com/ethereum/go-ethereum/log"
-	"github.com/ethereum/go-ethereum/metrics"
->>>>>>> aaca58a7
+    "encoding/binary"
+    "math"
+    "sync"
+    "sync/atomic"
+    "time"
+
+    "github.com/ethereum/go-ethereum/common/mclock"
+    "github.com/ethereum/go-ethereum/eth/ethconfig"
+    "github.com/ethereum/go-ethereum/ethdb"
+    "github.com/ethereum/go-ethereum/les/flowcontrol"
+    "github.com/ethereum/go-ethereum/log"
+    "github.com/ethereum/go-ethereum/metrics"
 )
 
 const makeCostStats = false // make request cost statistics during operation
@@ -147,16 +138,16 @@
 // newCostTracker creates a cost tracker and loads the cost factor statistics from the database.
 // It also returns the minimum capacity that can be assigned to any peer.
 func newCostTracker(db ethdb.Database, config *ethconfig.Config) (*costTracker, uint64) {
-	utilTarget := float64(config.LightServ) * flowcontrol.FixedPointMultiplier / 100
-	ct := &costTracker{
-		db:         db,
-		stopCh:     make(chan chan struct{}),
-		reqInfoCh:  make(chan reqInfo, 100),
-		utilTarget: utilTarget,
-	}
-	if config.LightIngress > 0 {
-		ct.inSizeFactor = utilTarget / float64(config.LightIngress)
-	}
+    utilTarget := float64(config.LightServ) * flowcontrol.FixedPointMultiplier / 100
+    ct := &costTracker{
+        db:         db,
+        stopCh:     make(chan chan struct{}),
+        reqInfoCh:  make(chan reqInfo, 100),
+        utilTarget: utilTarget,
+    }
+    if config.LightIngress > 0 {
+        ct.inSizeFactor = utilTarget / float64(config.LightIngress)
+    }
 	if config.LightEgress > 0 {
 		ct.outSizeFactor = utilTarget / float64(config.LightEgress)
 	}
@@ -376,7 +367,6 @@
 				}
 				recentServedGauge.Update(int64(recentTime))
 				recentEstimatedGauge.Update(int64(recentAvg))
-				totalRechargeGauge.Update(int64(totalRecharge))
 
 			case <-saveTicker.C:
 				saveCostFactor()
