// Copyright 2016 The go-ethereum Authors
// This file is part of the go-ethereum library.
//
// The go-ethereum library is free software: you can redistribute it and/or modify
// it under the terms of the GNU Lesser General Public License as published by
// the Free Software Foundation, either version 3 of the License, or
// (at your option) any later version.
//
// The go-ethereum library is distributed in the hope that it will be useful,
// but WITHOUT ANY WARRANTY; without even the implied warranty of
// MERCHANTABILITY or FITNESS FOR A PARTICULAR PURPOSE. See the
// GNU Lesser General Public License for more details.
//
// You should have received a copy of the GNU Lesser General Public License
// along with the go-ethereum library. If not, see <http://www.gnu.org/licenses/>.

package les

import (
	"encoding/binary"
	"math/big"
	"math/rand"
	"testing"
	"time"

<<<<<<< HEAD
	"github.com/clearmatics/autonity/common"
	"github.com/clearmatics/autonity/common/mclock"
	"github.com/clearmatics/autonity/consensus/ethash"
	"github.com/clearmatics/autonity/core"
	"github.com/clearmatics/autonity/core/rawdb"
	"github.com/clearmatics/autonity/core/types"
	"github.com/clearmatics/autonity/crypto"
	"github.com/clearmatics/autonity/eth/downloader"
	"github.com/clearmatics/autonity/light"
	"github.com/clearmatics/autonity/p2p"
	"github.com/clearmatics/autonity/params"
	"github.com/clearmatics/autonity/rlp"
	"github.com/clearmatics/autonity/trie"
=======
	"github.com/ethereum/go-ethereum/common"
	"github.com/ethereum/go-ethereum/common/mclock"
	"github.com/ethereum/go-ethereum/consensus/ethash"
	"github.com/ethereum/go-ethereum/core"
	"github.com/ethereum/go-ethereum/core/rawdb"
	"github.com/ethereum/go-ethereum/core/types"
	"github.com/ethereum/go-ethereum/crypto"
	"github.com/ethereum/go-ethereum/eth/downloader"
	"github.com/ethereum/go-ethereum/light"
	"github.com/ethereum/go-ethereum/p2p"
	"github.com/ethereum/go-ethereum/params"
	"github.com/ethereum/go-ethereum/rlp"
	"github.com/ethereum/go-ethereum/trie"
>>>>>>> cbc4ac26
)

func expectResponse(r p2p.MsgReader, msgcode, reqID, bv uint64, data interface{}) error {
	type resp struct {
		ReqID, BV uint64
		Data      interface{}
	}
	return p2p.ExpectMsg(r, msgcode, resp{reqID, bv, data})
}

// Tests that block headers can be retrieved from a remote chain based on user queries.
func TestGetBlockHeadersLes2(t *testing.T) { testGetBlockHeaders(t, 2) }
func TestGetBlockHeadersLes3(t *testing.T) { testGetBlockHeaders(t, 3) }

func testGetBlockHeaders(t *testing.T, protocol int) {
	server, tearDown := newServerEnv(t, downloader.MaxHashFetch+15, protocol, nil, false, true, 0)
	defer tearDown()

	bc := server.handler.blockchain

	// Create a "random" unknown hash for testing
	var unknown common.Hash
	for i := range unknown {
		unknown[i] = byte(i)
	}
	// Create a batch of tests for various scenarios
	limit := uint64(MaxHeaderFetch)
	tests := []struct {
		query  *getBlockHeadersData // The query to execute for header retrieval
		expect []common.Hash        // The hashes of the block whose headers are expected
	}{
		// A single random block should be retrievable by hash and number too
		{
			&getBlockHeadersData{Origin: hashOrNumber{Hash: bc.GetBlockByNumber(limit / 2).Hash()}, Amount: 1},
			[]common.Hash{bc.GetBlockByNumber(limit / 2).Hash()},
		}, {
			&getBlockHeadersData{Origin: hashOrNumber{Number: limit / 2}, Amount: 1},
			[]common.Hash{bc.GetBlockByNumber(limit / 2).Hash()},
		},
		// Multiple headers should be retrievable in both directions
		{
			&getBlockHeadersData{Origin: hashOrNumber{Number: limit / 2}, Amount: 3},
			[]common.Hash{
				bc.GetBlockByNumber(limit / 2).Hash(),
				bc.GetBlockByNumber(limit/2 + 1).Hash(),
				bc.GetBlockByNumber(limit/2 + 2).Hash(),
			},
		}, {
			&getBlockHeadersData{Origin: hashOrNumber{Number: limit / 2}, Amount: 3, Reverse: true},
			[]common.Hash{
				bc.GetBlockByNumber(limit / 2).Hash(),
				bc.GetBlockByNumber(limit/2 - 1).Hash(),
				bc.GetBlockByNumber(limit/2 - 2).Hash(),
			},
		},
		// Multiple headers with skip lists should be retrievable
		{
			&getBlockHeadersData{Origin: hashOrNumber{Number: limit / 2}, Skip: 3, Amount: 3},
			[]common.Hash{
				bc.GetBlockByNumber(limit / 2).Hash(),
				bc.GetBlockByNumber(limit/2 + 4).Hash(),
				bc.GetBlockByNumber(limit/2 + 8).Hash(),
			},
		}, {
			&getBlockHeadersData{Origin: hashOrNumber{Number: limit / 2}, Skip: 3, Amount: 3, Reverse: true},
			[]common.Hash{
				bc.GetBlockByNumber(limit / 2).Hash(),
				bc.GetBlockByNumber(limit/2 - 4).Hash(),
				bc.GetBlockByNumber(limit/2 - 8).Hash(),
			},
		},
		// The chain endpoints should be retrievable
		{
			&getBlockHeadersData{Origin: hashOrNumber{Number: 0}, Amount: 1},
			[]common.Hash{bc.GetBlockByNumber(0).Hash()},
		}, {
			&getBlockHeadersData{Origin: hashOrNumber{Number: bc.CurrentBlock().NumberU64()}, Amount: 1},
			[]common.Hash{bc.CurrentBlock().Hash()},
		},
		// Ensure protocol limits are honored
		//{
		//	&getBlockHeadersData{Origin: hashOrNumber{Number: bc.CurrentBlock().NumberU64() - 1}, Amount: limit + 10, Reverse: true},
		//	[]common.Hash{},
		//},
		// Check that requesting more than available is handled gracefully
		{
			&getBlockHeadersData{Origin: hashOrNumber{Number: bc.CurrentBlock().NumberU64() - 4}, Skip: 3, Amount: 3},
			[]common.Hash{
				bc.GetBlockByNumber(bc.CurrentBlock().NumberU64() - 4).Hash(),
				bc.GetBlockByNumber(bc.CurrentBlock().NumberU64()).Hash(),
			},
		}, {
			&getBlockHeadersData{Origin: hashOrNumber{Number: 4}, Skip: 3, Amount: 3, Reverse: true},
			[]common.Hash{
				bc.GetBlockByNumber(4).Hash(),
				bc.GetBlockByNumber(0).Hash(),
			},
		},
		// Check that requesting more than available is handled gracefully, even if mid skip
		{
			&getBlockHeadersData{Origin: hashOrNumber{Number: bc.CurrentBlock().NumberU64() - 4}, Skip: 2, Amount: 3},
			[]common.Hash{
				bc.GetBlockByNumber(bc.CurrentBlock().NumberU64() - 4).Hash(),
				bc.GetBlockByNumber(bc.CurrentBlock().NumberU64() - 1).Hash(),
			},
		}, {
			&getBlockHeadersData{Origin: hashOrNumber{Number: 4}, Skip: 2, Amount: 3, Reverse: true},
			[]common.Hash{
				bc.GetBlockByNumber(4).Hash(),
				bc.GetBlockByNumber(1).Hash(),
			},
		},
		// Check that non existing headers aren't returned
		{
			&getBlockHeadersData{Origin: hashOrNumber{Hash: unknown}, Amount: 1},
			[]common.Hash{},
		}, {
			&getBlockHeadersData{Origin: hashOrNumber{Number: bc.CurrentBlock().NumberU64() + 1}, Amount: 1},
			[]common.Hash{},
		},
	}
	// Run each of the tests and verify the results against the chain
	var reqID uint64
	for i, tt := range tests {
		// Collect the headers to expect in the response
		var headers []*types.Header
		for _, hash := range tt.expect {
			headers = append(headers, bc.GetHeaderByHash(hash))
		}
		// Send the hash request and verify the response
		reqID++

<<<<<<< HEAD
		cost := server.peer.peer.GetRequestCost(GetBlockHeadersMsg, int(tt.query.Amount))
		sendRequest(server.peer.app, GetBlockHeadersMsg, reqID, cost, tt.query)
=======
		sendRequest(server.peer.app, GetBlockHeadersMsg, reqID, tt.query)
>>>>>>> cbc4ac26
		if err := expectResponse(server.peer.app, BlockHeadersMsg, reqID, testBufLimit, headers); err != nil {
			t.Errorf("test %d: headers mismatch: %v", i, err)
		}
	}
}

// Tests that block contents can be retrieved from a remote chain based on their hashes.
func TestGetBlockBodiesLes2(t *testing.T) { testGetBlockBodies(t, 2) }
func TestGetBlockBodiesLes3(t *testing.T) { testGetBlockBodies(t, 3) }

func testGetBlockBodies(t *testing.T, protocol int) {
	server, tearDown := newServerEnv(t, downloader.MaxBlockFetch+15, protocol, nil, false, true, 0)
	defer tearDown()

	bc := server.handler.blockchain

	// Create a batch of tests for various scenarios
	limit := MaxBodyFetch
	tests := []struct {
		random    int           // Number of blocks to fetch randomly from the chain
		explicit  []common.Hash // Explicitly requested blocks
		available []bool        // Availability of explicitly requested blocks
		expected  int           // Total number of existing blocks to expect
	}{
		{1, nil, nil, 1},         // A single random block should be retrievable
		{10, nil, nil, 10},       // Multiple random blocks should be retrievable
		{limit, nil, nil, limit}, // The maximum possible blocks should be retrievable
		//{limit + 1, nil, nil, limit},                                  // No more than the possible block count should be returned
		{0, []common.Hash{bc.Genesis().Hash()}, []bool{true}, 1},      // The genesis block should be retrievable
		{0, []common.Hash{bc.CurrentBlock().Hash()}, []bool{true}, 1}, // The chains head block should be retrievable
		{0, []common.Hash{{}}, []bool{false}, 0},                      // A non existent block should not be returned

		// Existing and non-existing blocks interleaved should not cause problems
		{0, []common.Hash{
			{},
			bc.GetBlockByNumber(1).Hash(),
			{},
			bc.GetBlockByNumber(10).Hash(),
			{},
			bc.GetBlockByNumber(100).Hash(),
			{},
		}, []bool{false, true, false, true, false, true, false}, 3},
	}
	// Run each of the tests and verify the results against the chain
	var reqID uint64
	for i, tt := range tests {
		// Collect the hashes to request, and the response to expect
		var hashes []common.Hash
		seen := make(map[int64]bool)
		var bodies []*types.Body

		for j := 0; j < tt.random; j++ {
			for {
				num := rand.Int63n(int64(bc.CurrentBlock().NumberU64()))
				if !seen[num] {
					seen[num] = true

					block := bc.GetBlockByNumber(uint64(num))
					hashes = append(hashes, block.Hash())
					if len(bodies) < tt.expected {
						bodies = append(bodies, &types.Body{Transactions: block.Transactions(), Uncles: block.Uncles()})
					}
					break
				}
			}
		}
		for j, hash := range tt.explicit {
			hashes = append(hashes, hash)
			if tt.available[j] && len(bodies) < tt.expected {
				block := bc.GetBlockByHash(hash)
				bodies = append(bodies, &types.Body{Transactions: block.Transactions(), Uncles: block.Uncles()})
			}
		}
		reqID++

		// Send the hash request and verify the response
<<<<<<< HEAD
		cost := server.peer.peer.GetRequestCost(GetBlockBodiesMsg, len(hashes))
		sendRequest(server.peer.app, GetBlockBodiesMsg, reqID, cost, hashes)
=======
		sendRequest(server.peer.app, GetBlockBodiesMsg, reqID, hashes)
>>>>>>> cbc4ac26
		if err := expectResponse(server.peer.app, BlockBodiesMsg, reqID, testBufLimit, bodies); err != nil {
			t.Errorf("test %d: bodies mismatch: %v", i, err)
		}
	}
}

// Tests that the contract codes can be retrieved based on account addresses.
func TestGetCodeLes2(t *testing.T) { testGetCode(t, 2) }
func TestGetCodeLes3(t *testing.T) { testGetCode(t, 3) }

func testGetCode(t *testing.T, protocol int) {
	// Assemble the test environment
	server, tearDown := newServerEnv(t, 4, protocol, nil, false, true, 0)
	defer tearDown()
	bc := server.handler.blockchain

	var codereqs []*CodeReq
	var codes [][]byte
	for i := uint64(0); i <= bc.CurrentBlock().NumberU64(); i++ {
		header := bc.GetHeaderByNumber(i)
		req := &CodeReq{
			BHash:  header.Hash(),
			AccKey: crypto.Keccak256(testContractAddr[:]),
		}
		codereqs = append(codereqs, req)
		if i >= testContractDeployed {
			codes = append(codes, testContractCodeDeployed)
		}
	}

<<<<<<< HEAD
	cost := server.peer.peer.GetRequestCost(GetCodeMsg, len(codereqs))
	sendRequest(server.peer.app, GetCodeMsg, 42, cost, codereqs)
=======
	sendRequest(server.peer.app, GetCodeMsg, 42, codereqs)
>>>>>>> cbc4ac26
	if err := expectResponse(server.peer.app, CodeMsg, 42, testBufLimit, codes); err != nil {
		t.Errorf("codes mismatch: %v", err)
	}
}

// Tests that the stale contract codes can't be retrieved based on account addresses.
func TestGetStaleCodeLes2(t *testing.T) { testGetStaleCode(t, 2) }
func TestGetStaleCodeLes3(t *testing.T) { testGetStaleCode(t, 3) }

func testGetStaleCode(t *testing.T, protocol int) {
	server, tearDown := newServerEnv(t, core.TriesInMemory+4, protocol, nil, false, true, 0)
	defer tearDown()
	bc := server.handler.blockchain

	check := func(number uint64, expected [][]byte) {
		req := &CodeReq{
			BHash:  bc.GetHeaderByNumber(number).Hash(),
			AccKey: crypto.Keccak256(testContractAddr[:]),
		}
<<<<<<< HEAD
		cost := server.peer.peer.GetRequestCost(GetCodeMsg, 1)
		sendRequest(server.peer.app, GetCodeMsg, 42, cost, []*CodeReq{req})
=======
		sendRequest(server.peer.app, GetCodeMsg, 42, []*CodeReq{req})
>>>>>>> cbc4ac26
		if err := expectResponse(server.peer.app, CodeMsg, 42, testBufLimit, expected); err != nil {
			t.Errorf("codes mismatch: %v", err)
		}
	}
	check(0, [][]byte{})                                                          // Non-exist contract
	check(testContractDeployed, [][]byte{})                                       // Stale contract
	check(bc.CurrentHeader().Number.Uint64(), [][]byte{testContractCodeDeployed}) // Fresh contract
}

// Tests that the transaction receipts can be retrieved based on hashes.
func TestGetReceiptLes2(t *testing.T) { testGetReceipt(t, 2) }
func TestGetReceiptLes3(t *testing.T) { testGetReceipt(t, 3) }

func testGetReceipt(t *testing.T, protocol int) {
	// Assemble the test environment
	server, tearDown := newServerEnv(t, 4, protocol, nil, false, true, 0)
	defer tearDown()

	bc := server.handler.blockchain

	// Collect the hashes to request, and the response to expect
	var receipts []types.Receipts
	var hashes []common.Hash
	for i := uint64(0); i <= bc.CurrentBlock().NumberU64(); i++ {
		block := bc.GetBlockByNumber(i)

		hashes = append(hashes, block.Hash())
		receipts = append(receipts, rawdb.ReadRawReceipts(server.db, block.Hash(), block.NumberU64()))
	}
	// Send the hash request and verify the response
<<<<<<< HEAD
	cost := server.peer.peer.GetRequestCost(GetReceiptsMsg, len(hashes))
	sendRequest(server.peer.app, GetReceiptsMsg, 42, cost, hashes)
=======
	sendRequest(server.peer.app, GetReceiptsMsg, 42, hashes)
>>>>>>> cbc4ac26
	if err := expectResponse(server.peer.app, ReceiptsMsg, 42, testBufLimit, receipts); err != nil {
		t.Errorf("receipts mismatch: %v", err)
	}
}

// Tests that trie merkle proofs can be retrieved
func TestGetProofsLes2(t *testing.T) { testGetProofs(t, 2) }
func TestGetProofsLes3(t *testing.T) { testGetProofs(t, 3) }

func testGetProofs(t *testing.T, protocol int) {
	// Assemble the test environment
	server, tearDown := newServerEnv(t, 4, protocol, nil, false, true, 0)
	defer tearDown()

	bc := server.handler.blockchain

	var proofreqs []ProofReq
	proofsV2 := light.NewNodeSet()

	accounts := []common.Address{bankAddr, userAddr1, userAddr2, signerAddr, {}}
	for i := uint64(0); i <= bc.CurrentBlock().NumberU64(); i++ {
		header := bc.GetHeaderByNumber(i)
		trie, _ := trie.New(header.Root, trie.NewDatabase(server.db))

		for _, acc := range accounts {
			req := ProofReq{
				BHash: header.Hash(),
				Key:   crypto.Keccak256(acc[:]),
			}
			proofreqs = append(proofreqs, req)
			trie.Prove(crypto.Keccak256(acc[:]), 0, proofsV2)
		}
	}
	// Send the proof request and verify the response
<<<<<<< HEAD
	cost := server.peer.peer.GetRequestCost(GetProofsV2Msg, len(proofreqs))
	sendRequest(server.peer.app, GetProofsV2Msg, 42, cost, proofreqs)
=======
	sendRequest(server.peer.app, GetProofsV2Msg, 42, proofreqs)
>>>>>>> cbc4ac26
	if err := expectResponse(server.peer.app, ProofsV2Msg, 42, testBufLimit, proofsV2.NodeList()); err != nil {
		t.Errorf("proofs mismatch: %v", err)
	}
}

// Tests that the stale contract codes can't be retrieved based on account addresses.
func TestGetStaleProofLes2(t *testing.T) { testGetStaleProof(t, 2) }
func TestGetStaleProofLes3(t *testing.T) { testGetStaleProof(t, 3) }

func testGetStaleProof(t *testing.T, protocol int) {
	server, tearDown := newServerEnv(t, core.TriesInMemory+4, protocol, nil, false, true, 0)
	defer tearDown()
	bc := server.handler.blockchain

	check := func(number uint64, wantOK bool) {
		var (
			header  = bc.GetHeaderByNumber(number)
			account = crypto.Keccak256(userAddr1.Bytes())
		)
		req := &ProofReq{
			BHash: header.Hash(),
			Key:   account,
		}
<<<<<<< HEAD
		cost := server.peer.peer.GetRequestCost(GetProofsV2Msg, 1)
		sendRequest(server.peer.app, GetProofsV2Msg, 42, cost, []*ProofReq{req})
=======
		sendRequest(server.peer.app, GetProofsV2Msg, 42, []*ProofReq{req})
>>>>>>> cbc4ac26

		var expected []rlp.RawValue
		if wantOK {
			proofsV2 := light.NewNodeSet()
			t, _ := trie.New(header.Root, trie.NewDatabase(server.db))
			t.Prove(account, 0, proofsV2)
			expected = proofsV2.NodeList()
		}
		if err := expectResponse(server.peer.app, ProofsV2Msg, 42, testBufLimit, expected); err != nil {
			t.Errorf("codes mismatch: %v", err)
		}
	}
	check(0, false)                                 // Non-exist proof
	check(2, false)                                 // Stale proof
	check(bc.CurrentHeader().Number.Uint64(), true) // Fresh proof
}

// Tests that CHT proofs can be correctly retrieved.
func TestGetCHTProofsLes2(t *testing.T) { testGetCHTProofs(t, 2) }
func TestGetCHTProofsLes3(t *testing.T) { testGetCHTProofs(t, 3) }

func testGetCHTProofs(t *testing.T, protocol int) {
	config := light.TestServerIndexerConfig

	waitIndexers := func(cIndexer, bIndexer, btIndexer *core.ChainIndexer) {
		for {
			cs, _, _ := cIndexer.Sections()
			if cs >= 1 {
				break
			}
			time.Sleep(10 * time.Millisecond)
		}
	}
	server, tearDown := newServerEnv(t, int(config.ChtSize+config.ChtConfirms), protocol, waitIndexers, false, true, 0)
	defer tearDown()

	bc := server.handler.blockchain

	// Assemble the proofs from the different protocols
	header := bc.GetHeaderByNumber(config.ChtSize - 1)
	rlp, _ := rlp.EncodeToBytes(header)

	key := make([]byte, 8)
	binary.BigEndian.PutUint64(key, config.ChtSize-1)

	proofsV2 := HelperTrieResps{
		AuxData: [][]byte{rlp},
	}
	root := light.GetChtRoot(server.db, 0, bc.GetHeaderByNumber(config.ChtSize-1).Hash())
	trie, _ := trie.New(root, trie.NewDatabase(rawdb.NewTable(server.db, light.ChtTablePrefix)))
	trie.Prove(key, 0, &proofsV2.Proofs)
	// Assemble the requests for the different protocols
	requestsV2 := []HelperTrieReq{{
		Type:    htCanonical,
		TrieIdx: 0,
		Key:     key,
		AuxReq:  auxHeader,
	}}
	// Send the proof request and verify the response
<<<<<<< HEAD
	cost := server.peer.peer.GetRequestCost(GetHelperTrieProofsMsg, len(requestsV2))
	sendRequest(server.peer.app, GetHelperTrieProofsMsg, 42, cost, requestsV2)
=======
	sendRequest(server.peer.app, GetHelperTrieProofsMsg, 42, requestsV2)
>>>>>>> cbc4ac26
	if err := expectResponse(server.peer.app, HelperTrieProofsMsg, 42, testBufLimit, proofsV2); err != nil {
		t.Errorf("proofs mismatch: %v", err)
	}
}

func TestGetBloombitsProofsLes2(t *testing.T) { testGetBloombitsProofs(t, 2) }
func TestGetBloombitsProofsLes3(t *testing.T) { testGetBloombitsProofs(t, 3) }

// Tests that bloombits proofs can be correctly retrieved.
func testGetBloombitsProofs(t *testing.T, protocol int) {
	config := light.TestServerIndexerConfig

	waitIndexers := func(cIndexer, bIndexer, btIndexer *core.ChainIndexer) {
		for {
			bts, _, _ := btIndexer.Sections()
			if bts >= 1 {
				break
			}
			time.Sleep(10 * time.Millisecond)
		}
	}
	server, tearDown := newServerEnv(t, int(config.BloomTrieSize+config.BloomTrieConfirms), protocol, waitIndexers, false, true, 0)
	defer tearDown()

	bc := server.handler.blockchain

	// Request and verify each bit of the bloom bits proofs
	for bit := 0; bit < 2048; bit++ {
		// Assemble the request and proofs for the bloombits
		key := make([]byte, 10)

		binary.BigEndian.PutUint16(key[:2], uint16(bit))
		// Only the first bloom section has data.
		binary.BigEndian.PutUint64(key[2:], 0)

		requests := []HelperTrieReq{{
			Type:    htBloomBits,
			TrieIdx: 0,
			Key:     key,
		}}
		var proofs HelperTrieResps

		root := light.GetBloomTrieRoot(server.db, 0, bc.GetHeaderByNumber(config.BloomTrieSize-1).Hash())
		trie, _ := trie.New(root, trie.NewDatabase(rawdb.NewTable(server.db, light.BloomTrieTablePrefix)))
		trie.Prove(key, 0, &proofs.Proofs)

		// Send the proof request and verify the response
<<<<<<< HEAD
		cost := server.peer.peer.GetRequestCost(GetHelperTrieProofsMsg, len(requests))
		sendRequest(server.peer.app, GetHelperTrieProofsMsg, 42, cost, requests)
=======
		sendRequest(server.peer.app, GetHelperTrieProofsMsg, 42, requests)
>>>>>>> cbc4ac26
		if err := expectResponse(server.peer.app, HelperTrieProofsMsg, 42, testBufLimit, proofs); err != nil {
			t.Errorf("bit %d: proofs mismatch: %v", bit, err)
		}
	}
}

func TestTransactionStatusLes2(t *testing.T) { testTransactionStatus(t, 2) }
func TestTransactionStatusLes3(t *testing.T) { testTransactionStatus(t, 3) }

func testTransactionStatus(t *testing.T, protocol int) {
	server, tearDown := newServerEnv(t, 0, protocol, nil, false, true, 0)
	defer tearDown()
	server.handler.addTxsSync = true

	chain := server.handler.blockchain

	var reqID uint64

	test := func(tx *types.Transaction, send bool, expStatus light.TxStatus) {
		reqID++
		if send {
<<<<<<< HEAD
			cost := server.peer.peer.GetRequestCost(SendTxV2Msg, 1)
			sendRequest(server.peer.app, SendTxV2Msg, reqID, cost, types.Transactions{tx})
		} else {
			cost := server.peer.peer.GetRequestCost(GetTxStatusMsg, 1)
			sendRequest(server.peer.app, GetTxStatusMsg, reqID, cost, []common.Hash{tx.Hash()})
=======
			sendRequest(server.peer.app, SendTxV2Msg, reqID, types.Transactions{tx})
		} else {
			sendRequest(server.peer.app, GetTxStatusMsg, reqID, []common.Hash{tx.Hash()})
>>>>>>> cbc4ac26
		}
		if err := expectResponse(server.peer.app, TxStatusMsg, reqID, testBufLimit, []light.TxStatus{expStatus}); err != nil {
			t.Errorf("transaction status mismatch")
		}
	}
	signer := types.HomesteadSigner{}

	// test error status by sending an underpriced transaction
	tx0, _ := types.SignTx(types.NewTransaction(0, userAddr1, big.NewInt(10000), params.TxGas, nil, nil), signer, bankKey)
	test(tx0, true, light.TxStatus{Status: core.TxStatusUnknown, Error: core.ErrUnderpriced.Error()})

	tx1, _ := types.SignTx(types.NewTransaction(0, userAddr1, big.NewInt(10000), params.TxGas, big.NewInt(100000000000), nil), signer, bankKey)
	test(tx1, false, light.TxStatus{Status: core.TxStatusUnknown}) // query before sending, should be unknown
	test(tx1, true, light.TxStatus{Status: core.TxStatusPending})  // send valid processable tx, should return pending
	test(tx1, true, light.TxStatus{Status: core.TxStatusPending})  // adding it again should not return an error

	tx2, _ := types.SignTx(types.NewTransaction(1, userAddr1, big.NewInt(10000), params.TxGas, big.NewInt(100000000000), nil), signer, bankKey)
	tx3, _ := types.SignTx(types.NewTransaction(2, userAddr1, big.NewInt(10000), params.TxGas, big.NewInt(100000000000), nil), signer, bankKey)
	// send transactions in the wrong order, tx3 should be queued
	test(tx3, true, light.TxStatus{Status: core.TxStatusQueued})
	test(tx2, true, light.TxStatus{Status: core.TxStatusPending})
	// query again, now tx3 should be pending too
	test(tx3, false, light.TxStatus{Status: core.TxStatusPending})

	// generate and add a block with tx1 and tx2 included
	gchain, _ := core.GenerateChain(params.TestChainConfig, chain.GetBlockByNumber(0), ethash.NewFaker(), server.db, 1, func(i int, block *core.BlockGen) {
		block.AddTx(tx1)
		block.AddTx(tx2)
	})
	if _, err := chain.InsertChain(gchain); err != nil {
		panic(err)
	}
	// wait until TxPool processes the inserted block
	for i := 0; i < 10; i++ {
		if pending, _ := server.handler.txpool.Stats(); pending == 1 {
			break
		}
		time.Sleep(100 * time.Millisecond)
	}
	if pending, _ := server.handler.txpool.Stats(); pending != 1 {
		t.Fatalf("pending count mismatch: have %d, want 1", pending)
	}
	// Discard new block announcement
	msg, _ := server.peer.app.ReadMsg()
	msg.Discard()

	// check if their status is included now
	block1hash := rawdb.ReadCanonicalHash(server.db, 1)
	test(tx1, false, light.TxStatus{Status: core.TxStatusIncluded, Lookup: &rawdb.LegacyTxLookupEntry{BlockHash: block1hash, BlockIndex: 1, Index: 0}})

	test(tx2, false, light.TxStatus{Status: core.TxStatusIncluded, Lookup: &rawdb.LegacyTxLookupEntry{BlockHash: block1hash, BlockIndex: 1, Index: 1}})

	// create a reorg that rolls them back
	gchain, _ = core.GenerateChain(params.TestChainConfig, chain.GetBlockByNumber(0), ethash.NewFaker(), server.db, 2, func(i int, block *core.BlockGen) {})
	if _, err := chain.InsertChain(gchain); err != nil {
		panic(err)
	}
	// wait until TxPool processes the reorg
	for i := 0; i < 10; i++ {
		if pending, _ := server.handler.txpool.Stats(); pending == 3 {
			break
		}
		time.Sleep(100 * time.Millisecond)
	}
	if pending, _ := server.handler.txpool.Stats(); pending != 3 {
		t.Fatalf("pending count mismatch: have %d, want 3", pending)
	}
	// Discard new block announcement
	msg, _ = server.peer.app.ReadMsg()
	msg.Discard()

	// check if their status is pending again
	test(tx1, false, light.TxStatus{Status: core.TxStatusPending})
	test(tx2, false, light.TxStatus{Status: core.TxStatusPending})
}

func TestStopResumeLes3(t *testing.T) {
	server, tearDown := newServerEnv(t, 0, 3, nil, true, true, testBufLimit/10)
	defer tearDown()

	server.handler.server.costTracker.testing = true

	var (
		reqID    uint64
		expBuf   = testBufLimit
		testCost = testBufLimit / 10
	)
	header := server.handler.blockchain.CurrentHeader()
	req := func() {
		reqID++
<<<<<<< HEAD
		sendRequest(server.peer.app, GetBlockHeadersMsg, reqID, testCost, &getBlockHeadersData{Origin: hashOrNumber{Hash: header.Hash()}, Amount: 1})
=======
		sendRequest(server.peer.app, GetBlockHeadersMsg, reqID, &getBlockHeadersData{Origin: hashOrNumber{Hash: header.Hash()}, Amount: 1})
>>>>>>> cbc4ac26
	}
	for i := 1; i <= 5; i++ {
		// send requests while we still have enough buffer and expect a response
		for expBuf >= testCost {
			req()
			expBuf -= testCost
			if err := expectResponse(server.peer.app, BlockHeadersMsg, reqID, expBuf, []*types.Header{header}); err != nil {
				t.Errorf("expected response and failed: %v", err)
			}
		}
		// send some more requests in excess and expect a single StopMsg
		c := i
		for c > 0 {
			req()
			c--
		}
		if err := p2p.ExpectMsg(server.peer.app, StopMsg, nil); err != nil {
			t.Errorf("expected StopMsg and failed: %v", err)
		}
		// wait until the buffer is recharged by half of the limit
		wait := testBufLimit / testBufRecharge / 2
		server.clock.(*mclock.Simulated).Run(time.Millisecond * time.Duration(wait))

		// expect a ResumeMsg with the partially recharged buffer value
		expBuf += testBufRecharge * wait
		if err := p2p.ExpectMsg(server.peer.app, ResumeMsg, expBuf); err != nil {
			t.Errorf("expected ResumeMsg and failed: %v", err)
		}
	}
}<|MERGE_RESOLUTION|>--- conflicted
+++ resolved
@@ -23,7 +23,6 @@
 	"testing"
 	"time"
 
-<<<<<<< HEAD
 	"github.com/clearmatics/autonity/common"
 	"github.com/clearmatics/autonity/common/mclock"
 	"github.com/clearmatics/autonity/consensus/ethash"
@@ -37,21 +36,6 @@
 	"github.com/clearmatics/autonity/params"
 	"github.com/clearmatics/autonity/rlp"
 	"github.com/clearmatics/autonity/trie"
-=======
-	"github.com/ethereum/go-ethereum/common"
-	"github.com/ethereum/go-ethereum/common/mclock"
-	"github.com/ethereum/go-ethereum/consensus/ethash"
-	"github.com/ethereum/go-ethereum/core"
-	"github.com/ethereum/go-ethereum/core/rawdb"
-	"github.com/ethereum/go-ethereum/core/types"
-	"github.com/ethereum/go-ethereum/crypto"
-	"github.com/ethereum/go-ethereum/eth/downloader"
-	"github.com/ethereum/go-ethereum/light"
-	"github.com/ethereum/go-ethereum/p2p"
-	"github.com/ethereum/go-ethereum/params"
-	"github.com/ethereum/go-ethereum/rlp"
-	"github.com/ethereum/go-ethereum/trie"
->>>>>>> cbc4ac26
 )
 
 func expectResponse(r p2p.MsgReader, msgcode, reqID, bv uint64, data interface{}) error {
@@ -184,12 +168,7 @@
 		// Send the hash request and verify the response
 		reqID++
 
-<<<<<<< HEAD
-		cost := server.peer.peer.GetRequestCost(GetBlockHeadersMsg, int(tt.query.Amount))
-		sendRequest(server.peer.app, GetBlockHeadersMsg, reqID, cost, tt.query)
-=======
 		sendRequest(server.peer.app, GetBlockHeadersMsg, reqID, tt.query)
->>>>>>> cbc4ac26
 		if err := expectResponse(server.peer.app, BlockHeadersMsg, reqID, testBufLimit, headers); err != nil {
 			t.Errorf("test %d: headers mismatch: %v", i, err)
 		}
@@ -266,12 +245,7 @@
 		reqID++
 
 		// Send the hash request and verify the response
-<<<<<<< HEAD
-		cost := server.peer.peer.GetRequestCost(GetBlockBodiesMsg, len(hashes))
-		sendRequest(server.peer.app, GetBlockBodiesMsg, reqID, cost, hashes)
-=======
 		sendRequest(server.peer.app, GetBlockBodiesMsg, reqID, hashes)
->>>>>>> cbc4ac26
 		if err := expectResponse(server.peer.app, BlockBodiesMsg, reqID, testBufLimit, bodies); err != nil {
 			t.Errorf("test %d: bodies mismatch: %v", i, err)
 		}
@@ -302,12 +276,7 @@
 		}
 	}
 
-<<<<<<< HEAD
-	cost := server.peer.peer.GetRequestCost(GetCodeMsg, len(codereqs))
-	sendRequest(server.peer.app, GetCodeMsg, 42, cost, codereqs)
-=======
 	sendRequest(server.peer.app, GetCodeMsg, 42, codereqs)
->>>>>>> cbc4ac26
 	if err := expectResponse(server.peer.app, CodeMsg, 42, testBufLimit, codes); err != nil {
 		t.Errorf("codes mismatch: %v", err)
 	}
@@ -327,12 +296,7 @@
 			BHash:  bc.GetHeaderByNumber(number).Hash(),
 			AccKey: crypto.Keccak256(testContractAddr[:]),
 		}
-<<<<<<< HEAD
-		cost := server.peer.peer.GetRequestCost(GetCodeMsg, 1)
-		sendRequest(server.peer.app, GetCodeMsg, 42, cost, []*CodeReq{req})
-=======
 		sendRequest(server.peer.app, GetCodeMsg, 42, []*CodeReq{req})
->>>>>>> cbc4ac26
 		if err := expectResponse(server.peer.app, CodeMsg, 42, testBufLimit, expected); err != nil {
 			t.Errorf("codes mismatch: %v", err)
 		}
@@ -363,12 +327,7 @@
 		receipts = append(receipts, rawdb.ReadRawReceipts(server.db, block.Hash(), block.NumberU64()))
 	}
 	// Send the hash request and verify the response
-<<<<<<< HEAD
-	cost := server.peer.peer.GetRequestCost(GetReceiptsMsg, len(hashes))
-	sendRequest(server.peer.app, GetReceiptsMsg, 42, cost, hashes)
-=======
 	sendRequest(server.peer.app, GetReceiptsMsg, 42, hashes)
->>>>>>> cbc4ac26
 	if err := expectResponse(server.peer.app, ReceiptsMsg, 42, testBufLimit, receipts); err != nil {
 		t.Errorf("receipts mismatch: %v", err)
 	}
@@ -403,12 +362,7 @@
 		}
 	}
 	// Send the proof request and verify the response
-<<<<<<< HEAD
-	cost := server.peer.peer.GetRequestCost(GetProofsV2Msg, len(proofreqs))
-	sendRequest(server.peer.app, GetProofsV2Msg, 42, cost, proofreqs)
-=======
 	sendRequest(server.peer.app, GetProofsV2Msg, 42, proofreqs)
->>>>>>> cbc4ac26
 	if err := expectResponse(server.peer.app, ProofsV2Msg, 42, testBufLimit, proofsV2.NodeList()); err != nil {
 		t.Errorf("proofs mismatch: %v", err)
 	}
@@ -432,12 +386,7 @@
 			BHash: header.Hash(),
 			Key:   account,
 		}
-<<<<<<< HEAD
-		cost := server.peer.peer.GetRequestCost(GetProofsV2Msg, 1)
-		sendRequest(server.peer.app, GetProofsV2Msg, 42, cost, []*ProofReq{req})
-=======
 		sendRequest(server.peer.app, GetProofsV2Msg, 42, []*ProofReq{req})
->>>>>>> cbc4ac26
 
 		var expected []rlp.RawValue
 		if wantOK {
@@ -497,12 +446,7 @@
 		AuxReq:  auxHeader,
 	}}
 	// Send the proof request and verify the response
-<<<<<<< HEAD
-	cost := server.peer.peer.GetRequestCost(GetHelperTrieProofsMsg, len(requestsV2))
-	sendRequest(server.peer.app, GetHelperTrieProofsMsg, 42, cost, requestsV2)
-=======
 	sendRequest(server.peer.app, GetHelperTrieProofsMsg, 42, requestsV2)
->>>>>>> cbc4ac26
 	if err := expectResponse(server.peer.app, HelperTrieProofsMsg, 42, testBufLimit, proofsV2); err != nil {
 		t.Errorf("proofs mismatch: %v", err)
 	}
@@ -550,12 +494,7 @@
 		trie.Prove(key, 0, &proofs.Proofs)
 
 		// Send the proof request and verify the response
-<<<<<<< HEAD
-		cost := server.peer.peer.GetRequestCost(GetHelperTrieProofsMsg, len(requests))
-		sendRequest(server.peer.app, GetHelperTrieProofsMsg, 42, cost, requests)
-=======
 		sendRequest(server.peer.app, GetHelperTrieProofsMsg, 42, requests)
->>>>>>> cbc4ac26
 		if err := expectResponse(server.peer.app, HelperTrieProofsMsg, 42, testBufLimit, proofs); err != nil {
 			t.Errorf("bit %d: proofs mismatch: %v", bit, err)
 		}
@@ -577,17 +516,9 @@
 	test := func(tx *types.Transaction, send bool, expStatus light.TxStatus) {
 		reqID++
 		if send {
-<<<<<<< HEAD
-			cost := server.peer.peer.GetRequestCost(SendTxV2Msg, 1)
-			sendRequest(server.peer.app, SendTxV2Msg, reqID, cost, types.Transactions{tx})
-		} else {
-			cost := server.peer.peer.GetRequestCost(GetTxStatusMsg, 1)
-			sendRequest(server.peer.app, GetTxStatusMsg, reqID, cost, []common.Hash{tx.Hash()})
-=======
 			sendRequest(server.peer.app, SendTxV2Msg, reqID, types.Transactions{tx})
 		} else {
 			sendRequest(server.peer.app, GetTxStatusMsg, reqID, []common.Hash{tx.Hash()})
->>>>>>> cbc4ac26
 		}
 		if err := expectResponse(server.peer.app, TxStatusMsg, reqID, testBufLimit, []light.TxStatus{expStatus}); err != nil {
 			t.Errorf("transaction status mismatch")
@@ -678,11 +609,7 @@
 	header := server.handler.blockchain.CurrentHeader()
 	req := func() {
 		reqID++
-<<<<<<< HEAD
-		sendRequest(server.peer.app, GetBlockHeadersMsg, reqID, testCost, &getBlockHeadersData{Origin: hashOrNumber{Hash: header.Hash()}, Amount: 1})
-=======
 		sendRequest(server.peer.app, GetBlockHeadersMsg, reqID, &getBlockHeadersData{Origin: hashOrNumber{Hash: header.Hash()}, Amount: 1})
->>>>>>> cbc4ac26
 	}
 	for i := 1; i <= 5; i++ {
 		// send requests while we still have enough buffer and expect a response
