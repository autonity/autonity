--- conflicted
+++ resolved
@@ -135,12 +135,6 @@
 	connCh                     chan *connReq
 	disconnCh                  chan *disconnReq
 	registerCh                 chan *registerReq
-<<<<<<< HEAD
-}
-
-// newServerPool creates a new serverPool instance
-func newServerPool(db ethdb.Database, quit chan struct{}, wg *sync.WaitGroup, trustedNodes []string) *serverPool {
-=======
 
 	closeCh chan struct{}
 	wg      sync.WaitGroup
@@ -148,7 +142,6 @@
 
 // newServerPool creates a new serverPool instance
 func newServerPool(db ethdb.Database, ulcServers []string) *serverPool {
->>>>>>> 3bb6815f
 	pool := &serverPool{
 		db:           db,
 		entries:      make(map[enode.ID]*poolEntry),
@@ -162,11 +155,7 @@
 		knownSelect:  newWeightedRandomSelect(),
 		newSelect:    newWeightedRandomSelect(),
 		fastDiscover: true,
-<<<<<<< HEAD
-		trustedNodes: parseTrustedNodes(trustedNodes),
-=======
 		trustedNodes: parseTrustedNodes(ulcServers),
->>>>>>> 3bb6815f
 	}
 
 	pool.knownQueue = newPoolEntryQueue(maxKnownEntries, pool.removeEntry)
@@ -378,11 +367,7 @@
 		case req := <-pool.connCh:
 			if pool.trustedNodes[req.p.ID()] != nil {
 				// ignore trusted nodes
-<<<<<<< HEAD
 				req.result <- nil
-=======
-				req.result <- &poolEntry{trusted: true}
->>>>>>> 3bb6815f
 			} else {
 				// Handle peer connection requests.
 				entry := pool.entries[req.p.ID()]
