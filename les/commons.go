// Copyright 2018 The go-ethereum Authors
// This file is part of the go-ethereum library.
//
// The go-ethereum library is free software: you can redistribute it and/or modify
// it under the terms of the GNU Lesser General Public License as published by
// the Free Software Foundation, either version 3 of the License, or
// (at your option) any later version.
//
// The go-ethereum library is distributed in the hope that it will be useful,
// but WITHOUT ANY WARRANTY; without even the implied warranty of
// MERCHANTABILITY or FITNESS FOR A PARTICULAR PURPOSE. See the
// GNU Lesser General Public License for more details.
//
// You should have received a copy of the GNU Lesser General Public License
// along with the go-ethereum library. If not, see <http://www.gnu.org/licenses/>.

package les

import (
	"fmt"
	"math/big"
	"sync"

<<<<<<< HEAD
	"github.com/clearmatics/autonity/common"
	"github.com/clearmatics/autonity/core"
	"github.com/clearmatics/autonity/core/rawdb"
	"github.com/clearmatics/autonity/core/types"
	"github.com/clearmatics/autonity/eth"
	"github.com/clearmatics/autonity/ethclient"
	"github.com/clearmatics/autonity/ethdb"
	"github.com/clearmatics/autonity/les/checkpointoracle"
	"github.com/clearmatics/autonity/light"
	"github.com/clearmatics/autonity/log"
	"github.com/clearmatics/autonity/node"
	"github.com/clearmatics/autonity/p2p"
	"github.com/clearmatics/autonity/p2p/discv5"
	"github.com/clearmatics/autonity/p2p/enode"
	"github.com/clearmatics/autonity/params"
=======
	"github.com/ethereum/go-ethereum/common"
	"github.com/ethereum/go-ethereum/core"
	"github.com/ethereum/go-ethereum/core/rawdb"
	"github.com/ethereum/go-ethereum/core/types"
	"github.com/ethereum/go-ethereum/eth/ethconfig"
	"github.com/ethereum/go-ethereum/ethclient"
	"github.com/ethereum/go-ethereum/ethdb"
	"github.com/ethereum/go-ethereum/les/checkpointoracle"
	"github.com/ethereum/go-ethereum/light"
	"github.com/ethereum/go-ethereum/log"
	"github.com/ethereum/go-ethereum/node"
	"github.com/ethereum/go-ethereum/p2p"
	"github.com/ethereum/go-ethereum/p2p/enode"
	"github.com/ethereum/go-ethereum/params"
>>>>>>> aaca58a7
)

func errResp(code errCode, format string, v ...interface{}) error {
	return fmt.Errorf("%v - %v", code, fmt.Sprintf(format, v...))
}

type chainReader interface {
	CurrentHeader() *types.Header
}

// lesCommons contains fields needed by both server and client.
type lesCommons struct {
	genesis                      common.Hash
	config                       *ethconfig.Config
	chainConfig                  *params.ChainConfig
	iConfig                      *light.IndexerConfig
	chainDb, lesDb               ethdb.Database
	chainReader                  chainReader
	chtIndexer, bloomTrieIndexer *core.ChainIndexer
	oracle                       *checkpointoracle.CheckpointOracle

	closeCh chan struct{}
	wg      sync.WaitGroup
}

// NodeInfo represents a short summary of the Ethereum sub-protocol metadata
// known about the host peer.
type NodeInfo struct {
	Network    uint64                   `json:"network"`    // Ethereum network ID (1=Frontier, 2=Morden, Ropsten=3, Rinkeby=4)
	Difficulty *big.Int                 `json:"difficulty"` // Total difficulty of the host's blockchain
	Genesis    common.Hash              `json:"genesis"`    // SHA3 hash of the host's genesis block
	Config     *params.ChainConfig      `json:"config"`     // Chain configuration for the fork rules
	Head       common.Hash              `json:"head"`       // SHA3 hash of the host's best owned block
	CHT        params.TrustedCheckpoint `json:"cht"`        // Trused CHT checkpoint for fast catchup
}

// makeProtocols creates protocol descriptors for the given LES versions.
func (c *lesCommons) makeProtocols(versions []uint, runPeer func(version uint, p *p2p.Peer, rw p2p.MsgReadWriter) error, peerInfo func(id enode.ID) interface{}, dialCandidates enode.Iterator) []p2p.Protocol {
	protos := make([]p2p.Protocol, len(versions))
	for i, version := range versions {
		version := version
		protos[i] = p2p.Protocol{
			Name:     "les",
			Version:  version,
			Length:   ProtocolLengths[version],
			NodeInfo: c.nodeInfo,
			Run: func(peer *p2p.Peer, rw p2p.MsgReadWriter) error {
				return runPeer(version, peer, rw)
			},
			PeerInfo:       peerInfo,
			DialCandidates: dialCandidates,
		}
	}
	return protos
}

// nodeInfo retrieves some protocol metadata about the running host node.
func (c *lesCommons) nodeInfo() interface{} {
	head := c.chainReader.CurrentHeader()
	hash := head.Hash()
	return &NodeInfo{
		Network:    c.config.NetworkId,
		Difficulty: rawdb.ReadTd(c.chainDb, hash, head.Number.Uint64()),
		Genesis:    c.genesis,
		Config:     c.chainConfig,
		Head:       hash,
		CHT:        c.latestLocalCheckpoint(),
	}
}

// latestLocalCheckpoint finds the common stored section index and returns a set
// of post-processed trie roots (CHT and BloomTrie) associated with the appropriate
// section index and head hash as a local checkpoint package.
func (c *lesCommons) latestLocalCheckpoint() params.TrustedCheckpoint {
	sections, _, _ := c.chtIndexer.Sections()
	sections2, _, _ := c.bloomTrieIndexer.Sections()
	// Cap the section index if the two sections are not consistent.
	if sections > sections2 {
		sections = sections2
	}
	if sections == 0 {
		// No checkpoint information can be provided.
		return params.TrustedCheckpoint{}
	}
	return c.localCheckpoint(sections - 1)
}

// localCheckpoint returns a set of post-processed trie roots (CHT and BloomTrie)
// associated with the appropriate head hash by specific section index.
//
// The returned checkpoint is only the checkpoint generated by the local indexers,
// not the stable checkpoint registered in the registrar contract.
func (c *lesCommons) localCheckpoint(index uint64) params.TrustedCheckpoint {
	sectionHead := c.chtIndexer.SectionHead(index)
	return params.TrustedCheckpoint{
		SectionIndex: index,
		SectionHead:  sectionHead,
		CHTRoot:      light.GetChtRoot(c.chainDb, index, sectionHead),
		BloomRoot:    light.GetBloomTrieRoot(c.chainDb, index, sectionHead),
	}
}

// setupOracle sets up the checkpoint oracle contract client.
func (c *lesCommons) setupOracle(node *node.Node, genesis common.Hash, ethconfig *ethconfig.Config) *checkpointoracle.CheckpointOracle {
	config := ethconfig.CheckpointOracle
	if config == nil {
		// Try loading default config.
		config = params.CheckpointOracles[genesis]
	}
	if config == nil {
		log.Info("Checkpoint oracle is not enabled")
		return nil
	}
	if config.Address == (common.Address{}) || uint64(len(config.Signers)) < config.Threshold {
		log.Warn("Invalid checkpoint oracle config")
		return nil
	}
	oracle := checkpointoracle.New(config, c.localCheckpoint)
	rpcClient, _ := node.Attach()
	client := ethclient.NewClient(rpcClient)
	oracle.Start(client)
	log.Info("Configured checkpoint oracle", "address", config.Address, "signers", len(config.Signers), "threshold", config.Threshold)
	return oracle
}<|MERGE_RESOLUTION|>--- conflicted
+++ resolved
@@ -17,42 +17,24 @@
 package les
 
 import (
-	"fmt"
-	"math/big"
-	"sync"
+    "fmt"
+    "math/big"
+    "sync"
 
-<<<<<<< HEAD
-	"github.com/clearmatics/autonity/common"
-	"github.com/clearmatics/autonity/core"
-	"github.com/clearmatics/autonity/core/rawdb"
-	"github.com/clearmatics/autonity/core/types"
-	"github.com/clearmatics/autonity/eth"
-	"github.com/clearmatics/autonity/ethclient"
-	"github.com/clearmatics/autonity/ethdb"
-	"github.com/clearmatics/autonity/les/checkpointoracle"
-	"github.com/clearmatics/autonity/light"
-	"github.com/clearmatics/autonity/log"
-	"github.com/clearmatics/autonity/node"
-	"github.com/clearmatics/autonity/p2p"
-	"github.com/clearmatics/autonity/p2p/discv5"
-	"github.com/clearmatics/autonity/p2p/enode"
-	"github.com/clearmatics/autonity/params"
-=======
-	"github.com/ethereum/go-ethereum/common"
-	"github.com/ethereum/go-ethereum/core"
-	"github.com/ethereum/go-ethereum/core/rawdb"
-	"github.com/ethereum/go-ethereum/core/types"
-	"github.com/ethereum/go-ethereum/eth/ethconfig"
-	"github.com/ethereum/go-ethereum/ethclient"
-	"github.com/ethereum/go-ethereum/ethdb"
-	"github.com/ethereum/go-ethereum/les/checkpointoracle"
-	"github.com/ethereum/go-ethereum/light"
-	"github.com/ethereum/go-ethereum/log"
-	"github.com/ethereum/go-ethereum/node"
-	"github.com/ethereum/go-ethereum/p2p"
-	"github.com/ethereum/go-ethereum/p2p/enode"
-	"github.com/ethereum/go-ethereum/params"
->>>>>>> aaca58a7
+    "github.com/ethereum/go-ethereum/common"
+    "github.com/ethereum/go-ethereum/core"
+    "github.com/ethereum/go-ethereum/core/rawdb"
+    "github.com/ethereum/go-ethereum/core/types"
+    "github.com/ethereum/go-ethereum/eth/ethconfig"
+    "github.com/ethereum/go-ethereum/ethclient"
+    "github.com/ethereum/go-ethereum/ethdb"
+    "github.com/ethereum/go-ethereum/les/checkpointoracle"
+    "github.com/ethereum/go-ethereum/light"
+    "github.com/ethereum/go-ethereum/log"
+    "github.com/ethereum/go-ethereum/node"
+    "github.com/ethereum/go-ethereum/p2p"
+    "github.com/ethereum/go-ethereum/p2p/enode"
+    "github.com/ethereum/go-ethereum/params"
 )
 
 func errResp(code errCode, format string, v ...interface{}) error {
@@ -65,12 +47,12 @@
 
 // lesCommons contains fields needed by both server and client.
 type lesCommons struct {
-	genesis                      common.Hash
-	config                       *ethconfig.Config
-	chainConfig                  *params.ChainConfig
-	iConfig                      *light.IndexerConfig
-	chainDb, lesDb               ethdb.Database
-	chainReader                  chainReader
+    genesis                      common.Hash
+    config                       *ethconfig.Config
+    chainConfig                  *params.ChainConfig
+    iConfig                      *light.IndexerConfig
+    chainDb, lesDb               ethdb.Database
+    chainReader                  chainReader
 	chtIndexer, bloomTrieIndexer *core.ChainIndexer
 	oracle                       *checkpointoracle.CheckpointOracle
 
@@ -157,23 +139,23 @@
 
 // setupOracle sets up the checkpoint oracle contract client.
 func (c *lesCommons) setupOracle(node *node.Node, genesis common.Hash, ethconfig *ethconfig.Config) *checkpointoracle.CheckpointOracle {
-	config := ethconfig.CheckpointOracle
-	if config == nil {
-		// Try loading default config.
-		config = params.CheckpointOracles[genesis]
-	}
-	if config == nil {
-		log.Info("Checkpoint oracle is not enabled")
-		return nil
-	}
-	if config.Address == (common.Address{}) || uint64(len(config.Signers)) < config.Threshold {
-		log.Warn("Invalid checkpoint oracle config")
+    config := ethconfig.CheckpointOracle
+    if config == nil {
+        // Try loading default config.
+        config = params.CheckpointOracles[genesis]
+    }
+    if config == nil {
+        log.Info("Checkpoint oracle is not enabled")
+        return nil
+    }
+    if config.Address == (common.Address{}) || uint64(len(config.Signers)) < config.Threshold {
+        log.Warn("Invalid checkpoint oracle config")
 		return nil
 	}
 	oracle := checkpointoracle.New(config, c.localCheckpoint)
 	rpcClient, _ := node.Attach()
 	client := ethclient.NewClient(rpcClient)
-	oracle.Start(client)
-	log.Info("Configured checkpoint oracle", "address", config.Address, "signers", len(config.Signers), "threshold", config.Threshold)
+    oracle.Start(client)
+    log.Info("Configured checkpoint oracle", "address", config.Address, "signers", len(config.Signers), "threshold", config.Threshold)
 	return oracle
 }