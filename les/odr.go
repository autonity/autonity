--- conflicted
+++ resolved
@@ -17,43 +17,35 @@
 package les
 
 import (
-	"context"
-	"math/rand"
-	"sort"
-	"time"
-
-<<<<<<< HEAD
-	"github.com/clearmatics/autonity/common/mclock"
-	"github.com/clearmatics/autonity/core"
-	"github.com/clearmatics/autonity/ethdb"
-	"github.com/clearmatics/autonity/light"
-	"github.com/clearmatics/autonity/log"
-=======
-	"github.com/ethereum/go-ethereum/common/mclock"
-	"github.com/ethereum/go-ethereum/core"
-	"github.com/ethereum/go-ethereum/ethdb"
-	"github.com/ethereum/go-ethereum/light"
->>>>>>> aaca58a7
+    "context"
+    "math/rand"
+    "sort"
+    "time"
+
+    "github.com/ethereum/go-ethereum/common/mclock"
+    "github.com/ethereum/go-ethereum/core"
+    "github.com/ethereum/go-ethereum/ethdb"
+    "github.com/ethereum/go-ethereum/light"
 )
 
 // LesOdr implements light.OdrBackend
 type LesOdr struct {
 	db                                         ethdb.Database
 	indexerConfig                              *light.IndexerConfig
-	chtIndexer, bloomTrieIndexer, bloomIndexer *core.ChainIndexer
-	peers                                      *serverPeerSet
-	retriever                                  *retrieveManager
+    chtIndexer, bloomTrieIndexer, bloomIndexer *core.ChainIndexer
+    peers                                      *serverPeerSet
+    retriever                                  *retrieveManager
 	stop                                       chan struct{}
 }
 
 func NewLesOdr(db ethdb.Database, config *light.IndexerConfig, peers *serverPeerSet, retriever *retrieveManager) *LesOdr {
-	return &LesOdr{
-		db:            db,
-		indexerConfig: config,
-		peers:         peers,
-		retriever:     retriever,
-		stop:          make(chan struct{}),
-	}
+    return &LesOdr{
+        db:            db,
+        indexerConfig: config,
+        peers:         peers,
+        retriever:     retriever,
+        stop:          make(chan struct{}),
+    }
 }
 
 // Stop cancels all pending retrievals
@@ -94,20 +86,20 @@
 }
 
 const (
-	MsgBlockHeaders = iota
-	MsgBlockBodies
-	MsgCode
-	MsgReceipts
-	MsgProofsV2
-	MsgHelperTrieProofs
-	MsgTxStatus
+    MsgBlockHeaders = iota
+    MsgBlockBodies
+    MsgCode
+    MsgReceipts
+    MsgProofsV2
+    MsgHelperTrieProofs
+    MsgTxStatus
 )
 
 // Msg encodes a LES message that delivers reply data for a request
 type Msg struct {
-	MsgType int
-	ReqID   uint64
-	Obj     interface{}
+    MsgType int
+    ReqID   uint64
+    Obj     interface{}
 }
 
 // peerByTxHistory is a heap.Interface implementation which can sort
@@ -116,19 +108,19 @@
 
 func (h peerByTxHistory) Len() int { return len(h) }
 func (h peerByTxHistory) Less(i, j int) bool {
-	if h[i].txHistory == txIndexUnlimited {
-		return false
-	}
-	if h[j].txHistory == txIndexUnlimited {
-		return true
-	}
-	return h[i].txHistory < h[j].txHistory
+    if h[i].txHistory == txIndexUnlimited {
+        return false
+    }
+    if h[j].txHistory == txIndexUnlimited {
+        return true
+    }
+    return h[i].txHistory < h[j].txHistory
 }
 func (h peerByTxHistory) Swap(i, j int) { h[i], h[j] = h[j], h[i] }
 
 const (
-	maxTxStatusRetry      = 3 // The maximum retrys will be made for tx status request.
-	maxTxStatusCandidates = 5 // The maximum les servers the tx status requests will be sent to.
+    maxTxStatusRetry      = 3 // The maximum retrys will be made for tx status request.
+    maxTxStatusCandidates = 5 // The maximum les servers the tx status requests will be sent to.
 )
 
 // RetrieveTxStatus retrieves the transaction status from the LES network.
@@ -138,68 +130,68 @@
 // Therefore, unretrieved transactions(UNKNOWN) will receive a certain number
 // of retries, thus giving a weak guarantee.
 func (odr *LesOdr) RetrieveTxStatus(ctx context.Context, req *light.TxStatusRequest) error {
-	// Sort according to the transaction history supported by the peer and
-	// select the peers with longest history.
-	var (
-		retries int
-		peers   []*serverPeer
-		missing = len(req.Hashes)
-		result  = make([]light.TxStatus, len(req.Hashes))
-		canSend = make(map[string]bool)
-	)
-	for _, peer := range odr.peers.allPeers() {
-		if peer.txHistory == txIndexDisabled {
-			continue
-		}
-		peers = append(peers, peer)
-	}
-	sort.Sort(sort.Reverse(peerByTxHistory(peers)))
-	for i := 0; i < maxTxStatusCandidates && i < len(peers); i++ {
-		canSend[peers[i].id] = true
-	}
-	// Send out the request and assemble the result.
-	for {
-		if retries >= maxTxStatusRetry || len(canSend) == 0 {
-			break
-		}
-		var (
-			// Deep copy the request, so that the partial result won't be mixed.
-			req     = &TxStatusRequest{Hashes: req.Hashes}
-			id      = rand.Uint64()
-			distreq = &distReq{
-				getCost: func(dp distPeer) uint64 { return req.GetCost(dp.(*serverPeer)) },
-				canSend: func(dp distPeer) bool { return canSend[dp.(*serverPeer).id] },
-				request: func(dp distPeer) func() {
-					p := dp.(*serverPeer)
-					p.fcServer.QueuedRequest(id, req.GetCost(p))
-					delete(canSend, p.id)
-					return func() { req.Request(id, p) }
-				},
-			}
-		)
-		if err := odr.retriever.retrieve(ctx, id, distreq, func(p distPeer, msg *Msg) error { return req.Validate(odr.db, msg) }, odr.stop); err != nil {
-			return err
-		}
-		// Collect the response and assemble them to the final result.
-		// All the response is not verifiable, so always pick the first
-		// one we get.
-		for index, status := range req.Status {
-			if result[index].Status != core.TxStatusUnknown {
-				continue
-			}
-			if status.Status == core.TxStatusUnknown {
-				continue
-			}
-			result[index], missing = status, missing-1
-		}
-		// Abort the procedure if all the status are retrieved
-		if missing == 0 {
-			break
-		}
-		retries += 1
-	}
-	req.Status = result
-	return nil
+    // Sort according to the transaction history supported by the peer and
+    // select the peers with longest history.
+    var (
+        retries int
+        peers   []*serverPeer
+        missing = len(req.Hashes)
+        result  = make([]light.TxStatus, len(req.Hashes))
+        canSend = make(map[string]bool)
+    )
+    for _, peer := range odr.peers.allPeers() {
+        if peer.txHistory == txIndexDisabled {
+            continue
+        }
+        peers = append(peers, peer)
+    }
+    sort.Sort(sort.Reverse(peerByTxHistory(peers)))
+    for i := 0; i < maxTxStatusCandidates && i < len(peers); i++ {
+        canSend[peers[i].id] = true
+    }
+    // Send out the request and assemble the result.
+    for {
+        if retries >= maxTxStatusRetry || len(canSend) == 0 {
+            break
+        }
+        var (
+            // Deep copy the request, so that the partial result won't be mixed.
+            req     = &TxStatusRequest{Hashes: req.Hashes}
+            id      = rand.Uint64()
+            distreq = &distReq{
+                getCost: func(dp distPeer) uint64 { return req.GetCost(dp.(*serverPeer)) },
+                canSend: func(dp distPeer) bool { return canSend[dp.(*serverPeer).id] },
+                request: func(dp distPeer) func() {
+                    p := dp.(*serverPeer)
+                    p.fcServer.QueuedRequest(id, req.GetCost(p))
+                    delete(canSend, p.id)
+                    return func() { req.Request(id, p) }
+                },
+            }
+        )
+        if err := odr.retriever.retrieve(ctx, id, distreq, func(p distPeer, msg *Msg) error { return req.Validate(odr.db, msg) }, odr.stop); err != nil {
+            return err
+        }
+        // Collect the response and assemble them to the final result.
+        // All the response is not verifiable, so always pick the first
+        // one we get.
+        for index, status := range req.Status {
+            if result[index].Status != core.TxStatusUnknown {
+                continue
+            }
+            if status.Status == core.TxStatusUnknown {
+                continue
+            }
+            result[index], missing = status, missing-1
+        }
+        // Abort the procedure if all the status are retrieved
+        if missing == 0 {
+            break
+        }
+        retries += 1
+    }
+    req.Status = result
+    return nil
 }
 
 // Retrieve tries to fetch an object from the LES network. It's a common API
@@ -207,38 +199,38 @@
 // the additional retry mechanism.
 // If the network retrieval was successful, it stores the object in local db.
 func (odr *LesOdr) Retrieve(ctx context.Context, req light.OdrRequest) (err error) {
-	lreq := LesRequest(req)
-
-	reqID := rand.Uint64()
-	rq := &distReq{
-		getCost: func(dp distPeer) uint64 {
-			return lreq.GetCost(dp.(*serverPeer))
-		},
-		canSend: func(dp distPeer) bool {
-			p := dp.(*serverPeer)
-			if !p.onlyAnnounce {
-				return lreq.CanSend(p)
-			}
-			return false
-		},
-		request: func(dp distPeer) func() {
-			p := dp.(*serverPeer)
-			cost := lreq.GetCost(p)
-			p.fcServer.QueuedRequest(reqID, cost)
-			return func() { lreq.Request(reqID, p) }
-		},
-	}
-
-	defer func(sent mclock.AbsTime) {
-		if err != nil {
-			return
-		}
-		requestRTT.Update(time.Duration(mclock.Now() - sent))
-	}(mclock.Now())
-
-	if err := odr.retriever.retrieve(ctx, reqID, rq, func(p distPeer, msg *Msg) error { return lreq.Validate(odr.db, msg) }, odr.stop); err != nil {
-		return err
-	}
-	req.StoreResult(odr.db)
-	return nil
+    lreq := LesRequest(req)
+
+    reqID := rand.Uint64()
+    rq := &distReq{
+        getCost: func(dp distPeer) uint64 {
+            return lreq.GetCost(dp.(*serverPeer))
+        },
+        canSend: func(dp distPeer) bool {
+            p := dp.(*serverPeer)
+            if !p.onlyAnnounce {
+                return lreq.CanSend(p)
+            }
+            return false
+        },
+        request: func(dp distPeer) func() {
+            p := dp.(*serverPeer)
+            cost := lreq.GetCost(p)
+            p.fcServer.QueuedRequest(reqID, cost)
+            return func() { lreq.Request(reqID, p) }
+        },
+    }
+
+    defer func(sent mclock.AbsTime) {
+        if err != nil {
+            return
+        }
+        requestRTT.Update(time.Duration(mclock.Now() - sent))
+    }(mclock.Now())
+
+    if err := odr.retriever.retrieve(ctx, reqID, rq, func(p distPeer, msg *Msg) error { return lreq.Validate(odr.db, msg) }, odr.stop); err != nil {
+        return err
+    }
+    req.StoreResult(odr.db)
+    return nil
 }