package crypto

import (
	"bufio"
	"crypto/ecdsa"
	"encoding/hex"
	"errors"
	"fmt"
	"github.com/autonity/autonity/common"
	"github.com/autonity/autonity/common/hexutil"
	"github.com/autonity/autonity/crypto/blst"
	"golang.org/x/crypto/blake2b"
	"os"
)

<<<<<<< HEAD
const AutonityPOPLen = 226
const AutonityNodeKeyLenInChar = 128
const AutonityNodeKeyLen = 64
const ECDSAKeyLen = 32
=======
const ECDSAKeyLen = 32
const ECDSAKeyLenInChar = ECDSAKeyLen * 2
const AutonityKeysLenInChar = AutonityKeysLen * 2
const AutonityKeysLen = ECDSAKeyLen + blst.BLSSecretKeyLength
const AutonityPOPLen = 2*SignatureLength + blst.BLSSignatureLength
>>>>>>> 8b4a17c1

var (
	ErrorInvalidPOP    = errors.New("invalid Autonity POP")
	ErrorInvalidSigner = errors.New("mismatched Autonity POP signer")
)

<<<<<<< HEAD
// SaveNodeKey saves a secp256k1 private key and its derived validator BLS
// private key to the given file with restrictive permissions. The key data is saved hex-encoded.
func SaveNodeKey(file string, ecdsaKey *ecdsa.PrivateKey, consensusKey blst.SecretKey) error {
=======
// SaveAutonityKeys saves a secp256k1 private key and the consensus key to the given file with restrictive permissions.
// The key data is saved hex-encoded.
func SaveAutonityKeys(file string, ecdsaKey *ecdsa.PrivateKey, consensusKey blst.SecretKey) error {
>>>>>>> 8b4a17c1
	k := hex.EncodeToString(FromECDSA(ecdsaKey))
	d := hex.EncodeToString(consensusKey.Marshal())
	return os.WriteFile(file, []byte(k+d), 0600)
}

<<<<<<< HEAD
// LoadNodeKey loads a secp256k1 private key and a derived validator BLS private key from the given file.
func LoadNodeKey(file string) (*ecdsa.PrivateKey, blst.SecretKey, error) {
=======
// LoadAutonityKeys loads a secp256k1 private key and a consensus private key from the given file.
func LoadAutonityKeys(file string) (*ecdsa.PrivateKey, blst.SecretKey, error) {
>>>>>>> 8b4a17c1
	fd, err := os.Open(file)
	if err != nil {
		return nil, nil, err
	}
	defer fd.Close()

	r := bufio.NewReader(fd)
<<<<<<< HEAD
	buf := make([]byte, AutonityNodeKeyLenInChar)
=======
	buf := make([]byte, AutonityKeysLenInChar)
>>>>>>> 8b4a17c1
	n, err := readASCII(buf, r)
	if err != nil {
		return nil, nil, err
	} else if n != len(buf) {
		return nil, nil, fmt.Errorf("key file too short, want 128 hex characters")
	}

<<<<<<< HEAD
	if err = checkKeyFileEnd(r, AutonityNodeKeyLenInChar); err != nil {
		return nil, nil, err
	}

	ecdsaKey, err := HexToECDSA(string(buf[0 : AutonityNodeKeyLenInChar/2]))
=======
	if err = checkKeyFileEnd(r, AutonityKeysLenInChar); err != nil {
		return nil, nil, err
	}

	ecdsaKey, err := HexToECDSA(string(buf[0:ECDSAKeyLenInChar]))
>>>>>>> 8b4a17c1
	if err != nil {
		return nil, nil, err
	}

<<<<<<< HEAD
	consensusKeyBytes, err := hex.DecodeString(string(buf[AutonityNodeKeyLenInChar/2 : AutonityNodeKeyLenInChar]))
=======
	consensusKeyBytes, err := hex.DecodeString(string(buf[ECDSAKeyLenInChar:AutonityKeysLenInChar]))
>>>>>>> 8b4a17c1
	if err != nil {
		return nil, nil, err
	}
	consensusKey, err := blst.SecretKeyFromBytes(consensusKeyBytes)
	if err != nil {
		return nil, nil, err
	}
	return ecdsaKey, consensusKey, nil
}

<<<<<<< HEAD
// HexToNodeKey parse the hex string into a secp256k1 private key and a derived BLS private key.
func HexToNodeKey(hexKeys string) (*ecdsa.PrivateKey, blst.SecretKey, error) {
=======
// HexToAutonityKeys parse the hex string into a secp256k1 private key and a BLS private key.
func HexToAutonityKeys(hexKeys string) (*ecdsa.PrivateKey, blst.SecretKey, error) {
>>>>>>> 8b4a17c1
	b, err := hex.DecodeString(hexKeys)
	if byteErr, ok := err.(hex.InvalidByteError); ok {
		return nil, nil, fmt.Errorf("invalid hex character %q in node key", byte(byteErr))
	} else if err != nil {
		return nil, nil, errors.New("invalid hex data for node key")
	}

<<<<<<< HEAD
	if len(b) != AutonityNodeKeyLen {
=======
	if len(b) != AutonityKeysLen {
>>>>>>> 8b4a17c1
		return nil, nil, errors.New("invalid length of hex data for node key")
	}

	ecdsaKey, err := ToECDSA(b[0:ECDSAKeyLen])
	if err != nil {
		return nil, nil, err
	}

<<<<<<< HEAD
	consensusKey, err := blst.SecretKeyFromBytes(b[ECDSAKeyLen:AutonityNodeKeyLen])
=======
	consensusKey, err := blst.SecretKeyFromBytes(b[ECDSAKeyLen:AutonityKeysLen])
>>>>>>> 8b4a17c1
	if err != nil {
		return nil, nil, err
	}
	return ecdsaKey, consensusKey, nil
<<<<<<< HEAD
}

func Hash(data []byte) common.Hash {
	return blake2b.Sum256(data)
=======
>>>>>>> 8b4a17c1
}

func PrivECDSAToHex(k *ecdsa.PrivateKey) []byte {
	return hexEncode(FromECDSA(k))
}

func PubECDSAToHex(k *ecdsa.PublicKey) []byte {
	return hexEncode(FromECDSAPub(k))
}

func PrivECDSAFromHex(k []byte) (*ecdsa.PrivateKey, error) {
	data, err := hexDecode(k)
	if err != nil {
		return nil, err
	}
	return ToECDSA(data)
}

func hexEncode(src []byte) []byte {
	dst := make([]byte, hex.EncodedLen(len(src)))
	hex.Encode(dst, src)
	return dst
}

func hexDecode(src []byte) ([]byte, error) {
	dst := make([]byte, hex.DecodedLen(len(src)))
	_, err := hex.Decode(dst, src)
	return dst, err
}

<<<<<<< HEAD
// BLSPOPProof todo: (Jason) in the native BLS spec, the msg used to generate POP is just the public key, while in Autonity,
//
//	we include validator treasury to prevent from cloning during the on-boarding TX propagation in P2P network.
//	we need to double check if this none standard implementation could introduce any issue, otherwise we need to include
//	an extra signature in the on-boarding TX.
func BLSPOPProof(priKey blst.SecretKey, msg []byte) ([]byte, error) {
	// the msg contains treasury address and the public key of private key.
	m := append(msg, priKey.PublicKey().Marshal()...)
	proof := priKey.POPProof(Hash(m).Bytes())

	err := BLSPOPVerify(priKey.PublicKey(), proof, msg)
=======
// Note!: All the functions use by AutonityPOPProof and AutonityPOPVerify should be deterministic, and should be backward
// compatible since it is used by precompiled contract for on-boarding validators of the whole lifecycle of a blockchain.
func Hash(data []byte) common.Hash {
	return blake2b.Sum256(data)
}

// BLSPOPProof generate POP of BLS private key of Autonity protocol, the hash input start with a prefix of treasury
// address and ended with the public key of the secrete key, since we don't want the POP being cloned during the
// propagation of the on-boarding TX. Thus, this POP generation is different from the spec of BLS, which means we have
// a compatibility issue with a standard POP generation/verification implementation.
func BLSPOPProof(priKey blst.SecretKey, treasury []byte) ([]byte, error) {
	keyBytes := priKey.PublicKey().Marshal()
	buff := make([]byte, len(treasury)+len(keyBytes))
	copy(buff[:], treasury)
	copy(buff[len(treasury):], keyBytes)
	proof := priKey.POPProof(Hash(buff).Bytes())

	err := BLSPOPVerify(priKey.PublicKey(), proof, treasury)
>>>>>>> 8b4a17c1
	if err != nil {
		return nil, err
	}
	return proof.Marshal(), nil
}

<<<<<<< HEAD
func BLSPOPVerify(pubKey blst.PublicKey, sig blst.Signature, msg []byte) error {
	m := append(msg, pubKey.Marshal()...)
	if !sig.POPVerify(pubKey, Hash(m).Bytes()) {
=======
// BLSPOPVerify verifies the POP provided by an on-boarding validator, it assumes the public key and signature was
// checked with infinite and group.
func BLSPOPVerify(pubKey blst.PublicKey, sig blst.Signature, treasury []byte) error {
	keyBytes := pubKey.Marshal()
	buff := make([]byte, len(treasury)+len(keyBytes))
	copy(buff[:], treasury)
	copy(buff[len(treasury):], keyBytes)
	if !sig.POPVerify(pubKey, Hash(buff).Bytes()) {
>>>>>>> 8b4a17c1
		return fmt.Errorf("cannot verify BLS POP")
	}

	return nil
}

func AutonityPOPProof(nodeKey, oracleKey *ecdsa.PrivateKey, treasuryHex string, consensusKey blst.SecretKey) ([]byte, error) {
<<<<<<< HEAD
	msg, err := hexutil.Decode(treasuryHex)
=======
	treasury, err := hexutil.Decode(treasuryHex)
>>>>>>> 8b4a17c1
	if err != nil {
		return nil, err
	}

<<<<<<< HEAD
	hash := POPMsgHash(msg)
	// sign the msg hash with ecdsa node key and oracle key
=======
	hash := POPMsgHash(treasury)
	// sign the treasury hash with ecdsa node key and oracle key
>>>>>>> 8b4a17c1
	nodeSignature, err := Sign(hash.Bytes(), nodeKey)
	if err != nil {
		return nil, err
	}
	oracleSignature, err := Sign(hash.Bytes(), oracleKey)
	if err != nil {
		return nil, err
	}

	// generate the BLS POP
<<<<<<< HEAD
	blsPOPProof, err := BLSPOPProof(consensusKey, msg)
=======
	blsPOPProof, err := BLSPOPProof(consensusKey, treasury)
>>>>>>> 8b4a17c1
	if err != nil {
		return nil, err
	}

	signatures := append(append(nodeSignature[:], oracleSignature[:]...), blsPOPProof[:]...)
	return signatures, nil
}

<<<<<<< HEAD
func AutonityPOPVerify(signatures []byte, treasuryHex string, nodeAddress, oracleAddress common.Address, consensusKey []byte) error {
	if len(signatures) != AutonityPOPLen {
		return ErrorInvalidPOP
	}

	msg, err := hexutil.Decode(treasuryHex)
	if err != nil {
		return err
	}

	hash := POPMsgHash(msg)
	if err = ECDSAPOPVerify(signatures[0:common.SealLength], hash, nodeAddress); err != nil {
		return err
	}

	blsSigOffset := common.SealLength * 2
	if err = ECDSAPOPVerify(signatures[common.SealLength:blsSigOffset], hash, oracleAddress); err != nil {
		return err
	}

	// check zero signature.
	validatorSig, err := blst.SignatureFromBytes(signatures[blsSigOffset:])
	if err != nil {
		return err
	}

	// check zero public key.
	blsPubKey, err := blst.PublicKeyFromBytes(consensusKey)
	if err != nil {
		return err
	}
	return BLSPOPVerify(blsPubKey, validatorSig, msg)
}

func ECDSAPOPVerify(sig []byte, hash common.Hash, expectedSigner common.Address) error {
	signer, err := SigToAddr(hash[:], sig)
	if err != nil {
		return err
	}

	if signer != expectedSigner {
		return ErrorInvalidSigner
	}

	return nil
}

=======
>>>>>>> 8b4a17c1
func POPMsgHash(msg []byte) common.Hash {
	// Add ethereum signed message prefix to maintain compatibility with web3.eth.sign
	// refer here : https://web3js.readthedocs.io/en/v1.2.0/web3-eth-accounts.html#sign
	prefix := fmt.Sprintf("\x19Ethereum Signed Message:\n%d", len(msg))
	hash := Keccak256Hash([]byte(prefix), msg)
	return hash
}

<<<<<<< HEAD
func GenAutonityNodeKey() (*ecdsa.PrivateKey, blst.SecretKey, error) {
=======
func GenAutonityKeys() (*ecdsa.PrivateKey, blst.SecretKey, error) {
>>>>>>> 8b4a17c1
	nodeKey, err := GenerateKey()
	if err != nil {
		return nil, nil, err
	}

	// generate random bls key, and save both node key and the validator key in node key file.
	consensusKey, err := blst.RandKey()
	if err != nil {
		return nil, nil, err
	}

	return nodeKey, consensusKey, nil
}<|MERGE_RESOLUTION|>--- conflicted
+++ resolved
@@ -13,45 +13,27 @@
 	"os"
 )
 
-<<<<<<< HEAD
-const AutonityPOPLen = 226
-const AutonityNodeKeyLenInChar = 128
-const AutonityNodeKeyLen = 64
-const ECDSAKeyLen = 32
-=======
 const ECDSAKeyLen = 32
 const ECDSAKeyLenInChar = ECDSAKeyLen * 2
 const AutonityKeysLenInChar = AutonityKeysLen * 2
 const AutonityKeysLen = ECDSAKeyLen + blst.BLSSecretKeyLength
 const AutonityPOPLen = 2*SignatureLength + blst.BLSSignatureLength
->>>>>>> 8b4a17c1
 
 var (
 	ErrorInvalidPOP    = errors.New("invalid Autonity POP")
 	ErrorInvalidSigner = errors.New("mismatched Autonity POP signer")
 )
 
-<<<<<<< HEAD
-// SaveNodeKey saves a secp256k1 private key and its derived validator BLS
-// private key to the given file with restrictive permissions. The key data is saved hex-encoded.
-func SaveNodeKey(file string, ecdsaKey *ecdsa.PrivateKey, consensusKey blst.SecretKey) error {
-=======
 // SaveAutonityKeys saves a secp256k1 private key and the consensus key to the given file with restrictive permissions.
 // The key data is saved hex-encoded.
 func SaveAutonityKeys(file string, ecdsaKey *ecdsa.PrivateKey, consensusKey blst.SecretKey) error {
->>>>>>> 8b4a17c1
 	k := hex.EncodeToString(FromECDSA(ecdsaKey))
 	d := hex.EncodeToString(consensusKey.Marshal())
 	return os.WriteFile(file, []byte(k+d), 0600)
 }
 
-<<<<<<< HEAD
-// LoadNodeKey loads a secp256k1 private key and a derived validator BLS private key from the given file.
-func LoadNodeKey(file string) (*ecdsa.PrivateKey, blst.SecretKey, error) {
-=======
 // LoadAutonityKeys loads a secp256k1 private key and a consensus private key from the given file.
 func LoadAutonityKeys(file string) (*ecdsa.PrivateKey, blst.SecretKey, error) {
->>>>>>> 8b4a17c1
 	fd, err := os.Open(file)
 	if err != nil {
 		return nil, nil, err
@@ -59,11 +41,8 @@
 	defer fd.Close()
 
 	r := bufio.NewReader(fd)
-<<<<<<< HEAD
-	buf := make([]byte, AutonityNodeKeyLenInChar)
-=======
+
 	buf := make([]byte, AutonityKeysLenInChar)
->>>>>>> 8b4a17c1
 	n, err := readASCII(buf, r)
 	if err != nil {
 		return nil, nil, err
@@ -71,28 +50,16 @@
 		return nil, nil, fmt.Errorf("key file too short, want 128 hex characters")
 	}
 
-<<<<<<< HEAD
-	if err = checkKeyFileEnd(r, AutonityNodeKeyLenInChar); err != nil {
-		return nil, nil, err
-	}
-
-	ecdsaKey, err := HexToECDSA(string(buf[0 : AutonityNodeKeyLenInChar/2]))
-=======
 	if err = checkKeyFileEnd(r, AutonityKeysLenInChar); err != nil {
 		return nil, nil, err
 	}
 
 	ecdsaKey, err := HexToECDSA(string(buf[0:ECDSAKeyLenInChar]))
->>>>>>> 8b4a17c1
-	if err != nil {
-		return nil, nil, err
-	}
-
-<<<<<<< HEAD
-	consensusKeyBytes, err := hex.DecodeString(string(buf[AutonityNodeKeyLenInChar/2 : AutonityNodeKeyLenInChar]))
-=======
+	if err != nil {
+		return nil, nil, err
+	}
+
 	consensusKeyBytes, err := hex.DecodeString(string(buf[ECDSAKeyLenInChar:AutonityKeysLenInChar]))
->>>>>>> 8b4a17c1
 	if err != nil {
 		return nil, nil, err
 	}
@@ -103,13 +70,8 @@
 	return ecdsaKey, consensusKey, nil
 }
 
-<<<<<<< HEAD
-// HexToNodeKey parse the hex string into a secp256k1 private key and a derived BLS private key.
-func HexToNodeKey(hexKeys string) (*ecdsa.PrivateKey, blst.SecretKey, error) {
-=======
 // HexToAutonityKeys parse the hex string into a secp256k1 private key and a BLS private key.
 func HexToAutonityKeys(hexKeys string) (*ecdsa.PrivateKey, blst.SecretKey, error) {
->>>>>>> 8b4a17c1
 	b, err := hex.DecodeString(hexKeys)
 	if byteErr, ok := err.(hex.InvalidByteError); ok {
 		return nil, nil, fmt.Errorf("invalid hex character %q in node key", byte(byteErr))
@@ -117,11 +79,7 @@
 		return nil, nil, errors.New("invalid hex data for node key")
 	}
 
-<<<<<<< HEAD
-	if len(b) != AutonityNodeKeyLen {
-=======
 	if len(b) != AutonityKeysLen {
->>>>>>> 8b4a17c1
 		return nil, nil, errors.New("invalid length of hex data for node key")
 	}
 
@@ -130,22 +88,11 @@
 		return nil, nil, err
 	}
 
-<<<<<<< HEAD
-	consensusKey, err := blst.SecretKeyFromBytes(b[ECDSAKeyLen:AutonityNodeKeyLen])
-=======
 	consensusKey, err := blst.SecretKeyFromBytes(b[ECDSAKeyLen:AutonityKeysLen])
->>>>>>> 8b4a17c1
 	if err != nil {
 		return nil, nil, err
 	}
 	return ecdsaKey, consensusKey, nil
-<<<<<<< HEAD
-}
-
-func Hash(data []byte) common.Hash {
-	return blake2b.Sum256(data)
-=======
->>>>>>> 8b4a17c1
 }
 
 func PrivECDSAToHex(k *ecdsa.PrivateKey) []byte {
@@ -176,19 +123,6 @@
 	return dst, err
 }
 
-<<<<<<< HEAD
-// BLSPOPProof todo: (Jason) in the native BLS spec, the msg used to generate POP is just the public key, while in Autonity,
-//
-//	we include validator treasury to prevent from cloning during the on-boarding TX propagation in P2P network.
-//	we need to double check if this none standard implementation could introduce any issue, otherwise we need to include
-//	an extra signature in the on-boarding TX.
-func BLSPOPProof(priKey blst.SecretKey, msg []byte) ([]byte, error) {
-	// the msg contains treasury address and the public key of private key.
-	m := append(msg, priKey.PublicKey().Marshal()...)
-	proof := priKey.POPProof(Hash(m).Bytes())
-
-	err := BLSPOPVerify(priKey.PublicKey(), proof, msg)
-=======
 // Note!: All the functions use by AutonityPOPProof and AutonityPOPVerify should be deterministic, and should be backward
 // compatible since it is used by precompiled contract for on-boarding validators of the whole lifecycle of a blockchain.
 func Hash(data []byte) common.Hash {
@@ -207,18 +141,12 @@
 	proof := priKey.POPProof(Hash(buff).Bytes())
 
 	err := BLSPOPVerify(priKey.PublicKey(), proof, treasury)
->>>>>>> 8b4a17c1
 	if err != nil {
 		return nil, err
 	}
 	return proof.Marshal(), nil
 }
 
-<<<<<<< HEAD
-func BLSPOPVerify(pubKey blst.PublicKey, sig blst.Signature, msg []byte) error {
-	m := append(msg, pubKey.Marshal()...)
-	if !sig.POPVerify(pubKey, Hash(m).Bytes()) {
-=======
 // BLSPOPVerify verifies the POP provided by an on-boarding validator, it assumes the public key and signature was
 // checked with infinite and group.
 func BLSPOPVerify(pubKey blst.PublicKey, sig blst.Signature, treasury []byte) error {
@@ -227,7 +155,6 @@
 	copy(buff[:], treasury)
 	copy(buff[len(treasury):], keyBytes)
 	if !sig.POPVerify(pubKey, Hash(buff).Bytes()) {
->>>>>>> 8b4a17c1
 		return fmt.Errorf("cannot verify BLS POP")
 	}
 
@@ -235,22 +162,14 @@
 }
 
 func AutonityPOPProof(nodeKey, oracleKey *ecdsa.PrivateKey, treasuryHex string, consensusKey blst.SecretKey) ([]byte, error) {
-<<<<<<< HEAD
-	msg, err := hexutil.Decode(treasuryHex)
-=======
+
 	treasury, err := hexutil.Decode(treasuryHex)
->>>>>>> 8b4a17c1
-	if err != nil {
-		return nil, err
-	}
-
-<<<<<<< HEAD
-	hash := POPMsgHash(msg)
-	// sign the msg hash with ecdsa node key and oracle key
-=======
+	if err != nil {
+		return nil, err
+	}
+
 	hash := POPMsgHash(treasury)
 	// sign the treasury hash with ecdsa node key and oracle key
->>>>>>> 8b4a17c1
 	nodeSignature, err := Sign(hash.Bytes(), nodeKey)
 	if err != nil {
 		return nil, err
@@ -261,11 +180,7 @@
 	}
 
 	// generate the BLS POP
-<<<<<<< HEAD
-	blsPOPProof, err := BLSPOPProof(consensusKey, msg)
-=======
 	blsPOPProof, err := BLSPOPProof(consensusKey, treasury)
->>>>>>> 8b4a17c1
 	if err != nil {
 		return nil, err
 	}
@@ -274,56 +189,6 @@
 	return signatures, nil
 }
 
-<<<<<<< HEAD
-func AutonityPOPVerify(signatures []byte, treasuryHex string, nodeAddress, oracleAddress common.Address, consensusKey []byte) error {
-	if len(signatures) != AutonityPOPLen {
-		return ErrorInvalidPOP
-	}
-
-	msg, err := hexutil.Decode(treasuryHex)
-	if err != nil {
-		return err
-	}
-
-	hash := POPMsgHash(msg)
-	if err = ECDSAPOPVerify(signatures[0:common.SealLength], hash, nodeAddress); err != nil {
-		return err
-	}
-
-	blsSigOffset := common.SealLength * 2
-	if err = ECDSAPOPVerify(signatures[common.SealLength:blsSigOffset], hash, oracleAddress); err != nil {
-		return err
-	}
-
-	// check zero signature.
-	validatorSig, err := blst.SignatureFromBytes(signatures[blsSigOffset:])
-	if err != nil {
-		return err
-	}
-
-	// check zero public key.
-	blsPubKey, err := blst.PublicKeyFromBytes(consensusKey)
-	if err != nil {
-		return err
-	}
-	return BLSPOPVerify(blsPubKey, validatorSig, msg)
-}
-
-func ECDSAPOPVerify(sig []byte, hash common.Hash, expectedSigner common.Address) error {
-	signer, err := SigToAddr(hash[:], sig)
-	if err != nil {
-		return err
-	}
-
-	if signer != expectedSigner {
-		return ErrorInvalidSigner
-	}
-
-	return nil
-}
-
-=======
->>>>>>> 8b4a17c1
 func POPMsgHash(msg []byte) common.Hash {
 	// Add ethereum signed message prefix to maintain compatibility with web3.eth.sign
 	// refer here : https://web3js.readthedocs.io/en/v1.2.0/web3-eth-accounts.html#sign
@@ -332,11 +197,7 @@
 	return hash
 }
 
-<<<<<<< HEAD
-func GenAutonityNodeKey() (*ecdsa.PrivateKey, blst.SecretKey, error) {
-=======
 func GenAutonityKeys() (*ecdsa.PrivateKey, blst.SecretKey, error) {
->>>>>>> 8b4a17c1
 	nodeKey, err := GenerateKey()
 	if err != nil {
 		return nil, nil, err
