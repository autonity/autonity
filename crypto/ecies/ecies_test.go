--- conflicted
+++ resolved
@@ -42,19 +42,6 @@
 	"github.com/clearmatics/autonity/crypto"
 )
 
-<<<<<<< HEAD
-// Ensure the KDF generates appropriately sized keys.
-func TestKDF(t *testing.T) {
-	msg := []byte("Hello, world")
-	h := sha256.New()
-
-	k, err := concatKDF(h, msg, nil, 64)
-	if err != nil {
-		t.Fatal(err)
-	}
-	if len(k) != 64 {
-		t.Fatalf("KDF: generated key is the wrong size (%d instead of 64\n", len(k))
-=======
 func TestKDF(t *testing.T) {
 	tests := []struct {
 		length int
@@ -72,7 +59,6 @@
 		if !bytes.Equal(k, test.output) {
 			t.Fatalf("KDF: generated key %x does not match expected output %x", k, test.output)
 		}
->>>>>>> cbc4ac26
 	}
 }
 
@@ -313,13 +299,8 @@
 
 func testParamSelection(t *testing.T, c testCase) {
 	params := ParamsFromCurve(c.Curve)
-<<<<<<< HEAD
-	if params == nil && c.Expected != nil {
-		t.Fatalf("%s (%s)\n", ErrInvalidParams.Error(), c.Name)
-=======
 	if params == nil {
 		t.Fatal("ParamsFromCurve returned nil")
->>>>>>> cbc4ac26
 	} else if params != nil && !cmpParams(params, c.Expected) {
 		t.Fatalf("ecies: parameters should be invalid (%s)\n", c.Name)
 	}
