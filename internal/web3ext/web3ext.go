--- conflicted
+++ resolved
@@ -33,11 +33,8 @@
 	"swarmfs":    SwarmfsJs,
 	"txpool":     TxpoolJs,
 	"les":        LESJs,
-<<<<<<< HEAD
 	"istanbul":   Istanbul_JS,
 	"tendermint": TendermintJs,
-=======
->>>>>>> 3bb6815f
 }
 
 const ChequebookJs = `
@@ -504,15 +501,12 @@
 			inputFormatter: [web3._extend.formatters.inputTransactionFormatter]
 		}),
 		new web3._extend.Method({
-<<<<<<< HEAD
-=======
 			name: 'fillTransaction',
 			call: 'eth_fillTransaction',
 			params: 1,
 			inputFormatter: [web3._extend.formatters.inputTransactionFormatter]
 		}),
 		new web3._extend.Method({
->>>>>>> 3bb6815f
 			name: 'getHeaderByNumber',
 			call: 'eth_getHeaderByNumber',
 			params: 1
@@ -821,7 +815,31 @@
 			call: 'les_getCheckpoint',
 			params: 1
 		}),
-<<<<<<< HEAD
+		new web3._extend.Method({
+			name: 'clientInfo',
+			call: 'les_clientInfo',
+			params: 1
+		}),
+		new web3._extend.Method({
+			name: 'priorityClientInfo',
+			call: 'les_priorityClientInfo',
+			params: 3
+		}),
+		new web3._extend.Method({
+			name: 'setClientParams',
+			call: 'les_setClientParams',
+			params: 2
+		}),
+		new web3._extend.Method({
+			name: 'setDefaultParams',
+			call: 'les_setDefaultParams',
+			params: 1
+		}),
+		new web3._extend.Method({
+			name: 'addBalance',
+			call: 'les_addBalance',
+			params: 3
+		}),
 	],
 	properties:
 	[
@@ -833,6 +851,10 @@
 			name: 'checkpointContractAddress',
 			getter: 'les_getCheckpointContractAddress'
 		}),
+		new web3._extend.Property({
+			name: 'serverInfo',
+			getter: 'les_serverInfo'
+		}),
 	]
 });
 `
@@ -921,48 +943,6 @@
 			call: 'tendermint_getWhitelist',
 			params: 0
 		})
-=======
-		new web3._extend.Method({
-			name: 'clientInfo',
-			call: 'les_clientInfo',
-			params: 1
-		}),
-		new web3._extend.Method({
-			name: 'priorityClientInfo',
-			call: 'les_priorityClientInfo',
-			params: 3
-		}),
-		new web3._extend.Method({
-			name: 'setClientParams',
-			call: 'les_setClientParams',
-			params: 2
-		}),
-		new web3._extend.Method({
-			name: 'setDefaultParams',
-			call: 'les_setDefaultParams',
-			params: 1
-		}),
-		new web3._extend.Method({
-			name: 'addBalance',
-			call: 'les_addBalance',
-			params: 3
-		}),
-	],
-	properties:
-	[
-		new web3._extend.Property({
-			name: 'latestCheckpoint',
-			getter: 'les_latestCheckpoint'
-		}),
-		new web3._extend.Property({
-			name: 'checkpointContractAddress',
-			getter: 'les_getCheckpointContractAddress'
-		}),
-		new web3._extend.Property({
-			name: 'serverInfo',
-			getter: 'les_serverInfo'
-		}),
->>>>>>> 3bb6815f
 	]
 });
 `