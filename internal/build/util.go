--- conflicted
+++ resolved
@@ -158,39 +158,6 @@
 	for _, f := range files {
 		fmt.Fprintln(in, "put", f, path.Join(dir, filepath.Base(f)))
 	}
-<<<<<<< HEAD
-	return patterns
-}
-
-// UploadSFTP uploads files to a remote host using the sftp command line tool.
-// The destination host may be specified either as [user@]host[: or as a URI in
-// the form sftp://[user@]host[:port].
-func UploadSFTP(identityFile, host, dir string, files []string) error {
-	sftp := exec.Command("sftp")
-	sftp.Stdout = nil
-	sftp.Stderr = os.Stderr
-	if identityFile != "" {
-		sftp.Args = append(sftp.Args, "-i", identityFile)
-	}
-	sftp.Args = append(sftp.Args, host)
-	fmt.Println(">>>", strings.Join(sftp.Args, " "))
-	if *DryRunFlag {
-		return nil
-	}
-
-	stdin, err := sftp.StdinPipe()
-	if err != nil {
-		return fmt.Errorf("can't create stdin pipe for sftp: %v", err)
-	}
-	if err := sftp.Start(); err != nil {
-		return err
-	}
-	in := io.MultiWriter(stdin, os.Stdout)
-	for _, f := range files {
-		fmt.Fprintln(in, "put", f, path.Join(dir, filepath.Base(f)))
-	}
-=======
->>>>>>> 3bb6815f
 	stdin.Close()
 	return sftp.Wait()
 }