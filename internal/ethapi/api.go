// Copyright 2015 The go-ethereum Authors
// This file is part of the go-ethereum library.
//
// The go-ethereum library is free software: you can redistribute it and/or modify
// it under the terms of the GNU Lesser General Public License as published by
// the Free Software Foundation, either version 3 of the License, or
// (at your option) any later version.
//
// The go-ethereum library is distributed in the hope that it will be useful,
// but WITHOUT ANY WARRANTY; without even the implied warranty of
// MERCHANTABILITY or FITNESS FOR A PARTICULAR PURPOSE. See the
// GNU Lesser General Public License for more details.
//
// You should have received a copy of the GNU Lesser General Public License
// along with the go-ethereum library. If not, see <http://www.gnu.org/licenses/>.

package ethapi

import (
	"bytes"
	"context"
	"errors"
	"fmt"
	"math/big"
	"strings"
	"time"

	"github.com/davecgh/go-spew/spew"
<<<<<<< HEAD

	"github.com/clearmatics/autonity/accounts"
	"github.com/clearmatics/autonity/accounts/keystore"
	"github.com/clearmatics/autonity/accounts/scwallet"
	"github.com/clearmatics/autonity/common"
	"github.com/clearmatics/autonity/common/hexutil"
	"github.com/clearmatics/autonity/common/math"
	"github.com/clearmatics/autonity/consensus/ethash"
	"github.com/clearmatics/autonity/contracts/autonity"
	"github.com/clearmatics/autonity/core"
	"github.com/clearmatics/autonity/core/rawdb"
	"github.com/clearmatics/autonity/core/types"
	"github.com/clearmatics/autonity/core/vm"
	"github.com/clearmatics/autonity/crypto"
	"github.com/clearmatics/autonity/log"
	"github.com/clearmatics/autonity/p2p"
	"github.com/clearmatics/autonity/params"
	"github.com/clearmatics/autonity/rlp"
	"github.com/clearmatics/autonity/rpc"
	"github.com/tyler-smith/go-bip39"
)

const (
	defaultGasPrice = params.GWei
=======
	"github.com/ethereum/go-ethereum/accounts"
	"github.com/ethereum/go-ethereum/accounts/keystore"
	"github.com/ethereum/go-ethereum/accounts/scwallet"
	"github.com/ethereum/go-ethereum/common"
	"github.com/ethereum/go-ethereum/common/hexutil"
	"github.com/ethereum/go-ethereum/common/math"
	"github.com/ethereum/go-ethereum/consensus/clique"
	"github.com/ethereum/go-ethereum/consensus/ethash"
	"github.com/ethereum/go-ethereum/core"
	"github.com/ethereum/go-ethereum/core/rawdb"
	"github.com/ethereum/go-ethereum/core/types"
	"github.com/ethereum/go-ethereum/core/vm"
	"github.com/ethereum/go-ethereum/crypto"
	"github.com/ethereum/go-ethereum/log"
	"github.com/ethereum/go-ethereum/p2p"
	"github.com/ethereum/go-ethereum/params"
	"github.com/ethereum/go-ethereum/rlp"
	"github.com/ethereum/go-ethereum/rpc"
	"github.com/tyler-smith/go-bip39"
>>>>>>> cbc4ac26
)

// PublicEthereumAPI provides an API to access Ethereum related information.
// It offers only methods that operate on public data that is freely available to anyone.
type PublicEthereumAPI struct {
	b Backend
}

// NewPublicEthereumAPI creates a new Ethereum protocol API.
func NewPublicEthereumAPI(b Backend) *PublicEthereumAPI {
	return &PublicEthereumAPI{b}
}

// GasPrice returns a suggestion for a gas price.
func (s *PublicEthereumAPI) GasPrice(ctx context.Context) (*hexutil.Big, error) {
	price, err := s.b.SuggestPrice(ctx)
	return (*hexutil.Big)(price), err
}

// ProtocolVersion returns the current Ethereum protocol version this node supports
func (s *PublicEthereumAPI) ProtocolVersion() hexutil.Uint {
	return hexutil.Uint(s.b.ProtocolVersion())
}

// Syncing returns false in case the node is currently not syncing with the network. It can be up to date or has not
// yet received the latest block headers from its pears. In case it is synchronizing:
// - startingBlock: block number this node started to synchronise from
// - currentBlock:  block number this node is currently importing
// - highestBlock:  block number of the highest block header this node has received from peers
// - pulledStates:  number of state entries processed until now
// - knownStates:   number of known state entries that still need to be pulled
func (s *PublicEthereumAPI) Syncing() (interface{}, error) {
	progress := s.b.Downloader().Progress()

	// Return not syncing if the synchronisation already completed
	if progress.CurrentBlock >= progress.HighestBlock {
		return false, nil
	}
	// Otherwise gather the block sync stats
	return map[string]interface{}{
		"startingBlock": hexutil.Uint64(progress.StartingBlock),
		"currentBlock":  hexutil.Uint64(progress.CurrentBlock),
		"highestBlock":  hexutil.Uint64(progress.HighestBlock),
		"pulledStates":  hexutil.Uint64(progress.PulledStates),
		"knownStates":   hexutil.Uint64(progress.KnownStates),
	}, nil
}

// PublicTxPoolAPI offers and API for the transaction pool. It only operates on data that is non confidential.
type PublicTxPoolAPI struct {
	b Backend
}

// NewPublicTxPoolAPI creates a new tx pool service that gives information about the transaction pool.
func NewPublicTxPoolAPI(b Backend) *PublicTxPoolAPI {
	return &PublicTxPoolAPI{b}
}

// Content returns the transactions contained within the transaction pool.
func (s *PublicTxPoolAPI) Content() map[string]map[string]map[string]*RPCTransaction {
	content := map[string]map[string]map[string]*RPCTransaction{
		"pending": make(map[string]map[string]*RPCTransaction),
		"queued":  make(map[string]map[string]*RPCTransaction),
	}
	pending, queue := s.b.TxPoolContent()

	// Flatten the pending transactions
	for account, txs := range pending {
		dump := make(map[string]*RPCTransaction)
		for _, tx := range txs {
			dump[fmt.Sprintf("%d", tx.Nonce())] = newRPCPendingTransaction(tx)
		}
		content["pending"][account.Hex()] = dump
	}
	// Flatten the queued transactions
	for account, txs := range queue {
		dump := make(map[string]*RPCTransaction)
		for _, tx := range txs {
			dump[fmt.Sprintf("%d", tx.Nonce())] = newRPCPendingTransaction(tx)
		}
		content["queued"][account.Hex()] = dump
	}
	return content
}

// Status returns the number of pending and queued transaction in the pool.
func (s *PublicTxPoolAPI) Status() map[string]hexutil.Uint {
	pending, queue := s.b.Stats()
	return map[string]hexutil.Uint{
		"pending": hexutil.Uint(pending),
		"queued":  hexutil.Uint(queue),
	}
}

// Inspect retrieves the content of the transaction pool and flattens it into an
// easily inspectable list.
func (s *PublicTxPoolAPI) Inspect() map[string]map[string]map[string]string {
	content := map[string]map[string]map[string]string{
		"pending": make(map[string]map[string]string),
		"queued":  make(map[string]map[string]string),
	}
	pending, queue := s.b.TxPoolContent()

	// Define a formatter to flatten a transaction into a string
	var format = func(tx *types.Transaction) string {
		if to := tx.To(); to != nil {
			return fmt.Sprintf("%s: %v wei + %v gas × %v wei", tx.To().Hex(), tx.Value(), tx.Gas(), tx.GasPrice())
		}
		return fmt.Sprintf("contract creation: %v wei + %v gas × %v wei", tx.Value(), tx.Gas(), tx.GasPrice())
	}
	// Flatten the pending transactions
	for account, txs := range pending {
		dump := make(map[string]string)
		for _, tx := range txs {
			dump[fmt.Sprintf("%d", tx.Nonce())] = format(tx)
		}
		content["pending"][account.Hex()] = dump
	}
	// Flatten the queued transactions
	for account, txs := range queue {
		dump := make(map[string]string)
		for _, tx := range txs {
			dump[fmt.Sprintf("%d", tx.Nonce())] = format(tx)
		}
		content["queued"][account.Hex()] = dump
	}
	return content
}

// PublicAccountAPI provides an API to access accounts managed by this node.
// It offers only methods that can retrieve accounts.
type PublicAccountAPI struct {
	am *accounts.Manager
}

// NewPublicAccountAPI creates a new PublicAccountAPI.
func NewPublicAccountAPI(am *accounts.Manager) *PublicAccountAPI {
	return &PublicAccountAPI{am: am}
}

// Accounts returns the collection of accounts this node manages
func (s *PublicAccountAPI) Accounts() []common.Address {
	return s.am.Accounts()
}

// PrivateAccountAPI provides an API to access accounts managed by this node.
// It offers methods to create, (un)lock en list accounts. Some methods accept
// passwords and are therefore considered private by default.
type PrivateAccountAPI struct {
	am        *accounts.Manager
	nonceLock *AddrLocker
	b         Backend
}

// NewPrivateAccountAPI create a new PrivateAccountAPI.
func NewPrivateAccountAPI(b Backend, nonceLock *AddrLocker) *PrivateAccountAPI {
	return &PrivateAccountAPI{
		am:        b.AccountManager(),
		nonceLock: nonceLock,
		b:         b,
	}
}

// listAccounts will return a list of addresses for accounts this node manages.
func (s *PrivateAccountAPI) ListAccounts() []common.Address {
	return s.am.Accounts()
}

// rawWallet is a JSON representation of an accounts.Wallet interface, with its
// data contents extracted into plain fields.
type rawWallet struct {
	URL      string             `json:"url"`
	Status   string             `json:"status"`
	Failure  string             `json:"failure,omitempty"`
	Accounts []accounts.Account `json:"accounts,omitempty"`
}

// ListWallets will return a list of wallets this node manages.
func (s *PrivateAccountAPI) ListWallets() []rawWallet {
	wallets := make([]rawWallet, 0) // return [] instead of nil if empty
	for _, wallet := range s.am.Wallets() {
		status, failure := wallet.Status()

		raw := rawWallet{
			URL:      wallet.URL().String(),
			Status:   status,
			Accounts: wallet.Accounts(),
		}
		if failure != nil {
			raw.Failure = failure.Error()
		}
		wallets = append(wallets, raw)
	}
	return wallets
}

// OpenWallet initiates a hardware wallet opening procedure, establishing a USB
// connection and attempting to authenticate via the provided passphrase. Note,
// the method may return an extra challenge requiring a second open (e.g. the
// Trezor PIN matrix challenge).
func (s *PrivateAccountAPI) OpenWallet(url string, passphrase *string) error {
	wallet, err := s.am.Wallet(url)
	if err != nil {
		return err
	}
	pass := ""
	if passphrase != nil {
		pass = *passphrase
	}
	return wallet.Open(pass)
}

// DeriveAccount requests a HD wallet to derive a new account, optionally pinning
// it for later reuse.
func (s *PrivateAccountAPI) DeriveAccount(url string, path string, pin *bool) (accounts.Account, error) {
	wallet, err := s.am.Wallet(url)
	if err != nil {
		return accounts.Account{}, err
	}
	derivPath, err := accounts.ParseDerivationPath(path)
	if err != nil {
		return accounts.Account{}, err
	}
	if pin == nil {
		pin = new(bool)
	}
	return wallet.Derive(derivPath, *pin)
}

// NewAccount will create a new account and returns the address for the new account.
func (s *PrivateAccountAPI) NewAccount(password string) (common.Address, error) {
	acc, err := fetchKeystore(s.am).NewAccount(password)
	if err == nil {
		log.Info("Your new key was generated", "address", acc.Address)
		log.Warn("Please backup your key file!", "path", acc.URL.Path)
		log.Warn("Please remember your password!")
		return acc.Address, nil
	}
	return common.Address{}, err
}

// fetchKeystore retrives the encrypted keystore from the account manager.
func fetchKeystore(am *accounts.Manager) *keystore.KeyStore {
	return am.Backends(keystore.KeyStoreType)[0].(*keystore.KeyStore)
}

// ImportRawKey stores the given hex encoded ECDSA key into the key directory,
// encrypting it with the passphrase.
func (s *PrivateAccountAPI) ImportRawKey(privkey string, password string) (common.Address, error) {
	key, err := crypto.HexToECDSA(privkey)
	if err != nil {
		return common.Address{}, err
	}
	acc, err := fetchKeystore(s.am).ImportECDSA(key, password)
	return acc.Address, err
}

// UnlockAccount will unlock the account associated with the given address with
// the given password for duration seconds. If duration is nil it will use a
// default of 300 seconds. It returns an indication if the account was unlocked.
func (s *PrivateAccountAPI) UnlockAccount(ctx context.Context, addr common.Address, password string, duration *uint64) (bool, error) {
	// When the API is exposed by external RPC(http, ws etc), unless the user
	// explicitly specifies to allow the insecure account unlocking, otherwise
	// it is disabled.
	if s.b.ExtRPCEnabled() && !s.b.AccountManager().Config().InsecureUnlockAllowed {
		return false, errors.New("account unlock with HTTP access is forbidden")
	}

	const max = uint64(time.Duration(math.MaxInt64) / time.Second)
	var d time.Duration
	if duration == nil {
		d = 300 * time.Second
	} else if *duration > max {
		return false, errors.New("unlock duration too large")
	} else {
		d = time.Duration(*duration) * time.Second
	}
	err := fetchKeystore(s.am).TimedUnlock(accounts.Account{Address: addr}, password, d)
	if err != nil {
		log.Warn("Failed account unlock attempt", "address", addr, "err", err)
	}
	return err == nil, err
}

// LockAccount will lock the account associated with the given address when it's unlocked.
func (s *PrivateAccountAPI) LockAccount(addr common.Address) bool {
	return fetchKeystore(s.am).Lock(addr) == nil
}

// signTransaction sets defaults and signs the given transaction
// NOTE: the caller needs to ensure that the nonceLock is held, if applicable,
// and release it after the transaction has been submitted to the tx pool
func (s *PrivateAccountAPI) signTransaction(ctx context.Context, args *SendTxArgs, passwd string) (*types.Transaction, error) {
	// Look up the wallet containing the requested signer
	account := accounts.Account{Address: args.From}
	wallet, err := s.am.Find(account)
	if err != nil {
		return nil, err
	}
	// Set some sanity defaults and terminate on failure
	if err := args.setDefaults(ctx, s.b); err != nil {
		return nil, err
	}
	// Assemble the transaction and sign with the wallet
	tx := args.toTransaction()

	return wallet.SignTxWithPassphrase(account, passwd, tx, s.b.ChainConfig().ChainID)
}

// SendTransaction will create a transaction from the given arguments and
// tries to sign it with the key associated with args.To. If the given passwd isn't
// able to decrypt the key it fails.
func (s *PrivateAccountAPI) SendTransaction(ctx context.Context, args SendTxArgs, passwd string) (common.Hash, error) {
	if args.Nonce == nil {
		// Hold the addresse's mutex around signing to prevent concurrent assignment of
		// the same nonce to multiple accounts.
		s.nonceLock.LockAddr(args.From)
		defer s.nonceLock.UnlockAddr(args.From)
	}
	signed, err := s.signTransaction(ctx, &args, passwd)
	if err != nil {
		log.Warn("Failed transaction send attempt", "from", args.From, "to", args.To, "value", args.Value.ToInt(), "err", err)
		return common.Hash{}, err
	}
	return SubmitTransaction(ctx, s.b, signed)
}

// SignTransaction will create a transaction from the given arguments and
// tries to sign it with the key associated with args.To. If the given passwd isn't
// able to decrypt the key it fails. The transaction is returned in RLP-form, not broadcast
// to other nodes
func (s *PrivateAccountAPI) SignTransaction(ctx context.Context, args SendTxArgs, passwd string) (*SignTransactionResult, error) {
	// No need to obtain the noncelock mutex, since we won't be sending this
	// tx into the transaction pool, but right back to the user
	if args.Gas == nil {
		return nil, fmt.Errorf("gas not specified")
	}
	if args.GasPrice == nil {
		return nil, fmt.Errorf("gasPrice not specified")
	}
	if args.Nonce == nil {
		return nil, fmt.Errorf("nonce not specified")
	}
	signed, err := s.signTransaction(ctx, &args, passwd)
	if err != nil {
		log.Warn("Failed transaction sign attempt", "from", args.From, "to", args.To, "value", args.Value.ToInt(), "err", err)
		return nil, err
	}
	data, err := rlp.EncodeToBytes(signed)
	if err != nil {
		return nil, err
	}
	return &SignTransactionResult{data, signed}, nil
}

// Sign calculates an Ethereum ECDSA signature for:
// keccack256("\x19Ethereum Signed Message:\n" + len(message) + message))
//
// Note, the produced signature conforms to the secp256k1 curve R, S and V values,
// where the V value will be 27 or 28 for legacy reasons.
//
// The key used to calculate the signature is decrypted with the given password.
//
// https://github.com/clearmatics/autonity/wiki/Management-APIs#personal_sign
func (s *PrivateAccountAPI) Sign(ctx context.Context, data hexutil.Bytes, addr common.Address, passwd string) (hexutil.Bytes, error) {
	// Look up the wallet containing the requested signer
	account := accounts.Account{Address: addr}

	wallet, err := s.b.AccountManager().Find(account)
	if err != nil {
		return nil, err
	}
	// Assemble sign the data with the wallet
	signature, err := wallet.SignTextWithPassphrase(account, passwd, data)
	if err != nil {
		log.Warn("Failed data sign attempt", "address", addr, "err", err)
		return nil, err
	}
	signature[crypto.RecoveryIDOffset] += 27 // Transform V from 0/1 to 27/28 according to the yellow paper
	return signature, nil
}

// EcRecover returns the address for the account that was used to create the signature.
// Note, this function is compatible with eth_sign and personal_sign. As such it recovers
// the address of:
// hash = keccak256("\x19Ethereum Signed Message:\n"${message length}${message})
// addr = ecrecover(hash, signature)
//
// Note, the signature must conform to the secp256k1 curve R, S and V values, where
// the V value must be 27 or 28 for legacy reasons.
//
// https://github.com/clearmatics/autonity/wiki/Management-APIs#personal_ecRecover
func (s *PrivateAccountAPI) EcRecover(ctx context.Context, data, sig hexutil.Bytes) (common.Address, error) {
	if len(sig) != crypto.SignatureLength {
		return common.Address{}, fmt.Errorf("signature must be %d bytes long", crypto.SignatureLength)
	}
	if sig[crypto.RecoveryIDOffset] != 27 && sig[crypto.RecoveryIDOffset] != 28 {
		return common.Address{}, fmt.Errorf("invalid Ethereum signature (V is not 27 or 28)")
	}
	sig[crypto.RecoveryIDOffset] -= 27 // Transform yellow paper V from 27/28 to 0/1

	rpk, err := crypto.SigToPub(accounts.TextHash(data), sig)
	if err != nil {
		return common.Address{}, err
	}
	return crypto.PubkeyToAddress(*rpk), nil
}

// SignAndSendTransaction was renamed to SendTransaction. This method is deprecated
// and will be removed in the future. It primary goal is to give clients time to update.
func (s *PrivateAccountAPI) SignAndSendTransaction(ctx context.Context, args SendTxArgs, passwd string) (common.Hash, error) {
	return s.SendTransaction(ctx, args, passwd)
}

// InitializeWallet initializes a new wallet at the provided URL, by generating and returning a new private key.
func (s *PrivateAccountAPI) InitializeWallet(ctx context.Context, url string) (string, error) {
	wallet, err := s.am.Wallet(url)
	if err != nil {
		return "", err
	}

	entropy, err := bip39.NewEntropy(256)
	if err != nil {
		return "", err
	}

	mnemonic, err := bip39.NewMnemonic(entropy)
	if err != nil {
		return "", err
	}

	seed := bip39.NewSeed(mnemonic, "")

	switch wallet := wallet.(type) {
	case *scwallet.Wallet:
		return mnemonic, wallet.Initialize(seed)
	default:
		return "", fmt.Errorf("specified wallet does not support initialization")
	}
}

// Unpair deletes a pairing between wallet and geth.
func (s *PrivateAccountAPI) Unpair(ctx context.Context, url string, pin string) error {
	wallet, err := s.am.Wallet(url)
	if err != nil {
		return err
	}

	switch wallet := wallet.(type) {
	case *scwallet.Wallet:
		return wallet.Unpair([]byte(pin))
	default:
		return fmt.Errorf("specified wallet does not support pairing")
	}
}

// PublicBlockChainAPI provides an API to access the Ethereum blockchain.
// It offers only methods that operate on public data that is freely available to anyone.
type PublicBlockChainAPI struct {
	b Backend
}

// NewPublicBlockChainAPI creates a new Ethereum blockchain API.
func NewPublicBlockChainAPI(b Backend) *PublicBlockChainAPI {
	return &PublicBlockChainAPI{b}
}

// ChainId returns the chainID value for transaction replay protection.
func (s *PublicBlockChainAPI) ChainId() *hexutil.Big {
	return (*hexutil.Big)(s.b.ChainConfig().ChainID)
}

// BlockNumber returns the block number of the chain head.
func (s *PublicBlockChainAPI) BlockNumber() hexutil.Uint64 {
	header, _ := s.b.HeaderByNumber(context.Background(), rpc.LatestBlockNumber) // latest header should always be available
	return hexutil.Uint64(header.Number.Uint64())
}

func (s *PublicBlockChainAPI) AutonityContract() *autonity.Contract {
	return s.b.AutonityContract()
}

// GetBalance returns the amount of wei for the given address in the state of the
// given block number. The rpc.LatestBlockNumber and rpc.PendingBlockNumber meta
// block numbers are also allowed.
func (s *PublicBlockChainAPI) GetBalance(ctx context.Context, address common.Address, blockNrOrHash rpc.BlockNumberOrHash) (*hexutil.Big, error) {
	state, _, err := s.b.StateAndHeaderByNumberOrHash(ctx, blockNrOrHash)
	if state == nil || err != nil {
		return nil, err
	}
	return (*hexutil.Big)(state.GetBalance(address)), state.Error()
}

// Result structs for GetProof
type AccountResult struct {
	Address      common.Address  `json:"address"`
	AccountProof []string        `json:"accountProof"`
	Balance      *hexutil.Big    `json:"balance"`
	CodeHash     common.Hash     `json:"codeHash"`
	Nonce        hexutil.Uint64  `json:"nonce"`
	StorageHash  common.Hash     `json:"storageHash"`
	StorageProof []StorageResult `json:"storageProof"`
}
type StorageResult struct {
	Key   string       `json:"key"`
	Value *hexutil.Big `json:"value"`
	Proof []string     `json:"proof"`
}

// GetProof returns the Merkle-proof for a given account and optionally some storage keys.
func (s *PublicBlockChainAPI) GetProof(ctx context.Context, address common.Address, storageKeys []string, blockNrOrHash rpc.BlockNumberOrHash) (*AccountResult, error) {
	state, _, err := s.b.StateAndHeaderByNumberOrHash(ctx, blockNrOrHash)
	if state == nil || err != nil {
		return nil, err
	}

	storageTrie := state.StorageTrie(address)
	storageHash := types.EmptyRootHash
	codeHash := state.GetCodeHash(address)
	storageProof := make([]StorageResult, len(storageKeys))

	// if we have a storageTrie, (which means the account exists), we can update the storagehash
	if storageTrie != nil {
		storageHash = storageTrie.Hash()
	} else {
		// no storageTrie means the account does not exist, so the codeHash is the hash of an empty bytearray.
		codeHash = crypto.Keccak256Hash(nil)
	}

	// create the proof for the storageKeys
	for i, key := range storageKeys {
		if storageTrie != nil {
			proof, storageError := state.GetStorageProof(address, common.HexToHash(key))
			if storageError != nil {
				return nil, storageError
			}
			storageProof[i] = StorageResult{key, (*hexutil.Big)(state.GetState(address, common.HexToHash(key)).Big()), common.ToHexArray(proof)}
		} else {
			storageProof[i] = StorageResult{key, &hexutil.Big{}, []string{}}
		}
	}

	// create the accountProof
	accountProof, proofErr := state.GetProof(address)
	if proofErr != nil {
		return nil, proofErr
	}

	return &AccountResult{
		Address:      address,
		AccountProof: common.ToHexArray(accountProof),
		Balance:      (*hexutil.Big)(state.GetBalance(address)),
		CodeHash:     codeHash,
		Nonce:        hexutil.Uint64(state.GetNonce(address)),
		StorageHash:  storageHash,
		StorageProof: storageProof,
	}, state.Error()
}

// GetHeaderByNumber returns the requested canonical block header.
// * When blockNr is -1 the chain head is returned.
// * When blockNr is -2 the pending chain head is returned.
func (s *PublicBlockChainAPI) GetHeaderByNumber(ctx context.Context, number rpc.BlockNumber) (map[string]interface{}, error) {
	header, err := s.b.HeaderByNumber(ctx, number)
	if header != nil && err == nil {
		response := s.rpcMarshalHeader(header)
		if number == rpc.PendingBlockNumber {
			// Pending header need to nil out a few fields
			for _, field := range []string{"hash", "nonce", "miner"} {
				response[field] = nil
			}
		}
		return response, err
	}
	return nil, err
}

// GetHeaderByHash returns the requested header by hash.
func (s *PublicBlockChainAPI) GetHeaderByHash(ctx context.Context, hash common.Hash) map[string]interface{} {
	header, _ := s.b.HeaderByHash(ctx, hash)
	if header != nil {
		return s.rpcMarshalHeader(header)
	}
	return nil
}

// GetBlockByNumber returns the requested canonical block.
// * When blockNr is -1 the chain head is returned.
// * When blockNr is -2 the pending chain head is returned.
// * When fullTx is true all transactions in the block are returned, otherwise
//   only the transaction hash is returned.
func (s *PublicBlockChainAPI) GetBlockByNumber(ctx context.Context, number rpc.BlockNumber, fullTx bool) (map[string]interface{}, error) {
	block, err := s.b.BlockByNumber(ctx, number)
	if block != nil && err == nil {
		response, err := s.rpcMarshalBlock(block, true, fullTx)
		if err == nil && number == rpc.PendingBlockNumber {
			// Pending blocks need to nil out a few fields
			for _, field := range []string{"hash", "nonce", "miner"} {
				response[field] = nil
			}
		}
		return response, err
	}
	return nil, err
}

// GetBlockByHash returns the requested block. When fullTx is true all transactions in the block are returned in full
// detail, otherwise only the transaction hash is returned.
func (s *PublicBlockChainAPI) GetBlockByHash(ctx context.Context, hash common.Hash, fullTx bool) (map[string]interface{}, error) {
	block, err := s.b.BlockByHash(ctx, hash)
	if block != nil {
		return s.rpcMarshalBlock(block, true, fullTx)
	}
	return nil, err
}

// GetUncleByBlockNumberAndIndex returns the uncle block for the given block hash and index. When fullTx is true
// all transactions in the block are returned in full detail, otherwise only the transaction hash is returned.
func (s *PublicBlockChainAPI) GetUncleByBlockNumberAndIndex(ctx context.Context, blockNr rpc.BlockNumber, index hexutil.Uint) (map[string]interface{}, error) {
	block, err := s.b.BlockByNumber(ctx, blockNr)
	if block != nil {
		uncles := block.Uncles()
		if index >= hexutil.Uint(len(uncles)) {
			log.Debug("Requested uncle not found", "number", blockNr, "hash", block.Hash(), "index", index)
			return nil, nil
		}
		block = types.NewBlockWithHeader(uncles[index])
		return s.rpcMarshalBlock(block, false, false)
	}
	return nil, err
}

// GetUncleByBlockHashAndIndex returns the uncle block for the given block hash and index. When fullTx is true
// all transactions in the block are returned in full detail, otherwise only the transaction hash is returned.
func (s *PublicBlockChainAPI) GetUncleByBlockHashAndIndex(ctx context.Context, blockHash common.Hash, index hexutil.Uint) (map[string]interface{}, error) {
	block, err := s.b.BlockByHash(ctx, blockHash)
	if block != nil {
		uncles := block.Uncles()
		if index >= hexutil.Uint(len(uncles)) {
			log.Debug("Requested uncle not found", "number", block.Number(), "hash", blockHash, "index", index)
			return nil, nil
		}
		block = types.NewBlockWithHeader(uncles[index])
		return s.rpcMarshalBlock(block, false, false)
	}
	return nil, err
}

// GetUncleCountByBlockNumber returns number of uncles in the block for the given block number
func (s *PublicBlockChainAPI) GetUncleCountByBlockNumber(ctx context.Context, blockNr rpc.BlockNumber) *hexutil.Uint {
	if block, _ := s.b.BlockByNumber(ctx, blockNr); block != nil {
		n := hexutil.Uint(len(block.Uncles()))
		return &n
	}
	return nil
}

// GetUncleCountByBlockHash returns number of uncles in the block for the given block hash
func (s *PublicBlockChainAPI) GetUncleCountByBlockHash(ctx context.Context, blockHash common.Hash) *hexutil.Uint {
	if block, _ := s.b.BlockByHash(ctx, blockHash); block != nil {
		n := hexutil.Uint(len(block.Uncles()))
		return &n
	}
	return nil
}

// GetCode returns the code stored at the given address in the state for the given block number.
func (s *PublicBlockChainAPI) GetCode(ctx context.Context, address common.Address, blockNrOrHash rpc.BlockNumberOrHash) (hexutil.Bytes, error) {
	state, _, err := s.b.StateAndHeaderByNumberOrHash(ctx, blockNrOrHash)
	if state == nil || err != nil {
		return nil, err
	}
	code := state.GetCode(address)
	return code, state.Error()
}

// GetStorageAt returns the storage from the state at the given address, key and
// block number. The rpc.LatestBlockNumber and rpc.PendingBlockNumber meta block
// numbers are also allowed.
func (s *PublicBlockChainAPI) GetStorageAt(ctx context.Context, address common.Address, key string, blockNrOrHash rpc.BlockNumberOrHash) (hexutil.Bytes, error) {
	state, _, err := s.b.StateAndHeaderByNumberOrHash(ctx, blockNrOrHash)
	if state == nil || err != nil {
		return nil, err
	}
	res := state.GetState(address, common.HexToHash(key))
	return res[:], state.Error()
}

// CallArgs represents the arguments for a call.
type CallArgs struct {
	From     *common.Address `json:"from"`
	To       *common.Address `json:"to"`
	Gas      *hexutil.Uint64 `json:"gas"`
	GasPrice *hexutil.Big    `json:"gasPrice"`
	Value    *hexutil.Big    `json:"value"`
	Data     *hexutil.Bytes  `json:"data"`
}

<<<<<<< HEAD
=======
// ToMessage converts CallArgs to the Message type used by the core evm
func (args *CallArgs) ToMessage(globalGasCap *big.Int) types.Message {
	// Set sender address or use zero address if none specified.
	var addr common.Address
	if args.From != nil {
		addr = *args.From
	}

	// Set default gas & gas price if none were set
	gas := uint64(math.MaxUint64 / 2)
	if args.Gas != nil {
		gas = uint64(*args.Gas)
	}
	if globalGasCap != nil && globalGasCap.Uint64() < gas {
		log.Warn("Caller gas above allowance, capping", "requested", gas, "cap", globalGasCap)
		gas = globalGasCap.Uint64()
	}
	gasPrice := new(big.Int)
	if args.GasPrice != nil {
		gasPrice = args.GasPrice.ToInt()
	}

	value := new(big.Int)
	if args.Value != nil {
		value = args.Value.ToInt()
	}

	var data []byte
	if args.Data != nil {
		data = []byte(*args.Data)
	}

	msg := types.NewMessage(addr, args.To, 0, value, gas, gasPrice, data, false)
	return msg
}

>>>>>>> cbc4ac26
// account indicates the overriding fields of account during the execution of
// a message call.
// Note, state and stateDiff can't be specified at the same time. If state is
// set, message execution will only use the data in the given state. Otherwise
// if statDiff is set, all diff will be applied first and then execute the call
// message.
type account struct {
	Nonce     *hexutil.Uint64              `json:"nonce"`
	Code      *hexutil.Bytes               `json:"code"`
	Balance   **hexutil.Big                `json:"balance"`
	State     *map[common.Hash]common.Hash `json:"state"`
	StateDiff *map[common.Hash]common.Hash `json:"stateDiff"`
}

func DoCall(ctx context.Context, b Backend, args CallArgs, blockNrOrHash rpc.BlockNumberOrHash, overrides map[common.Address]account, vmCfg vm.Config, timeout time.Duration, globalGasCap *big.Int) ([]byte, uint64, bool, error) {
	defer func(start time.Time) { log.Debug("Executing EVM call finished", "runtime", time.Since(start)) }(time.Now())

	state, header, err := b.StateAndHeaderByNumberOrHash(ctx, blockNrOrHash)
	if state == nil || err != nil {
		return nil, 0, false, err
	}
<<<<<<< HEAD
	// Set sender address or use a default if none specified
	var addr common.Address
	if args.From == nil {
		if wallets := b.AccountManager().Wallets(); len(wallets) > 0 {
			if accounts := wallets[0].Accounts(); len(accounts) > 0 {
				addr = accounts[0].Address
=======

	// Override the fields of specified contracts before execution.
	for addr, account := range overrides {
		// Override account nonce.
		if account.Nonce != nil {
			state.SetNonce(addr, uint64(*account.Nonce))
		}
		// Override account(contract) code.
		if account.Code != nil {
			state.SetCode(addr, *account.Code)
		}
		// Override account balance.
		if account.Balance != nil {
			state.SetBalance(addr, (*big.Int)(*account.Balance))
		}
		if account.State != nil && account.StateDiff != nil {
			return nil, 0, false, fmt.Errorf("account %s has both 'state' and 'stateDiff'", addr.Hex())
		}
		// Replace entire state if caller requires.
		if account.State != nil {
			state.SetStorage(addr, *account.State)
		}
		// Apply state diff into specified accounts.
		if account.StateDiff != nil {
			for key, value := range *account.StateDiff {
				state.SetState(addr, key, value)
>>>>>>> cbc4ac26
			}
		}
	} else {
		addr = *args.From
	}
	// Override the fields of specified contracts before execution.
	for addr, account := range overrides {
		// Override account nonce.
		if account.Nonce != nil {
			state.SetNonce(addr, uint64(*account.Nonce))
		}
		// Override account(contract) code.
		if account.Code != nil {
			state.SetCode(addr, *account.Code)
		}
		// Override account balance.
		if account.Balance != nil {
			state.SetBalance(addr, (*big.Int)(*account.Balance))
		}
		if account.State != nil && account.StateDiff != nil {
			return nil, 0, false, fmt.Errorf("account %s has both 'state' and 'stateDiff'", addr.Hex())
		}
		// Replace entire state if caller requires.
		if account.State != nil {
			state.SetStorage(addr, *account.State)
		}
		// Apply state diff into specified accounts.
		if account.StateDiff != nil {
			for key, value := range *account.StateDiff {
				state.SetState(addr, key, value)
			}
		}
	}
<<<<<<< HEAD
	// Set default gas & gas price if none were set
	gas := uint64(math.MaxUint64 / 2)
	if args.Gas != nil {
		gas = uint64(*args.Gas)
	}
	if globalGasCap != nil && globalGasCap.Uint64() < gas {
		log.Warn("Caller gas above allowance, capping", "requested", gas, "cap", globalGasCap)
		gas = globalGasCap.Uint64()
	}
	gasPrice := new(big.Int).SetUint64(defaultGasPrice)
	if args.GasPrice != nil {
		gasPrice = args.GasPrice.ToInt()
	}

	value := new(big.Int)
	if args.Value != nil {
		value = args.Value.ToInt()
	}

	var data []byte
	if args.Data != nil {
		data = []byte(*args.Data)
	}

	// Create new call message
	msg := types.NewMessage(addr, args.To, 0, value, gas, gasPrice, data, false)
=======
>>>>>>> cbc4ac26

	// Setup context so it may be cancelled the call has completed
	// or, in case of unmetered gas, setup a context with a timeout.
	var cancel context.CancelFunc
	if timeout > 0 {
		ctx, cancel = context.WithTimeout(ctx, timeout)
	} else {
		ctx, cancel = context.WithCancel(ctx)
	}
	// Make sure the context is cancelled when the call has completed
	// this makes sure resources are cleaned up.
	defer cancel()

	// Get a new instance of the EVM.
<<<<<<< HEAD
=======
	msg := args.ToMessage(globalGasCap)
>>>>>>> cbc4ac26
	evm, vmError, err := b.GetEVM(ctx, msg, state, header)
	if err != nil {
		return nil, 0, false, err
	}
	// Wait for the context to be done and cancel the evm. Even if the
	// EVM has finished, cancelling may be done (repeatedly)
	go func() {
		<-ctx.Done()
		evm.Cancel()
	}()

	// Setup the gas pool (also for unmetered requests)
	// and apply the message.
	gp := new(core.GasPool).AddGas(math.MaxUint64)
	res, gas, failed, err := core.ApplyMessage(evm, msg, gp)
	if err := vmError(); err != nil {
		return nil, 0, false, err
	}
	// If the timer caused an abort, return an appropriate error message
	if evm.Cancelled() {
		return nil, 0, false, fmt.Errorf("execution aborted (timeout = %v)", timeout)
	}
	return res, gas, failed, err
}

// Call executes the given transaction on the state for the given block number.
//
// Additionally, the caller can specify a batch of contract for fields overriding.
//
// Note, this function doesn't make and changes in the state/blockchain and is
// useful to execute and retrieve values.
func (s *PublicBlockChainAPI) Call(ctx context.Context, args CallArgs, blockNrOrHash rpc.BlockNumberOrHash, overrides *map[common.Address]account) (hexutil.Bytes, error) {
	var accounts map[common.Address]account
	if overrides != nil {
		accounts = *overrides
	}
	result, _, _, err := DoCall(ctx, s.b, args, blockNrOrHash, accounts, vm.Config{}, 5*time.Second, s.b.RPCGasCap())
	return (hexutil.Bytes)(result), err
}

func DoEstimateGas(ctx context.Context, b Backend, args CallArgs, blockNrOrHash rpc.BlockNumberOrHash, gasCap *big.Int) (hexutil.Uint64, error) {
	// Binary search the gas requirement, as it may be higher than the amount used
	var (
		lo  uint64 = params.TxGas - 1
		hi  uint64
		cap uint64
	)
	if args.Gas != nil && uint64(*args.Gas) >= params.TxGas {
		hi = uint64(*args.Gas)
	} else {
		// Retrieve the block to act as the gas ceiling
		block, err := b.BlockByNumberOrHash(ctx, blockNrOrHash)
		if err != nil {
			return 0, err
		}
		hi = block.GasLimit()
	}
	if gasCap != nil && hi > gasCap.Uint64() {
		log.Warn("Caller gas above allowance, capping", "requested", hi, "cap", gasCap)
		hi = gasCap.Uint64()
	}
	cap = hi

<<<<<<< HEAD
	// Set sender address or use a default if none specified
	if args.From == nil {
		if wallets := b.AccountManager().Wallets(); len(wallets) > 0 {
			if accounts := wallets[0].Accounts(); len(accounts) > 0 {
				args.From = &accounts[0].Address
			}
		}
	}
	// Use zero-address if none other is available
	if args.From == nil {
		args.From = &common.Address{}
=======
	// Use zero address if sender unspecified.
	if args.From == nil {
		args.From = new(common.Address)
>>>>>>> cbc4ac26
	}
	// Create a helper to check if a gas allowance results in an executable transaction
	executable := func(gas uint64) bool {
		args.Gas = (*hexutil.Uint64)(&gas)

		_, _, failed, err := DoCall(ctx, b, args, blockNrOrHash, nil, vm.Config{}, 0, gasCap)
		if err != nil || failed {
			return false
		}
		return true
	}
	// Execute the binary search and hone in on an executable gas limit
	for lo+1 < hi {
		mid := (hi + lo) / 2
		if !executable(mid) {
			lo = mid
		} else {
			hi = mid
		}
	}
	// Reject the transaction as invalid if it still fails at the highest allowance
	if hi == cap {
		if !executable(hi) {
			return 0, fmt.Errorf("gas required exceeds allowance (%d) or always failing transaction", cap)
		}
	}
	return hexutil.Uint64(hi), nil
}

// EstimateGas returns an estimate of the amount of gas needed to execute the
// given transaction against the current pending block.
func (s *PublicBlockChainAPI) EstimateGas(ctx context.Context, args CallArgs) (hexutil.Uint64, error) {
	blockNrOrHash := rpc.BlockNumberOrHashWithNumber(rpc.PendingBlockNumber)
	return DoEstimateGas(ctx, s.b, args, blockNrOrHash, s.b.RPCGasCap())
}

// ExecutionResult groups all structured logs emitted by the EVM
// while replaying a transaction in debug mode as well as transaction
// execution status, the amount of gas used and the return value
type ExecutionResult struct {
	Gas         uint64         `json:"gas"`
	Failed      bool           `json:"failed"`
	ReturnValue string         `json:"returnValue"`
	StructLogs  []StructLogRes `json:"structLogs"`
}

// StructLogRes stores a structured log emitted by the EVM while replaying a
// transaction in debug mode
type StructLogRes struct {
	Pc      uint64             `json:"pc"`
	Op      string             `json:"op"`
	Gas     uint64             `json:"gas"`
	GasCost uint64             `json:"gasCost"`
	Depth   int                `json:"depth"`
	Error   error              `json:"error,omitempty"`
	Stack   *[]string          `json:"stack,omitempty"`
	Memory  *[]string          `json:"memory,omitempty"`
	Storage *map[string]string `json:"storage,omitempty"`
}

// FormatLogs formats EVM returned structured logs for json output
func FormatLogs(logs []vm.StructLog) []StructLogRes {
	formatted := make([]StructLogRes, len(logs))
	for index, trace := range logs {
		formatted[index] = StructLogRes{
			Pc:      trace.Pc,
			Op:      trace.Op.String(),
			Gas:     trace.Gas,
			GasCost: trace.GasCost,
			Depth:   trace.Depth,
			Error:   trace.Err,
		}
		if trace.Stack != nil {
			stack := make([]string, len(trace.Stack))
			for i, stackValue := range trace.Stack {
				stack[i] = fmt.Sprintf("%x", math.PaddedBigBytes(stackValue, 32))
			}
			formatted[index].Stack = &stack
		}
		if trace.Memory != nil {
			memory := make([]string, 0, (len(trace.Memory)+31)/32)
			for i := 0; i+32 <= len(trace.Memory); i += 32 {
				memory = append(memory, fmt.Sprintf("%x", trace.Memory[i:i+32]))
			}
			formatted[index].Memory = &memory
		}
		if trace.Storage != nil {
			storage := make(map[string]string)
			for i, storageValue := range trace.Storage {
				storage[fmt.Sprintf("%x", i)] = fmt.Sprintf("%x", storageValue)
			}
			formatted[index].Storage = &storage
		}
	}
	return formatted
}

// RPCMarshalHeader converts the given header to the RPC output .
func RPCMarshalHeader(head *types.Header) map[string]interface{} {
	return map[string]interface{}{
<<<<<<< HEAD
		"number":             (*hexutil.Big)(head.Number),
		"hash":               head.Hash(),
		"parentHash":         head.ParentHash,
		"nonce":              head.Nonce,
		"mixHash":            head.MixDigest,
		"sha3Uncles":         head.UncleHash,
		"logsBloom":          head.Bloom,
		"stateRoot":          head.Root,
		"miner":              head.Coinbase,
		"difficulty":         (*hexutil.Big)(head.Difficulty),
		"extraData":          hexutil.Bytes(head.Extra),
		"size":               hexutil.Uint64(head.Size()),
		"gasLimit":           hexutil.Uint64(head.GasLimit),
		"gasUsed":            hexutil.Uint64(head.GasUsed),
		"timestamp":          hexutil.Uint64(head.Time),
		"transactionsRoot":   head.TxHash,
		"receiptsRoot":       head.ReceiptHash,
		"committee":          head.Committee,
		"pastCommittedSeals": head.PastCommittedSeals,
		"committedSeals":     head.CommittedSeals,
		"round":              head.Round,
		"proposerSeal":       head.ProposerSeal,
=======
		"number":           (*hexutil.Big)(head.Number),
		"hash":             head.Hash(),
		"parentHash":       head.ParentHash,
		"nonce":            head.Nonce,
		"mixHash":          head.MixDigest,
		"sha3Uncles":       head.UncleHash,
		"logsBloom":        head.Bloom,
		"stateRoot":        head.Root,
		"miner":            head.Coinbase,
		"difficulty":       (*hexutil.Big)(head.Difficulty),
		"extraData":        hexutil.Bytes(head.Extra),
		"size":             hexutil.Uint64(head.Size()),
		"gasLimit":         hexutil.Uint64(head.GasLimit),
		"gasUsed":          hexutil.Uint64(head.GasUsed),
		"timestamp":        hexutil.Uint64(head.Time),
		"transactionsRoot": head.TxHash,
		"receiptsRoot":     head.ReceiptHash,
>>>>>>> cbc4ac26
	}
}

// RPCMarshalBlock converts the given block to the RPC output which depends on fullTx. If inclTx is true transactions are
// returned. When fullTx is true the returned block contains full transaction details, otherwise it will only contain
// transaction hashes.
func RPCMarshalBlock(block *types.Block, inclTx bool, fullTx bool) (map[string]interface{}, error) {
	fields := RPCMarshalHeader(block.Header())
	fields["size"] = hexutil.Uint64(block.Size())

	if inclTx {
		formatTx := func(tx *types.Transaction) (interface{}, error) {
			return tx.Hash(), nil
		}
		if fullTx {
			formatTx = func(tx *types.Transaction) (interface{}, error) {
				return newRPCTransactionFromBlockHash(block, tx.Hash()), nil
			}
		}
		txs := block.Transactions()
		transactions := make([]interface{}, len(txs))
		var err error
		for i, tx := range txs {
			if transactions[i], err = formatTx(tx); err != nil {
				return nil, err
			}
		}
		fields["transactions"] = transactions
	}
	uncles := block.Uncles()
	uncleHashes := make([]common.Hash, len(uncles))
	for i, uncle := range uncles {
		uncleHashes[i] = uncle.Hash()
	}
	fields["uncles"] = uncleHashes

	return fields, nil
}

// rpcMarshalHeader uses the generalized output filler, then adds the total difficulty field, which requires
// a `PublicBlockchainAPI`.
func (s *PublicBlockChainAPI) rpcMarshalHeader(header *types.Header) map[string]interface{} {
	fields := RPCMarshalHeader(header)
	fields["totalDifficulty"] = (*hexutil.Big)(s.b.GetTd(header.Hash()))
	return fields
}

// rpcMarshalBlock uses the generalized output filler, then adds the total difficulty field, which requires
// a `PublicBlockchainAPI`.
func (s *PublicBlockChainAPI) rpcMarshalBlock(b *types.Block, inclTx bool, fullTx bool) (map[string]interface{}, error) {
	fields, err := RPCMarshalBlock(b, inclTx, fullTx)
	if err != nil {
		return nil, err
	}
	if inclTx {
		fields["totalDifficulty"] = (*hexutil.Big)(s.b.GetTd(b.Hash()))
	}
	return fields, err
}

// RPCTransaction represents a transaction that will serialize to the RPC representation of a transaction
type RPCTransaction struct {
	BlockHash        *common.Hash    `json:"blockHash"`
	BlockNumber      *hexutil.Big    `json:"blockNumber"`
	From             common.Address  `json:"from"`
	Gas              hexutil.Uint64  `json:"gas"`
	GasPrice         *hexutil.Big    `json:"gasPrice"`
	Hash             common.Hash     `json:"hash"`
	Input            hexutil.Bytes   `json:"input"`
	Nonce            hexutil.Uint64  `json:"nonce"`
	To               *common.Address `json:"to"`
	TransactionIndex *hexutil.Uint64 `json:"transactionIndex"`
	Value            *hexutil.Big    `json:"value"`
	V                *hexutil.Big    `json:"v"`
	R                *hexutil.Big    `json:"r"`
	S                *hexutil.Big    `json:"s"`
}

// newRPCTransaction returns a transaction that will serialize to the RPC
// representation, with the given location metadata set (if available).
func newRPCTransaction(tx *types.Transaction, blockHash common.Hash, blockNumber uint64, index uint64) *RPCTransaction {
	var signer types.Signer = types.FrontierSigner{}
	if tx.Protected() {
		signer = types.NewEIP155Signer(tx.ChainId())
	}
	from, _ := types.Sender(signer, tx)
	v, r, s := tx.RawSignatureValues()

	result := &RPCTransaction{
		From:     from,
		Gas:      hexutil.Uint64(tx.Gas()),
		GasPrice: (*hexutil.Big)(tx.GasPrice()),
		Hash:     tx.Hash(),
		Input:    hexutil.Bytes(tx.Data()),
		Nonce:    hexutil.Uint64(tx.Nonce()),
		To:       tx.To(),
		Value:    (*hexutil.Big)(tx.Value()),
		V:        (*hexutil.Big)(v),
		R:        (*hexutil.Big)(r),
		S:        (*hexutil.Big)(s),
	}
	if blockHash != (common.Hash{}) {
		result.BlockHash = &blockHash
		result.BlockNumber = (*hexutil.Big)(new(big.Int).SetUint64(blockNumber))
		result.TransactionIndex = (*hexutil.Uint64)(&index)
	}
	return result
}

// newRPCPendingTransaction returns a pending transaction that will serialize to the RPC representation
func newRPCPendingTransaction(tx *types.Transaction) *RPCTransaction {
	return newRPCTransaction(tx, common.Hash{}, 0, 0)
}

// newRPCTransactionFromBlockIndex returns a transaction that will serialize to the RPC representation.
func newRPCTransactionFromBlockIndex(b *types.Block, index uint64) *RPCTransaction {
	txs := b.Transactions()
	if index >= uint64(len(txs)) {
		return nil
	}
	return newRPCTransaction(txs[index], b.Hash(), b.NumberU64(), index)
}

// newRPCRawTransactionFromBlockIndex returns the bytes of a transaction given a block and a transaction index.
func newRPCRawTransactionFromBlockIndex(b *types.Block, index uint64) hexutil.Bytes {
	txs := b.Transactions()
	if index >= uint64(len(txs)) {
		return nil
	}
	blob, _ := rlp.EncodeToBytes(txs[index])
	return blob
}

// newRPCTransactionFromBlockHash returns a transaction that will serialize to the RPC representation.
func newRPCTransactionFromBlockHash(b *types.Block, hash common.Hash) *RPCTransaction {
	for idx, tx := range b.Transactions() {
		if tx.Hash() == hash {
			return newRPCTransactionFromBlockIndex(b, uint64(idx))
		}
	}
	return nil
}

// PublicTransactionPoolAPI exposes methods for the RPC interface
type PublicTransactionPoolAPI struct {
	b         Backend
	nonceLock *AddrLocker
}

// NewPublicTransactionPoolAPI creates a new RPC service with methods specific for the transaction pool.
func NewPublicTransactionPoolAPI(b Backend, nonceLock *AddrLocker) *PublicTransactionPoolAPI {
	return &PublicTransactionPoolAPI{b, nonceLock}
}

// GetBlockTransactionCountByNumber returns the number of transactions in the block with the given block number.
func (s *PublicTransactionPoolAPI) GetBlockTransactionCountByNumber(ctx context.Context, blockNr rpc.BlockNumber) *hexutil.Uint {
	if block, _ := s.b.BlockByNumber(ctx, blockNr); block != nil {
		n := hexutil.Uint(len(block.Transactions()))
		return &n
	}
	return nil
}

// GetBlockTransactionCountByHash returns the number of transactions in the block with the given hash.
func (s *PublicTransactionPoolAPI) GetBlockTransactionCountByHash(ctx context.Context, blockHash common.Hash) *hexutil.Uint {
	if block, _ := s.b.BlockByHash(ctx, blockHash); block != nil {
		n := hexutil.Uint(len(block.Transactions()))
		return &n
	}
	return nil
}

// GetTransactionByBlockNumberAndIndex returns the transaction for the given block number and index.
func (s *PublicTransactionPoolAPI) GetTransactionByBlockNumberAndIndex(ctx context.Context, blockNr rpc.BlockNumber, index hexutil.Uint) *RPCTransaction {
	if block, _ := s.b.BlockByNumber(ctx, blockNr); block != nil {
		return newRPCTransactionFromBlockIndex(block, uint64(index))
	}
	return nil
}

// GetTransactionByBlockHashAndIndex returns the transaction for the given block hash and index.
func (s *PublicTransactionPoolAPI) GetTransactionByBlockHashAndIndex(ctx context.Context, blockHash common.Hash, index hexutil.Uint) *RPCTransaction {
	if block, _ := s.b.BlockByHash(ctx, blockHash); block != nil {
		return newRPCTransactionFromBlockIndex(block, uint64(index))
	}
	return nil
}

// GetRawTransactionByBlockNumberAndIndex returns the bytes of the transaction for the given block number and index.
func (s *PublicTransactionPoolAPI) GetRawTransactionByBlockNumberAndIndex(ctx context.Context, blockNr rpc.BlockNumber, index hexutil.Uint) hexutil.Bytes {
	if block, _ := s.b.BlockByNumber(ctx, blockNr); block != nil {
		return newRPCRawTransactionFromBlockIndex(block, uint64(index))
	}
	return nil
}

// GetRawTransactionByBlockHashAndIndex returns the bytes of the transaction for the given block hash and index.
func (s *PublicTransactionPoolAPI) GetRawTransactionByBlockHashAndIndex(ctx context.Context, blockHash common.Hash, index hexutil.Uint) hexutil.Bytes {
	if block, _ := s.b.BlockByHash(ctx, blockHash); block != nil {
		return newRPCRawTransactionFromBlockIndex(block, uint64(index))
	}
	return nil
}

// GetTransactionCount returns the number of transactions the given address has sent for the given block number
func (s *PublicTransactionPoolAPI) GetTransactionCount(ctx context.Context, address common.Address, blockNrOrHash rpc.BlockNumberOrHash) (*hexutil.Uint64, error) {
	// Ask transaction pool for the nonce which includes pending transactions
	if blockNr, ok := blockNrOrHash.Number(); ok && blockNr == rpc.PendingBlockNumber {
		nonce, err := s.b.GetPoolNonce(ctx, address)
		if err != nil {
			return nil, err
		}
		return (*hexutil.Uint64)(&nonce), nil
	}
	// Resolve block number and use its state to ask for the nonce
	state, _, err := s.b.StateAndHeaderByNumberOrHash(ctx, blockNrOrHash)
	if state == nil || err != nil {
		return nil, err
	}
	nonce := state.GetNonce(address)
	return (*hexutil.Uint64)(&nonce), state.Error()
}

// GetTransactionByHash returns the transaction for the given hash
func (s *PublicTransactionPoolAPI) GetTransactionByHash(ctx context.Context, hash common.Hash) (*RPCTransaction, error) {
	// Try to return an already finalized transaction
	tx, blockHash, blockNumber, index, err := s.b.GetTransaction(ctx, hash)
	if err != nil {
		return nil, err
	}
	if tx != nil {
		return newRPCTransaction(tx, blockHash, blockNumber, index), nil
	}
	// No finalized transaction, try to retrieve it from the pool
	if tx := s.b.GetPoolTransaction(hash); tx != nil {
		return newRPCPendingTransaction(tx), nil
	}

	// Transaction unknown, return as such
	return nil, nil
}

// GetRawTransactionByHash returns the bytes of the transaction for the given hash.
func (s *PublicTransactionPoolAPI) GetRawTransactionByHash(ctx context.Context, hash common.Hash) (hexutil.Bytes, error) {
	// Retrieve a finalized transaction, or a pooled otherwise
	tx, _, _, _, err := s.b.GetTransaction(ctx, hash)
	if err != nil {
		return nil, err
	}
	if tx == nil {
		if tx = s.b.GetPoolTransaction(hash); tx == nil {
			// Transaction not found anywhere, abort
			return nil, nil
		}
	}
	// Serialize to RLP and return
	return rlp.EncodeToBytes(tx)
}

// GetTransactionReceipt returns the transaction receipt for the given transaction hash.
func (s *PublicTransactionPoolAPI) GetTransactionReceipt(ctx context.Context, hash common.Hash) (map[string]interface{}, error) {
	tx, blockHash, blockNumber, index := rawdb.ReadTransaction(s.b.ChainDb(), hash)
	if tx == nil {
		return nil, nil
	}
	receipts, err := s.b.GetReceipts(ctx, blockHash)
	if err != nil {
		return nil, err
	}
	if len(receipts) <= int(index) {
		return nil, nil
	}
	receipt := receipts[index]

	var signer types.Signer = types.FrontierSigner{}
	if tx.Protected() {
		signer = types.NewEIP155Signer(tx.ChainId())
	}
	from, _ := types.Sender(signer, tx)

	fields := map[string]interface{}{
		"blockHash":         blockHash,
		"blockNumber":       hexutil.Uint64(blockNumber),
		"transactionHash":   hash,
		"transactionIndex":  hexutil.Uint64(index),
		"from":              from,
		"to":                tx.To(),
		"gasUsed":           hexutil.Uint64(receipt.GasUsed),
		"cumulativeGasUsed": hexutil.Uint64(receipt.CumulativeGasUsed),
		"contractAddress":   nil,
		"logs":              receipt.Logs,
		"logsBloom":         receipt.Bloom,
	}

	// Assign receipt status or post state.
	if len(receipt.PostState) > 0 {
		fields["root"] = hexutil.Bytes(receipt.PostState)
	} else {
		fields["status"] = hexutil.Uint(receipt.Status)
	}
	if receipt.Logs == nil {
		fields["logs"] = [][]*types.Log{}
	}
	// If the ContractAddress is 20 0x0 bytes, assume it is not a contract creation
	if receipt.ContractAddress != (common.Address{}) {
		fields["contractAddress"] = receipt.ContractAddress
	}
	return fields, nil
}

// sign is a helper function that signs a transaction with the private key of the given address.
func (s *PublicTransactionPoolAPI) sign(addr common.Address, tx *types.Transaction) (*types.Transaction, error) {
	// Look up the wallet containing the requested signer
	account := accounts.Account{Address: addr}

	wallet, err := s.b.AccountManager().Find(account)
	if err != nil {
		return nil, err
	}
	// Request the wallet to sign the transaction
	return wallet.SignTx(account, tx, s.b.ChainConfig().ChainID)
}

// SendTxArgs represents the arguments to sumbit a new transaction into the transaction pool.
type SendTxArgs struct {
	From     common.Address  `json:"from"`
	To       *common.Address `json:"to"`
	Gas      *hexutil.Uint64 `json:"gas"`
	GasPrice *hexutil.Big    `json:"gasPrice"`
	Value    *hexutil.Big    `json:"value"`
	Nonce    *hexutil.Uint64 `json:"nonce"`
	// We accept "data" and "input" for backwards-compatibility reasons. "input" is the
	// newer name and should be preferred by clients.
	Data  *hexutil.Bytes `json:"data"`
	Input *hexutil.Bytes `json:"input"`
}

// setDefaults is a helper function that fills in default values for unspecified tx fields.
func (args *SendTxArgs) setDefaults(ctx context.Context, b Backend) error {
	if args.GasPrice == nil {
		price, err := b.SuggestPrice(ctx)
		if err != nil {
			return err
		}
		args.GasPrice = (*hexutil.Big)(price)
	}
	if args.Value == nil {
		args.Value = new(hexutil.Big)
	}
	if args.Nonce == nil {
		nonce, err := b.GetPoolNonce(ctx, args.From)
		if err != nil {
			return err
		}
		args.Nonce = (*hexutil.Uint64)(&nonce)
	}
	if args.Data != nil && args.Input != nil && !bytes.Equal(*args.Data, *args.Input) {
		return errors.New(`both "data" and "input" are set and not equal. Please use "input" to pass transaction call data`)
	}
	if args.To == nil {
		// Contract creation
		var input []byte
		if args.Data != nil {
			input = *args.Data
		} else if args.Input != nil {
			input = *args.Input
		}
		if len(input) == 0 {
			return errors.New(`contract creation without any data provided`)
		}
	}
	// Estimate the gas usage if necessary.
	if args.Gas == nil {
		// For backwards-compatibility reason, we try both input and data
		// but input is preferred.
		input := args.Input
		if input == nil {
			input = args.Data
		}
		callArgs := CallArgs{
			From:     &args.From, // From shouldn't be nil
			To:       args.To,
			GasPrice: args.GasPrice,
			Value:    args.Value,
			Data:     input,
		}
		pendingBlockNr := rpc.BlockNumberOrHashWithNumber(rpc.PendingBlockNumber)
		estimated, err := DoEstimateGas(ctx, b, callArgs, pendingBlockNr, b.RPCGasCap())
		if err != nil {
			return err
		}
		args.Gas = &estimated
		log.Trace("Estimate gas usage automatically", "gas", args.Gas)
	}
	return nil
}

func (args *SendTxArgs) toTransaction() *types.Transaction {
	var input []byte
	if args.Input != nil {
		input = *args.Input
	} else if args.Data != nil {
		input = *args.Data
	}
	if args.To == nil {
		return types.NewContractCreation(uint64(*args.Nonce), (*big.Int)(args.Value), uint64(*args.Gas), (*big.Int)(args.GasPrice), input)
	}
	return types.NewTransaction(uint64(*args.Nonce), *args.To, (*big.Int)(args.Value), uint64(*args.Gas), (*big.Int)(args.GasPrice), input)
}

// SubmitTransaction is a helper function that submits tx to txPool and logs a message.
func SubmitTransaction(ctx context.Context, b Backend, tx *types.Transaction) (common.Hash, error) {
	if err := b.SendTx(ctx, tx); err != nil {
		return common.Hash{}, err
	}
	if tx.To() == nil {
		signer := types.MakeSigner(b.ChainConfig(), b.CurrentBlock().Number())
		from, err := types.Sender(signer, tx)
		if err != nil {
			return common.Hash{}, err
		}
		addr := crypto.CreateAddress(from, tx.Nonce())
		log.Info("Submitted contract creation", "fullhash", tx.Hash().Hex(), "contract", addr.Hex())
	} else {
		log.Info("Submitted transaction", "fullhash", tx.Hash().Hex(), "recipient", tx.To())
	}
	return tx.Hash(), nil
}

// SendTransaction creates a transaction for the given argument, sign it and submit it to the
// transaction pool.
func (s *PublicTransactionPoolAPI) SendTransaction(ctx context.Context, args SendTxArgs) (common.Hash, error) {
	// Look up the wallet containing the requested signer
	account := accounts.Account{Address: args.From}

	wallet, err := s.b.AccountManager().Find(account)
	if err != nil {
		return common.Hash{}, err
	}

	if args.Nonce == nil {
		// Hold the addresse's mutex around signing to prevent concurrent assignment of
		// the same nonce to multiple accounts.
		s.nonceLock.LockAddr(args.From)
		defer s.nonceLock.UnlockAddr(args.From)
	}

	// Set some sanity defaults and terminate on failure
	if err := args.setDefaults(ctx, s.b); err != nil {
		return common.Hash{}, err
	}
	// Assemble the transaction and sign with the wallet
	tx := args.toTransaction()

	signed, err := wallet.SignTx(account, tx, s.b.ChainConfig().ChainID)
	if err != nil {
		return common.Hash{}, err
	}
	return SubmitTransaction(ctx, s.b, signed)
}

// FillTransaction fills the defaults (nonce, gas, gasPrice) on a given unsigned transaction,
// and returns it to the caller for further processing (signing + broadcast)
func (s *PublicTransactionPoolAPI) FillTransaction(ctx context.Context, args SendTxArgs) (*SignTransactionResult, error) {
	// Set some sanity defaults and terminate on failure
	if err := args.setDefaults(ctx, s.b); err != nil {
		return nil, err
	}
	// Assemble the transaction and obtain rlp
	tx := args.toTransaction()
	data, err := rlp.EncodeToBytes(tx)
	if err != nil {
		return nil, err
	}
	return &SignTransactionResult{data, tx}, nil
}

// SendRawTransaction will add the signed transaction to the transaction pool.
// The sender is responsible for signing the transaction and using the correct nonce.
func (s *PublicTransactionPoolAPI) SendRawTransaction(ctx context.Context, encodedTx hexutil.Bytes) (common.Hash, error) {
	tx := new(types.Transaction)
	if err := rlp.DecodeBytes(encodedTx, tx); err != nil {
		return common.Hash{}, err
	}
	return SubmitTransaction(ctx, s.b, tx)
}

// Sign calculates an ECDSA signature for:
// keccack256("\x19Ethereum Signed Message:\n" + len(message) + message).
//
// Note, the produced signature conforms to the secp256k1 curve R, S and V values,
// where the V value will be 27 or 28 for legacy reasons.
//
// The account associated with addr must be unlocked.
//
// https://github.com/ethereum/wiki/wiki/JSON-RPC#eth_sign
func (s *PublicTransactionPoolAPI) Sign(addr common.Address, data hexutil.Bytes) (hexutil.Bytes, error) {
	// Look up the wallet containing the requested signer
	account := accounts.Account{Address: addr}

	wallet, err := s.b.AccountManager().Find(account)
	if err != nil {
		return nil, err
	}
	// Sign the requested hash with the wallet
	signature, err := wallet.SignText(account, data)
	if err == nil {
		signature[64] += 27 // Transform V from 0/1 to 27/28 according to the yellow paper
	}
	return signature, err
}

// SignTransactionResult represents a RLP encoded signed transaction.
type SignTransactionResult struct {
	Raw hexutil.Bytes      `json:"raw"`
	Tx  *types.Transaction `json:"tx"`
}

// SignTransaction will sign the given transaction with the from account.
// The node needs to have the private key of the account corresponding with
// the given from address and it needs to be unlocked.
func (s *PublicTransactionPoolAPI) SignTransaction(ctx context.Context, args SendTxArgs) (*SignTransactionResult, error) {
	if args.Gas == nil {
		return nil, fmt.Errorf("gas not specified")
	}
	if args.GasPrice == nil {
		return nil, fmt.Errorf("gasPrice not specified")
	}
	if args.Nonce == nil {
		return nil, fmt.Errorf("nonce not specified")
	}
	if err := args.setDefaults(ctx, s.b); err != nil {
		return nil, err
	}
	tx, err := s.sign(args.From, args.toTransaction())
	if err != nil {
		return nil, err
	}
	data, err := rlp.EncodeToBytes(tx)
	if err != nil {
		return nil, err
	}
	return &SignTransactionResult{data, tx}, nil
}

// PendingTransactions returns the transactions that are in the transaction pool
// and have a from address that is one of the accounts this node manages.
func (s *PublicTransactionPoolAPI) PendingTransactions() ([]*RPCTransaction, error) {
	pending, err := s.b.GetPoolTransactions()
	if err != nil {
		return nil, err
	}
	accounts := make(map[common.Address]struct{})
	for _, wallet := range s.b.AccountManager().Wallets() {
		for _, account := range wallet.Accounts() {
			accounts[account.Address] = struct{}{}
		}
	}
	transactions := make([]*RPCTransaction, 0, len(pending))
	for _, tx := range pending {
		var signer types.Signer = types.HomesteadSigner{}
		if tx.Protected() {
			signer = types.NewEIP155Signer(tx.ChainId())
		}
		from, _ := types.Sender(signer, tx)
		if _, exists := accounts[from]; exists {
			transactions = append(transactions, newRPCPendingTransaction(tx))
		}
	}
	return transactions, nil
}

// Resend accepts an existing transaction and a new gas price and limit. It will remove
// the given transaction from the pool and reinsert it with the new gas price and limit.
func (s *PublicTransactionPoolAPI) Resend(ctx context.Context, sendArgs SendTxArgs, gasPrice *hexutil.Big, gasLimit *hexutil.Uint64) (common.Hash, error) {
	if sendArgs.Nonce == nil {
		return common.Hash{}, fmt.Errorf("missing transaction nonce in transaction spec")
	}
	if err := sendArgs.setDefaults(ctx, s.b); err != nil {
		return common.Hash{}, err
	}
	matchTx := sendArgs.toTransaction()
	pending, err := s.b.GetPoolTransactions()
	if err != nil {
		return common.Hash{}, err
	}

	for _, p := range pending {
		var signer types.Signer = types.HomesteadSigner{}
		if p.Protected() {
			signer = types.NewEIP155Signer(p.ChainId())
		}
		wantSigHash := signer.Hash(matchTx)

		if pFrom, err := types.Sender(signer, p); err == nil && pFrom == sendArgs.From && signer.Hash(p) == wantSigHash {
			// Match. Re-sign and send the transaction.
			if gasPrice != nil && (*big.Int)(gasPrice).Sign() != 0 {
				sendArgs.GasPrice = gasPrice
			}
			if gasLimit != nil && *gasLimit != 0 {
				sendArgs.Gas = gasLimit
			}
			signedTx, err := s.sign(sendArgs.From, sendArgs.toTransaction())
			if err != nil {
				return common.Hash{}, err
			}
			if err = s.b.SendTx(ctx, signedTx); err != nil {
				return common.Hash{}, err
			}
			return signedTx.Hash(), nil
		}
	}

	return common.Hash{}, fmt.Errorf("transaction %#x not found", matchTx.Hash())
}

// PublicDebugAPI is the collection of Ethereum APIs exposed over the public
// debugging endpoint.
type PublicDebugAPI struct {
	b Backend
}

// NewPublicDebugAPI creates a new API definition for the public debug methods
// of the Ethereum service.
func NewPublicDebugAPI(b Backend) *PublicDebugAPI {
	return &PublicDebugAPI{b: b}
}

// GetBlockRlp retrieves the RLP encoded for of a single block.
func (api *PublicDebugAPI) GetBlockRlp(ctx context.Context, number uint64) (string, error) {
	block, _ := api.b.BlockByNumber(ctx, rpc.BlockNumber(number))
	if block == nil {
		return "", fmt.Errorf("block #%d not found", number)
	}
	encoded, err := rlp.EncodeToBytes(block)
	if err != nil {
		return "", err
	}
	return fmt.Sprintf("%x", encoded), nil
}

// TestSignCliqueBlock fetches the given block number, and attempts to sign it as a clique header with the
// given address, returning the address of the recovered signature
//
// This is a temporary method to debug the externalsigner integration,
// TODO: Remove this method when the integration is mature
func (api *PublicDebugAPI) TestSignCliqueBlock(ctx context.Context, address common.Address, number uint64) (common.Address, error) {
	block, _ := api.b.BlockByNumber(ctx, rpc.BlockNumber(number))
	if block == nil {
		return common.Address{}, fmt.Errorf("block #%d not found", number)
	}
	header := block.Header()
	header.Extra = make([]byte, 32+65)
	encoded := clique.CliqueRLP(header)

	// Look up the wallet containing the requested signer
	account := accounts.Account{Address: address}
	wallet, err := api.b.AccountManager().Find(account)
	if err != nil {
		return common.Address{}, err
	}

	signature, err := wallet.SignData(account, accounts.MimetypeClique, encoded)
	if err != nil {
		return common.Address{}, err
	}
	sealHash := clique.SealHash(header).Bytes()
	log.Info("test signing of clique block",
		"Sealhash", fmt.Sprintf("%x", sealHash),
		"signature", fmt.Sprintf("%x", signature))
	pubkey, err := crypto.Ecrecover(sealHash, signature)
	if err != nil {
		return common.Address{}, err
	}
	var signer common.Address
	copy(signer[:], crypto.Keccak256(pubkey[1:])[12:])

	return signer, nil
}

// PrintBlock retrieves a block and returns its pretty printed form.
func (api *PublicDebugAPI) PrintBlock(ctx context.Context, number uint64) (string, error) {
	block, _ := api.b.BlockByNumber(ctx, rpc.BlockNumber(number))
	if block == nil {
		return "", fmt.Errorf("block #%d not found", number)
	}
	return spew.Sdump(block), nil
}

// SeedHash retrieves the seed hash of a block.
func (api *PublicDebugAPI) SeedHash(ctx context.Context, number uint64) (string, error) {
	block, _ := api.b.BlockByNumber(ctx, rpc.BlockNumber(number))
	if block == nil {
		return "", fmt.Errorf("block #%d not found", number)
	}
	return fmt.Sprintf("0x%x", ethash.SeedHash(number)), nil
}

// PrivateDebugAPI is the collection of Ethereum APIs exposed over the private
// debugging endpoint.
type PrivateDebugAPI struct {
	b Backend
}

// NewPrivateDebugAPI creates a new API definition for the private debug methods
// of the Ethereum service.
func NewPrivateDebugAPI(b Backend) *PrivateDebugAPI {
	return &PrivateDebugAPI{b: b}
}

// ChaindbProperty returns leveldb properties of the key-value database.
func (api *PrivateDebugAPI) ChaindbProperty(property string) (string, error) {
	if property == "" {
		property = "leveldb.stats"
	} else if !strings.HasPrefix(property, "leveldb.") {
		property = "leveldb." + property
	}
	return api.b.ChainDb().Stat(property)
}

// ChaindbCompact flattens the entire key-value database into a single level,
// removing all unused slots and merging all keys.
func (api *PrivateDebugAPI) ChaindbCompact() error {
	for b := byte(0); b < 255; b++ {
		log.Info("Compacting chain database", "range", fmt.Sprintf("0x%0.2X-0x%0.2X", b, b+1))
		if err := api.b.ChainDb().Compact([]byte{b}, []byte{b + 1}); err != nil {
			log.Error("Database compaction failed", "err", err)
			return err
		}
	}
	return nil
}

// SetHead rewinds the head of the blockchain to a previous block.
func (api *PrivateDebugAPI) SetHead(number hexutil.Uint64) {
	api.b.SetHead(uint64(number))
}

// PublicNetAPI offers network related RPC methods
type PublicNetAPI struct {
	net            *p2p.Server
	networkVersion uint64
}

// NewPublicNetAPI creates a new net API instance.
func NewPublicNetAPI(net *p2p.Server, networkVersion uint64) *PublicNetAPI {
	return &PublicNetAPI{net, networkVersion}
}

// Listening returns an indication if the node is listening for network connections.
func (s *PublicNetAPI) Listening() bool {
	return true // always listening
}

// PeerCount returns the number of connected peers
func (s *PublicNetAPI) PeerCount() hexutil.Uint {
	return hexutil.Uint(s.net.PeerCount())
}

// Version returns the current ethereum protocol version.
func (s *PublicNetAPI) Version() string {
	return fmt.Sprintf("%d", s.networkVersion)
}<|MERGE_RESOLUTION|>--- conflicted
+++ resolved
@@ -26,7 +26,6 @@
 	"time"
 
 	"github.com/davecgh/go-spew/spew"
-<<<<<<< HEAD
 
 	"github.com/clearmatics/autonity/accounts"
 	"github.com/clearmatics/autonity/accounts/keystore"
@@ -49,31 +48,6 @@
 	"github.com/tyler-smith/go-bip39"
 )
 
-const (
-	defaultGasPrice = params.GWei
-=======
-	"github.com/ethereum/go-ethereum/accounts"
-	"github.com/ethereum/go-ethereum/accounts/keystore"
-	"github.com/ethereum/go-ethereum/accounts/scwallet"
-	"github.com/ethereum/go-ethereum/common"
-	"github.com/ethereum/go-ethereum/common/hexutil"
-	"github.com/ethereum/go-ethereum/common/math"
-	"github.com/ethereum/go-ethereum/consensus/clique"
-	"github.com/ethereum/go-ethereum/consensus/ethash"
-	"github.com/ethereum/go-ethereum/core"
-	"github.com/ethereum/go-ethereum/core/rawdb"
-	"github.com/ethereum/go-ethereum/core/types"
-	"github.com/ethereum/go-ethereum/core/vm"
-	"github.com/ethereum/go-ethereum/crypto"
-	"github.com/ethereum/go-ethereum/log"
-	"github.com/ethereum/go-ethereum/p2p"
-	"github.com/ethereum/go-ethereum/params"
-	"github.com/ethereum/go-ethereum/rlp"
-	"github.com/ethereum/go-ethereum/rpc"
-	"github.com/tyler-smith/go-bip39"
->>>>>>> cbc4ac26
-)
-
 // PublicEthereumAPI provides an API to access Ethereum related information.
 // It offers only methods that operate on public data that is freely available to anyone.
 type PublicEthereumAPI struct {
@@ -770,8 +744,6 @@
 	Data     *hexutil.Bytes  `json:"data"`
 }
 
-<<<<<<< HEAD
-=======
 // ToMessage converts CallArgs to the Message type used by the core evm
 func (args *CallArgs) ToMessage(globalGasCap *big.Int) types.Message {
 	// Set sender address or use zero address if none specified.
@@ -808,7 +780,6 @@
 	return msg
 }
 
->>>>>>> cbc4ac26
 // account indicates the overriding fields of account during the execution of
 // a message call.
 // Note, state and stateDiff can't be specified at the same time. If state is
@@ -830,14 +801,6 @@
 	if state == nil || err != nil {
 		return nil, 0, false, err
 	}
-<<<<<<< HEAD
-	// Set sender address or use a default if none specified
-	var addr common.Address
-	if args.From == nil {
-		if wallets := b.AccountManager().Wallets(); len(wallets) > 0 {
-			if accounts := wallets[0].Accounts(); len(accounts) > 0 {
-				addr = accounts[0].Address
-=======
 
 	// Override the fields of specified contracts before execution.
 	for addr, account := range overrides {
@@ -864,69 +827,9 @@
 		if account.StateDiff != nil {
 			for key, value := range *account.StateDiff {
 				state.SetState(addr, key, value)
->>>>>>> cbc4ac26
 			}
 		}
-	} else {
-		addr = *args.From
-	}
-	// Override the fields of specified contracts before execution.
-	for addr, account := range overrides {
-		// Override account nonce.
-		if account.Nonce != nil {
-			state.SetNonce(addr, uint64(*account.Nonce))
-		}
-		// Override account(contract) code.
-		if account.Code != nil {
-			state.SetCode(addr, *account.Code)
-		}
-		// Override account balance.
-		if account.Balance != nil {
-			state.SetBalance(addr, (*big.Int)(*account.Balance))
-		}
-		if account.State != nil && account.StateDiff != nil {
-			return nil, 0, false, fmt.Errorf("account %s has both 'state' and 'stateDiff'", addr.Hex())
-		}
-		// Replace entire state if caller requires.
-		if account.State != nil {
-			state.SetStorage(addr, *account.State)
-		}
-		// Apply state diff into specified accounts.
-		if account.StateDiff != nil {
-			for key, value := range *account.StateDiff {
-				state.SetState(addr, key, value)
-			}
-		}
-	}
-<<<<<<< HEAD
-	// Set default gas & gas price if none were set
-	gas := uint64(math.MaxUint64 / 2)
-	if args.Gas != nil {
-		gas = uint64(*args.Gas)
-	}
-	if globalGasCap != nil && globalGasCap.Uint64() < gas {
-		log.Warn("Caller gas above allowance, capping", "requested", gas, "cap", globalGasCap)
-		gas = globalGasCap.Uint64()
-	}
-	gasPrice := new(big.Int).SetUint64(defaultGasPrice)
-	if args.GasPrice != nil {
-		gasPrice = args.GasPrice.ToInt()
-	}
-
-	value := new(big.Int)
-	if args.Value != nil {
-		value = args.Value.ToInt()
-	}
-
-	var data []byte
-	if args.Data != nil {
-		data = []byte(*args.Data)
-	}
-
-	// Create new call message
-	msg := types.NewMessage(addr, args.To, 0, value, gas, gasPrice, data, false)
-=======
->>>>>>> cbc4ac26
+	}
 
 	// Setup context so it may be cancelled the call has completed
 	// or, in case of unmetered gas, setup a context with a timeout.
@@ -941,10 +844,7 @@
 	defer cancel()
 
 	// Get a new instance of the EVM.
-<<<<<<< HEAD
-=======
 	msg := args.ToMessage(globalGasCap)
->>>>>>> cbc4ac26
 	evm, vmError, err := b.GetEVM(ctx, msg, state, header)
 	if err != nil {
 		return nil, 0, false, err
@@ -1008,23 +908,9 @@
 	}
 	cap = hi
 
-<<<<<<< HEAD
-	// Set sender address or use a default if none specified
-	if args.From == nil {
-		if wallets := b.AccountManager().Wallets(); len(wallets) > 0 {
-			if accounts := wallets[0].Accounts(); len(accounts) > 0 {
-				args.From = &accounts[0].Address
-			}
-		}
-	}
-	// Use zero-address if none other is available
-	if args.From == nil {
-		args.From = &common.Address{}
-=======
 	// Use zero address if sender unspecified.
 	if args.From == nil {
 		args.From = new(common.Address)
->>>>>>> cbc4ac26
 	}
 	// Create a helper to check if a gas allowance results in an executable transaction
 	executable := func(gas uint64) bool {
@@ -1125,7 +1011,6 @@
 // RPCMarshalHeader converts the given header to the RPC output .
 func RPCMarshalHeader(head *types.Header) map[string]interface{} {
 	return map[string]interface{}{
-<<<<<<< HEAD
 		"number":             (*hexutil.Big)(head.Number),
 		"hash":               head.Hash(),
 		"parentHash":         head.ParentHash,
@@ -1148,25 +1033,6 @@
 		"committedSeals":     head.CommittedSeals,
 		"round":              head.Round,
 		"proposerSeal":       head.ProposerSeal,
-=======
-		"number":           (*hexutil.Big)(head.Number),
-		"hash":             head.Hash(),
-		"parentHash":       head.ParentHash,
-		"nonce":            head.Nonce,
-		"mixHash":          head.MixDigest,
-		"sha3Uncles":       head.UncleHash,
-		"logsBloom":        head.Bloom,
-		"stateRoot":        head.Root,
-		"miner":            head.Coinbase,
-		"difficulty":       (*hexutil.Big)(head.Difficulty),
-		"extraData":        hexutil.Bytes(head.Extra),
-		"size":             hexutil.Uint64(head.Size()),
-		"gasLimit":         hexutil.Uint64(head.GasLimit),
-		"gasUsed":          hexutil.Uint64(head.GasUsed),
-		"timestamp":        hexutil.Uint64(head.Time),
-		"transactionsRoot": head.TxHash,
-		"receiptsRoot":     head.ReceiptHash,
->>>>>>> cbc4ac26
 	}
 }
 
@@ -1808,45 +1674,6 @@
 	return fmt.Sprintf("%x", encoded), nil
 }
 
-// TestSignCliqueBlock fetches the given block number, and attempts to sign it as a clique header with the
-// given address, returning the address of the recovered signature
-//
-// This is a temporary method to debug the externalsigner integration,
-// TODO: Remove this method when the integration is mature
-func (api *PublicDebugAPI) TestSignCliqueBlock(ctx context.Context, address common.Address, number uint64) (common.Address, error) {
-	block, _ := api.b.BlockByNumber(ctx, rpc.BlockNumber(number))
-	if block == nil {
-		return common.Address{}, fmt.Errorf("block #%d not found", number)
-	}
-	header := block.Header()
-	header.Extra = make([]byte, 32+65)
-	encoded := clique.CliqueRLP(header)
-
-	// Look up the wallet containing the requested signer
-	account := accounts.Account{Address: address}
-	wallet, err := api.b.AccountManager().Find(account)
-	if err != nil {
-		return common.Address{}, err
-	}
-
-	signature, err := wallet.SignData(account, accounts.MimetypeClique, encoded)
-	if err != nil {
-		return common.Address{}, err
-	}
-	sealHash := clique.SealHash(header).Bytes()
-	log.Info("test signing of clique block",
-		"Sealhash", fmt.Sprintf("%x", sealHash),
-		"signature", fmt.Sprintf("%x", signature))
-	pubkey, err := crypto.Ecrecover(sealHash, signature)
-	if err != nil {
-		return common.Address{}, err
-	}
-	var signer common.Address
-	copy(signer[:], crypto.Keccak256(pubkey[1:])[12:])
-
-	return signer, nil
-}
-
 // PrintBlock retrieves a block and returns its pretty printed form.
 func (api *PublicDebugAPI) PrintBlock(ctx context.Context, number uint64) (string, error) {
 	block, _ := api.b.BlockByNumber(ctx, rpc.BlockNumber(number))
