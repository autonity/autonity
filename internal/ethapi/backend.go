--- conflicted
+++ resolved
@@ -18,81 +18,58 @@
 package ethapi
 
 import (
-	"context"
-	"github.com/clearmatics/autonity/consensus"
-	"math/big"
-	"time"
+    "context"
+    "github.com/clearmatics/autonity/consensus"
+    "math/big"
+    "time"
 
-<<<<<<< HEAD
-	"github.com/clearmatics/autonity/accounts"
-	"github.com/clearmatics/autonity/autonity"
-	"github.com/clearmatics/autonity/common"
-	"github.com/clearmatics/autonity/core"
-	"github.com/clearmatics/autonity/core/bloombits"
-	"github.com/clearmatics/autonity/core/state"
-	"github.com/clearmatics/autonity/core/types"
-	"github.com/clearmatics/autonity/core/vm"
-	"github.com/clearmatics/autonity/eth/downloader"
-	"github.com/clearmatics/autonity/ethdb"
-	"github.com/clearmatics/autonity/event"
-	"github.com/clearmatics/autonity/params"
-	"github.com/clearmatics/autonity/rpc"
-=======
-	"github.com/ethereum/go-ethereum"
-	"github.com/ethereum/go-ethereum/accounts"
-	"github.com/ethereum/go-ethereum/common"
-	"github.com/ethereum/go-ethereum/consensus"
-	"github.com/ethereum/go-ethereum/core"
-	"github.com/ethereum/go-ethereum/core/bloombits"
-	"github.com/ethereum/go-ethereum/core/state"
-	"github.com/ethereum/go-ethereum/core/types"
-	"github.com/ethereum/go-ethereum/core/vm"
-	"github.com/ethereum/go-ethereum/ethdb"
-	"github.com/ethereum/go-ethereum/event"
-	"github.com/ethereum/go-ethereum/params"
-	"github.com/ethereum/go-ethereum/rpc"
->>>>>>> aaca58a7
+    "github.com/ethereum/go-ethereum"
+    "github.com/ethereum/go-ethereum/accounts"
+    "github.com/ethereum/go-ethereum/common"
+    "github.com/ethereum/go-ethereum/consensus"
+    "github.com/ethereum/go-ethereum/core"
+    "github.com/ethereum/go-ethereum/core/bloombits"
+    "github.com/ethereum/go-ethereum/core/state"
+    "github.com/ethereum/go-ethereum/core/types"
+    "github.com/ethereum/go-ethereum/core/vm"
+    "github.com/ethereum/go-ethereum/ethdb"
+    "github.com/ethereum/go-ethereum/event"
+    "github.com/ethereum/go-ethereum/params"
+    "github.com/ethereum/go-ethereum/rpc"
 )
 
 // Backend interface provides the common API services (that are provided by
 // both full and light clients) with access to necessary functions.
 type Backend interface {
-	// General Ethereum API
-<<<<<<< HEAD
-	AutonityContract() *autonity.Contract
-	Downloader() *downloader.Downloader
-	ProtocolVersion() int
-	SuggestPrice(ctx context.Context) (*big.Int, error)
-=======
-	SyncProgress() ethereum.SyncProgress
+    // General Ethereum API
+    SyncProgress() ethereum.SyncProgress
 
-	SuggestGasTipCap(ctx context.Context) (*big.Int, error)
-	FeeHistory(ctx context.Context, blockCount int, lastBlock rpc.BlockNumber, rewardPercentiles []float64) (*big.Int, [][]*big.Int, []*big.Int, []float64, error)
->>>>>>> aaca58a7
-	ChainDb() ethdb.Database
-	AccountManager() *accounts.Manager
-	ExtRPCEnabled() bool
-	RPCGasCap() uint64            // global gas cap for eth_call over rpc: DoS protection
-	RPCEVMTimeout() time.Duration // global timeout for eth_call over rpc: DoS protection
-	RPCTxFeeCap() float64         // global tx fee cap for all transaction related APIs
-	UnprotectedAllowed() bool     // allows only for EIP155 transactions.
+    SuggestGasTipCap(ctx context.Context) (*big.Int, error)
+    FeeHistory(ctx context.Context, blockCount int, lastBlock rpc.BlockNumber, rewardPercentiles []float64) (*big.Int, [][]*big.Int, []*big.Int, []float64, error)
+    ChainDb() ethdb.Database
+    AccountManager() *accounts.Manager
+    ExtRPCEnabled() bool
+    RPCGasCap() uint64            // global gas cap for eth_call over rpc: DoS protection
+    RPCEVMTimeout() time.Duration // global timeout for eth_call over rpc: DoS protection
+    RPCTxFeeCap() float64         // global tx fee cap for all transaction related APIs
+    UnprotectedAllowed() bool     // allows only for EIP155 transactions.
 
-	// Blockchain API
-	SetHead(number uint64)
-	HeaderByNumber(ctx context.Context, number rpc.BlockNumber) (*types.Header, error)
-	HeaderByHash(ctx context.Context, hash common.Hash) (*types.Header, error)
-	HeaderByNumberOrHash(ctx context.Context, blockNrOrHash rpc.BlockNumberOrHash) (*types.Header, error)
-	CurrentHeader() *types.Header
-	CurrentBlock() *types.Block
-	BlockByNumber(ctx context.Context, number rpc.BlockNumber) (*types.Block, error)
-	BlockByHash(ctx context.Context, hash common.Hash) (*types.Block, error)
+    // Blockchain API
+    SetHead(number uint64)
+    HeaderByNumber(ctx context.Context, number rpc.BlockNumber) (*types.Header, error)
+    HeaderByHash(ctx context.Context, hash common.Hash) (*types.Header, error)
+    HeaderByNumberOrHash(ctx context.Context, blockNrOrHash rpc.BlockNumberOrHash) (*types.Header, error)
+    CurrentHeader() *types.Header
+    CurrentBlock() *types.Block
+    BlockByNumber(ctx context.Context, number rpc.BlockNumber) (*types.Block, error)
+    BlockByHash(ctx context.Context, hash common.Hash) (*types.Block, error)
 	BlockByNumberOrHash(ctx context.Context, blockNrOrHash rpc.BlockNumberOrHash) (*types.Block, error)
 	StateAndHeaderByNumber(ctx context.Context, number rpc.BlockNumber) (*state.StateDB, *types.Header, error)
 	StateAndHeaderByNumberOrHash(ctx context.Context, blockNrOrHash rpc.BlockNumberOrHash) (*state.StateDB, *types.Header, error)
 	GetReceipts(ctx context.Context, hash common.Hash) (types.Receipts, error)
-	GetTd(ctx context.Context, hash common.Hash) *big.Int
-	GetEVM(ctx context.Context, msg core.Message, state *state.StateDB, header *types.Header, vmConfig *vm.Config) (*vm.EVM, func() error, error)
-	SubscribeChainEvent(ch chan<- core.ChainEvent) event.Subscription
+    GetTd(ctx context.Context, hash common.Hash) *big.Int
+    GetEVM(ctx context.Context, msg core.Message, state *state.StateDB, header *types.Header, vmConfig *vm.Config) (*vm.EVM, func() error, error)
+    SubscribeChainEvent(ch chan<- core.ChainEvent) event.Subscription
 	SubscribeChainHeadEvent(ch chan<- core.ChainHeadEvent) event.Subscription
 	SubscribeChainSideEvent(ch chan<- core.ChainSideEvent) event.Subscription
 
@@ -103,9 +80,9 @@
 	GetPoolTransaction(txHash common.Hash) *types.Transaction
 	GetPoolNonce(ctx context.Context, addr common.Address) (uint64, error)
 	Stats() (pending int, queued int)
-	TxPoolContent() (map[common.Address]types.Transactions, map[common.Address]types.Transactions)
-	TxPoolContentFrom(addr common.Address) (types.Transactions, types.Transactions)
-	SubscribeNewTxsEvent(chan<- core.NewTxsEvent) event.Subscription
+    TxPoolContent() (map[common.Address]types.Transactions, map[common.Address]types.Transactions)
+    TxPoolContentFrom(addr common.Address) (types.Transactions, types.Transactions)
+    SubscribeNewTxsEvent(chan<- core.NewTxsEvent) event.Subscription
 
 	// Filter API
 	BloomStatus() (uint64, uint64)
