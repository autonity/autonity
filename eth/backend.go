--- conflicted
+++ resolved
@@ -596,11 +596,7 @@
 			s.log.Error("Could not retrieve state at head block", "err", err)
 			return
 		}
-<<<<<<< HEAD
-		enodesList, err := s.blockchain.ProtocolContracts().CommitteeEnodes(currentHead, state)
-=======
-		committee, err := s.blockchain.ProtocolContracts().CommitteeEnodes(block, state, false)
->>>>>>> 8b4a17c1
+		committee, err := s.blockchain.ProtocolContracts().CommitteeEnodes(currentHead, state, false)
 		if err != nil {
 			s.log.Error("Could not retrieve consensus whitelist at head block", "err", err)
 			return
