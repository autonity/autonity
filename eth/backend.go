--- conflicted
+++ resolved
@@ -25,7 +25,6 @@
 	"sync"
 	"sync/atomic"
 
-<<<<<<< HEAD
 	tendermintBackend "github.com/clearmatics/autonity/consensus/tendermint/backend"
 	"github.com/clearmatics/autonity/crypto"
 	"github.com/clearmatics/autonity/p2p/enode"
@@ -56,40 +55,11 @@
 	"github.com/clearmatics/autonity/params"
 	"github.com/clearmatics/autonity/rlp"
 	"github.com/clearmatics/autonity/rpc"
-=======
-	"github.com/ethereum/go-ethereum/accounts"
-	"github.com/ethereum/go-ethereum/common"
-	"github.com/ethereum/go-ethereum/common/hexutil"
-	"github.com/ethereum/go-ethereum/consensus"
-	"github.com/ethereum/go-ethereum/consensus/clique"
-	"github.com/ethereum/go-ethereum/consensus/ethash"
-	"github.com/ethereum/go-ethereum/core"
-	"github.com/ethereum/go-ethereum/core/bloombits"
-	"github.com/ethereum/go-ethereum/core/rawdb"
-	"github.com/ethereum/go-ethereum/core/types"
-	"github.com/ethereum/go-ethereum/core/vm"
-	"github.com/ethereum/go-ethereum/eth/downloader"
-	"github.com/ethereum/go-ethereum/eth/filters"
-	"github.com/ethereum/go-ethereum/eth/gasprice"
-	"github.com/ethereum/go-ethereum/ethdb"
-	"github.com/ethereum/go-ethereum/event"
-	"github.com/ethereum/go-ethereum/internal/ethapi"
-	"github.com/ethereum/go-ethereum/log"
-	"github.com/ethereum/go-ethereum/miner"
-	"github.com/ethereum/go-ethereum/node"
-	"github.com/ethereum/go-ethereum/p2p"
-	"github.com/ethereum/go-ethereum/p2p/enode"
-	"github.com/ethereum/go-ethereum/p2p/enr"
-	"github.com/ethereum/go-ethereum/params"
-	"github.com/ethereum/go-ethereum/rlp"
-	"github.com/ethereum/go-ethereum/rpc"
->>>>>>> c71a7e26
 )
 
 // Ethereum implements the Ethereum full node service.
 type Ethereum struct {
 	config *Config
-	server *p2p.Server
 	// Handlers
 	txPool          *core.TxPool
 	blockchain      *core.BlockChain
@@ -116,26 +86,17 @@
 	networkID     uint64
 	netRPCService *ethapi.PublicNetAPI
 
-<<<<<<< HEAD
+	p2pServer *p2p.Server
+
 	lock sync.RWMutex // Protects the variadic fields (e.g. gas price and etherbase)
 
 	glienickeCh  chan core.WhitelistEvent
 	glienickeSub event.Subscription
 }
-=======
-	p2pServer *p2p.Server
->>>>>>> c71a7e26
-
-	lock sync.RWMutex // Protects the variadic fields (e.g. gas price and etherbase)
-}
 
 // New creates a new Ethereum object (including the
 // initialisation of the common Ethereum object)
-<<<<<<< HEAD
-func New(ctx *node.ServiceContext, config *Config, cons func(basic consensus.Engine) consensus.Engine) (*Ethereum, error) {
-=======
-func New(stack *node.Node, config *Config) (*Ethereum, error) {
->>>>>>> c71a7e26
+func New(stack *node.Node, config *Config, cons func(basic consensus.Engine) consensus.Engine) (*Ethereum, error) {
 	// Ensure configuration values are compatible and sane
 	if config.SyncMode == downloader.LightSync {
 		return nil, errors.New("can't run eth.Ethereum in light sync mode, use les.LightEthereum")
@@ -167,77 +128,6 @@
 	if _, ok := genesisErr.(*params.ConfigCompatError); genesisErr != nil && !ok {
 		return nil, genesisErr
 	}
-	var (
-		vmConfig = vm.Config{
-			EnablePreimageRecording: config.EnablePreimageRecording,
-			EWASMInterpreter:        config.EWASMInterpreter,
-			EVMInterpreter:          config.EVMInterpreter,
-		}
-		cacheConfig = &core.CacheConfig{
-			TrieCleanLimit:      config.TrieCleanCache,
-			TrieCleanNoPrefetch: config.NoPrefetch,
-			TrieDirtyLimit:      config.TrieDirtyCache,
-			TrieDirtyDisabled:   config.NoPruning,
-			TrieTimeLimit:       config.TrieTimeout,
-			SnapshotLimit:       config.SnapshotCache,
-		}
-	)
-	log.Info("Initialised chain configuration", "config", chainConfig)
-
-	consEngine := CreateConsensusEngine(ctx, chainConfig, config, config.Miner.Notify, config.Miner.Noverify, chainDb, &vmConfig)
-	if cons != nil {
-		consEngine = cons(consEngine)
-	}
-
-	eth := &Ethereum{
-		config:            config,
-		chainDb:           chainDb,
-<<<<<<< HEAD
-		eventMux:          ctx.EventMux,
-		accountManager:    ctx.AccountManager,
-		engine:            consEngine,
-=======
-		eventMux:          stack.EventMux(),
-		accountManager:    stack.AccountManager(),
-		engine:            CreateConsensusEngine(stack, chainConfig, &config.Ethash, config.Miner.Notify, config.Miner.Noverify, chainDb),
->>>>>>> c71a7e26
-		closeBloomHandler: make(chan struct{}),
-		networkID:         config.NetworkId,
-		gasPrice:          config.Miner.GasPrice,
-		etherbase:         config.Miner.Etherbase,
-		bloomRequests:     make(chan chan *bloombits.Retrieval),
-		bloomIndexer:      NewBloomIndexer(chainDb, params.BloomBitsBlocks, params.BloomConfirms),
-<<<<<<< HEAD
-		glienickeCh:       make(chan core.WhitelistEvent),
-	}
-
-	// force to set the istanbul etherbase to node key address
-	if chainConfig.Tendermint != nil {
-		eth.etherbase = crypto.PubkeyToAddress(ctx.NodeKey().PublicKey)
-=======
-		p2pServer:         stack.Server(),
->>>>>>> c71a7e26
-	}
-
-	bcVersion := rawdb.ReadDatabaseVersion(chainDb)
-	var dbVer = "<nil>"
-	if bcVersion != nil {
-		dbVer = fmt.Sprintf("%d", *bcVersion)
-	}
-	log.Info("Initialising Ethereum protocol", "versions", ProtocolVersions, "network", config.NetworkId, "dbversion", dbVer)
-
-	if !config.SkipBcVersionCheck {
-		if bcVersion != nil && *bcVersion > core.BlockChainVersion {
-			return nil, fmt.Errorf("database version is v%d, Geth %s only supports v%d", *bcVersion, params.VersionWithMeta, core.BlockChainVersion)
-		} else if bcVersion == nil || *bcVersion < core.BlockChainVersion {
-			log.Warn("Upgrade blockchain database version", "from", dbVer, "to", core.BlockChainVersion)
-			rawdb.WriteDatabaseVersion(chainDb, core.BlockChainVersion)
-		}
-	}
-<<<<<<< HEAD
-	senderCacher := core.NewTxSenderCacher()
-	eth.blockchain, err = core.NewBlockChain(chainDb, cacheConfig, chainConfig, eth.engine, vmConfig, eth.shouldPreserve, senderCacher, &config.TxLookupLimit)
-=======
 	var (
 		vmConfig = vm.Config{
 			EnablePreimageRecording: config.EnablePreimageRecording,
@@ -255,8 +145,51 @@
 			SnapshotLimit:       config.SnapshotCache,
 		}
 	)
-	eth.blockchain, err = core.NewBlockChain(chainDb, cacheConfig, chainConfig, eth.engine, vmConfig, eth.shouldPreserve, &config.TxLookupLimit)
->>>>>>> c71a7e26
+	log.Info("Initialised chain configuration", "config", chainConfig)
+
+	consEngine := CreateConsensusEngine(ctx, chainConfig, config, config.Miner.Notify, config.Miner.Noverify, chainDb, &vmConfig)
+	if cons != nil {
+		consEngine = cons(consEngine)
+	}
+
+	eth := &Ethereum{
+		config:            config,
+		chainDb:           chainDb,
+		eventMux:          stack.EventMux,
+		accountManager:    stack.AccountManager,
+		engine:            consEngine,
+		closeBloomHandler: make(chan struct{}),
+		networkID:         config.NetworkId,
+		gasPrice:          config.Miner.GasPrice,
+		etherbase:         config.Miner.Etherbase,
+		bloomRequests:     make(chan chan *bloombits.Retrieval),
+		bloomIndexer:      NewBloomIndexer(chainDb, params.BloomBitsBlocks, params.BloomConfirms),
+		glienickeCh:       make(chan core.WhitelistEvent),
+		p2pServer:         stack.Server(),
+	}
+
+	// force to set the istanbul etherbase to node key address
+	if chainConfig.Tendermint != nil {
+		eth.etherbase = crypto.PubkeyToAddress(ctx.NodeKey().PublicKey)
+	}
+
+	bcVersion := rawdb.ReadDatabaseVersion(chainDb)
+	var dbVer = "<nil>"
+	if bcVersion != nil {
+		dbVer = fmt.Sprintf("%d", *bcVersion)
+	}
+	log.Info("Initialising Autonity protocol", "versions", ProtocolVersions, "network", config.NetworkId, "dbversion", dbVer)
+
+	if !config.SkipBcVersionCheck {
+		if bcVersion != nil && *bcVersion > core.BlockChainVersion {
+			return nil, fmt.Errorf("database version is v%d, Geth %s only supports v%d", *bcVersion, params.VersionWithMeta, core.BlockChainVersion)
+		} else if bcVersion == nil || *bcVersion < core.BlockChainVersion {
+			log.Warn("Upgrade blockchain database version", "from", dbVer, "to", core.BlockChainVersion)
+			rawdb.WriteDatabaseVersion(chainDb, core.BlockChainVersion)
+		}
+	}
+	senderCacher := core.NewTxSenderCacher()
+	eth.blockchain, err = core.NewBlockChain(chainDb, cacheConfig, chainConfig, eth.engine, vmConfig, eth.shouldPreserve, senderCacher, &config.TxLookupLimit)
 	if err != nil {
 		return nil, err
 	}
@@ -295,14 +228,6 @@
 		gpoParams.Default = config.Miner.GasPrice
 	}
 	eth.APIBackend.gpo = gasprice.NewOracle(eth.APIBackend, gpoParams)
-
-<<<<<<< HEAD
-=======
-	eth.dialCandidates, err = eth.setupDiscovery(&stack.Config().P2P)
-	if err != nil {
-		return nil, err
-	}
-
 	// Start the RPC service
 	eth.netRPCService = ethapi.NewPublicNetAPI(eth.p2pServer, eth.NetVersion())
 
@@ -310,7 +235,6 @@
 	stack.RegisterAPIs(eth.APIs())
 	stack.RegisterProtocols(eth.Protocols())
 	stack.RegisterLifecycle(eth)
->>>>>>> c71a7e26
 	return eth, nil
 }
 
@@ -332,17 +256,10 @@
 }
 
 // CreateConsensusEngine creates the required type of consensus engine instance for an Ethereum service
-<<<<<<< HEAD
 func CreateConsensusEngine(ctx *node.ServiceContext, chainConfig *params.ChainConfig, config *Config, notify []string, noverify bool, db ethdb.Database, vmConfig *vm.Config) consensus.Engine {
 
 	if chainConfig.Tendermint != nil {
 		return tendermintBackend.New(&config.Tendermint, ctx.NodeKey(), db, chainConfig, vmConfig)
-=======
-func CreateConsensusEngine(stack *node.Node, chainConfig *params.ChainConfig, config *ethash.Config, notify []string, noverify bool, db ethdb.Database) consensus.Engine {
-	// If proof-of-authority is requested, set it up
-	if chainConfig.Clique != nil {
-		return clique.New(chainConfig.Clique, db)
->>>>>>> c71a7e26
 	}
 
 	// Otherwise assume proof-of-work
@@ -357,7 +274,6 @@
 		return ethash.NewTester(nil, noverify)
 	default:
 		engine := ethash.New(ethash.Config{
-<<<<<<< HEAD
 			CacheDir:         ctx.ResolvePath(ethConfig.CacheDir),
 			CachesInMem:      ethConfig.CachesInMem,
 			CachesOnDisk:     ethConfig.CachesOnDisk,
@@ -366,16 +282,6 @@
 			DatasetsInMem:    ethConfig.DatasetsInMem,
 			DatasetsOnDisk:   ethConfig.DatasetsOnDisk,
 			DatasetsLockMmap: ethConfig.DatasetsLockMmap,
-=======
-			CacheDir:         stack.ResolvePath(config.CacheDir),
-			CachesInMem:      config.CachesInMem,
-			CachesOnDisk:     config.CachesOnDisk,
-			CachesLockMmap:   config.CachesLockMmap,
-			DatasetDir:       config.DatasetDir,
-			DatasetsInMem:    config.DatasetsInMem,
-			DatasetsOnDisk:   config.DatasetsOnDisk,
-			DatasetsLockMmap: config.DatasetsLockMmap,
->>>>>>> c71a7e26
 		}, notify, noverify)
 		engine.SetThreads(-1) // Disable CPU mining
 		return engine
@@ -614,17 +520,11 @@
 
 // Start implements node.Lifecycle, starting all internal goroutines needed by the
 // Ethereum protocol implementation.
-<<<<<<< HEAD
-func (s *Ethereum) Start(srvr *p2p.Server) error {
-	// Subscribe to Autonity updates events
+func (s *Ethereum) Start() error {
 	s.glienickeSub = s.blockchain.SubscribeAutonityEvents(s.glienickeCh)
 	go s.glienickeEventLoop(srvr)
 
-	s.startEthEntryUpdate(srvr.LocalNode())
-=======
-func (s *Ethereum) Start() error {
 	s.startEthEntryUpdate(s.p2pServer.LocalNode())
->>>>>>> c71a7e26
 
 	// Start the bloom bits servicing goroutines
 	s.startBloomHandlers(params.BloomBitsBlocks)
@@ -642,7 +542,6 @@
 	return nil
 }
 
-<<<<<<< HEAD
 // Whitelist updating loop. Act as a relay between state processing logic and DevP2P
 // for updating the list of authorized enodes
 func (s *Ethereum) glienickeEventLoop(server *p2p.Server) {
@@ -685,27 +584,18 @@
 }
 
 // Stop implements node.Service, terminating all internal goroutines used by the
-=======
-// Stop implements node.Lifecycle, terminating all internal goroutines used by the
->>>>>>> c71a7e26
 // Ethereum protocol.
 func (s *Ethereum) Stop() error {
 	// Stop all the peer-related stuff first.
 	s.protocolManager.Stop()
-<<<<<<< HEAD
-	if s.lesServer != nil {
-		s.lesServer.Stop()
-	}
 	s.glienickeSub.Unsubscribe()
-=======
-
->>>>>>> c71a7e26
 	// Then stop everything else.
 	s.bloomIndexer.Close()
 	close(s.closeBloomHandler)
 	s.txPool.Stop()
-	s.miner.Close()
+	s.miner.Stop()
 	s.blockchain.Stop()
+	s.engine.Close()
 	s.chainDb.Close()
 	s.eventMux.Stop()
 	return nil
