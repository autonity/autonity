--- conflicted
+++ resolved
@@ -606,11 +606,7 @@
 			s.log.Error("Could not retrieve state at head block", "err", err)
 			return
 		}
-<<<<<<< HEAD
-		committee, err := s.blockchain.ProtocolContracts().CallGetCommitteeEnodes(state, block.Header(), false)
-=======
 		committee, err := s.blockchain.ProtocolContracts().CommitteeEnodes(header, state, false)
->>>>>>> aae1badd
 		if err != nil {
 			s.log.Error("Could not retrieve consensus whitelist at head block", "err", err)
 			return
