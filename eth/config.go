// Copyright 2017 The go-ethereum Authors
// This file is part of the go-ethereum library.
//
// The go-ethereum library is free software: you can redistribute it and/or modify
// it under the terms of the GNU Lesser General Public License as published by
// the Free Software Foundation, either version 3 of the License, or
// (at your option) any later version.
//
// The go-ethereum library is distributed in the hope that it will be useful,
// but WITHOUT ANY WARRANTY; without even the implied warranty of
// MERCHANTABILITY or FITNESS FOR A PARTICULAR PURPOSE. See the
// GNU Lesser General Public License for more details.
//
// You should have received a copy of the GNU Lesser General Public License
// along with the go-ethereum library. If not, see <http://www.gnu.org/licenses/>.

package eth

import (
	"github.com/clearmatics/autonity/consensus/istanbul"
	"github.com/clearmatics/autonity/consensus/tendermint/config"
	"math/big"
	"os"
	"os/user"
	"path/filepath"
	"runtime"
	"time"

<<<<<<< HEAD
	"github.com/clearmatics/autonity/common"
	"github.com/clearmatics/autonity/consensus/ethash"
	"github.com/clearmatics/autonity/core"
	"github.com/clearmatics/autonity/eth/downloader"
	"github.com/clearmatics/autonity/eth/gasprice"
	"github.com/clearmatics/autonity/miner"
	"github.com/clearmatics/autonity/params"
=======
	"github.com/ethereum/go-ethereum/common"
	"github.com/ethereum/go-ethereum/consensus/ethash"
	"github.com/ethereum/go-ethereum/core"
	"github.com/ethereum/go-ethereum/eth/downloader"
	"github.com/ethereum/go-ethereum/eth/gasprice"
	"github.com/ethereum/go-ethereum/miner"
	"github.com/ethereum/go-ethereum/params"
>>>>>>> 3bb6815f
)

// DefaultConfig contains default settings for use on the Ethereum main net.
var DefaultConfig = Config{
	SyncMode: downloader.FastSync,
	Ethash: ethash.Config{
		CacheDir:       "ethash",
		CachesInMem:    2,
		CachesOnDisk:   3,
		DatasetsInMem:  1,
		DatasetsOnDisk: 2,
	},
	NetworkId:          1,
	LightPeers:         100,
	UltraLightFraction: 75,
	DatabaseCache:      512,
	TrieCleanCache:     256,
	TrieDirtyCache:     256,
	TrieTimeout:        60 * time.Minute,
	Miner: miner.Config{
<<<<<<< HEAD
		GasFloor: 100000000,
		GasCeil:  100000000,
=======
		GasFloor: 8000000,
		GasCeil:  8000000,
>>>>>>> 3bb6815f
		GasPrice: big.NewInt(params.GWei),
		Recommit: 3 * time.Second,
	},
	TxPool: core.DefaultTxPoolConfig,
	GPO: gasprice.Config{
		Blocks:     20,
		Percentile: 60,
	},
}

func init() {
	home := os.Getenv("HOME")
	if home == "" {
		if user, err := user.Current(); err == nil {
			home = user.HomeDir
		}
	}
	if runtime.GOOS == "darwin" {
		DefaultConfig.Ethash.DatasetDir = filepath.Join(home, "Library", "Ethash")
	} else if runtime.GOOS == "windows" {
		localappdata := os.Getenv("LOCALAPPDATA")
		if localappdata != "" {
			DefaultConfig.Ethash.DatasetDir = filepath.Join(localappdata, "Ethash")
		} else {
			DefaultConfig.Ethash.DatasetDir = filepath.Join(home, "AppData", "Local", "Ethash")
		}
	} else {
		DefaultConfig.Ethash.DatasetDir = filepath.Join(home, ".ethash")
	}
}

//go:generate gencodec -type Config -formats toml -out gen_config.go

type Config struct {
	// The genesis block, which is inserted if the database is empty.
	// If nil, the Ethereum main net block is used.
	Genesis *core.Genesis `toml:",omitempty"`

	// Protocol options
	NetworkId uint64 // Network ID to use for selecting peers to connect to
	SyncMode  downloader.SyncMode

	NoPruning  bool // Whether to disable pruning and flush everything to disk
	NoPrefetch bool // Whether to disable prefetching and only load state on demand

	// Whitelist of required block number -> hash values to accept
	Whitelist map[uint64]common.Hash `toml:"-"`

	// Light client options
	LightServ    int `toml:",omitempty"` // Maximum percentage of time allowed for serving LES requests
	LightIngress int `toml:",omitempty"` // Incoming bandwidth limit for light servers
	LightEgress  int `toml:",omitempty"` // Outgoing bandwidth limit for light servers
	LightPeers   int `toml:",omitempty"` // Maximum number of LES client peers

	// Ultra Light client options
	UltraLightServers      []string `toml:",omitempty"` // List of trusted ultra light servers
	UltraLightFraction     int      `toml:",omitempty"` // Percentage of trusted servers to accept an announcement
	UltraLightOnlyAnnounce bool     `toml:",omitempty"` // Whether to only announce headers, or also serve them

	// Database options
	SkipBcVersionCheck bool `toml:"-"`
	DatabaseHandles    int  `toml:"-"`
	DatabaseCache      int
	DatabaseFreezer    string

	TrieCleanCache int
	TrieDirtyCache int
	TrieTimeout    time.Duration

	// Mining options
	Miner miner.Config

	// Ethash options
	Ethash ethash.Config

	// Istanbul options
	Istanbul istanbul.Config

	// Tendermint options
	Tendermint config.Config

	// Transaction pool options
	TxPool core.TxPoolConfig

	// Gas Price Oracle options
	GPO gasprice.Config

	// Enables tracking of SHA3 preimages in the VM
	EnablePreimageRecording bool

	// Miscellaneous options
	DocRoot string `toml:"-"`

	// Type of the EWASM interpreter ("" for default)
	EWASMInterpreter string

	// Type of the EVM interpreter ("" for default)
	EVMInterpreter string

	// RPCGasCap is the global gas cap for eth-call variants.
	RPCGasCap *big.Int `toml:",omitempty"`

	// Checkpoint is a hardcoded checkpoint which can be nil.
	Checkpoint *params.TrustedCheckpoint `toml:",omitempty"`

	// CheckpointOracle is the configuration for checkpoint oracle.
	CheckpointOracle *params.CheckpointOracleConfig `toml:",omitempty"`
<<<<<<< HEAD

	// Disable private network
	OpenNetwork bool
=======

	// Istanbul block override (TODO: remove after the fork)
	OverrideIstanbul *big.Int

	// MuirGlacier block override (TODO: remove after the fork)
	OverrideMuirGlacier *big.Int
>>>>>>> 3bb6815f
}<|MERGE_RESOLUTION|>--- conflicted
+++ resolved
@@ -26,7 +26,6 @@
 	"runtime"
 	"time"
 
-<<<<<<< HEAD
 	"github.com/clearmatics/autonity/common"
 	"github.com/clearmatics/autonity/consensus/ethash"
 	"github.com/clearmatics/autonity/core"
@@ -34,15 +33,6 @@
 	"github.com/clearmatics/autonity/eth/gasprice"
 	"github.com/clearmatics/autonity/miner"
 	"github.com/clearmatics/autonity/params"
-=======
-	"github.com/ethereum/go-ethereum/common"
-	"github.com/ethereum/go-ethereum/consensus/ethash"
-	"github.com/ethereum/go-ethereum/core"
-	"github.com/ethereum/go-ethereum/eth/downloader"
-	"github.com/ethereum/go-ethereum/eth/gasprice"
-	"github.com/ethereum/go-ethereum/miner"
-	"github.com/ethereum/go-ethereum/params"
->>>>>>> 3bb6815f
 )
 
 // DefaultConfig contains default settings for use on the Ethereum main net.
@@ -63,13 +53,8 @@
 	TrieDirtyCache:     256,
 	TrieTimeout:        60 * time.Minute,
 	Miner: miner.Config{
-<<<<<<< HEAD
 		GasFloor: 100000000,
 		GasCeil:  100000000,
-=======
-		GasFloor: 8000000,
-		GasCeil:  8000000,
->>>>>>> 3bb6815f
 		GasPrice: big.NewInt(params.GWei),
 		Recommit: 3 * time.Second,
 	},
@@ -177,16 +162,13 @@
 
 	// CheckpointOracle is the configuration for checkpoint oracle.
 	CheckpointOracle *params.CheckpointOracleConfig `toml:",omitempty"`
-<<<<<<< HEAD
-
-	// Disable private network
-	OpenNetwork bool
-=======
 
 	// Istanbul block override (TODO: remove after the fork)
 	OverrideIstanbul *big.Int
 
 	// MuirGlacier block override (TODO: remove after the fork)
 	OverrideMuirGlacier *big.Int
->>>>>>> 3bb6815f
+
+	// Disable private network
+	OpenNetwork bool
 }