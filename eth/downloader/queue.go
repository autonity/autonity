--- conflicted
+++ resolved
@@ -20,26 +20,17 @@
 package downloader
 
 import (
-	"errors"
-	"fmt"
-	"sync"
-	"sync/atomic"
-	"time"
-
-<<<<<<< HEAD
-	"github.com/clearmatics/autonity/common"
-	"github.com/clearmatics/autonity/common/prque"
-	"github.com/clearmatics/autonity/core/types"
-	"github.com/clearmatics/autonity/log"
-	"github.com/clearmatics/autonity/metrics"
-	"github.com/clearmatics/autonity/trie"
-=======
-	"github.com/ethereum/go-ethereum/common"
-	"github.com/ethereum/go-ethereum/common/prque"
-	"github.com/ethereum/go-ethereum/core/types"
-	"github.com/ethereum/go-ethereum/log"
-	"github.com/ethereum/go-ethereum/metrics"
->>>>>>> aaca58a7
+    "errors"
+    "fmt"
+    "sync"
+    "sync/atomic"
+    "time"
+
+    "github.com/ethereum/go-ethereum/common"
+    "github.com/ethereum/go-ethereum/common/prque"
+    "github.com/ethereum/go-ethereum/core/types"
+    "github.com/ethereum/go-ethereum/log"
+    "github.com/ethereum/go-ethereum/metrics"
 )
 
 const (
@@ -48,10 +39,10 @@
 )
 
 var (
-	blockCacheMaxItems     = 8192              // Maximum number of blocks to cache before throttling the download
-	blockCacheInitialItems = 2048              // Initial number of blocks to start fetching, before we know the sizes of the blocks
-	blockCacheMemory       = 256 * 1024 * 1024 // Maximum amount of memory to use for block caching
-	blockCacheSizeWeight   = 0.1               // Multiplier to approximate the average block size based on past ones
+    blockCacheMaxItems     = 8192              // Maximum number of blocks to cache before throttling the download
+    blockCacheInitialItems = 2048              // Initial number of blocks to start fetching, before we know the sizes of the blocks
+    blockCacheMemory       = 256 * 1024 * 1024 // Maximum amount of memory to use for block caching
+    blockCacheSizeWeight   = 0.1               // Multiplier to approximate the average block size based on past ones
 )
 
 var (
@@ -61,10 +52,10 @@
 
 // fetchRequest is a currently running data retrieval operation.
 type fetchRequest struct {
-	Peer    *peerConnection // Peer to which the request was sent
-	From    uint64          // Requested chain element index (used for skeleton fills only)
-	Headers []*types.Header // Requested headers, sorted by request order
-	Time    time.Time       // Time when the request was made
+    Peer    *peerConnection // Peer to which the request was sent
+    From    uint64          // Requested chain element index (used for skeleton fills only)
+    Headers []*types.Header // Requested headers, sorted by request order
+    Time    time.Time       // Time when the request was made
 }
 
 // fetchResult is a struct collecting partial results from data fetchers until
@@ -118,53 +109,53 @@
 
 // queue represents hashes that are either need fetching or are being fetched
 type queue struct {
-	mode SyncMode // Synchronisation mode to decide on the block parts to schedule for fetching
-
-	// Headers are "special", they download in batches, supported by a skeleton chain
-	headerHead      common.Hash                    // Hash of the last queued header to verify order
-	headerTaskPool  map[uint64]*types.Header       // Pending header retrieval tasks, mapping starting indexes to skeleton headers
-	headerTaskQueue *prque.Prque                   // Priority queue of the skeleton indexes to fetch the filling headers for
-	headerPeerMiss  map[string]map[uint64]struct{} // Set of per-peer header batches known to be unavailable
-	headerPendPool  map[string]*fetchRequest       // Currently pending header retrieval operations
-	headerResults   []*types.Header                // Result cache accumulating the completed headers
-	headerHashes    []common.Hash                  // Result cache accumulating the completed header hashes
-	headerProced    int                            // Number of headers already processed from the results
-	headerOffset    uint64                         // Number of the first header in the result cache
-	headerContCh    chan bool                      // Channel to notify when header download finishes
-
-	// All data retrievals below are based on an already assembles header chain
-	blockTaskPool  map[common.Hash]*types.Header // Pending block (body) retrieval tasks, mapping hashes to headers
-	blockTaskQueue *prque.Prque                  // Priority queue of the headers to fetch the blocks (bodies) for
-	blockPendPool  map[string]*fetchRequest      // Currently pending block (body) retrieval operations
-	blockWakeCh    chan bool                     // Channel to notify the block fetcher of new tasks
-
-	receiptTaskPool  map[common.Hash]*types.Header // Pending receipt retrieval tasks, mapping hashes to headers
-	receiptTaskQueue *prque.Prque                  // Priority queue of the headers to fetch the receipts for
-	receiptPendPool  map[string]*fetchRequest      // Currently pending receipt retrieval operations
-	receiptWakeCh    chan bool                     // Channel to notify when receipt fetcher of new tasks
-
-	resultCache *resultStore       // Downloaded but not yet delivered fetch results
-	resultSize  common.StorageSize // Approximate size of a block (exponential moving average)
-
-	lock   *sync.RWMutex
-	active *sync.Cond
-	closed bool
-
-	lastStatLog time.Time
+    mode SyncMode // Synchronisation mode to decide on the block parts to schedule for fetching
+
+    // Headers are "special", they download in batches, supported by a skeleton chain
+    headerHead      common.Hash                    // Hash of the last queued header to verify order
+    headerTaskPool  map[uint64]*types.Header       // Pending header retrieval tasks, mapping starting indexes to skeleton headers
+    headerTaskQueue *prque.Prque                   // Priority queue of the skeleton indexes to fetch the filling headers for
+    headerPeerMiss  map[string]map[uint64]struct{} // Set of per-peer header batches known to be unavailable
+    headerPendPool  map[string]*fetchRequest       // Currently pending header retrieval operations
+    headerResults   []*types.Header                // Result cache accumulating the completed headers
+    headerHashes    []common.Hash                  // Result cache accumulating the completed header hashes
+    headerProced    int                            // Number of headers already processed from the results
+    headerOffset    uint64                         // Number of the first header in the result cache
+    headerContCh    chan bool                      // Channel to notify when header download finishes
+
+    // All data retrievals below are based on an already assembles header chain
+    blockTaskPool  map[common.Hash]*types.Header // Pending block (body) retrieval tasks, mapping hashes to headers
+    blockTaskQueue *prque.Prque                  // Priority queue of the headers to fetch the blocks (bodies) for
+    blockPendPool  map[string]*fetchRequest      // Currently pending block (body) retrieval operations
+    blockWakeCh    chan bool                     // Channel to notify the block fetcher of new tasks
+
+    receiptTaskPool  map[common.Hash]*types.Header // Pending receipt retrieval tasks, mapping hashes to headers
+    receiptTaskQueue *prque.Prque                  // Priority queue of the headers to fetch the receipts for
+    receiptPendPool  map[string]*fetchRequest      // Currently pending receipt retrieval operations
+    receiptWakeCh    chan bool                     // Channel to notify when receipt fetcher of new tasks
+
+    resultCache *resultStore       // Downloaded but not yet delivered fetch results
+    resultSize  common.StorageSize // Approximate size of a block (exponential moving average)
+
+    lock   *sync.RWMutex
+    active *sync.Cond
+    closed bool
+
+    lastStatLog time.Time
 }
 
 // newQueue creates a new download queue for scheduling block retrieval.
 func newQueue(blockCacheLimit int, thresholdInitialSize int) *queue {
 	lock := new(sync.RWMutex)
 	q := &queue{
-		headerContCh:     make(chan bool, 1),
-		blockTaskQueue:   prque.New(nil),
-		blockWakeCh:      make(chan bool, 1),
-		receiptTaskQueue: prque.New(nil),
-		receiptWakeCh:    make(chan bool, 1),
-		active:           sync.NewCond(lock),
-		lock:             lock,
-	}
+        headerContCh:     make(chan bool, 1),
+        blockTaskQueue:   prque.New(nil),
+        blockWakeCh:      make(chan bool, 1),
+        receiptTaskQueue: prque.New(nil),
+        receiptWakeCh:    make(chan bool, 1),
+        active:           sync.NewCond(lock),
+        lock:             lock,
+    }
 	q.Reset(blockCacheLimit, thresholdInitialSize)
 	return q
 }
@@ -203,24 +194,24 @@
 
 // PendingHeaders retrieves the number of header requests pending for retrieval.
 func (q *queue) PendingHeaders() int {
-	q.lock.Lock()
-	defer q.lock.Unlock()
-
-	return q.headerTaskQueue.Size()
+    q.lock.Lock()
+    defer q.lock.Unlock()
+
+    return q.headerTaskQueue.Size()
 }
 
 // PendingBodies retrieves the number of block body requests pending for retrieval.
 func (q *queue) PendingBodies() int {
-	q.lock.Lock()
-	defer q.lock.Unlock()
-
-	return q.blockTaskQueue.Size()
+    q.lock.Lock()
+    defer q.lock.Unlock()
+
+    return q.blockTaskQueue.Size()
 }
 
 // PendingReceipts retrieves the number of block receipts pending for retrieval.
 func (q *queue) PendingReceipts() int {
-	q.lock.Lock()
-	defer q.lock.Unlock()
+    q.lock.Lock()
+    defer q.lock.Unlock()
 
 	return q.receiptTaskQueue.Size()
 }
@@ -268,9 +259,9 @@
 	q.headerTaskPool = make(map[uint64]*types.Header)
 	q.headerTaskQueue = prque.New(nil)
 	q.headerPeerMiss = make(map[string]map[uint64]struct{}) // Reset availability to correct invalid chains
-	q.headerResults = make([]*types.Header, len(skeleton)*MaxHeaderFetch)
-	q.headerHashes = make([]common.Hash, len(skeleton)*MaxHeaderFetch)
-	q.headerProced = 0
+    q.headerResults = make([]*types.Header, len(skeleton)*MaxHeaderFetch)
+    q.headerHashes = make([]common.Hash, len(skeleton)*MaxHeaderFetch)
+    q.headerProced = 0
 	q.headerOffset = from
 	q.headerContCh = make(chan bool, 1)
 
@@ -285,34 +276,34 @@
 // RetrieveHeaders retrieves the header chain assemble based on the scheduled
 // skeleton.
 func (q *queue) RetrieveHeaders() ([]*types.Header, []common.Hash, int) {
-	q.lock.Lock()
-	defer q.lock.Unlock()
-
-	headers, hashes, proced := q.headerResults, q.headerHashes, q.headerProced
-	q.headerResults, q.headerHashes, q.headerProced = nil, nil, 0
-
-	return headers, hashes, proced
+    q.lock.Lock()
+    defer q.lock.Unlock()
+
+    headers, hashes, proced := q.headerResults, q.headerHashes, q.headerProced
+    q.headerResults, q.headerHashes, q.headerProced = nil, nil, 0
+
+    return headers, hashes, proced
 }
 
 // Schedule adds a set of headers for the download queue for scheduling, returning
 // the new headers encountered.
 func (q *queue) Schedule(headers []*types.Header, hashes []common.Hash, from uint64) []*types.Header {
-	q.lock.Lock()
-	defer q.lock.Unlock()
-
-	// Insert all the headers prioritised by the contained block number
-	inserts := make([]*types.Header, 0, len(headers))
-	for i, header := range headers {
-		// Make sure chain order is honoured and preserved throughout
-		hash := hashes[i]
-		if header.Number == nil || header.Number.Uint64() != from {
-			log.Warn("Header broke chain ordering", "number", header.Number, "hash", hash, "expected", from)
-			break
-		}
-		if q.headerHead != (common.Hash{}) && q.headerHead != header.ParentHash {
-			log.Warn("Header broke chain ancestry", "number", header.Number, "hash", hash)
-			break
-		}
+    q.lock.Lock()
+    defer q.lock.Unlock()
+
+    // Insert all the headers prioritised by the contained block number
+    inserts := make([]*types.Header, 0, len(headers))
+    for i, header := range headers {
+        // Make sure chain order is honoured and preserved throughout
+        hash := hashes[i]
+        if header.Number == nil || header.Number.Uint64() != from {
+            log.Warn("Header broke chain ordering", "number", header.Number, "hash", hash, "expected", from)
+            break
+        }
+        if q.headerHead != (common.Hash{}) && q.headerHead != header.ParentHash {
+            log.Warn("Header broke chain ancestry", "number", header.Number, "hash", hash)
+            break
+        }
 		// Make sure no duplicate requests are executed
 		// We cannot skip this, even if the block is empty, since this is
 		// what triggers the fetchResult creation.
@@ -323,14 +314,14 @@
 			q.blockTaskQueue.Push(header, -int64(header.Number.Uint64()))
 		}
 		// Queue for receipt retrieval
-		if q.mode == SnapSync && !header.EmptyReceipts() {
-			if _, ok := q.receiptTaskPool[hash]; ok {
-				log.Warn("Header already scheduled for receipt fetch", "number", header.Number, "hash", hash)
-			} else {
-				q.receiptTaskPool[hash] = header
-				q.receiptTaskQueue.Push(header, -int64(header.Number.Uint64()))
-			}
-		}
+        if q.mode == SnapSync && !header.EmptyReceipts() {
+            if _, ok := q.receiptTaskPool[hash]; ok {
+                log.Warn("Header already scheduled for receipt fetch", "number", header.Number, "hash", hash)
+            } else {
+                q.receiptTaskPool[hash] = header
+                q.receiptTaskQueue.Push(header, -int64(header.Number.Uint64()))
+            }
+        }
 		inserts = append(inserts, header)
 		q.headerHead = hash
 		from++
@@ -378,31 +369,31 @@
 			size += receipt.Size()
 		}
 		for _, tx := range result.Transactions {
-			size += tx.Size()
-		}
-		q.resultSize = common.StorageSize(blockCacheSizeWeight)*size +
-			(1-common.StorageSize(blockCacheSizeWeight))*q.resultSize
-	}
-	// Using the newly calibrated resultsize, figure out the new throttle limit
-	// on the result cache
-	throttleThreshold := uint64((common.StorageSize(blockCacheMemory) + q.resultSize - 1) / q.resultSize)
-	throttleThreshold = q.resultCache.SetThrottleThreshold(throttleThreshold)
-
-	// With results removed from the cache, wake throttled fetchers
-	for _, ch := range []chan bool{q.blockWakeCh, q.receiptWakeCh} {
-		select {
-		case ch <- true:
-		default:
-		}
-	}
-	// Log some info at certain times
-	if time.Since(q.lastStatLog) > 60*time.Second {
-		q.lastStatLog = time.Now()
-		info := q.Stats()
-		info = append(info, "throttle", throttleThreshold)
-		log.Info("Downloader queue stats", info...)
-	}
-	return results
+            size += tx.Size()
+        }
+        q.resultSize = common.StorageSize(blockCacheSizeWeight)*size +
+            (1-common.StorageSize(blockCacheSizeWeight))*q.resultSize
+    }
+    // Using the newly calibrated resultsize, figure out the new throttle limit
+    // on the result cache
+    throttleThreshold := uint64((common.StorageSize(blockCacheMemory) + q.resultSize - 1) / q.resultSize)
+    throttleThreshold = q.resultCache.SetThrottleThreshold(throttleThreshold)
+
+    // With results removed from the cache, wake throttled fetchers
+    for _, ch := range []chan bool{q.blockWakeCh, q.receiptWakeCh} {
+        select {
+        case ch <- true:
+        default:
+        }
+    }
+    // Log some info at certain times
+    if time.Since(q.lastStatLog) > 60*time.Second {
+        q.lastStatLog = time.Now()
+        info := q.Stats()
+        info = append(info, "throttle", throttleThreshold)
+        log.Info("Downloader queue stats", info...)
+    }
+    return results
 }
 
 func (q *queue) Stats() []interface{} {
@@ -515,7 +506,7 @@
 		// we can ask the resultcache if this header is within the
 		// "prioritized" segment of blocks. If it is not, we need to throttle
 
-		stale, throttle, item, err := q.resultCache.AddFetch(header, q.mode == SnapSync)
+        stale, throttle, item, err := q.resultCache.AddFetch(header, q.mode == SnapSync)
 		if stale {
 			// Don't put back in the task queue, this item has already been
 			// delivered upstream
@@ -582,55 +573,55 @@
 // meant to be called during a peer drop to quickly reassign owned data fetches
 // to remaining nodes.
 func (q *queue) Revoke(peerID string) {
-	q.lock.Lock()
-	defer q.lock.Unlock()
-
-	if request, ok := q.headerPendPool[peerID]; ok {
-		q.headerTaskQueue.Push(request.From, -int64(request.From))
-		delete(q.headerPendPool, peerID)
-	}
-	if request, ok := q.blockPendPool[peerID]; ok {
-		for _, header := range request.Headers {
-			q.blockTaskQueue.Push(header, -int64(header.Number.Uint64()))
-		}
-		delete(q.blockPendPool, peerID)
-	}
-	if request, ok := q.receiptPendPool[peerID]; ok {
-		for _, header := range request.Headers {
-			q.receiptTaskQueue.Push(header, -int64(header.Number.Uint64()))
-		}
-		delete(q.receiptPendPool, peerID)
-	}
+    q.lock.Lock()
+    defer q.lock.Unlock()
+
+    if request, ok := q.headerPendPool[peerID]; ok {
+        q.headerTaskQueue.Push(request.From, -int64(request.From))
+        delete(q.headerPendPool, peerID)
+    }
+    if request, ok := q.blockPendPool[peerID]; ok {
+        for _, header := range request.Headers {
+            q.blockTaskQueue.Push(header, -int64(header.Number.Uint64()))
+        }
+        delete(q.blockPendPool, peerID)
+    }
+    if request, ok := q.receiptPendPool[peerID]; ok {
+        for _, header := range request.Headers {
+            q.receiptTaskQueue.Push(header, -int64(header.Number.Uint64()))
+        }
+        delete(q.receiptPendPool, peerID)
+    }
 }
 
 // ExpireHeaders cancels a request that timed out and moves the pending fetch
 // task back into the queue for rescheduling.
 func (q *queue) ExpireHeaders(peer string) int {
-	q.lock.Lock()
-	defer q.lock.Unlock()
-
-	headerTimeoutMeter.Mark(1)
-	return q.expire(peer, q.headerPendPool, q.headerTaskQueue)
+    q.lock.Lock()
+    defer q.lock.Unlock()
+
+    headerTimeoutMeter.Mark(1)
+    return q.expire(peer, q.headerPendPool, q.headerTaskQueue)
 }
 
 // ExpireBodies checks for in flight block body requests that exceeded a timeout
 // allowance, canceling them and returning the responsible peers for penalisation.
 func (q *queue) ExpireBodies(peer string) int {
-	q.lock.Lock()
-	defer q.lock.Unlock()
-
-	bodyTimeoutMeter.Mark(1)
-	return q.expire(peer, q.blockPendPool, q.blockTaskQueue)
+    q.lock.Lock()
+    defer q.lock.Unlock()
+
+    bodyTimeoutMeter.Mark(1)
+    return q.expire(peer, q.blockPendPool, q.blockTaskQueue)
 }
 
 // ExpireReceipts checks for in flight receipt requests that exceeded a timeout
 // allowance, canceling them and returning the responsible peers for penalisation.
 func (q *queue) ExpireReceipts(peer string) int {
-	q.lock.Lock()
-	defer q.lock.Unlock()
-
-	receiptTimeoutMeter.Mark(1)
-	return q.expire(peer, q.receiptPendPool, q.receiptTaskQueue)
+    q.lock.Lock()
+    defer q.lock.Unlock()
+
+    receiptTimeoutMeter.Mark(1)
+    return q.expire(peer, q.receiptPendPool, q.receiptTaskQueue)
 }
 
 // expire is the generic check that moves a specific expired task from a pending
@@ -640,23 +631,23 @@
 // lock is not obtained in here is that the parameters already need to access
 // the queue, so they already need a lock anyway.
 func (q *queue) expire(peer string, pendPool map[string]*fetchRequest, taskQueue *prque.Prque) int {
-	// Retrieve the request being expired and log an error if it's non-existnet,
-	// as there's no order of events that should lead to such expirations.
-	req := pendPool[peer]
-	if req == nil {
-		log.Error("Expired request does not exist", "peer", peer)
-		return 0
-	}
-	delete(pendPool, peer)
-
-	// Return any non-satisfied requests to the pool
-	if req.From > 0 {
-		taskQueue.Push(req.From, -int64(req.From))
-	}
-	for _, header := range req.Headers {
-		taskQueue.Push(header, -int64(header.Number.Uint64()))
-	}
-	return len(req.Headers)
+    // Retrieve the request being expired and log an error if it's non-existnet,
+    // as there's no order of events that should lead to such expirations.
+    req := pendPool[peer]
+    if req == nil {
+        log.Error("Expired request does not exist", "peer", peer)
+        return 0
+    }
+    delete(pendPool, peer)
+
+    // Return any non-satisfied requests to the pool
+    if req.From > 0 {
+        taskQueue.Push(req.From, -int64(req.From))
+    }
+    for _, header := range req.Headers {
+        taskQueue.Push(header, -int64(header.Number.Uint64()))
+    }
+    return len(req.Headers)
 }
 
 // DeliverHeaders injects a header retrieval response into the header results
@@ -667,51 +658,51 @@
 // of ready headers to the processor to keep the pipeline full. However, it will
 // not block to prevent stalling other pending deliveries.
 func (q *queue) DeliverHeaders(id string, headers []*types.Header, hashes []common.Hash, headerProcCh chan *headerTask) (int, error) {
-	q.lock.Lock()
-	defer q.lock.Unlock()
-
-	var logger log.Logger
-	if len(id) < 16 {
-		// Tests use short IDs, don't choke on them
-		logger = log.New("peer", id)
-	} else {
-		logger = log.New("peer", id[:16])
-	}
-	// Short circuit if the data was never requested
-	request := q.headerPendPool[id]
-	if request == nil {
-		headerDropMeter.Mark(int64(len(headers)))
-		return 0, errNoFetchesPending
-	}
-	delete(q.headerPendPool, id)
-
-	headerReqTimer.UpdateSince(request.Time)
-	headerInMeter.Mark(int64(len(headers)))
-
-	// Ensure headers can be mapped onto the skeleton chain
-	target := q.headerTaskPool[request.From].Hash()
-
-	accepted := len(headers) == MaxHeaderFetch
+    q.lock.Lock()
+    defer q.lock.Unlock()
+
+    var logger log.Logger
+    if len(id) < 16 {
+        // Tests use short IDs, don't choke on them
+        logger = log.New("peer", id)
+    } else {
+        logger = log.New("peer", id[:16])
+    }
+    // Short circuit if the data was never requested
+    request := q.headerPendPool[id]
+    if request == nil {
+        headerDropMeter.Mark(int64(len(headers)))
+        return 0, errNoFetchesPending
+    }
+    delete(q.headerPendPool, id)
+
+    headerReqTimer.UpdateSince(request.Time)
+    headerInMeter.Mark(int64(len(headers)))
+
+    // Ensure headers can be mapped onto the skeleton chain
+    target := q.headerTaskPool[request.From].Hash()
+
+    accepted := len(headers) == MaxHeaderFetch
+    if accepted {
+        if headers[0].Number.Uint64() != request.From {
+            logger.Trace("First header broke chain ordering", "number", headers[0].Number, "hash", hashes[0], "expected", request.From)
+            accepted = false
+        } else if hashes[len(headers)-1] != target {
+            logger.Trace("Last header broke skeleton structure ", "number", headers[len(headers)-1].Number, "hash", hashes[len(headers)-1], "expected", target)
+            accepted = false
+        }
+	}
 	if accepted {
-		if headers[0].Number.Uint64() != request.From {
-			logger.Trace("First header broke chain ordering", "number", headers[0].Number, "hash", hashes[0], "expected", request.From)
-			accepted = false
-		} else if hashes[len(headers)-1] != target {
-			logger.Trace("Last header broke skeleton structure ", "number", headers[len(headers)-1].Number, "hash", hashes[len(headers)-1], "expected", target)
-			accepted = false
-		}
-	}
-	if accepted {
-		parentHash := hashes[0]
+        parentHash := hashes[0]
 		for i, header := range headers[1:] {
-			hash := hashes[i+1]
+            hash := hashes[i+1]
 			if want := request.From + 1 + uint64(i); header.Number.Uint64() != want {
-				logger.Warn("Header broke chain ordering", "number", header.Number, "hash", hash, "expected", want)
+                logger.Warn("Header broke chain ordering", "number", header.Number, "hash", hash, "expected", want)
 				accepted = false
 				break
 			}
 			if parentHash != header.ParentHash {
-				logger.Warn("Header broke chain ancestry", "number", header.Number, "hash", hash)
+                logger.Warn("Header broke chain ancestry", "number", header.Number, "hash", hash)
 				accepted = false
 				break
 			}
@@ -721,46 +712,46 @@
 	}
 	// If the batch of headers wasn't accepted, mark as unavailable
 	if !accepted {
-		logger.Trace("Skeleton filling not accepted", "from", request.From)
-		headerDropMeter.Mark(int64(len(headers)))
-
-		miss := q.headerPeerMiss[id]
-		if miss == nil {
-			q.headerPeerMiss[id] = make(map[uint64]struct{})
-			miss = q.headerPeerMiss[id]
-		}
-		miss[request.From] = struct{}{}
-
-		q.headerTaskQueue.Push(request.From, -int64(request.From))
-		return 0, errors.New("delivery not accepted")
-	}
-	// Clean up a successful fetch and try to deliver any sub-results
-	copy(q.headerResults[request.From-q.headerOffset:], headers)
-	copy(q.headerHashes[request.From-q.headerOffset:], hashes)
-
-	delete(q.headerTaskPool, request.From)
-
-	ready := 0
-	for q.headerProced+ready < len(q.headerResults) && q.headerResults[q.headerProced+ready] != nil {
-		ready += MaxHeaderFetch
-	}
-	if ready > 0 {
-		// Headers are ready for delivery, gather them and push forward (non blocking)
-		processHeaders := make([]*types.Header, ready)
-		copy(processHeaders, q.headerResults[q.headerProced:q.headerProced+ready])
-
-		processHashes := make([]common.Hash, ready)
-		copy(processHashes, q.headerHashes[q.headerProced:q.headerProced+ready])
-
-		select {
-		case headerProcCh <- &headerTask{
-			headers: processHeaders,
-			hashes:  processHashes,
-		}:
-			logger.Trace("Pre-scheduled new headers", "count", len(processHeaders), "from", processHeaders[0].Number)
-			q.headerProced += len(processHeaders)
-		default:
-		}
+        logger.Trace("Skeleton filling not accepted", "from", request.From)
+        headerDropMeter.Mark(int64(len(headers)))
+
+        miss := q.headerPeerMiss[id]
+        if miss == nil {
+            q.headerPeerMiss[id] = make(map[uint64]struct{})
+            miss = q.headerPeerMiss[id]
+        }
+        miss[request.From] = struct{}{}
+
+        q.headerTaskQueue.Push(request.From, -int64(request.From))
+        return 0, errors.New("delivery not accepted")
+    }
+    // Clean up a successful fetch and try to deliver any sub-results
+    copy(q.headerResults[request.From-q.headerOffset:], headers)
+    copy(q.headerHashes[request.From-q.headerOffset:], hashes)
+
+    delete(q.headerTaskPool, request.From)
+
+    ready := 0
+    for q.headerProced+ready < len(q.headerResults) && q.headerResults[q.headerProced+ready] != nil {
+        ready += MaxHeaderFetch
+    }
+    if ready > 0 {
+        // Headers are ready for delivery, gather them and push forward (non blocking)
+        processHeaders := make([]*types.Header, ready)
+        copy(processHeaders, q.headerResults[q.headerProced:q.headerProced+ready])
+
+        processHashes := make([]common.Hash, ready)
+        copy(processHashes, q.headerHashes[q.headerProced:q.headerProced+ready])
+
+        select {
+        case headerProcCh <- &headerTask{
+            headers: processHeaders,
+            hashes:  processHashes,
+        }:
+            logger.Trace("Pre-scheduled new headers", "count", len(processHeaders), "from", processHeaders[0].Number)
+            q.headerProced += len(processHeaders)
+        default:
+        }
 	}
 	// Check for termination and return
 	if len(q.headerTaskPool) == 0 {
@@ -773,16 +764,16 @@
 // The method returns the number of blocks bodies accepted from the delivery and
 // also wakes any threads waiting for data delivery.
 func (q *queue) DeliverBodies(id string, txLists [][]*types.Transaction, txListHashes []common.Hash, uncleLists [][]*types.Header, uncleListHashes []common.Hash) (int, error) {
-	q.lock.Lock()
-	defer q.lock.Unlock()
-
-	validate := func(index int, header *types.Header) error {
-		if txListHashes[index] != header.TxHash {
-			return errInvalidBody
-		}
-		if uncleListHashes[index] != header.UncleHash {
-			return errInvalidBody
-		}
+    q.lock.Lock()
+    defer q.lock.Unlock()
+
+    validate := func(index int, header *types.Header) error {
+        if txListHashes[index] != header.TxHash {
+            return errInvalidBody
+        }
+        if uncleListHashes[index] != header.UncleHash {
+            return errInvalidBody
+        }
 		return nil
 	}
 
@@ -792,28 +783,28 @@
 		result.SetBodyDone()
 	}
 	return q.deliver(id, q.blockTaskPool, q.blockTaskQueue, q.blockPendPool,
-		bodyReqTimer, bodyInMeter, bodyDropMeter, len(txLists), validate, reconstruct)
+        bodyReqTimer, bodyInMeter, bodyDropMeter, len(txLists), validate, reconstruct)
 }
 
 // DeliverReceipts injects a receipt retrieval response into the results queue.
 // The method returns the number of transaction receipts accepted from the delivery
 // and also wakes any threads waiting for data delivery.
 func (q *queue) DeliverReceipts(id string, receiptList [][]*types.Receipt, receiptListHashes []common.Hash) (int, error) {
-	q.lock.Lock()
-	defer q.lock.Unlock()
-
-	validate := func(index int, header *types.Header) error {
-		if receiptListHashes[index] != header.ReceiptHash {
-			return errInvalidReceipt
-		}
-		return nil
-	}
-	reconstruct := func(index int, result *fetchResult) {
+    q.lock.Lock()
+    defer q.lock.Unlock()
+
+    validate := func(index int, header *types.Header) error {
+        if receiptListHashes[index] != header.ReceiptHash {
+            return errInvalidReceipt
+        }
+        return nil
+    }
+    reconstruct := func(index int, result *fetchResult) {
 		result.Receipts = receiptList[index]
 		result.SetReceiptsDone()
 	}
 	return q.deliver(id, q.receiptTaskPool, q.receiptTaskQueue, q.receiptPendPool,
-		receiptReqTimer, receiptInMeter, receiptDropMeter, len(receiptList), validate, reconstruct)
+        receiptReqTimer, receiptInMeter, receiptDropMeter, len(receiptList), validate, reconstruct)
 }
 
 // deliver injects a data retrieval response into the results queue.
@@ -822,31 +813,31 @@
 // reason this lock is not obtained in here is because the parameters already need
 // to access the queue, so they already need a lock anyway.
 func (q *queue) deliver(id string, taskPool map[common.Hash]*types.Header,
-	taskQueue *prque.Prque, pendPool map[string]*fetchRequest,
-	reqTimer metrics.Timer, resInMeter metrics.Meter, resDropMeter metrics.Meter,
-	results int, validate func(index int, header *types.Header) error,
-	reconstruct func(index int, result *fetchResult)) (int, error) {
-
-	// Short circuit if the data was never requested
-	request := pendPool[id]
-	if request == nil {
-		resDropMeter.Mark(int64(results))
-		return 0, errNoFetchesPending
-	}
-	delete(pendPool, id)
-
-	reqTimer.UpdateSince(request.Time)
-	resInMeter.Mark(int64(results))
-
-	// If no data items were retrieved, mark them as unavailable for the origin peer
-	if results == 0 {
-		for _, header := range request.Headers {
-			request.Peer.MarkLacking(header.Hash())
-		}
-	}
-	// Assemble each of the results with their headers and retrieved data parts
-	var (
-		accepted int
+    taskQueue *prque.Prque, pendPool map[string]*fetchRequest,
+    reqTimer metrics.Timer, resInMeter metrics.Meter, resDropMeter metrics.Meter,
+    results int, validate func(index int, header *types.Header) error,
+    reconstruct func(index int, result *fetchResult)) (int, error) {
+
+    // Short circuit if the data was never requested
+    request := pendPool[id]
+    if request == nil {
+        resDropMeter.Mark(int64(results))
+        return 0, errNoFetchesPending
+    }
+    delete(pendPool, id)
+
+    reqTimer.UpdateSince(request.Time)
+    resInMeter.Mark(int64(results))
+
+    // If no data items were retrieved, mark them as unavailable for the origin peer
+    if results == 0 {
+        for _, header := range request.Headers {
+            request.Peer.MarkLacking(header.Hash())
+        }
+    }
+    // Assemble each of the results with their headers and retrieved data parts
+    var (
+        accepted int
 		failure  error
 		i        int
 		hashes   []common.Hash
@@ -869,27 +860,27 @@
 		if res, stale, err := q.resultCache.GetDeliverySlot(header.Number.Uint64()); err == nil {
 			reconstruct(accepted, res)
 		} else {
-			// else: betweeen here and above, some other peer filled this result,
-			// or it was indeed a no-op. This should not happen, but if it does it's
-			// not something to panic about
-			log.Error("Delivery stale", "stale", stale, "number", header.Number.Uint64(), "err", err)
-			failure = errStaleDelivery
-		}
-		// Clean up a successful fetch
-		delete(taskPool, hashes[accepted])
-		accepted++
-	}
-	resDropMeter.Mark(int64(results - accepted))
-
-	// Return all failed or missing fetches to the queue
-	for _, header := range request.Headers[accepted:] {
-		taskQueue.Push(header, -int64(header.Number.Uint64()))
-	}
-	// Wake up Results
-	if accepted > 0 {
-		q.active.Signal()
-	}
-	if failure == nil {
+            // else: betweeen here and above, some other peer filled this result,
+            // or it was indeed a no-op. This should not happen, but if it does it's
+            // not something to panic about
+            log.Error("Delivery stale", "stale", stale, "number", header.Number.Uint64(), "err", err)
+            failure = errStaleDelivery
+        }
+        // Clean up a successful fetch
+        delete(taskPool, hashes[accepted])
+        accepted++
+    }
+    resDropMeter.Mark(int64(results - accepted))
+
+    // Return all failed or missing fetches to the queue
+    for _, header := range request.Headers[accepted:] {
+        taskQueue.Push(header, -int64(header.Number.Uint64()))
+    }
+    // Wake up Results
+    if accepted > 0 {
+        q.active.Signal()
+    }
+    if failure == nil {
 		return accepted, nil
 	}
 	// If none of the data was good, it's a stale delivery
