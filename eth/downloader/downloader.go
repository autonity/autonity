// Copyright 2015 The go-ethereum Authors
// This file is part of the go-ethereum library.
//
// The go-ethereum library is free software: you can redistribute it and/or modify
// it under the terms of the GNU Lesser General Public License as published by
// the Free Software Foundation, either version 3 of the License, or
// (at your option) any later version.
//
// The go-ethereum library is distributed in the hope that it will be useful,
// but WITHOUT ANY WARRANTY; without even the implied warranty of
// MERCHANTABILITY or FITNESS FOR A PARTICULAR PURPOSE. See the
// GNU Lesser General Public License for more details.
//
// You should have received a copy of the GNU Lesser General Public License
// along with the go-ethereum library. If not, see <http://www.gnu.org/licenses/>.

// Package downloader contains the manual full chain synchronisation.
package downloader

import (
	"errors"
	"fmt"
	"math/big"
	"sync"
	"sync/atomic"
	"time"

	ethereum "github.com/clearmatics/autonity"
	"github.com/clearmatics/autonity/common"
	"github.com/clearmatics/autonity/core/rawdb"
	"github.com/clearmatics/autonity/core/types"
	"github.com/clearmatics/autonity/ethdb"
	"github.com/clearmatics/autonity/event"
	"github.com/clearmatics/autonity/log"
	"github.com/clearmatics/autonity/metrics"
	"github.com/clearmatics/autonity/params"
	"github.com/clearmatics/autonity/trie"
)

var (
	MaxHashFetch    = 512 // Amount of hashes to be fetched per retrieval request
	MaxBlockFetch   = 128 // Amount of blocks to be fetched per retrieval request
	MaxHeaderFetch  = 192 // Amount of block headers to be fetched per retrieval request
	MaxSkeletonSize = 128 // Number of header fetches to need for a skeleton assembly
	MaxReceiptFetch = 256 // Amount of transaction receipts to allow fetching per request
	MaxStateFetch   = 384 // Amount of node state values to allow fetching per request

	rttMinEstimate   = 2 * time.Second  // Minimum round-trip time to target for download requests
	rttMaxEstimate   = 20 * time.Second // Maximum round-trip time to target for download requests
	rttMinConfidence = 0.1              // Worse confidence factor in our estimated RTT value
	ttlScaling       = 3                // Constant scaling factor for RTT -> TTL conversion
	ttlLimit         = time.Minute      // Maximum TTL allowance to prevent reaching crazy timeouts

	qosTuningPeers   = 5    // Number of peers to tune based on (best peers)
	qosConfidenceCap = 10   // Number of peers above which not to modify RTT confidence
	qosTuningImpact  = 0.25 // Impact that a new tuning target has on the previous value

	maxQueuedHeaders            = 32 * 1024                         // [eth/62] Maximum number of headers to queue for import (DOS protection)
	maxHeadersProcess           = 2048                              // Number of header download results to import at once into the chain
	maxResultsProcess           = 2048                              // Number of content download results to import at once into the chain
	fullMaxForkAncestry  uint64 = params.FullImmutabilityThreshold  // Maximum chain reorganisation (locally redeclared so tests can reduce it)
	lightMaxForkAncestry uint64 = params.LightImmutabilityThreshold // Maximum chain reorganisation (locally redeclared so tests can reduce it)

	reorgProtThreshold   = 48 // Threshold number of recent blocks to disable mini reorg protection
	reorgProtHeaderDelay = 2  // Number of headers to delay delivering to cover mini reorgs

	fsHeaderCheckFrequency = 100             // Verification frequency of the downloaded headers during fast sync
	fsHeaderSafetyNet      = 2048            // Number of headers to discard in case a chain violation is detected
	fsHeaderForceVerify    = 24              // Number of headers to verify before and after the pivot to accept it
	fsHeaderContCheck      = 3 * time.Second // Time interval to check for header continuations during state download
	fsMinFullBlocks        = 64              // Number of blocks to retrieve fully even in fast sync
)

var (
	errBusy                    = errors.New("busy")
	errUnknownPeer             = errors.New("peer is unknown or unhealthy")
	errBadPeer                 = errors.New("action from bad peer ignored")
	errStallingPeer            = errors.New("peer is stalling")
	errUnsyncedPeer            = errors.New("unsynced peer")
	errNoPeers                 = errors.New("no peers to keep download active")
	errTimeout                 = errors.New("timeout")
	errEmptyHeaderSet          = errors.New("empty header set by peer")
	errPeersUnavailable        = errors.New("no peers available or all tried for download")
	errInvalidAncestor         = errors.New("retrieved ancestor is invalid")
	errInvalidChain            = errors.New("retrieved hash chain is invalid")
	errInvalidBody             = errors.New("retrieved block body is invalid")
	errInvalidReceipt          = errors.New("retrieved receipt is invalid")
	errCancelStateFetch        = errors.New("state data download canceled (requested)")
	errCancelContentProcessing = errors.New("content processing canceled (requested)")
	errCanceled                = errors.New("syncing canceled (requested)")
	errNoSyncActive            = errors.New("no sync active")
	errTooOld                  = errors.New("peer doesn't speak recent enough protocol version (need version >= 63)")
)

type Downloader struct {
	// WARNING: The `rttEstimate` and `rttConfidence` fields are accessed atomically.
	// On 32 bit platforms, only 64-bit aligned fields can be atomic. The struct is
	// guaranteed to be so aligned, so take advantage of that. For more information,
	// see https://golang.org/pkg/sync/atomic/#pkg-note-BUG.
	rttEstimate   uint64 // Round trip time to target for download requests
	rttConfidence uint64 // Confidence in the estimated RTT (unit: millionths to allow atomic ops)

	mode uint32         // Synchronisation mode defining the strategy used (per sync cycle), use d.getMode() to get the SyncMode
	mux  *event.TypeMux // Event multiplexer to announce sync operation events

	checkpoint uint64   // Checkpoint block number to enforce head against (e.g. fast sync)
	genesis    uint64   // Genesis block number to limit sync to (e.g. light client CHT)
	queue      *queue   // Scheduler for selecting the hashes to download
	peers      *peerSet // Set of active peers from which download can proceed

	stateDB    ethdb.Database  // Database to state sync into (and deduplicate via)
	stateBloom *trie.SyncBloom // Bloom filter for fast trie node and contract code existence checks

	// Statistics
	syncStatsChainOrigin uint64 // Origin block number where syncing started at
	syncStatsChainHeight uint64 // Highest block number known when syncing started
	syncStatsState       stateSyncStats
	syncStatsLock        sync.RWMutex // Lock protecting the sync stats fields

	lightchain LightChain
	blockchain BlockChain

	// Callbacks
	dropPeer peerDropFn // Drops a peer for misbehaving

	// Status
	synchroniseMock func(id string, hash common.Hash) error // Replacement for synchronise during testing
	synchronising   int32
	notified        int32
	committed       int32
	ancientLimit    uint64 // The maximum block number which can be regarded as ancient data.

	// Channels
	headerCh      chan dataPack        // [eth/62] Channel receiving inbound block headers
	bodyCh        chan dataPack        // [eth/62] Channel receiving inbound block bodies
	receiptCh     chan dataPack        // [eth/63] Channel receiving inbound receipts
	bodyWakeCh    chan bool            // [eth/62] Channel to signal the block body fetcher of new tasks
	receiptWakeCh chan bool            // [eth/63] Channel to signal the receipt fetcher of new tasks
	headerProcCh  chan []*types.Header // [eth/62] Channel to feed the header processor new tasks

	// State sync
	pivotHeader *types.Header // Pivot block header to dynamically push the syncing state root
	pivotLock   sync.RWMutex  // Lock protecting pivot header reads from updates

	stateSyncStart chan *stateSync
	trackStateReq  chan *stateReq
	stateCh        chan dataPack // [eth/63] Channel receiving inbound node state data

	// Cancellation and termination
	cancelPeer string         // Identifier of the peer currently being used as the master (cancel on drop)
	cancelCh   chan struct{}  // Channel to cancel mid-flight syncs
	cancelLock sync.RWMutex   // Lock to protect the cancel channel and peer in delivers
	cancelWg   sync.WaitGroup // Make sure all fetcher goroutines have exited.

	quitCh   chan struct{} // Quit channel to signal termination
	quitLock sync.RWMutex  // Lock to prevent double closes

	// Testing hooks
	syncInitHook     func(uint64, uint64)  // Method to call upon initiating a new sync run
	bodyFetchHook    func([]*types.Header) // Method to call upon starting a block body fetch
	receiptFetchHook func([]*types.Header) // Method to call upon starting a receipt fetch
	chainInsertHook  func([]*fetchResult)  // Method to call upon inserting a chain of blocks (possibly in multiple invocations)
}

// LightChain encapsulates functions required to synchronise a light chain.
type LightChain interface {
	// HasHeader verifies a header's presence in the local chain.
	HasHeader(common.Hash, uint64) bool

	// GetHeaderByHash retrieves a header from the local chain.
	GetHeaderByHash(common.Hash) *types.Header

	// CurrentHeader retrieves the head header from the local chain.
	CurrentHeader() *types.Header

	// GetTd returns the total difficulty of a local block.
	GetTd(common.Hash, uint64) *big.Int

	// InsertHeaderChain inserts a batch of headers into the local chain.
	InsertHeaderChain([]*types.Header, int) (int, error)

	// SetHead rewinds the local chain to a new head.
	SetHead(uint64) error
}

// BlockChain encapsulates functions required to sync a (full or fast) blockchain.
type BlockChain interface {
	LightChain

	// HasBlock verifies a block's presence in the local chain.
	HasBlock(common.Hash, uint64) bool

	// HasFastBlock verifies a fast block's presence in the local chain.
	HasFastBlock(common.Hash, uint64) bool

	// GetBlockByHash retrieves a block from the local chain.
	GetBlockByHash(common.Hash) *types.Block

	// CurrentBlock retrieves the head block from the local chain.
	CurrentBlock() *types.Block

	// CurrentFastBlock retrieves the head fast block from the local chain.
	CurrentFastBlock() *types.Block

	// FastSyncCommitHead directly commits the head block to a certain entity.
	FastSyncCommitHead(common.Hash) error

	// InsertChain inserts a batch of blocks into the local chain.
	InsertChain(types.Blocks) (int, error)

	// InsertReceiptChain inserts a batch of receipts into the local chain.
	InsertReceiptChain(types.Blocks, []types.Receipts, uint64) (int, error)
}

// New creates a new downloader to fetch hashes and blocks from remote peers.
func New(checkpoint uint64, stateDb ethdb.Database, stateBloom *trie.SyncBloom, mux *event.TypeMux, chain BlockChain, lightchain LightChain, dropPeer peerDropFn) *Downloader {
	if lightchain == nil {
		lightchain = chain
	}
	dl := &Downloader{
		stateDB:        stateDb,
		stateBloom:     stateBloom,
		mux:            mux,
		checkpoint:     checkpoint,
		queue:          newQueue(blockCacheMaxItems, blockCacheInitialItems),
		peers:          newPeerSet(),
		rttEstimate:    uint64(rttMaxEstimate),
		rttConfidence:  uint64(1000000),
		blockchain:     chain,
		lightchain:     lightchain,
		dropPeer:       dropPeer,
		headerCh:       make(chan dataPack, 1),
		bodyCh:         make(chan dataPack, 1),
		receiptCh:      make(chan dataPack, 1),
		bodyWakeCh:     make(chan bool, 1),
		receiptWakeCh:  make(chan bool, 1),
		headerProcCh:   make(chan []*types.Header, 1),
		quitCh:         make(chan struct{}),
		stateCh:        make(chan dataPack),
		stateSyncStart: make(chan *stateSync),
		syncStatsState: stateSyncStats{
			processed: rawdb.ReadFastTrieProgress(stateDb),
		},
		trackStateReq: make(chan *stateReq),
	}
	go dl.qosTuner()
	go dl.stateFetcher()
	return dl
}

// Progress retrieves the synchronisation boundaries, specifically the origin
// block where synchronisation started at (may have failed/suspended); the block
// or header sync is currently at; and the latest known block which the sync targets.
//
// In addition, during the state download phase of fast synchronisation the number
// of processed and the total number of known states are also returned. Otherwise
// these are zero.
func (d *Downloader) Progress() ethereum.SyncProgress {
	// Lock the current stats and return the progress
	d.syncStatsLock.RLock()
	defer d.syncStatsLock.RUnlock()

	current := uint64(0)
	mode := d.getMode()
	switch {
	case d.blockchain != nil && mode == FullSync:
		current = d.blockchain.CurrentBlock().NumberU64()
	case d.blockchain != nil && mode == FastSync:
		current = d.blockchain.CurrentFastBlock().NumberU64()
	case d.lightchain != nil:
		current = d.lightchain.CurrentHeader().Number.Uint64()
	default:
		log.Error("Unknown downloader chain/mode combo", "light", d.lightchain != nil, "full", d.blockchain != nil, "mode", mode)
	}
	return ethereum.SyncProgress{
		StartingBlock: d.syncStatsChainOrigin,
		CurrentBlock:  current,
		HighestBlock:  d.syncStatsChainHeight,
		PulledStates:  d.syncStatsState.processed,
		KnownStates:   d.syncStatsState.processed + d.syncStatsState.pending,
	}
}

// Synchronising returns whether the downloader is currently retrieving blocks.
func (d *Downloader) Synchronising() bool {
	return atomic.LoadInt32(&d.synchronising) > 0
}

// SyncBloomContains tests if the syncbloom filter contains the given hash:
//   - false: the bloom definitely does not contain hash
//   - true:  the bloom maybe contains hash
//
// While the bloom is being initialized (or is closed), all queries will return true.
func (d *Downloader) SyncBloomContains(hash []byte) bool {
	return d.stateBloom == nil || d.stateBloom.Contains(hash)
}

// RegisterPeer injects a new download peer into the set of block source to be
// used for fetching hashes and blocks from.
func (d *Downloader) RegisterPeer(id string, version int, peer Peer) error {
	logger := log.New("peer", id)
	logger.Trace("Registering sync peer")
	if err := d.peers.Register(newPeerConnection(id, version, peer, logger)); err != nil {
		logger.Error("Failed to register sync peer", "err", err)
		return err
	}
	d.qosReduceConfidence()

	return nil
}

// RegisterLightPeer injects a light client peer, wrapping it so it appears as a regular peer.
func (d *Downloader) RegisterLightPeer(id string, version int, peer LightPeer) error {
	return d.RegisterPeer(id, version, &lightPeerWrapper{peer})
}

// UnregisterPeer remove a peer from the known list, preventing any action from
// the specified peer. An effort is also made to return any pending fetches into
// the queue.
func (d *Downloader) UnregisterPeer(id string) error {
	// Unregister the peer from the active peer set and revoke any fetch tasks
	logger := log.New("peer", id)
	logger.Trace("Unregistering sync peer")
	if err := d.peers.Unregister(id); err != nil {
		logger.Error("Failed to unregister sync peer", "err", err)
		return err
	}
	d.queue.Revoke(id)

	return nil
}

// Synchronise tries to sync up our local block chain with a remote peer, both
// adding various sanity checks as well as wrapping it with various log entries.
func (d *Downloader) Synchronise(id string, head common.Hash, td *big.Int, mode SyncMode) error {
	err := d.synchronise(id, head, td, mode)

	switch err {
	case nil, errBusy, errCanceled:
		return err
	}

	if errors.Is(err, errInvalidChain) || errors.Is(err, errBadPeer) || errors.Is(err, errTimeout) ||
		errors.Is(err, errStallingPeer) || errors.Is(err, errUnsyncedPeer) || errors.Is(err, errEmptyHeaderSet) ||
		errors.Is(err, errPeersUnavailable) || errors.Is(err, errTooOld) || errors.Is(err, errInvalidAncestor) {
		log.Warn("Synchronisation failed, dropping peer", "peer", id, "err", err)
		if d.dropPeer == nil {
			// The dropPeer method is nil when `--copydb` is used for a local copy.
			// Timeouts can occur if e.g. compaction hits at the wrong time, and can be ignored
			log.Warn("Downloader wants to drop peer, but peerdrop-function is not set", "peer", id)
		} else {
			d.dropPeer(id)
		}
		return err
	}
	log.Warn("Synchronisation failed, retrying", "err", err)
	return err
}

// synchronise will select the peer and use it for synchronising. If an empty string is given
// it will use the best peer possible and synchronize if its TD is higher than our own. If any of the
// checks fail an error will be returned. This method is synchronous
func (d *Downloader) synchronise(id string, hash common.Hash, td *big.Int, mode SyncMode) error {
	// Mock out the synchronisation if testing
	if d.synchroniseMock != nil {
		return d.synchroniseMock(id, hash)
	}
	// Make sure only one goroutine is ever allowed past this point at once
	if !atomic.CompareAndSwapInt32(&d.synchronising, 0, 1) {
		return errBusy
	}
	defer atomic.StoreInt32(&d.synchronising, 0)

	// Post a user notification of the sync (only once per session)
	if atomic.CompareAndSwapInt32(&d.notified, 0, 1) {
		log.Info("Block synchronisation started")
	}
	// If we are already full syncing, but have a fast-sync bloom filter laying
	// around, make sure it doesn't use memory any more. This is a special case
	// when the user attempts to fast sync a new empty network.
	if mode == FullSync && d.stateBloom != nil {
		d.stateBloom.Close()
	}
	// Reset the queue, peer set and wake channels to clean any internal leftover state
	d.queue.Reset(blockCacheMaxItems, blockCacheInitialItems)
	d.peers.Reset()

	for _, ch := range []chan bool{d.bodyWakeCh, d.receiptWakeCh} {
		select {
		case <-ch:
		default:
		}
	}
	for _, ch := range []chan dataPack{d.headerCh, d.bodyCh, d.receiptCh} {
		for empty := false; !empty; {
			select {
			case <-ch:
			default:
				empty = true
			}
		}
	}
	for empty := false; !empty; {
		select {
		case <-d.headerProcCh:
		default:
			empty = true
		}
	}
	// Create cancel channel for aborting mid-flight and mark the master peer
	d.cancelLock.Lock()
	d.cancelCh = make(chan struct{})
	d.cancelPeer = id
	d.cancelLock.Unlock()

	defer d.Cancel() // No matter what, we can't leave the cancel channel open

	// Atomically set the requested sync mode
	atomic.StoreUint32(&d.mode, uint32(mode))

	// Retrieve the origin peer and initiate the downloading process
	p := d.peers.Peer(id)
	if p == nil {
		return errUnknownPeer
	}
	return d.syncWithPeer(p, hash, td)
}

func (d *Downloader) getMode() SyncMode {
	return SyncMode(atomic.LoadUint32(&d.mode))
}

// syncWithPeer starts a block synchronization based on the hash chain from the
// specified peer and head hash.
func (d *Downloader) syncWithPeer(p *peerConnection, hash common.Hash, td *big.Int) (err error) {
	d.mux.Post(StartEvent{})
	defer func() {
		// reset on error
		if err != nil {
			d.mux.Post(FailedEvent{err})
		} else {
			latest := d.lightchain.CurrentHeader()
			d.mux.Post(DoneEvent{latest})
		}
	}()
	if p.version < 63 {
		return errTooOld
	}
	mode := d.getMode()

	log.Debug("Synchronising with the network", "peer", p.id, "eth", p.version, "head", hash, "td", td, "mode", mode)
	defer func(start time.Time) {
		log.Debug("Synchronisation terminated", "elapsed", common.PrettyDuration(time.Since(start)))
	}(time.Now())

	// Look up the sync boundaries: the common ancestor and the target block
	latest, pivot, err := d.fetchHead(p)
	if err != nil {
		return err
	}
	if mode == FastSync && pivot == nil {
		// If no pivot block was returned, the head is below the min full block
		// threshold (i.e. new chian). In that case we won't really fast sync
		// anyway, but still need a valid pivot block to avoid some code hitting
		// nil panics on an access.
		pivot = d.blockchain.CurrentBlock().Header()
	}
	height := latest.Number.Uint64()

	origin, err := d.findAncestor(p, latest)
	if err != nil {
		return err
	}
	d.syncStatsLock.Lock()
	if d.syncStatsChainHeight <= origin || d.syncStatsChainOrigin > origin {
		d.syncStatsChainOrigin = origin
	}
	d.syncStatsChainHeight = height
	d.syncStatsLock.Unlock()

	// Ensure our origin point is below any fast sync pivot point
	if mode == FastSync {
		if height <= uint64(fsMinFullBlocks) {
			origin = 0
		} else {
			pivotNumber := pivot.Number.Uint64()
			if pivotNumber <= origin {
				origin = pivotNumber - 1
			}
			// Write out the pivot into the database so a rollback beyond it will
			// reenable fast sync
			rawdb.WriteLastPivotNumber(d.stateDB, pivotNumber)
		}
	}
	d.committed = 1
	if mode == FastSync && pivot.Number.Uint64() != 0 {
		d.committed = 0
	}
	if mode == FastSync {
		// Set the ancient data limitation.
		// If we are running fast sync, all block data older than ancientLimit will be
		// written to the ancient store. More recent data will be written to the active
		// database and will wait for the freezer to migrate.
		//
		// If there is a checkpoint available, then calculate the ancientLimit through
		// that. Otherwise calculate the ancient limit through the advertised height
		// of the remote peer.
		//
		// The reason for picking checkpoint first is that a malicious peer can give us
		// a fake (very high) height, forcing the ancient limit to also be very high.
		// The peer would start to feed us valid blocks until head, resulting in all of
		// the blocks might be written into the ancient store. A following mini-reorg
		// could cause issues.
<<<<<<< HEAD
		if d.checkpoint != 0 && d.checkpoint > maxForkAncestry+1 {
			atomic.StoreUint64(&d.ancientLimit, d.checkpoint)
		} else if height > maxForkAncestry+1 {
			atomic.StoreUint64(&d.ancientLimit, height-maxForkAncestry-1)
=======
		if d.checkpoint != 0 && d.checkpoint > fullMaxForkAncestry+1 {
			d.ancientLimit = d.checkpoint
		} else if height > fullMaxForkAncestry+1 {
			d.ancientLimit = height - fullMaxForkAncestry - 1
>>>>>>> c71a7e26
		}
		frozen, _ := d.stateDB.Ancients() // Ignore the error here since light client can also hit here.

		// If a part of blockchain data has already been written into active store,
		// disable the ancient style insertion explicitly.
		if origin >= frozen && frozen != 0 {
			atomic.StoreUint64(&d.ancientLimit, 0)
			log.Info("Disabling direct-ancient mode", "origin", origin, "ancient", frozen-1)
		} else if atomic.LoadUint64(&d.ancientLimit) > 0 {
			log.Debug("Enabling direct-ancient mode", "ancient", atomic.LoadUint64(&d.ancientLimit))
		}
		// Rewind the ancient store and blockchain if reorg happens.
		if origin+1 < frozen {
			if err := d.lightchain.SetHead(origin + 1); err != nil {
				return err
			}
		}
	}
	// Initiate the sync using a concurrent header and content retrieval algorithm
	d.queue.Prepare(origin+1, mode)
	if d.syncInitHook != nil {
		d.syncInitHook(origin, height)
	}
	fetchers := []func() error{
		func() error { return d.fetchHeaders(p, origin+1) }, // Headers are always retrieved
		func() error { return d.fetchBodies(origin + 1) },   // Bodies are retrieved during normal and fast sync
		func() error { return d.fetchReceipts(origin + 1) }, // Receipts are retrieved during fast sync
		func() error { return d.processHeaders(origin+1, td) },
	}
	if mode == FastSync {
		d.pivotLock.Lock()
		d.pivotHeader = pivot
		d.pivotLock.Unlock()

		fetchers = append(fetchers, func() error { return d.processFastSyncContent() })
	} else if mode == FullSync {
		fetchers = append(fetchers, d.processFullSyncContent)
	}
	return d.spawnSync(fetchers)
}

// spawnSync runs d.process and all given fetcher functions to completion in
// separate goroutines, returning the first error that appears.
func (d *Downloader) spawnSync(fetchers []func() error) error {
	errc := make(chan error, len(fetchers))
	d.cancelWg.Add(len(fetchers))
	for _, fn := range fetchers {
		fn := fn
		go func() { defer d.cancelWg.Done(); errc <- fn() }()
	}
	// Wait for the first error, then terminate the others.
	var err error
	for i := 0; i < len(fetchers); i++ {
		if i == len(fetchers)-1 {
			// Close the queue when all fetchers have exited.
			// This will cause the block processor to end when
			// it has processed the queue.
			d.queue.Close()
		}
		if err = <-errc; err != nil && err != errCanceled {
			break
		}
	}
	d.queue.Close()
	d.Cancel()
	return err
}

// cancel aborts all of the operations and resets the queue. However, cancel does
// not wait for the running download goroutines to finish. This method should be
// used when cancelling the downloads from inside the downloader.
func (d *Downloader) cancel() {
	// Close the current cancel channel
	d.cancelLock.Lock()
	defer d.cancelLock.Unlock()

	if d.cancelCh != nil {
		select {
		case <-d.cancelCh:
			// Channel was already closed
		default:
			close(d.cancelCh)
		}
	}
}

// Cancel aborts all of the operations and waits for all download goroutines to
// finish before returning.
func (d *Downloader) Cancel() {
	d.cancel()
	d.cancelWg.Wait()

	atomic.StoreUint64(&d.ancientLimit, 0)
	log.Debug("Reset ancient limit to zero")
}

// Terminate interrupts the downloader, canceling all pending operations.
// The downloader cannot be reused after calling Terminate.
func (d *Downloader) Terminate() {
	// Close the termination channel (make sure double close is allowed)
	d.quitLock.Lock()
	select {
	case <-d.quitCh:
	default:
		close(d.quitCh)
	}
	if d.stateBloom != nil {
		d.stateBloom.Close()
	}
	d.quitLock.Unlock()

	// Cancel any pending download requests
	d.Cancel()
}

// fetchHead retrieves the head header and prior pivot block (if available) from
// a remote peer.
func (d *Downloader) fetchHead(p *peerConnection) (head *types.Header, pivot *types.Header, err error) {
	p.log.Debug("Retrieving remote chain head")
	mode := d.getMode()

	// Request the advertised remote head block and wait for the response
	latest, _ := p.peer.Head()
	fetch := 1
	if mode == FastSync {
		fetch = 2 // head + pivot headers
	}
	go p.peer.RequestHeadersByHash(latest, fetch, fsMinFullBlocks-1, true)

	ttl := d.requestTTL()
	timeout := time.After(ttl)
	for {
		select {
		case <-d.cancelCh:
			return nil, nil, errCanceled

		case packet := <-d.headerCh:
			// Discard anything not from the origin peer
			if packet.PeerId() != p.id {
				log.Debug("Received headers from incorrect peer", "peer", packet.PeerId())
				break
			}
			// Make sure the peer gave us at least one and at most the requested headers
			headers := packet.(*headerPack).headers
			if len(headers) == 0 || len(headers) > fetch {
				return nil, nil, fmt.Errorf("%w: returned headers %d != requested %d", errBadPeer, len(headers), fetch)
			}
			// The first header needs to be the head, validate against the checkpoint
			// and request. If only 1 header was returned, make sure there's no pivot
			// or there was not one requested.
			head := headers[0]
			if (mode == FastSync || mode == LightSync) && head.Number.Uint64() < d.checkpoint {
				return nil, nil, fmt.Errorf("%w: remote head %d below checkpoint %d", errUnsyncedPeer, head.Number, d.checkpoint)
			}
			if len(headers) == 1 {
				if mode == FastSync && head.Number.Uint64() > uint64(fsMinFullBlocks) {
					return nil, nil, fmt.Errorf("%w: no pivot included along head header", errBadPeer)
				}
				p.log.Debug("Remote head identified, no pivot", "number", head.Number, "hash", head.Hash())
				return head, nil, nil
			}
			// At this point we have 2 headers in total and the first is the
			// validated head of the chian. Check the pivot number and return,
			pivot := headers[1]
			if pivot.Number.Uint64() != head.Number.Uint64()-uint64(fsMinFullBlocks) {
				return nil, nil, fmt.Errorf("%w: remote pivot %d != requested %d", errInvalidChain, pivot.Number, head.Number.Uint64()-uint64(fsMinFullBlocks))
			}
			return head, pivot, nil

		case <-timeout:
			p.log.Debug("Waiting for head header timed out", "elapsed", ttl)
			return nil, nil, errTimeout

		case <-d.bodyCh:
		case <-d.receiptCh:
			// Out of bounds delivery, ignore
		}
	}
}

// calculateRequestSpan calculates what headers to request from a peer when trying to determine the
// common ancestor.
// It returns parameters to be used for peer.RequestHeadersByNumber:
//  from - starting block number
//  count - number of headers to request
//  skip - number of headers to skip
// and also returns 'max', the last block which is expected to be returned by the remote peers,
// given the (from,count,skip)
func calculateRequestSpan(remoteHeight, localHeight uint64) (int64, int, int, uint64) {
	var (
		from     int
		count    int
		MaxCount = MaxHeaderFetch / 16
	)
	// requestHead is the highest block that we will ask for. If requestHead is not offset,
	// the highest block that we will get is 16 blocks back from head, which means we
	// will fetch 14 or 15 blocks unnecessarily in the case the height difference
	// between us and the peer is 1-2 blocks, which is most common
	requestHead := int(remoteHeight) - 1
	if requestHead < 0 {
		requestHead = 0
	}
	// requestBottom is the lowest block we want included in the query
	// Ideally, we want to include the one just below our own head
	requestBottom := int(localHeight - 1)
	if requestBottom < 0 {
		requestBottom = 0
	}
	totalSpan := requestHead - requestBottom
	span := 1 + totalSpan/MaxCount
	if span < 2 {
		span = 2
	}
	if span > 16 {
		span = 16
	}

	count = 1 + totalSpan/span
	if count > MaxCount {
		count = MaxCount
	}
	if count < 2 {
		count = 2
	}
	from = requestHead - (count-1)*span
	if from < 0 {
		from = 0
	}
	max := from + (count-1)*span
	return int64(from), count, span - 1, uint64(max)
}

// findAncestor tries to locate the common ancestor link of the local chain and
// a remote peers blockchain. In the general case when our node was in sync and
// on the correct chain, checking the top N links should already get us a match.
// In the rare scenario when we ended up on a long reorganisation (i.e. none of
// the head links match), we do a binary search to find the common ancestor.
func (d *Downloader) findAncestor(p *peerConnection, remoteHeader *types.Header) (uint64, error) {
	// Figure out the valid ancestor range to prevent rewrite attacks
	var (
		floor        = int64(-1)
		localHeight  uint64
		remoteHeight = remoteHeader.Number.Uint64()
	)
	mode := d.getMode()
	switch mode {
	case FullSync:
		localHeight = d.blockchain.CurrentBlock().NumberU64()
	case FastSync:
		localHeight = d.blockchain.CurrentFastBlock().NumberU64()
	default:
		localHeight = d.lightchain.CurrentHeader().Number.Uint64()
	}
	p.log.Debug("Looking for common ancestor", "local", localHeight, "remote", remoteHeight)

	// Recap floor value for binary search
	maxForkAncestry := fullMaxForkAncestry
	if d.getMode() == LightSync {
		maxForkAncestry = lightMaxForkAncestry
	}
	if localHeight >= maxForkAncestry {
		// We're above the max reorg threshold, find the earliest fork point
		floor = int64(localHeight - maxForkAncestry)
	}
	// If we're doing a light sync, ensure the floor doesn't go below the CHT, as
	// all headers before that point will be missing.
	if mode == LightSync {
		// If we don't know the current CHT position, find it
		if d.genesis == 0 {
			header := d.lightchain.CurrentHeader()
			for header != nil {
				d.genesis = header.Number.Uint64()
				if floor >= int64(d.genesis)-1 {
					break
				}
				header = d.lightchain.GetHeaderByHash(header.ParentHash)
			}
		}
		// We already know the "genesis" block number, cap floor to that
		if floor < int64(d.genesis)-1 {
			floor = int64(d.genesis) - 1
		}
	}

	from, count, skip, max := calculateRequestSpan(remoteHeight, localHeight)

	p.log.Trace("Span searching for common ancestor", "count", count, "from", from, "skip", skip)
	go p.peer.RequestHeadersByNumber(uint64(from), count, skip, false)

	// Wait for the remote response to the head fetch
	number, hash := uint64(0), common.Hash{}

	ttl := d.requestTTL()
	timeout := time.After(ttl)

	for finished := false; !finished; {
		select {
		case <-d.cancelCh:
			return 0, errCanceled

		case packet := <-d.headerCh:
			// Discard anything not from the origin peer
			if packet.PeerId() != p.id {
				log.Debug("Received headers from incorrect peer", "peer", packet.PeerId())
				break
			}
			// Make sure the peer actually gave something valid
			headers := packet.(*headerPack).headers
			if len(headers) == 0 {
				p.log.Warn("Empty head header set")
				return 0, errEmptyHeaderSet
			}
			// Make sure the peer's reply conforms to the request
			for i, header := range headers {
				expectNumber := from + int64(i)*int64(skip+1)
				if number := header.Number.Int64(); number != expectNumber {
					p.log.Warn("Head headers broke chain ordering", "index", i, "requested", expectNumber, "received", number)
					return 0, fmt.Errorf("%w: %v", errInvalidChain, errors.New("head headers broke chain ordering"))
				}
			}
			// Check if a common ancestor was found
			finished = true
			for i := len(headers) - 1; i >= 0; i-- {
				// Skip any headers that underflow/overflow our requested set
				if headers[i].Number.Int64() < from || headers[i].Number.Uint64() > max {
					continue
				}
				// Otherwise check if we already know the header or not
				h := headers[i].Hash()
				n := headers[i].Number.Uint64()

				var known bool
				switch mode {
				case FullSync:
					known = d.blockchain.HasBlock(h, n)
				case FastSync:
					known = d.blockchain.HasFastBlock(h, n)
				default:
					known = d.lightchain.HasHeader(h, n)
				}
				if known {
					number, hash = n, h
					break
				}
			}

		case <-timeout:
			p.log.Debug("Waiting for head header timed out", "elapsed", ttl)
			return 0, errTimeout

		case <-d.bodyCh:
		case <-d.receiptCh:
			// Out of bounds delivery, ignore
		}
	}
	// If the head fetch already found an ancestor, return
	if hash != (common.Hash{}) {
		if int64(number) <= floor {
			p.log.Warn("Ancestor below allowance", "number", number, "hash", hash, "allowance", floor)
			return 0, errInvalidAncestor
		}
		p.log.Debug("Found common ancestor", "number", number, "hash", hash)
		return number, nil
	}
	// Ancestor not found, we need to binary search over our chain
	start, end := uint64(0), remoteHeight
	if floor > 0 {
		start = uint64(floor)
	}
	p.log.Trace("Binary searching for common ancestor", "start", start, "end", end)

	for start+1 < end {
		// Split our chain interval in two, and request the hash to cross check
		check := (start + end) / 2

		ttl := d.requestTTL()
		timeout := time.After(ttl)

		go p.peer.RequestHeadersByNumber(check, 1, 0, false)

		// Wait until a reply arrives to this request
		for arrived := false; !arrived; {
			select {
			case <-d.cancelCh:
				return 0, errCanceled

			case packet := <-d.headerCh:
				// Discard anything not from the origin peer
				if packet.PeerId() != p.id {
					log.Debug("Received headers from incorrect peer", "peer", packet.PeerId())
					break
				}
				// Make sure the peer actually gave something valid
				headers := packet.(*headerPack).headers
				if len(headers) != 1 {
					p.log.Warn("Multiple headers for single request", "headers", len(headers))
					return 0, fmt.Errorf("%w: multiple headers (%d) for single request", errBadPeer, len(headers))
				}
				arrived = true

				// Modify the search interval based on the response
				h := headers[0].Hash()
				n := headers[0].Number.Uint64()

				var known bool
				switch mode {
				case FullSync:
					known = d.blockchain.HasBlock(h, n)
				case FastSync:
					known = d.blockchain.HasFastBlock(h, n)
				default:
					known = d.lightchain.HasHeader(h, n)
				}
				if !known {
					end = check
					break
				}
				header := d.lightchain.GetHeaderByHash(h) // Independent of sync mode, header surely exists
				if header.Number.Uint64() != check {
					p.log.Warn("Received non requested header", "number", header.Number, "hash", header.Hash(), "request", check)
					return 0, fmt.Errorf("%w: non-requested header (%d)", errBadPeer, header.Number)
				}
				start = check
				hash = h

			case <-timeout:
				p.log.Debug("Waiting for search header timed out", "elapsed", ttl)
				return 0, errTimeout

			case <-d.bodyCh:
			case <-d.receiptCh:
				// Out of bounds delivery, ignore
			}
		}
	}
	// Ensure valid ancestry and return
	if int64(start) <= floor {
		p.log.Warn("Ancestor below allowance", "number", start, "hash", hash, "allowance", floor)
		return 0, errInvalidAncestor
	}
	p.log.Debug("Found common ancestor", "number", start, "hash", hash)
	return start, nil
}

// fetchHeaders keeps retrieving headers concurrently from the number
// requested, until no more are returned, potentially throttling on the way. To
// facilitate concurrency but still protect against malicious nodes sending bad
// headers, we construct a header chain skeleton using the "origin" peer we are
// syncing with, and fill in the missing headers using anyone else. Headers from
// other peers are only accepted if they map cleanly to the skeleton. If no one
// can fill in the skeleton - not even the origin peer - it's assumed invalid and
// the origin is dropped.
func (d *Downloader) fetchHeaders(p *peerConnection, from uint64) error {
	p.log.Debug("Directing header downloads", "origin", from)
	defer p.log.Debug("Header download terminated")

	// Create a timeout timer, and the associated header fetcher
	skeleton := true            // Skeleton assembly phase or finishing up
	pivoting := false           // Whether the next request is pivot verification
	request := time.Now()       // time of the last skeleton fetch request
	timeout := time.NewTimer(0) // timer to dump a non-responsive active peer
	<-timeout.C                 // timeout channel should be initially empty
	defer timeout.Stop()

	var ttl time.Duration
	getHeaders := func(from uint64) {
		request = time.Now()

		ttl = d.requestTTL()
		timeout.Reset(ttl)

		if skeleton {
			p.log.Trace("Fetching skeleton headers", "count", MaxHeaderFetch, "from", from)
			go p.peer.RequestHeadersByNumber(from+uint64(MaxHeaderFetch)-1, MaxSkeletonSize, MaxHeaderFetch-1, false)
		} else {
			p.log.Trace("Fetching full headers", "count", MaxHeaderFetch, "from", from)
			go p.peer.RequestHeadersByNumber(from, MaxHeaderFetch, 0, false)
		}
	}
	getNextPivot := func() {
		pivoting = true
		request = time.Now()

		ttl = d.requestTTL()
		timeout.Reset(ttl)

		d.pivotLock.RLock()
		pivot := d.pivotHeader.Number.Uint64()
		d.pivotLock.RUnlock()

		p.log.Trace("Fetching next pivot header", "number", pivot+uint64(fsMinFullBlocks))
		go p.peer.RequestHeadersByNumber(pivot+uint64(fsMinFullBlocks), 2, fsMinFullBlocks-9, false) // move +64 when it's 2x64-8 deep
	}
	// Start pulling the header chain skeleton until all is done
	ancestor := from
	getHeaders(from)

	mode := d.getMode()
	for {
		select {
		case <-d.cancelCh:
			return errCanceled

		case packet := <-d.headerCh:
			// Make sure the active peer is giving us the skeleton headers
			if packet.PeerId() != p.id {
				log.Debug("Received skeleton from incorrect peer", "peer", packet.PeerId())
				break
			}
			headerReqTimer.UpdateSince(request)
			timeout.Stop()

			// If the pivot is being checked, move if it became stale and run the real retrieval
			var pivot uint64

			d.pivotLock.RLock()
			if d.pivotHeader != nil {
				pivot = d.pivotHeader.Number.Uint64()
			}
			d.pivotLock.RUnlock()

			if pivoting {
				if packet.Items() == 2 {
					// Retrieve the headers and do some sanity checks, just in case
					headers := packet.(*headerPack).headers

					if have, want := headers[0].Number.Uint64(), pivot+uint64(fsMinFullBlocks); have != want {
						log.Warn("Peer sent invalid next pivot", "have", have, "want", want)
						return fmt.Errorf("%w: next pivot number %d != requested %d", errInvalidChain, have, want)
					}
					if have, want := headers[1].Number.Uint64(), pivot+2*uint64(fsMinFullBlocks)-8; have != want {
						log.Warn("Peer sent invalid pivot confirmer", "have", have, "want", want)
						return fmt.Errorf("%w: next pivot confirmer number %d != requested %d", errInvalidChain, have, want)
					}
					log.Warn("Pivot seemingly stale, moving", "old", pivot, "new", headers[0].Number)
					pivot = headers[0].Number.Uint64()

					d.pivotLock.Lock()
					d.pivotHeader = headers[0]
					d.pivotLock.Unlock()

					// Write out the pivot into the database so a rollback beyond
					// it will reenable fast sync and update the state root that
					// the state syncer will be downloading.
					rawdb.WriteLastPivotNumber(d.stateDB, pivot)
				}
				pivoting = false
				getHeaders(from)
				continue
			}
			// If the skeleton's finished, pull any remaining head headers directly from the origin
			if skeleton && packet.Items() == 0 {
				skeleton = false
				getHeaders(from)
				continue
			}
			// If no more headers are inbound, notify the content fetchers and return
			if packet.Items() == 0 {
				// Don't abort header fetches while the pivot is downloading
				if atomic.LoadInt32(&d.committed) == 0 && pivot <= from {
					p.log.Debug("No headers, waiting for pivot commit")
					select {
					case <-time.After(fsHeaderContCheck):
						getHeaders(from)
						continue
					case <-d.cancelCh:
						return errCanceled
					}
				}
				// Pivot done (or not in fast sync) and no more headers, terminate the process
				p.log.Debug("No more headers available")
				select {
				case d.headerProcCh <- nil:
					return nil
				case <-d.cancelCh:
					return errCanceled
				}
			}
			headers := packet.(*headerPack).headers

			// If we received a skeleton batch, resolve internals concurrently
			if skeleton {
				filled, proced, err := d.fillHeaderSkeleton(from, headers)
				if err != nil {
					p.log.Debug("Skeleton chain invalid", "err", err)
					return fmt.Errorf("%w: %v", errInvalidChain, err)
				}
				headers = filled[proced:]
				from += uint64(proced)
			} else {
				// If we're closing in on the chain head, but haven't yet reached it, delay
				// the last few headers so mini reorgs on the head don't cause invalid hash
				// chain errors.
				if n := len(headers); n > 0 {
					// Retrieve the current head we're at
					var head uint64
					if mode == LightSync {
						head = d.lightchain.CurrentHeader().Number.Uint64()
					} else {
						head = d.blockchain.CurrentFastBlock().NumberU64()
						if full := d.blockchain.CurrentBlock().NumberU64(); head < full {
							head = full
						}
					}
					// If the head is below the common ancestor, we're actually deduplicating
					// already existing chain segments, so use the ancestor as the fake head.
					// Otherwise we might end up delaying header deliveries pointlessly.
					if head < ancestor {
						head = ancestor
					}
					// If the head is way older than this batch, delay the last few headers
					if head+uint64(reorgProtThreshold) < headers[n-1].Number.Uint64() {
						delay := reorgProtHeaderDelay
						if delay > n {
							delay = n
						}
						headers = headers[:n-delay]
					}
				}
			}
			// Insert all the new headers and fetch the next batch
			if len(headers) > 0 {
				p.log.Trace("Scheduling new headers", "count", len(headers), "from", from)
				select {
				case d.headerProcCh <- headers:
				case <-d.cancelCh:
					return errCanceled
				}
				from += uint64(len(headers))

				// If we're still skeleton filling fast sync, check pivot staleness
				// before continuing to the next skeleton filling
				if skeleton && pivot > 0 {
					getNextPivot()
				} else {
					getHeaders(from)
				}
			} else {
				// No headers delivered, or all of them being delayed, sleep a bit and retry
				p.log.Trace("All headers delayed, waiting")
				select {
				case <-time.After(fsHeaderContCheck):
					getHeaders(from)
					continue
				case <-d.cancelCh:
					return errCanceled
				}
			}

		case <-timeout.C:
			if d.dropPeer == nil {
				// The dropPeer method is nil when `--copydb` is used for a local copy.
				// Timeouts can occur if e.g. compaction hits at the wrong time, and can be ignored
				p.log.Warn("Downloader wants to drop peer, but peerdrop-function is not set", "peer", p.id)
				break
			}
			// Header retrieval timed out, consider the peer bad and drop
			p.log.Debug("Header request timed out", "elapsed", ttl)
			headerTimeoutMeter.Mark(1)
			d.dropPeer(p.id)

			// Finish the sync gracefully instead of dumping the gathered data though
			for _, ch := range []chan bool{d.bodyWakeCh, d.receiptWakeCh} {
				select {
				case ch <- false:
				case <-d.cancelCh:
				}
			}
			select {
			case d.headerProcCh <- nil:
			case <-d.cancelCh:
			}
			return fmt.Errorf("%w: header request timed out", errBadPeer)
		}
	}
}

// fillHeaderSkeleton concurrently retrieves headers from all our available peers
// and maps them to the provided skeleton header chain.
//
// Any partial results from the beginning of the skeleton is (if possible) forwarded
// immediately to the header processor to keep the rest of the pipeline full even
// in the case of header stalls.
//
// The method returns the entire filled skeleton and also the number of headers
// already forwarded for processing.
func (d *Downloader) fillHeaderSkeleton(from uint64, skeleton []*types.Header) ([]*types.Header, int, error) {
	log.Debug("Filling up skeleton", "from", from)
	d.queue.ScheduleSkeleton(from, skeleton)

	var (
		deliver = func(packet dataPack) (int, error) {
			pack := packet.(*headerPack)
			return d.queue.DeliverHeaders(pack.peerID, pack.headers, d.headerProcCh)
		}
		expire  = func() map[string]int { return d.queue.ExpireHeaders(d.requestTTL()) }
		reserve = func(p *peerConnection, count int) (*fetchRequest, bool, bool) {
			return d.queue.ReserveHeaders(p, count), false, false
		}
		fetch    = func(p *peerConnection, req *fetchRequest) error { return p.FetchHeaders(req.From, MaxHeaderFetch) }
		capacity = func(p *peerConnection) int { return p.HeaderCapacity(d.requestRTT()) }
		setIdle  = func(p *peerConnection, accepted int, deliveryTime time.Time) {
			p.SetHeadersIdle(accepted, deliveryTime)
		}
	)
	err := d.fetchParts(d.headerCh, deliver, d.queue.headerContCh, expire,
		d.queue.PendingHeaders, d.queue.InFlightHeaders, reserve,
		nil, fetch, d.queue.CancelHeaders, capacity, d.peers.HeaderIdlePeers, setIdle, "headers")

	log.Debug("Skeleton fill terminated", "err", err)

	filled, proced := d.queue.RetrieveHeaders()
	return filled, proced, err
}

// fetchBodies iteratively downloads the scheduled block bodies, taking any
// available peers, reserving a chunk of blocks for each, waiting for delivery
// and also periodically checking for timeouts.
func (d *Downloader) fetchBodies(from uint64) error {
	log.Debug("Downloading block bodies", "origin", from)

	var (
		deliver = func(packet dataPack) (int, error) {
			pack := packet.(*bodyPack)
			return d.queue.DeliverBodies(pack.peerID, pack.transactions, pack.uncles)
		}
		expire   = func() map[string]int { return d.queue.ExpireBodies(d.requestTTL()) }
		fetch    = func(p *peerConnection, req *fetchRequest) error { return p.FetchBodies(req) }
		capacity = func(p *peerConnection) int { return p.BlockCapacity(d.requestRTT()) }
		setIdle  = func(p *peerConnection, accepted int, deliveryTime time.Time) { p.SetBodiesIdle(accepted, deliveryTime) }
	)
	err := d.fetchParts(d.bodyCh, deliver, d.bodyWakeCh, expire,
		d.queue.PendingBlocks, d.queue.InFlightBlocks, d.queue.ReserveBodies,
		d.bodyFetchHook, fetch, d.queue.CancelBodies, capacity, d.peers.BodyIdlePeers, setIdle, "bodies")

	log.Debug("Block body download terminated", "err", err)
	return err
}

// fetchReceipts iteratively downloads the scheduled block receipts, taking any
// available peers, reserving a chunk of receipts for each, waiting for delivery
// and also periodically checking for timeouts.
func (d *Downloader) fetchReceipts(from uint64) error {
	log.Debug("Downloading transaction receipts", "origin", from)

	var (
		deliver = func(packet dataPack) (int, error) {
			pack := packet.(*receiptPack)
			return d.queue.DeliverReceipts(pack.peerID, pack.receipts)
		}
		expire   = func() map[string]int { return d.queue.ExpireReceipts(d.requestTTL()) }
		fetch    = func(p *peerConnection, req *fetchRequest) error { return p.FetchReceipts(req) }
		capacity = func(p *peerConnection) int { return p.ReceiptCapacity(d.requestRTT()) }
		setIdle  = func(p *peerConnection, accepted int, deliveryTime time.Time) {
			p.SetReceiptsIdle(accepted, deliveryTime)
		}
	)
	err := d.fetchParts(d.receiptCh, deliver, d.receiptWakeCh, expire,
		d.queue.PendingReceipts, d.queue.InFlightReceipts, d.queue.ReserveReceipts,
		d.receiptFetchHook, fetch, d.queue.CancelReceipts, capacity, d.peers.ReceiptIdlePeers, setIdle, "receipts")

	log.Debug("Transaction receipt download terminated", "err", err)
	return err
}

// fetchParts iteratively downloads scheduled block parts, taking any available
// peers, reserving a chunk of fetch requests for each, waiting for delivery and
// also periodically checking for timeouts.
//
// As the scheduling/timeout logic mostly is the same for all downloaded data
// types, this method is used by each for data gathering and is instrumented with
// various callbacks to handle the slight differences between processing them.
//
// The instrumentation parameters:
//  - errCancel:   error type to return if the fetch operation is cancelled (mostly makes logging nicer)
//  - deliveryCh:  channel from which to retrieve downloaded data packets (merged from all concurrent peers)
//  - deliver:     processing callback to deliver data packets into type specific download queues (usually within `queue`)
//  - wakeCh:      notification channel for waking the fetcher when new tasks are available (or sync completed)
//  - expire:      task callback method to abort requests that took too long and return the faulty peers (traffic shaping)
//  - pending:     task callback for the number of requests still needing download (detect completion/non-completability)
//  - inFlight:    task callback for the number of in-progress requests (wait for all active downloads to finish)
//  - throttle:    task callback to check if the processing queue is full and activate throttling (bound memory use)
//  - reserve:     task callback to reserve new download tasks to a particular peer (also signals partial completions)
//  - fetchHook:   tester callback to notify of new tasks being initiated (allows testing the scheduling logic)
//  - fetch:       network callback to actually send a particular download request to a physical remote peer
//  - cancel:      task callback to abort an in-flight download request and allow rescheduling it (in case of lost peer)
//  - capacity:    network callback to retrieve the estimated type-specific bandwidth capacity of a peer (traffic shaping)
//  - idle:        network callback to retrieve the currently (type specific) idle peers that can be assigned tasks
//  - setIdle:     network callback to set a peer back to idle and update its estimated capacity (traffic shaping)
//  - kind:        textual label of the type being downloaded to display in log messages
func (d *Downloader) fetchParts(deliveryCh chan dataPack, deliver func(dataPack) (int, error), wakeCh chan bool,
	expire func() map[string]int, pending func() int, inFlight func() bool, reserve func(*peerConnection, int) (*fetchRequest, bool, bool),
	fetchHook func([]*types.Header), fetch func(*peerConnection, *fetchRequest) error, cancel func(*fetchRequest), capacity func(*peerConnection) int,
	idle func() ([]*peerConnection, int), setIdle func(*peerConnection, int, time.Time), kind string) error {

	// Create a ticker to detect expired retrieval tasks
	ticker := time.NewTicker(100 * time.Millisecond)
	defer ticker.Stop()

	update := make(chan struct{}, 1)

	// Prepare the queue and fetch block parts until the block header fetcher's done
	finished := false
	for {
		select {
		case <-d.cancelCh:
			return errCanceled

		case packet := <-deliveryCh:
			deliveryTime := time.Now()
			// If the peer was previously banned and failed to deliver its pack
			// in a reasonable time frame, ignore its message.
			if peer := d.peers.Peer(packet.PeerId()); peer != nil {
				// Deliver the received chunk of data and check chain validity
				accepted, err := deliver(packet)
				if errors.Is(err, errInvalidChain) {
					return err
				}
				// Unless a peer delivered something completely else than requested (usually
				// caused by a timed out request which came through in the end), set it to
				// idle. If the delivery's stale, the peer should have already been idled.
				if !errors.Is(err, errStaleDelivery) {
					setIdle(peer, accepted, deliveryTime)
				}
				// Issue a log to the user to see what's going on
				switch {
				case err == nil && packet.Items() == 0:
					peer.log.Trace("Requested data not delivered", "type", kind)
				case err == nil:
					peer.log.Trace("Delivered new batch of data", "type", kind, "count", packet.Stats())
				default:
					peer.log.Trace("Failed to deliver retrieved data", "type", kind, "err", err)
				}
			}
			// Blocks assembled, try to update the progress
			select {
			case update <- struct{}{}:
			default:
			}

		case cont := <-wakeCh:
			// The header fetcher sent a continuation flag, check if it's done
			if !cont {
				finished = true
			}
			// Headers arrive, try to update the progress
			select {
			case update <- struct{}{}:
			default:
			}

		case <-ticker.C:
			// Sanity check update the progress
			select {
			case update <- struct{}{}:
			default:
			}

		case <-update:
			// Short circuit if we lost all our peers
			if d.peers.Len() == 0 {
				return errNoPeers
			}
			// Check for fetch request timeouts and demote the responsible peers
			for pid, fails := range expire() {
				if peer := d.peers.Peer(pid); peer != nil {
					// If a lot of retrieval elements expired, we might have overestimated the remote peer or perhaps
					// ourselves. Only reset to minimal throughput but don't drop just yet. If even the minimal times
					// out that sync wise we need to get rid of the peer.
					//
					// The reason the minimum threshold is 2 is because the downloader tries to estimate the bandwidth
					// and latency of a peer separately, which requires pushing the measures capacity a bit and seeing
					// how response times reacts, to it always requests one more than the minimum (i.e. min 2).
					if fails > 2 {
						peer.log.Trace("Data delivery timed out", "type", kind)
						setIdle(peer, 0, time.Now())
					} else {
						peer.log.Debug("Stalling delivery, dropping", "type", kind)

						if d.dropPeer == nil {
							// The dropPeer method is nil when `--copydb` is used for a local copy.
							// Timeouts can occur if e.g. compaction hits at the wrong time, and can be ignored
							peer.log.Warn("Downloader wants to drop peer, but peerdrop-function is not set", "peer", pid)
						} else {
							d.dropPeer(pid)

							// If this peer was the master peer, abort sync immediately
							d.cancelLock.RLock()
							master := pid == d.cancelPeer
							d.cancelLock.RUnlock()

							if master {
								d.cancel()
								return errTimeout
							}
						}
					}
				}
			}
			// If there's nothing more to fetch, wait or terminate
			if pending() == 0 {
				if !inFlight() && finished {
					log.Debug("Data fetching completed", "type", kind)
					return nil
				}
				break
			}
			// Send a download request to all idle peers, until throttled
			progressed, throttled, running := false, false, inFlight()
			idles, total := idle()
			pendCount := pending()
			for _, peer := range idles {
				// Short circuit if throttling activated
				if throttled {
					break
				}
				// Short circuit if there is no more available task.
				if pendCount = pending(); pendCount == 0 {
					break
				}
				// Reserve a chunk of fetches for a peer. A nil can mean either that
				// no more headers are available, or that the peer is known not to
				// have them.
				request, progress, throttle := reserve(peer, capacity(peer))
				if progress {
					progressed = true
				}
				if throttle {
					throttled = true
					throttleCounter.Inc(1)
				}
				if request == nil {
					continue
				}
				if request.From > 0 {
					peer.log.Trace("Requesting new batch of data", "type", kind, "from", request.From)
				} else {
					peer.log.Trace("Requesting new batch of data", "type", kind, "count", len(request.Headers), "from", request.Headers[0].Number)
				}
				// Fetch the chunk and make sure any errors return the hashes to the queue
				if fetchHook != nil {
					fetchHook(request.Headers)
				}
				if err := fetch(peer, request); err != nil {
					// Although we could try and make an attempt to fix this, this error really
					// means that we've double allocated a fetch task to a peer. If that is the
					// case, the internal state of the downloader and the queue is very wrong so
					// better hard crash and note the error instead of silently accumulating into
					// a much bigger issue.
					panic(fmt.Sprintf("%v: %s fetch assignment failed", peer, kind))
				}
				running = true
			}
			// Make sure that we have peers available for fetching. If all peers have been tried
			// and all failed throw an error
			if !progressed && !throttled && !running && len(idles) == total && pendCount > 0 {
				return errPeersUnavailable
			}
		}
	}
}

// processHeaders takes batches of retrieved headers from an input channel and
// keeps processing and scheduling them into the header chain and downloader's
// queue until the stream ends or a failure occurs.
func (d *Downloader) processHeaders(origin uint64, td *big.Int) error {
	// Keep a count of uncertain headers to roll back
	var (
		rollback    uint64 // Zero means no rollback (fine as you can't unroll the genesis)
		rollbackErr error
		mode        = d.getMode()
	)
	defer func() {
		if rollback > 0 {
			lastHeader, lastFastBlock, lastBlock := d.lightchain.CurrentHeader().Number, common.Big0, common.Big0
			if mode != LightSync {
				lastFastBlock = d.blockchain.CurrentFastBlock().Number()
				lastBlock = d.blockchain.CurrentBlock().Number()
			}
			if err := d.lightchain.SetHead(rollback - 1); err != nil { // -1 to target the parent of the first uncertain block
				// We're already unwinding the stack, only print the error to make it more visible
				log.Error("Failed to roll back chain segment", "head", rollback-1, "err", err)
			}
			curFastBlock, curBlock := common.Big0, common.Big0
			if mode != LightSync {
				curFastBlock = d.blockchain.CurrentFastBlock().Number()
				curBlock = d.blockchain.CurrentBlock().Number()
			}
			log.Warn("Rolled back chain segment",
				"header", fmt.Sprintf("%d->%d", lastHeader, d.lightchain.CurrentHeader().Number),
				"fast", fmt.Sprintf("%d->%d", lastFastBlock, curFastBlock),
				"block", fmt.Sprintf("%d->%d", lastBlock, curBlock), "reason", rollbackErr)
		}
	}()
	// Wait for batches of headers to process
	gotHeaders := false

	for {
		select {
		case <-d.cancelCh:
			rollbackErr = errCanceled
			return errCanceled

		case headers := <-d.headerProcCh:
			// Terminate header processing if we synced up
			if len(headers) == 0 {
				// Notify everyone that headers are fully processed
				for _, ch := range []chan bool{d.bodyWakeCh, d.receiptWakeCh} {
					select {
					case ch <- false:
					case <-d.cancelCh:
					}
				}
				// If no headers were retrieved at all, the peer violated its TD promise that it had a
				// better chain compared to ours. The only exception is if its promised blocks were
				// already imported by other means (e.g. fetcher):
				//
				// R <remote peer>, L <local node>: Both at block 10
				// R: Mine block 11, and propagate it to L
				// L: Queue block 11 for import
				// L: Notice that R's head and TD increased compared to ours, start sync
				// L: Import of block 11 finishes
				// L: Sync begins, and finds common ancestor at 11
				// L: Request new headers up from 11 (R's TD was higher, it must have something)
				// R: Nothing to give
				if mode != LightSync {
					head := d.blockchain.CurrentBlock()
					if !gotHeaders && td.Cmp(d.blockchain.GetTd(head.Hash(), head.NumberU64())) > 0 {
						return errStallingPeer
					}
				}
				// If fast or light syncing, ensure promised headers are indeed delivered. This is
				// needed to detect scenarios where an attacker feeds a bad pivot and then bails out
				// of delivering the post-pivot blocks that would flag the invalid content.
				//
				// This check cannot be executed "as is" for full imports, since blocks may still be
				// queued for processing when the header download completes. However, as long as the
				// peer gave us something useful, we're already happy/progressed (above check).
				if mode == FastSync || mode == LightSync {
					head := d.lightchain.CurrentHeader()
					if td.Cmp(d.lightchain.GetTd(head.Hash(), head.Number.Uint64())) > 0 {
						return errStallingPeer
					}
				}
				// Disable any rollback and return
				rollback = 0
				return nil
			}
			// Otherwise split the chunk of headers into batches and process them
			gotHeaders = true
			for len(headers) > 0 {
				// Terminate if something failed in between processing chunks
				select {
				case <-d.cancelCh:
					rollbackErr = errCanceled
					return errCanceled
				default:
				}
				// Select the next chunk of headers to import
				limit := maxHeadersProcess
				if limit > len(headers) {
					limit = len(headers)
				}
				chunk := headers[:limit]

				// In case of header only syncing, validate the chunk immediately
				if mode == FastSync || mode == LightSync {
					// If we're importing pure headers, verify based on their recentness
					var pivot uint64

					d.pivotLock.RLock()
					if d.pivotHeader != nil {
						pivot = d.pivotHeader.Number.Uint64()
					}
					d.pivotLock.RUnlock()

					frequency := fsHeaderCheckFrequency
					if chunk[len(chunk)-1].Number.Uint64()+uint64(fsHeaderForceVerify) > pivot {
						frequency = 1
					}
					if n, err := d.lightchain.InsertHeaderChain(chunk, frequency); err != nil {
						rollbackErr = err

						// If some headers were inserted, track them as uncertain
						if (mode == FastSync || frequency > 1) && n > 0 && rollback == 0 {
							rollback = chunk[0].Number.Uint64()
						}
						log.Warn("Invalid header encountered", "number", chunk[n].Number, "hash", chunk[n].Hash(), "parent", chunk[n].ParentHash, "err", err)
						return fmt.Errorf("%w: %v", errInvalidChain, err)
					}
					// All verifications passed, track all headers within the alloted limits
					if mode == FastSync {
						head := chunk[len(chunk)-1].Number.Uint64()
						if head-rollback > uint64(fsHeaderSafetyNet) {
							rollback = head - uint64(fsHeaderSafetyNet)
						} else {
							rollback = 1
						}
					}
				}
				// Unless we're doing light chains, schedule the headers for associated content retrieval
				if mode == FullSync || mode == FastSync {
					// If we've reached the allowed number of pending headers, stall a bit
					for d.queue.PendingBlocks() >= maxQueuedHeaders || d.queue.PendingReceipts() >= maxQueuedHeaders {
						select {
						case <-d.cancelCh:
							rollbackErr = errCanceled
							return errCanceled
						case <-time.After(time.Second):
						}
					}
					// Otherwise insert the headers for content retrieval
					inserts := d.queue.Schedule(chunk, origin)
					if len(inserts) != len(chunk) {
						rollbackErr = fmt.Errorf("stale headers: len inserts %v len(chunk) %v", len(inserts), len(chunk))
						return fmt.Errorf("%w: stale headers", errBadPeer)
					}
				}
				headers = headers[limit:]
				origin += uint64(limit)
			}
			// Update the highest block number we know if a higher one is found.
			d.syncStatsLock.Lock()
			if d.syncStatsChainHeight < origin {
				d.syncStatsChainHeight = origin - 1
			}
			d.syncStatsLock.Unlock()

			// Signal the content downloaders of the availablility of new tasks
			for _, ch := range []chan bool{d.bodyWakeCh, d.receiptWakeCh} {
				select {
				case ch <- true:
				default:
				}
			}
		}
	}
}

// processFullSyncContent takes fetch results from the queue and imports them into the chain.
func (d *Downloader) processFullSyncContent() error {
	for {
		results := d.queue.Results(true)
		if len(results) == 0 {
			return nil
		}
		if d.chainInsertHook != nil {
			d.chainInsertHook(results)
		}
		if err := d.importBlockResults(results); err != nil {
			return err
		}
	}
}

func (d *Downloader) importBlockResults(results []*fetchResult) error {
	// Check for any early termination requests
	if len(results) == 0 {
		return nil
	}
	select {
	case <-d.quitCh:
		return errCancelContentProcessing
	default:
	}
	// Retrieve the a batch of results to import
	first, last := results[0].Header, results[len(results)-1].Header
	log.Debug("Inserting downloaded chain", "items", len(results),
		"firstnum", first.Number, "firsthash", first.Hash(),
		"lastnum", last.Number, "lasthash", last.Hash(),
	)
	blocks := make([]*types.Block, len(results))
	for i, result := range results {
		blocks[i] = types.NewBlockWithHeader(result.Header).WithBody(result.Transactions, result.Uncles)
	}
	if index, err := d.blockchain.InsertChain(blocks); err != nil {
		if index < len(results) {
			log.Debug("Downloaded item processing failed", "number", results[index].Header.Number, "hash", results[index].Header.Hash(), "err", err)
		} else {
			// The InsertChain method in blockchain.go will sometimes return an out-of-bounds index,
			// when it needs to preprocess blocks to import a sidechain.
			// The importer will put together a new list of blocks to import, which is a superset
			// of the blocks delivered from the downloader, and the indexing will be off.
			log.Debug("Downloaded item processing failed on sidechain import", "index", index, "err", err)
		}
		return fmt.Errorf("%w: %v", errInvalidChain, err)
	}
	return nil
}

// processFastSyncContent takes fetch results from the queue and writes them to the
// database. It also controls the synchronisation of state nodes of the pivot block.
func (d *Downloader) processFastSyncContent() error {
	// Start syncing state of the reported head block. This should get us most of
	// the state of the pivot block.
	d.pivotLock.RLock()
	sync := d.syncState(d.pivotHeader.Root)
	d.pivotLock.RUnlock()

	defer func() {
		// The `sync` object is replaced every time the pivot moves. We need to
		// defer close the very last active one, hence the lazy evaluation vs.
		// calling defer sync.Cancel() !!!
		sync.Cancel()
	}()

	closeOnErr := func(s *stateSync) {
		if err := s.Wait(); err != nil && err != errCancelStateFetch && err != errCanceled {
			d.queue.Close() // wake up Results
		}
	}
	go closeOnErr(sync)

	// To cater for moving pivot points, track the pivot block and subsequently
	// accumulated download results separately.
	var (
		oldPivot *fetchResult   // Locked in pivot block, might change eventually
		oldTail  []*fetchResult // Downloaded content after the pivot
	)
	for {
		// Wait for the next batch of downloaded data to be available, and if the pivot
		// block became stale, move the goalpost
		results := d.queue.Results(oldPivot == nil) // Block if we're not monitoring pivot staleness
		if len(results) == 0 {
			// If pivot sync is done, stop
			if oldPivot == nil {
				return sync.Cancel()
			}
			// If sync failed, stop
			select {
			case <-d.cancelCh:
				sync.Cancel()
				return errCanceled
			default:
			}
		}
		if d.chainInsertHook != nil {
			d.chainInsertHook(results)
		}
		// If we haven't downloaded the pivot block yet, check pivot staleness
		// notifications from the header downloader
		d.pivotLock.RLock()
		pivot := d.pivotHeader
		d.pivotLock.RUnlock()

		if oldPivot == nil {
			if pivot.Root != sync.root {
				sync.Cancel()
				sync = d.syncState(pivot.Root)

				go closeOnErr(sync)
			}
		} else {
			results = append(append([]*fetchResult{oldPivot}, oldTail...), results...)
		}
		// Split around the pivot block and process the two sides via fast/full sync
		if atomic.LoadInt32(&d.committed) == 0 {
			latest := results[len(results)-1].Header
			// If the height is above the pivot block by 2 sets, it means the pivot
			// become stale in the network and it was garbage collected, move to a
			// new pivot.
			//
			// Note, we have `reorgProtHeaderDelay` number of blocks withheld, Those
			// need to be taken into account, otherwise we're detecting the pivot move
			// late and will drop peers due to unavailable state!!!
			if height := latest.Number.Uint64(); height >= pivot.Number.Uint64()+2*uint64(fsMinFullBlocks)-uint64(reorgProtHeaderDelay) {
				log.Warn("Pivot became stale, moving", "old", pivot.Number.Uint64(), "new", height-uint64(fsMinFullBlocks)+uint64(reorgProtHeaderDelay))
				pivot = results[len(results)-1-fsMinFullBlocks+reorgProtHeaderDelay].Header // must exist as lower old pivot is uncommitted

				d.pivotLock.Lock()
				d.pivotHeader = pivot
				d.pivotLock.Unlock()

				// Write out the pivot into the database so a rollback beyond it will
				// reenable fast sync
				rawdb.WriteLastPivotNumber(d.stateDB, pivot.Number.Uint64())
			}
		}
		P, beforeP, afterP := splitAroundPivot(pivot.Number.Uint64(), results)
		if err := d.commitFastSyncData(beforeP, sync); err != nil {
			return err
		}
		if P != nil {
			// If new pivot block found, cancel old state retrieval and restart
			if oldPivot != P {
				sync.Cancel()
				sync = d.syncState(P.Header.Root)

				go closeOnErr(sync)
				oldPivot = P
			}
			// Wait for completion, occasionally checking for pivot staleness
			select {
			case <-sync.done:
				if sync.err != nil {
					return sync.err
				}
				if err := d.commitPivotBlock(P); err != nil {
					return err
				}
				oldPivot = nil

			case <-time.After(time.Second):
				oldTail = afterP
				continue
			}
		}
		// Fast sync done, pivot commit done, full import
		if err := d.importBlockResults(afterP); err != nil {
			return err
		}
	}
}

func splitAroundPivot(pivot uint64, results []*fetchResult) (p *fetchResult, before, after []*fetchResult) {
	if len(results) == 0 {
		return nil, nil, nil
	}
	if lastNum := results[len(results)-1].Header.Number.Uint64(); lastNum < pivot {
		// the pivot is somewhere in the future
		return nil, results, nil
	}
	// This can also be optimized, but only happens very seldom
	for _, result := range results {
		num := result.Header.Number.Uint64()
		switch {
		case num < pivot:
			before = append(before, result)
		case num == pivot:
			p = result
		default:
			after = append(after, result)
		}
	}
	return p, before, after
}

func (d *Downloader) commitFastSyncData(results []*fetchResult, stateSync *stateSync) error {
	// Check for any early termination requests
	if len(results) == 0 {
		return nil
	}
	select {
	case <-d.quitCh:
		return errCancelContentProcessing
	case <-stateSync.done:
		if err := stateSync.Wait(); err != nil {
			return err
		}
	default:
	}
	// Retrieve the a batch of results to import
	first, last := results[0].Header, results[len(results)-1].Header
	log.Debug("Inserting fast-sync blocks", "items", len(results),
		"firstnum", first.Number, "firsthash", first.Hash(),
		"lastnumn", last.Number, "lasthash", last.Hash(),
	)
	blocks := make([]*types.Block, len(results))
	receipts := make([]types.Receipts, len(results))
	for i, result := range results {
		blocks[i] = types.NewBlockWithHeader(result.Header).WithBody(result.Transactions, result.Uncles)
		receipts[i] = result.Receipts
	}
	if index, err := d.blockchain.InsertReceiptChain(blocks, receipts, atomic.LoadUint64(&d.ancientLimit)); err != nil {
		log.Debug("Downloaded item processing failed", "number", results[index].Header.Number, "hash", results[index].Header.Hash(), "err", err)
		return fmt.Errorf("%w: %v", errInvalidChain, err)
	}
	return nil
}

func (d *Downloader) commitPivotBlock(result *fetchResult) error {
	block := types.NewBlockWithHeader(result.Header).WithBody(result.Transactions, result.Uncles)
	log.Debug("Committing fast sync pivot as new head", "number", block.Number(), "hash", block.Hash())

	// Commit the pivot block as the new head, will require full sync from here on
	if _, err := d.blockchain.InsertReceiptChain([]*types.Block{block}, []types.Receipts{result.Receipts}, atomic.LoadUint64(&d.ancientLimit)); err != nil {
		return err
	}
	if err := d.blockchain.FastSyncCommitHead(block.Hash()); err != nil {
		return err
	}
	atomic.StoreInt32(&d.committed, 1)

	// If we had a bloom filter for the state sync, deallocate it now. Note, we only
	// deallocate internally, but keep the empty wrapper. This ensures that if we do
	// a rollback after committing the pivot and restarting fast sync, we don't end
	// up using a nil bloom. Empty bloom is fine, it just returns that it does not
	// have the info we need, so reach down to the database instead.
	if d.stateBloom != nil {
		d.stateBloom.Close()
	}
	return nil
}

// DeliverHeaders injects a new batch of block headers received from a remote
// node into the download schedule.
func (d *Downloader) DeliverHeaders(id string, headers []*types.Header) (err error) {
	return d.deliver(id, d.headerCh, &headerPack{id, headers}, headerInMeter, headerDropMeter)
}

// DeliverBodies injects a new batch of block bodies received from a remote node.
func (d *Downloader) DeliverBodies(id string, transactions [][]*types.Transaction, uncles [][]*types.Header) (err error) {
	return d.deliver(id, d.bodyCh, &bodyPack{id, transactions, uncles}, bodyInMeter, bodyDropMeter)
}

// DeliverReceipts injects a new batch of receipts received from a remote node.
func (d *Downloader) DeliverReceipts(id string, receipts [][]*types.Receipt) (err error) {
	return d.deliver(id, d.receiptCh, &receiptPack{id, receipts}, receiptInMeter, receiptDropMeter)
}

// DeliverNodeData injects a new batch of node state data received from a remote node.
func (d *Downloader) DeliverNodeData(id string, data [][]byte) (err error) {
	return d.deliver(id, d.stateCh, &statePack{id, data}, stateInMeter, stateDropMeter)
}

// deliver injects a new batch of data received from a remote node.
func (d *Downloader) deliver(id string, destCh chan dataPack, packet dataPack, inMeter, dropMeter metrics.Meter) (err error) {
	// Update the delivery metrics for both good and failed deliveries
	inMeter.Mark(int64(packet.Items()))
	defer func() {
		if err != nil {
			dropMeter.Mark(int64(packet.Items()))
		}
	}()
	// Deliver or abort if the sync is canceled while queuing
	d.cancelLock.RLock()
	cancel := d.cancelCh
	d.cancelLock.RUnlock()
	if cancel == nil {
		return errNoSyncActive
	}
	select {
	case destCh <- packet:
		return nil
	case <-cancel:
		return errNoSyncActive
	}
}

// qosTuner is the quality of service tuning loop that occasionally gathers the
// peer latency statistics and updates the estimated request round trip time.
func (d *Downloader) qosTuner() {
	for {
		// Retrieve the current median RTT and integrate into the previoust target RTT
		rtt := time.Duration((1-qosTuningImpact)*float64(atomic.LoadUint64(&d.rttEstimate)) + qosTuningImpact*float64(d.peers.medianRTT()))
		atomic.StoreUint64(&d.rttEstimate, uint64(rtt))

		// A new RTT cycle passed, increase our confidence in the estimated RTT
		conf := atomic.LoadUint64(&d.rttConfidence)
		conf = conf + (1000000-conf)/2
		atomic.StoreUint64(&d.rttConfidence, conf)

		// Log the new QoS values and sleep until the next RTT
		log.Debug("Recalculated downloader QoS values", "rtt", rtt, "confidence", float64(conf)/1000000.0, "ttl", d.requestTTL())
		select {
		case <-d.quitCh:
			return
		case <-time.After(rtt):
		}
	}
}

// qosReduceConfidence is meant to be called when a new peer joins the downloader's
// peer set, needing to reduce the confidence we have in out QoS estimates.
func (d *Downloader) qosReduceConfidence() {
	// If we have a single peer, confidence is always 1
	peers := uint64(d.peers.Len())
	if peers == 0 {
		// Ensure peer connectivity races don't catch us off guard
		return
	}
	if peers == 1 {
		atomic.StoreUint64(&d.rttConfidence, 1000000)
		return
	}
	// If we have a ton of peers, don't drop confidence)
	if peers >= uint64(qosConfidenceCap) {
		return
	}
	// Otherwise drop the confidence factor
	conf := atomic.LoadUint64(&d.rttConfidence) * (peers - 1) / peers
	if float64(conf)/1000000 < rttMinConfidence {
		conf = uint64(rttMinConfidence * 1000000)
	}
	atomic.StoreUint64(&d.rttConfidence, conf)

	rtt := time.Duration(atomic.LoadUint64(&d.rttEstimate))
	log.Debug("Relaxed downloader QoS values", "rtt", rtt, "confidence", float64(conf)/1000000.0, "ttl", d.requestTTL())
}

// requestRTT returns the current target round trip time for a download request
// to complete in.
//
// Note, the returned RTT is .9 of the actually estimated RTT. The reason is that
// the downloader tries to adapt queries to the RTT, so multiple RTT values can
// be adapted to, but smaller ones are preferred (stabler download stream).
func (d *Downloader) requestRTT() time.Duration {
	return time.Duration(atomic.LoadUint64(&d.rttEstimate)) * 9 / 10
}

// requestTTL returns the current timeout allowance for a single download request
// to finish under.
func (d *Downloader) requestTTL() time.Duration {
	var (
		rtt  = time.Duration(atomic.LoadUint64(&d.rttEstimate))
		conf = float64(atomic.LoadUint64(&d.rttConfidence)) / 1000000.0
	)
	ttl := time.Duration(ttlScaling) * time.Duration(float64(rtt)/conf)
	if ttl > ttlLimit {
		ttl = ttlLimit
	}
	return ttl
}<|MERGE_RESOLUTION|>--- conflicted
+++ resolved
@@ -25,7 +25,7 @@
 	"sync/atomic"
 	"time"
 
-	ethereum "github.com/clearmatics/autonity"
+	"github.com/clearmatics/autonity"
 	"github.com/clearmatics/autonity/common"
 	"github.com/clearmatics/autonity/core/rawdb"
 	"github.com/clearmatics/autonity/core/types"
@@ -511,27 +511,20 @@
 		// The peer would start to feed us valid blocks until head, resulting in all of
 		// the blocks might be written into the ancient store. A following mini-reorg
 		// could cause issues.
-<<<<<<< HEAD
-		if d.checkpoint != 0 && d.checkpoint > maxForkAncestry+1 {
-			atomic.StoreUint64(&d.ancientLimit, d.checkpoint)
-		} else if height > maxForkAncestry+1 {
-			atomic.StoreUint64(&d.ancientLimit, height-maxForkAncestry-1)
-=======
 		if d.checkpoint != 0 && d.checkpoint > fullMaxForkAncestry+1 {
 			d.ancientLimit = d.checkpoint
 		} else if height > fullMaxForkAncestry+1 {
 			d.ancientLimit = height - fullMaxForkAncestry - 1
->>>>>>> c71a7e26
 		}
 		frozen, _ := d.stateDB.Ancients() // Ignore the error here since light client can also hit here.
 
 		// If a part of blockchain data has already been written into active store,
 		// disable the ancient style insertion explicitly.
 		if origin >= frozen && frozen != 0 {
-			atomic.StoreUint64(&d.ancientLimit, 0)
+			d.ancientLimit = 0
 			log.Info("Disabling direct-ancient mode", "origin", origin, "ancient", frozen-1)
-		} else if atomic.LoadUint64(&d.ancientLimit) > 0 {
-			log.Debug("Enabling direct-ancient mode", "ancient", atomic.LoadUint64(&d.ancientLimit))
+		} else if d.ancientLimit > 0 {
+			log.Debug("Enabling direct-ancient mode", "ancient", d.ancientLimit)
 		}
 		// Rewind the ancient store and blockchain if reorg happens.
 		if origin+1 < frozen {
@@ -614,7 +607,7 @@
 	d.cancel()
 	d.cancelWg.Wait()
 
-	atomic.StoreUint64(&d.ancientLimit, 0)
+	d.ancientLimit = 0
 	log.Debug("Reset ancient limit to zero")
 }
 
@@ -1885,7 +1878,7 @@
 		blocks[i] = types.NewBlockWithHeader(result.Header).WithBody(result.Transactions, result.Uncles)
 		receipts[i] = result.Receipts
 	}
-	if index, err := d.blockchain.InsertReceiptChain(blocks, receipts, atomic.LoadUint64(&d.ancientLimit)); err != nil {
+	if index, err := d.blockchain.InsertReceiptChain(blocks, receipts, d.ancientLimit); err != nil {
 		log.Debug("Downloaded item processing failed", "number", results[index].Header.Number, "hash", results[index].Header.Hash(), "err", err)
 		return fmt.Errorf("%w: %v", errInvalidChain, err)
 	}
@@ -1897,7 +1890,7 @@
 	log.Debug("Committing fast sync pivot as new head", "number", block.Number(), "hash", block.Hash())
 
 	// Commit the pivot block as the new head, will require full sync from here on
-	if _, err := d.blockchain.InsertReceiptChain([]*types.Block{block}, []types.Receipts{result.Receipts}, atomic.LoadUint64(&d.ancientLimit)); err != nil {
+	if _, err := d.blockchain.InsertReceiptChain([]*types.Block{block}, []types.Receipts{result.Receipts}, d.ancientLimit); err != nil {
 		return err
 	}
 	if err := d.blockchain.FastSyncCommitHead(block.Hash()); err != nil {
