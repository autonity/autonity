--- conflicted
+++ resolved
@@ -17,37 +17,27 @@
 package downloader
 
 import (
-	"fmt"
-	"math/big"
-	"sync"
-	"time"
-
-<<<<<<< HEAD
-	"github.com/clearmatics/autonity/common"
-	"github.com/clearmatics/autonity/consensus/ethash"
-	"github.com/clearmatics/autonity/core"
-	"github.com/clearmatics/autonity/core/rawdb"
-	"github.com/clearmatics/autonity/core/types"
-	"github.com/clearmatics/autonity/crypto"
-	"github.com/clearmatics/autonity/params"
-=======
-	"github.com/ethereum/go-ethereum/common"
-	"github.com/ethereum/go-ethereum/consensus/ethash"
-	"github.com/ethereum/go-ethereum/core"
-	"github.com/ethereum/go-ethereum/core/rawdb"
-	"github.com/ethereum/go-ethereum/core/types"
-	"github.com/ethereum/go-ethereum/core/vm"
-	"github.com/ethereum/go-ethereum/crypto"
-	"github.com/ethereum/go-ethereum/params"
->>>>>>> aaca58a7
+    "fmt"
+    "math/big"
+    "sync"
+    "time"
+
+    "github.com/ethereum/go-ethereum/common"
+    "github.com/ethereum/go-ethereum/consensus/ethash"
+    "github.com/ethereum/go-ethereum/core"
+    "github.com/ethereum/go-ethereum/core/rawdb"
+    "github.com/ethereum/go-ethereum/core/types"
+    "github.com/ethereum/go-ethereum/core/vm"
+    "github.com/ethereum/go-ethereum/crypto"
+    "github.com/ethereum/go-ethereum/params"
 )
 
 // Test chain parameters.
 var (
 	testKey, _  = crypto.HexToECDSA("b71c71a67e1177ad4e901695e1b4b9ee17ae16c6668d313eac2f96dbcda3f291")
 	testAddress = crypto.PubkeyToAddress(testKey.PublicKey)
-	testDB      = rawdb.NewMemoryDatabase()
-	testGenesis = core.GenesisBlockForTesting(testDB, testAddress, big.NewInt(1000000000000000))
+    testDB      = rawdb.NewMemoryDatabase()
+    testGenesis = core.GenesisBlockForTesting(testDB, testAddress, big.NewInt(1000000000000000))
 )
 
 // The common prefix of all test chains:
@@ -59,104 +49,104 @@
 var pregenerated bool
 
 func init() {
-	// Reduce some of the parameters to make the tester faster
-	fullMaxForkAncestry = 10000
-	lightMaxForkAncestry = 10000
-	blockCacheMaxItems = 1024
-	fsHeaderSafetyNet = 256
-	fsHeaderContCheck = 500 * time.Millisecond
-
-	testChainBase = newTestChain(blockCacheMaxItems+200, testGenesis)
-
-	var forkLen = int(fullMaxForkAncestry + 50)
-	var wg sync.WaitGroup
-
-	// Generate the test chains to seed the peers with
-	wg.Add(3)
-	go func() { testChainForkLightA = testChainBase.makeFork(forkLen, false, 1); wg.Done() }()
-	go func() { testChainForkLightB = testChainBase.makeFork(forkLen, false, 2); wg.Done() }()
-	go func() { testChainForkHeavy = testChainBase.makeFork(forkLen, true, 3); wg.Done() }()
-	wg.Wait()
-
-	// Generate the test peers used by the tests to avoid overloading during testing.
-	// These seemingly random chains are used in various downloader tests. We're just
-	// pre-generating them here.
-	chains := []*testChain{
-		testChainBase,
-		testChainForkLightA,
-		testChainForkLightB,
-		testChainForkHeavy,
-		testChainBase.shorten(1),
-		testChainBase.shorten(blockCacheMaxItems - 15),
-		testChainBase.shorten((blockCacheMaxItems - 15) / 2),
-		testChainBase.shorten(blockCacheMaxItems - 15 - 5),
-		testChainBase.shorten(MaxHeaderFetch),
-		testChainBase.shorten(800),
-		testChainBase.shorten(800 / 2),
-		testChainBase.shorten(800 / 3),
-		testChainBase.shorten(800 / 4),
-		testChainBase.shorten(800 / 5),
-		testChainBase.shorten(800 / 6),
-		testChainBase.shorten(800 / 7),
-		testChainBase.shorten(800 / 8),
-		testChainBase.shorten(3*fsHeaderSafetyNet + 256 + fsMinFullBlocks),
-		testChainBase.shorten(fsMinFullBlocks + 256 - 1),
-		testChainForkLightA.shorten(len(testChainBase.blocks) + 80),
-		testChainForkLightB.shorten(len(testChainBase.blocks) + 81),
-		testChainForkLightA.shorten(len(testChainBase.blocks) + MaxHeaderFetch),
-		testChainForkLightB.shorten(len(testChainBase.blocks) + MaxHeaderFetch),
-		testChainForkHeavy.shorten(len(testChainBase.blocks) + 79),
-	}
-	wg.Add(len(chains))
-	for _, chain := range chains {
-		go func(blocks []*types.Block) {
-			newTestBlockchain(blocks)
-			wg.Done()
-		}(chain.blocks[1:])
-	}
-	wg.Wait()
-
-	// Mark the chains pregenerated. Generating a new one will lead to a panic.
-	pregenerated = true
+    // Reduce some of the parameters to make the tester faster
+    fullMaxForkAncestry = 10000
+    lightMaxForkAncestry = 10000
+    blockCacheMaxItems = 1024
+    fsHeaderSafetyNet = 256
+    fsHeaderContCheck = 500 * time.Millisecond
+
+    testChainBase = newTestChain(blockCacheMaxItems+200, testGenesis)
+
+    var forkLen = int(fullMaxForkAncestry + 50)
+    var wg sync.WaitGroup
+
+    // Generate the test chains to seed the peers with
+    wg.Add(3)
+    go func() { testChainForkLightA = testChainBase.makeFork(forkLen, false, 1); wg.Done() }()
+    go func() { testChainForkLightB = testChainBase.makeFork(forkLen, false, 2); wg.Done() }()
+    go func() { testChainForkHeavy = testChainBase.makeFork(forkLen, true, 3); wg.Done() }()
+    wg.Wait()
+
+    // Generate the test peers used by the tests to avoid overloading during testing.
+    // These seemingly random chains are used in various downloader tests. We're just
+    // pre-generating them here.
+    chains := []*testChain{
+        testChainBase,
+        testChainForkLightA,
+        testChainForkLightB,
+        testChainForkHeavy,
+        testChainBase.shorten(1),
+        testChainBase.shorten(blockCacheMaxItems - 15),
+        testChainBase.shorten((blockCacheMaxItems - 15) / 2),
+        testChainBase.shorten(blockCacheMaxItems - 15 - 5),
+        testChainBase.shorten(MaxHeaderFetch),
+        testChainBase.shorten(800),
+        testChainBase.shorten(800 / 2),
+        testChainBase.shorten(800 / 3),
+        testChainBase.shorten(800 / 4),
+        testChainBase.shorten(800 / 5),
+        testChainBase.shorten(800 / 6),
+        testChainBase.shorten(800 / 7),
+        testChainBase.shorten(800 / 8),
+        testChainBase.shorten(3*fsHeaderSafetyNet + 256 + fsMinFullBlocks),
+        testChainBase.shorten(fsMinFullBlocks + 256 - 1),
+        testChainForkLightA.shorten(len(testChainBase.blocks) + 80),
+        testChainForkLightB.shorten(len(testChainBase.blocks) + 81),
+        testChainForkLightA.shorten(len(testChainBase.blocks) + MaxHeaderFetch),
+        testChainForkLightB.shorten(len(testChainBase.blocks) + MaxHeaderFetch),
+        testChainForkHeavy.shorten(len(testChainBase.blocks) + 79),
+    }
+    wg.Add(len(chains))
+    for _, chain := range chains {
+        go func(blocks []*types.Block) {
+            newTestBlockchain(blocks)
+            wg.Done()
+        }(chain.blocks[1:])
+    }
+    wg.Wait()
+
+    // Mark the chains pregenerated. Generating a new one will lead to a panic.
+    pregenerated = true
 }
 
 type testChain struct {
-	blocks []*types.Block
+    blocks []*types.Block
 }
 
 // newTestChain creates a blockchain of the given length.
 func newTestChain(length int, genesis *types.Block) *testChain {
-	tc := &testChain{
-		blocks: []*types.Block{genesis},
-	}
-	tc.generate(length-1, 0, genesis, false)
-	return tc
+    tc := &testChain{
+        blocks: []*types.Block{genesis},
+    }
+    tc.generate(length-1, 0, genesis, false)
+    return tc
 }
 
 // makeFork creates a fork on top of the test chain.
 func (tc *testChain) makeFork(length int, heavy bool, seed byte) *testChain {
-	fork := tc.copy(len(tc.blocks) + length)
-	fork.generate(length, seed, tc.blocks[len(tc.blocks)-1], heavy)
-	return fork
+    fork := tc.copy(len(tc.blocks) + length)
+    fork.generate(length, seed, tc.blocks[len(tc.blocks)-1], heavy)
+    return fork
 }
 
 // shorten creates a copy of the chain with the given length. It panics if the
 // length is longer than the number of available blocks.
 func (tc *testChain) shorten(length int) *testChain {
-	if length > len(tc.blocks) {
-		panic(fmt.Errorf("can't shorten test chain to %d blocks, it's only %d blocks long", length, len(tc.blocks)))
-	}
-	return tc.copy(length)
+    if length > len(tc.blocks) {
+        panic(fmt.Errorf("can't shorten test chain to %d blocks, it's only %d blocks long", length, len(tc.blocks)))
+    }
+    return tc.copy(length)
 }
 
 func (tc *testChain) copy(newlen int) *testChain {
-	if newlen > len(tc.blocks) {
-		newlen = len(tc.blocks)
-	}
-	cpy := &testChain{
-		blocks: append([]*types.Block{}, tc.blocks[:newlen]...),
-	}
-	return cpy
+    if newlen > len(tc.blocks) {
+        newlen = len(tc.blocks)
+    }
+    cpy := &testChain{
+        blocks: append([]*types.Block{}, tc.blocks[:newlen]...),
+    }
+    return cpy
 }
 
 // generate creates a chain of n blocks starting at and including parent.
@@ -164,74 +154,74 @@
 // contains a transaction and every 5th an uncle to allow testing correct block
 // reassembly.
 func (tc *testChain) generate(n int, seed byte, parent *types.Block, heavy bool) {
-	blocks, _ := core.GenerateChain(params.TestChainConfig, parent, ethash.NewFaker(), testDB, n, func(i int, block *core.BlockGen) {
-		block.SetCoinbase(common.Address{seed})
-		// If a heavy chain is requested, delay blocks to raise difficulty
-		if heavy {
-			block.OffsetTime(-9)
-		}
-		// Include transactions to the miner to make blocks more interesting.
-		if parent == tc.blocks[0] && i%22 == 0 {
-			signer := types.MakeSigner(params.TestChainConfig, block.Number())
-			tx, err := types.SignTx(types.NewTransaction(block.TxNonce(testAddress), common.Address{seed}, big.NewInt(1000), params.TxGas, block.BaseFee(), nil), signer, testKey)
-			if err != nil {
-				panic(err)
-			}
-			block.AddTx(tx)
-		}
+    blocks, _ := core.GenerateChain(params.TestChainConfig, parent, ethash.NewFaker(), testDB, n, func(i int, block *core.BlockGen) {
+        block.SetCoinbase(common.Address{seed})
+        // If a heavy chain is requested, delay blocks to raise difficulty
+        if heavy {
+            block.OffsetTime(-9)
+        }
+        // Include transactions to the miner to make blocks more interesting.
+        if parent == tc.blocks[0] && i%22 == 0 {
+            signer := types.MakeSigner(params.TestChainConfig, block.Number())
+            tx, err := types.SignTx(types.NewTransaction(block.TxNonce(testAddress), common.Address{seed}, big.NewInt(1000), params.TxGas, block.BaseFee(), nil), signer, testKey)
+            if err != nil {
+                panic(err)
+            }
+            block.AddTx(tx)
+        }
 		// if the block number is a multiple of 5, add a bonus uncle to the block
 		if i > 0 && i%5 == 0 {
 			block.AddUncle(&types.Header{
-				ParentHash: block.PrevBlock(i - 2).Hash(),
-				Number:     big.NewInt(block.Number().Int64() - 1),
-			})
+                ParentHash: block.PrevBlock(i - 2).Hash(),
+                Number:     big.NewInt(block.Number().Int64() - 1),
+            })
 		}
 	})
-	tc.blocks = append(tc.blocks, blocks...)
+    tc.blocks = append(tc.blocks, blocks...)
 }
 
 var (
-	testBlockchains     = make(map[common.Hash]*testBlockchain)
-	testBlockchainsLock sync.Mutex
+    testBlockchains     = make(map[common.Hash]*testBlockchain)
+    testBlockchainsLock sync.Mutex
 )
 
 type testBlockchain struct {
-	chain *core.BlockChain
-	gen   sync.Once
+    chain *core.BlockChain
+    gen   sync.Once
 }
 
 // newTestBlockchain creates a blockchain database built by running the given blocks,
 // either actually running them, or reusing a previously created one. The returned
 // chains are *shared*, so *do not* mutate them.
 func newTestBlockchain(blocks []*types.Block) *core.BlockChain {
-	// Retrieve an existing database, or create a new one
-	head := testGenesis.Hash()
-	if len(blocks) > 0 {
-		head = blocks[len(blocks)-1].Hash()
-	}
-	testBlockchainsLock.Lock()
-	if _, ok := testBlockchains[head]; !ok {
-		testBlockchains[head] = new(testBlockchain)
-	}
-	tbc := testBlockchains[head]
-	testBlockchainsLock.Unlock()
-
-	// Ensure that the database is generated
-	tbc.gen.Do(func() {
-		if pregenerated {
-			panic("Requested chain generation outside of init")
-		}
-		db := rawdb.NewMemoryDatabase()
-		core.GenesisBlockForTesting(db, testAddress, big.NewInt(1000000000000000))
-
-		chain, err := core.NewBlockChain(db, nil, params.TestChainConfig, ethash.NewFaker(), vm.Config{}, nil, nil)
-		if err != nil {
-			panic(err)
-		}
-		if n, err := chain.InsertChain(blocks); err != nil {
-			panic(fmt.Sprintf("block %d: %v", n, err))
-		}
-		tbc.chain = chain
-	})
-	return tbc.chain
+    // Retrieve an existing database, or create a new one
+    head := testGenesis.Hash()
+    if len(blocks) > 0 {
+        head = blocks[len(blocks)-1].Hash()
+    }
+    testBlockchainsLock.Lock()
+    if _, ok := testBlockchains[head]; !ok {
+        testBlockchains[head] = new(testBlockchain)
+    }
+    tbc := testBlockchains[head]
+    testBlockchainsLock.Unlock()
+
+    // Ensure that the database is generated
+    tbc.gen.Do(func() {
+        if pregenerated {
+            panic("Requested chain generation outside of init")
+        }
+        db := rawdb.NewMemoryDatabase()
+        core.GenesisBlockForTesting(db, testAddress, big.NewInt(1000000000000000))
+
+        chain, err := core.NewBlockChain(db, nil, params.TestChainConfig, ethash.NewFaker(), vm.Config{}, nil, nil)
+        if err != nil {
+            panic(err)
+        }
+        if n, err := chain.InsertChain(blocks); err != nil {
+            panic(fmt.Sprintf("block %d: %v", n, err))
+        }
+        tbc.chain = chain
+    })
+    return tbc.chain
 }