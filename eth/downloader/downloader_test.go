--- conflicted
+++ resolved
@@ -18,95 +18,85 @@
 
 import (
 	"errors"
-	"fmt"
-	"io/ioutil"
-	"math/big"
-	"os"
-	"strings"
-	"sync"
-	"sync/atomic"
-	"testing"
-	"time"
-
-<<<<<<< HEAD
-	ethereum "github.com/clearmatics/autonity"
-	"github.com/clearmatics/autonity/common"
-	"github.com/clearmatics/autonity/core/rawdb"
-	"github.com/clearmatics/autonity/core/types"
-	"github.com/clearmatics/autonity/ethdb"
-	"github.com/clearmatics/autonity/event"
-	"github.com/clearmatics/autonity/trie"
-=======
-	"github.com/ethereum/go-ethereum"
-	"github.com/ethereum/go-ethereum/common"
-	"github.com/ethereum/go-ethereum/consensus/ethash"
-	"github.com/ethereum/go-ethereum/core"
-	"github.com/ethereum/go-ethereum/core/rawdb"
-	"github.com/ethereum/go-ethereum/core/types"
-	"github.com/ethereum/go-ethereum/core/vm"
-	"github.com/ethereum/go-ethereum/eth/protocols/eth"
-	"github.com/ethereum/go-ethereum/eth/protocols/snap"
-	"github.com/ethereum/go-ethereum/event"
-	"github.com/ethereum/go-ethereum/log"
-	"github.com/ethereum/go-ethereum/params"
-	"github.com/ethereum/go-ethereum/rlp"
-	"github.com/ethereum/go-ethereum/trie"
->>>>>>> aaca58a7
+    "fmt"
+    "io/ioutil"
+    "math/big"
+    "os"
+    "strings"
+    "sync"
+    "sync/atomic"
+    "testing"
+    "time"
+
+    "github.com/ethereum/go-ethereum"
+    "github.com/ethereum/go-ethereum/common"
+    "github.com/ethereum/go-ethereum/consensus/ethash"
+    "github.com/ethereum/go-ethereum/core"
+    "github.com/ethereum/go-ethereum/core/rawdb"
+    "github.com/ethereum/go-ethereum/core/types"
+    "github.com/ethereum/go-ethereum/core/vm"
+    "github.com/ethereum/go-ethereum/eth/protocols/eth"
+    "github.com/ethereum/go-ethereum/eth/protocols/snap"
+    "github.com/ethereum/go-ethereum/event"
+    "github.com/ethereum/go-ethereum/log"
+    "github.com/ethereum/go-ethereum/params"
+    "github.com/ethereum/go-ethereum/rlp"
+    "github.com/ethereum/go-ethereum/trie"
 )
 
 // downloadTester is a test simulator for mocking out local block chain.
 type downloadTester struct {
-	freezer    string
-	chain      *core.BlockChain
-	downloader *Downloader
-
-	peers map[string]*downloadTesterPeer
-	lock  sync.RWMutex
+    freezer    string
+    chain      *core.BlockChain
+    downloader *Downloader
+
+    peers map[string]*downloadTesterPeer
+    lock  sync.RWMutex
 }
 
 // newTester creates a new downloader test mocker.
 func newTester() *downloadTester {
-	freezer, err := ioutil.TempDir("", "")
-	if err != nil {
-		panic(err)
-	}
-	db, err := rawdb.NewDatabaseWithFreezer(rawdb.NewMemoryDatabase(), freezer, "", false)
-	if err != nil {
-		panic(err)
-	}
-	core.GenesisBlockForTesting(db, testAddress, big.NewInt(1000000000000000))
-
-	chain, err := core.NewBlockChain(db, nil, params.TestChainConfig, ethash.NewFaker(), vm.Config{}, nil, nil)
-	if err != nil {
-		panic(err)
-	}
-	tester := &downloadTester{
-		freezer: freezer,
-		chain:   chain,
-		peers:   make(map[string]*downloadTesterPeer),
-	}
-	tester.downloader = New(0, db, new(event.TypeMux), tester.chain, nil, tester.dropPeer)
-	return tester
+    freezer, err := ioutil.TempDir("", "")
+    if err != nil {
+        panic(err)
+    }
+    db, err := rawdb.NewDatabaseWithFreezer(rawdb.NewMemoryDatabase(), freezer, "", false)
+    if err != nil {
+        panic(err)
+    }
+    core.GenesisBlockForTesting(db, testAddress, big.NewInt(1000000000000000))
+
+    chain, err := core.NewBlockChain(db, nil, params.TestChainConfig, ethash.NewFaker(), vm.Config{}, nil, nil)
+    if err != nil {
+        panic(err)
+    }
+    tester := &downloadTester{
+        freezer: freezer,
+        chain:   chain,
+        peers:   make(map[string]*downloadTesterPeer),
+    }
+    tester.downloader = New(0, db, new(event.TypeMux), tester.chain, nil, tester.dropPeer)
+    return tester
 }
 
 // terminate aborts any operations on the embedded downloader and releases all
 // held resources.
 func (dl *downloadTester) terminate() {
-	dl.downloader.Terminate()
-	dl.chain.Stop()
-
-	os.RemoveAll(dl.freezer)
+    dl.downloader.Terminate()
+    dl.chain.Stop()
+
+    os.RemoveAll(dl.freezer)
 }
 
 // sync starts synchronizing with a remote peer, blocking until it completes.
 func (dl *downloadTester) sync(id string, td *big.Int, mode SyncMode) error {
-	head := dl.peers[id].chain.CurrentBlock()
+    head := dl.peers[id].chain.CurrentBlock()
 	if td == nil {
-		// If no particular TD was requested, load from the peer's blockchain
-		td = dl.peers[id].chain.GetTd(head.Hash(), head.NumberU64())
-	}
+        // If no particular TD was requested, load from the peer's blockchain
+        td = dl.peers[id].chain.GetTd(head.Hash(), head.NumberU64())
+    }
 	// Synchronise with the chosen peer and ensure proper cleanup afterwards
-	err := dl.downloader.synchronise(id, head.Hash(), td, mode)
+    err := dl.downloader.synchronise(id, head.Hash(), td, mode)
 	select {
 	case <-dl.downloader.cancelCh:
 		// Ok, downloader fully cancelled after sync cycle
@@ -119,24 +109,24 @@
 
 // newPeer registers a new block download source into the downloader.
 func (dl *downloadTester) newPeer(id string, version uint, blocks []*types.Block) *downloadTesterPeer {
-	dl.lock.Lock()
-	defer dl.lock.Unlock()
-
-	peer := &downloadTesterPeer{
-		dl:              dl,
-		id:              id,
-		chain:           newTestBlockchain(blocks),
-		withholdHeaders: make(map[common.Hash]struct{}),
-	}
-	dl.peers[id] = peer
-
-	if err := dl.downloader.RegisterPeer(id, version, peer); err != nil {
-		panic(err)
-	}
-	if err := dl.downloader.SnapSyncer.Register(peer); err != nil {
-		panic(err)
-	}
-	return peer
+    dl.lock.Lock()
+    defer dl.lock.Unlock()
+
+    peer := &downloadTesterPeer{
+        dl:              dl,
+        id:              id,
+        chain:           newTestBlockchain(blocks),
+        withholdHeaders: make(map[common.Hash]struct{}),
+    }
+    dl.peers[id] = peer
+
+    if err := dl.downloader.RegisterPeer(id, version, peer); err != nil {
+        panic(err)
+    }
+    if err := dl.downloader.SnapSyncer.Register(peer); err != nil {
+        panic(err)
+    }
+    return peer
 }
 
 // dropPeer simulates a hard peer removal from the connection pool.
@@ -144,300 +134,300 @@
 	dl.lock.Lock()
 	defer dl.lock.Unlock()
 
-	delete(dl.peers, id)
-	dl.downloader.SnapSyncer.Unregister(id)
-	dl.downloader.UnregisterPeer(id)
+    delete(dl.peers, id)
+    dl.downloader.SnapSyncer.Unregister(id)
+    dl.downloader.UnregisterPeer(id)
 }
 
 type downloadTesterPeer struct {
-	dl    *downloadTester
-	id    string
-	chain *core.BlockChain
-
-	withholdHeaders map[common.Hash]struct{}
+    dl    *downloadTester
+    id    string
+    chain *core.BlockChain
+
+    withholdHeaders map[common.Hash]struct{}
 }
 
 // Head constructs a function to retrieve a peer's current head hash
 // and total difficulty.
 func (dlp *downloadTesterPeer) Head() (common.Hash, *big.Int) {
-	head := dlp.chain.CurrentBlock()
-	return head.Hash(), dlp.chain.GetTd(head.Hash(), head.NumberU64())
+    head := dlp.chain.CurrentBlock()
+    return head.Hash(), dlp.chain.GetTd(head.Hash(), head.NumberU64())
 }
 
 func unmarshalRlpHeaders(rlpdata []rlp.RawValue) []*types.Header {
-	var headers = make([]*types.Header, len(rlpdata))
-	for i, data := range rlpdata {
-		var h types.Header
-		if err := rlp.DecodeBytes(data, &h); err != nil {
-			panic(err)
-		}
-		headers[i] = &h
-	}
-	return headers
+    var headers = make([]*types.Header, len(rlpdata))
+    for i, data := range rlpdata {
+        var h types.Header
+        if err := rlp.DecodeBytes(data, &h); err != nil {
+            panic(err)
+        }
+        headers[i] = &h
+    }
+    return headers
 }
 
 // RequestHeadersByHash constructs a GetBlockHeaders function based on a hashed
 // origin; associated with a particular peer in the download tester. The returned
 // function can be used to retrieve batches of headers from the particular peer.
 func (dlp *downloadTesterPeer) RequestHeadersByHash(origin common.Hash, amount int, skip int, reverse bool, sink chan *eth.Response) (*eth.Request, error) {
-	// Service the header query via the live handler code
-	rlpHeaders := eth.ServiceGetBlockHeadersQuery(dlp.chain, &eth.GetBlockHeadersPacket{
-		Origin: eth.HashOrNumber{
-			Hash: origin,
-		},
-		Amount:  uint64(amount),
-		Skip:    uint64(skip),
-		Reverse: reverse,
-	}, nil)
-	headers := unmarshalRlpHeaders(rlpHeaders)
-	// If a malicious peer is simulated withholding headers, delete them
-	for hash := range dlp.withholdHeaders {
-		for i, header := range headers {
-			if header.Hash() == hash {
-				headers = append(headers[:i], headers[i+1:]...)
-				break
-			}
-		}
-	}
-	hashes := make([]common.Hash, len(headers))
-	for i, header := range headers {
-		hashes[i] = header.Hash()
-	}
-	// Deliver the headers to the downloader
-	req := &eth.Request{
-		Peer: dlp.id,
-	}
-	res := &eth.Response{
-		Req:  req,
-		Res:  (*eth.BlockHeadersPacket)(&headers),
-		Meta: hashes,
-		Time: 1,
-		Done: make(chan error, 1), // Ignore the returned status
-	}
-	go func() {
-		sink <- res
-	}()
-	return req, nil
+    // Service the header query via the live handler code
+    rlpHeaders := eth.ServiceGetBlockHeadersQuery(dlp.chain, &eth.GetBlockHeadersPacket{
+        Origin: eth.HashOrNumber{
+            Hash: origin,
+        },
+        Amount:  uint64(amount),
+        Skip:    uint64(skip),
+        Reverse: reverse,
+    }, nil)
+    headers := unmarshalRlpHeaders(rlpHeaders)
+    // If a malicious peer is simulated withholding headers, delete them
+    for hash := range dlp.withholdHeaders {
+        for i, header := range headers {
+            if header.Hash() == hash {
+                headers = append(headers[:i], headers[i+1:]...)
+                break
+            }
+        }
+    }
+    hashes := make([]common.Hash, len(headers))
+    for i, header := range headers {
+        hashes[i] = header.Hash()
+    }
+    // Deliver the headers to the downloader
+    req := &eth.Request{
+        Peer: dlp.id,
+    }
+    res := &eth.Response{
+        Req:  req,
+        Res:  (*eth.BlockHeadersPacket)(&headers),
+        Meta: hashes,
+        Time: 1,
+        Done: make(chan error, 1), // Ignore the returned status
+    }
+    go func() {
+        sink <- res
+    }()
+    return req, nil
 }
 
 // RequestHeadersByNumber constructs a GetBlockHeaders function based on a numbered
 // origin; associated with a particular peer in the download tester. The returned
 // function can be used to retrieve batches of headers from the particular peer.
 func (dlp *downloadTesterPeer) RequestHeadersByNumber(origin uint64, amount int, skip int, reverse bool, sink chan *eth.Response) (*eth.Request, error) {
-	// Service the header query via the live handler code
-	rlpHeaders := eth.ServiceGetBlockHeadersQuery(dlp.chain, &eth.GetBlockHeadersPacket{
-		Origin: eth.HashOrNumber{
-			Number: origin,
-		},
-		Amount:  uint64(amount),
-		Skip:    uint64(skip),
-		Reverse: reverse,
-	}, nil)
-	headers := unmarshalRlpHeaders(rlpHeaders)
-	// If a malicious peer is simulated withholding headers, delete them
-	for hash := range dlp.withholdHeaders {
-		for i, header := range headers {
-			if header.Hash() == hash {
-				headers = append(headers[:i], headers[i+1:]...)
-				break
-			}
-		}
-	}
-	hashes := make([]common.Hash, len(headers))
-	for i, header := range headers {
-		hashes[i] = header.Hash()
-	}
-	// Deliver the headers to the downloader
-	req := &eth.Request{
-		Peer: dlp.id,
-	}
-	res := &eth.Response{
-		Req:  req,
-		Res:  (*eth.BlockHeadersPacket)(&headers),
-		Meta: hashes,
-		Time: 1,
-		Done: make(chan error, 1), // Ignore the returned status
-	}
-	go func() {
-		sink <- res
-	}()
-	return req, nil
+    // Service the header query via the live handler code
+    rlpHeaders := eth.ServiceGetBlockHeadersQuery(dlp.chain, &eth.GetBlockHeadersPacket{
+        Origin: eth.HashOrNumber{
+            Number: origin,
+        },
+        Amount:  uint64(amount),
+        Skip:    uint64(skip),
+        Reverse: reverse,
+    }, nil)
+    headers := unmarshalRlpHeaders(rlpHeaders)
+    // If a malicious peer is simulated withholding headers, delete them
+    for hash := range dlp.withholdHeaders {
+        for i, header := range headers {
+            if header.Hash() == hash {
+                headers = append(headers[:i], headers[i+1:]...)
+                break
+            }
+        }
+    }
+    hashes := make([]common.Hash, len(headers))
+    for i, header := range headers {
+        hashes[i] = header.Hash()
+    }
+    // Deliver the headers to the downloader
+    req := &eth.Request{
+        Peer: dlp.id,
+    }
+    res := &eth.Response{
+        Req:  req,
+        Res:  (*eth.BlockHeadersPacket)(&headers),
+        Meta: hashes,
+        Time: 1,
+        Done: make(chan error, 1), // Ignore the returned status
+    }
+    go func() {
+        sink <- res
+    }()
+    return req, nil
 }
 
 // RequestBodies constructs a getBlockBodies method associated with a particular
 // peer in the download tester. The returned function can be used to retrieve
 // batches of block bodies from the particularly requested peer.
 func (dlp *downloadTesterPeer) RequestBodies(hashes []common.Hash, sink chan *eth.Response) (*eth.Request, error) {
-	blobs := eth.ServiceGetBlockBodiesQuery(dlp.chain, hashes)
-
-	bodies := make([]*eth.BlockBody, len(blobs))
-	for i, blob := range blobs {
-		bodies[i] = new(eth.BlockBody)
-		rlp.DecodeBytes(blob, bodies[i])
-	}
-	var (
-		txsHashes   = make([]common.Hash, len(bodies))
-		uncleHashes = make([]common.Hash, len(bodies))
-	)
-	hasher := trie.NewStackTrie(nil)
-	for i, body := range bodies {
-		txsHashes[i] = types.DeriveSha(types.Transactions(body.Transactions), hasher)
-		uncleHashes[i] = types.CalcUncleHash(body.Uncles)
-	}
-	req := &eth.Request{
-		Peer: dlp.id,
-	}
-	res := &eth.Response{
-		Req:  req,
-		Res:  (*eth.BlockBodiesPacket)(&bodies),
-		Meta: [][]common.Hash{txsHashes, uncleHashes},
-		Time: 1,
-		Done: make(chan error, 1), // Ignore the returned status
-	}
-	go func() {
-		sink <- res
-	}()
-	return req, nil
+    blobs := eth.ServiceGetBlockBodiesQuery(dlp.chain, hashes)
+
+    bodies := make([]*eth.BlockBody, len(blobs))
+    for i, blob := range blobs {
+        bodies[i] = new(eth.BlockBody)
+        rlp.DecodeBytes(blob, bodies[i])
+    }
+    var (
+        txsHashes   = make([]common.Hash, len(bodies))
+        uncleHashes = make([]common.Hash, len(bodies))
+    )
+    hasher := trie.NewStackTrie(nil)
+    for i, body := range bodies {
+        txsHashes[i] = types.DeriveSha(types.Transactions(body.Transactions), hasher)
+        uncleHashes[i] = types.CalcUncleHash(body.Uncles)
+    }
+    req := &eth.Request{
+        Peer: dlp.id,
+    }
+    res := &eth.Response{
+        Req:  req,
+        Res:  (*eth.BlockBodiesPacket)(&bodies),
+        Meta: [][]common.Hash{txsHashes, uncleHashes},
+        Time: 1,
+        Done: make(chan error, 1), // Ignore the returned status
+    }
+    go func() {
+        sink <- res
+    }()
+    return req, nil
 }
 
 // RequestReceipts constructs a getReceipts method associated with a particular
 // peer in the download tester. The returned function can be used to retrieve
 // batches of block receipts from the particularly requested peer.
 func (dlp *downloadTesterPeer) RequestReceipts(hashes []common.Hash, sink chan *eth.Response) (*eth.Request, error) {
-	blobs := eth.ServiceGetReceiptsQuery(dlp.chain, hashes)
-
-	receipts := make([][]*types.Receipt, len(blobs))
-	for i, blob := range blobs {
-		rlp.DecodeBytes(blob, &receipts[i])
-	}
-	hasher := trie.NewStackTrie(nil)
-	hashes = make([]common.Hash, len(receipts))
-	for i, receipt := range receipts {
-		hashes[i] = types.DeriveSha(types.Receipts(receipt), hasher)
-	}
-	req := &eth.Request{
-		Peer: dlp.id,
-	}
-	res := &eth.Response{
-		Req:  req,
-		Res:  (*eth.ReceiptsPacket)(&receipts),
-		Meta: hashes,
-		Time: 1,
-		Done: make(chan error, 1), // Ignore the returned status
-	}
-	go func() {
-		sink <- res
-	}()
-	return req, nil
+    blobs := eth.ServiceGetReceiptsQuery(dlp.chain, hashes)
+
+    receipts := make([][]*types.Receipt, len(blobs))
+    for i, blob := range blobs {
+        rlp.DecodeBytes(blob, &receipts[i])
+    }
+    hasher := trie.NewStackTrie(nil)
+    hashes = make([]common.Hash, len(receipts))
+    for i, receipt := range receipts {
+        hashes[i] = types.DeriveSha(types.Receipts(receipt), hasher)
+    }
+    req := &eth.Request{
+        Peer: dlp.id,
+    }
+    res := &eth.Response{
+        Req:  req,
+        Res:  (*eth.ReceiptsPacket)(&receipts),
+        Meta: hashes,
+        Time: 1,
+        Done: make(chan error, 1), // Ignore the returned status
+    }
+    go func() {
+        sink <- res
+    }()
+    return req, nil
 }
 
 // ID retrieves the peer's unique identifier.
 func (dlp *downloadTesterPeer) ID() string {
-	return dlp.id
+    return dlp.id
 }
 
 // RequestAccountRange fetches a batch of accounts rooted in a specific account
 // trie, starting with the origin.
 func (dlp *downloadTesterPeer) RequestAccountRange(id uint64, root, origin, limit common.Hash, bytes uint64) error {
-	// Create the request and service it
-	req := &snap.GetAccountRangePacket{
-		ID:     id,
-		Root:   root,
-		Origin: origin,
-		Limit:  limit,
-		Bytes:  bytes,
-	}
-	slimaccs, proofs := snap.ServiceGetAccountRangeQuery(dlp.chain, req)
-
-	// We need to convert to non-slim format, delegate to the packet code
-	res := &snap.AccountRangePacket{
-		ID:       id,
-		Accounts: slimaccs,
-		Proof:    proofs,
-	}
-	hashes, accounts, _ := res.Unpack()
-
-	go dlp.dl.downloader.SnapSyncer.OnAccounts(dlp, id, hashes, accounts, proofs)
-	return nil
+    // Create the request and service it
+    req := &snap.GetAccountRangePacket{
+        ID:     id,
+        Root:   root,
+        Origin: origin,
+        Limit:  limit,
+        Bytes:  bytes,
+    }
+    slimaccs, proofs := snap.ServiceGetAccountRangeQuery(dlp.chain, req)
+
+    // We need to convert to non-slim format, delegate to the packet code
+    res := &snap.AccountRangePacket{
+        ID:       id,
+        Accounts: slimaccs,
+        Proof:    proofs,
+    }
+    hashes, accounts, _ := res.Unpack()
+
+    go dlp.dl.downloader.SnapSyncer.OnAccounts(dlp, id, hashes, accounts, proofs)
+    return nil
 }
 
 // RequestStorageRanges fetches a batch of storage slots belonging to one or
 // more accounts. If slots from only one accout is requested, an origin marker
 // may also be used to retrieve from there.
 func (dlp *downloadTesterPeer) RequestStorageRanges(id uint64, root common.Hash, accounts []common.Hash, origin, limit []byte, bytes uint64) error {
-	// Create the request and service it
-	req := &snap.GetStorageRangesPacket{
-		ID:       id,
-		Accounts: accounts,
-		Root:     root,
-		Origin:   origin,
-		Limit:    limit,
-		Bytes:    bytes,
-	}
-	storage, proofs := snap.ServiceGetStorageRangesQuery(dlp.chain, req)
-
-	// We need to convert to demultiplex, delegate to the packet code
-	res := &snap.StorageRangesPacket{
-		ID:    id,
-		Slots: storage,
-		Proof: proofs,
-	}
-	hashes, slots := res.Unpack()
-
-	go dlp.dl.downloader.SnapSyncer.OnStorage(dlp, id, hashes, slots, proofs)
-	return nil
+    // Create the request and service it
+    req := &snap.GetStorageRangesPacket{
+        ID:       id,
+        Accounts: accounts,
+        Root:     root,
+        Origin:   origin,
+        Limit:    limit,
+        Bytes:    bytes,
+    }
+    storage, proofs := snap.ServiceGetStorageRangesQuery(dlp.chain, req)
+
+    // We need to convert to demultiplex, delegate to the packet code
+    res := &snap.StorageRangesPacket{
+        ID:    id,
+        Slots: storage,
+        Proof: proofs,
+    }
+    hashes, slots := res.Unpack()
+
+    go dlp.dl.downloader.SnapSyncer.OnStorage(dlp, id, hashes, slots, proofs)
+    return nil
 }
 
 // RequestByteCodes fetches a batch of bytecodes by hash.
 func (dlp *downloadTesterPeer) RequestByteCodes(id uint64, hashes []common.Hash, bytes uint64) error {
-	req := &snap.GetByteCodesPacket{
-		ID:     id,
-		Hashes: hashes,
-		Bytes:  bytes,
-	}
-	codes := snap.ServiceGetByteCodesQuery(dlp.chain, req)
-	go dlp.dl.downloader.SnapSyncer.OnByteCodes(dlp, id, codes)
-	return nil
+    req := &snap.GetByteCodesPacket{
+        ID:     id,
+        Hashes: hashes,
+        Bytes:  bytes,
+    }
+    codes := snap.ServiceGetByteCodesQuery(dlp.chain, req)
+    go dlp.dl.downloader.SnapSyncer.OnByteCodes(dlp, id, codes)
+    return nil
 }
 
 // RequestTrieNodes fetches a batch of account or storage trie nodes rooted in
 // a specificstate trie.
 func (dlp *downloadTesterPeer) RequestTrieNodes(id uint64, root common.Hash, paths []snap.TrieNodePathSet, bytes uint64) error {
-	req := &snap.GetTrieNodesPacket{
-		ID:    id,
-		Root:  root,
-		Paths: paths,
-		Bytes: bytes,
-	}
-	nodes, _ := snap.ServiceGetTrieNodesQuery(dlp.chain, req, time.Now())
-	go dlp.dl.downloader.SnapSyncer.OnTrieNodes(dlp, id, nodes)
-	return nil
+    req := &snap.GetTrieNodesPacket{
+        ID:    id,
+        Root:  root,
+        Paths: paths,
+        Bytes: bytes,
+    }
+    nodes, _ := snap.ServiceGetTrieNodesQuery(dlp.chain, req, time.Now())
+    go dlp.dl.downloader.SnapSyncer.OnTrieNodes(dlp, id, nodes)
+    return nil
 }
 
 // Log retrieves the peer's own contextual logger.
 func (dlp *downloadTesterPeer) Log() log.Logger {
-	return log.New("peer", dlp.id)
+    return log.New("peer", dlp.id)
 }
 
 // assertOwnChain checks if the local chain contains the correct number of items
 // of the various chain components.
 func assertOwnChain(t *testing.T, tester *downloadTester, length int) {
-	// Mark this method as a helper to report errors at callsite, not in here
-	t.Helper()
-
-	headers, blocks, receipts := length, length, length
-	if tester.downloader.getMode() == LightSync {
-		blocks, receipts = 1, 1
-	}
-	if hs := int(tester.chain.CurrentHeader().Number.Uint64()) + 1; hs != headers {
-		t.Fatalf("synchronised headers mismatch: have %v, want %v", hs, headers)
-	}
-	if bs := int(tester.chain.CurrentBlock().NumberU64()) + 1; bs != blocks {
-		t.Fatalf("synchronised blocks mismatch: have %v, want %v", bs, blocks)
-	}
-	if rs := int(tester.chain.CurrentFastBlock().NumberU64()) + 1; rs != receipts {
-		t.Fatalf("synchronised receipts mismatch: have %v, want %v", rs, receipts)
-	}
+    // Mark this method as a helper to report errors at callsite, not in here
+    t.Helper()
+
+    headers, blocks, receipts := length, length, length
+    if tester.downloader.getMode() == LightSync {
+        blocks, receipts = 1, 1
+    }
+    if hs := int(tester.chain.CurrentHeader().Number.Uint64()) + 1; hs != headers {
+        t.Fatalf("synchronised headers mismatch: have %v, want %v", hs, headers)
+    }
+    if bs := int(tester.chain.CurrentBlock().NumberU64()) + 1; bs != blocks {
+        t.Fatalf("synchronised blocks mismatch: have %v, want %v", bs, blocks)
+    }
+    if rs := int(tester.chain.CurrentFastBlock().NumberU64()) + 1; rs != receipts {
+        t.Fatalf("synchronised receipts mismatch: have %v, want %v", rs, receipts)
+    }
 }
 
 func TestCanonicalSynchronisation66Full(t *testing.T)  { testCanonSync(t, eth.ETH66, FullSync) }
@@ -445,18 +435,18 @@
 func TestCanonicalSynchronisation66Light(t *testing.T) { testCanonSync(t, eth.ETH66, LightSync) }
 
 func testCanonSync(t *testing.T, protocol uint, mode SyncMode) {
-	tester := newTester()
-	defer tester.terminate()
-
-	// Create a small enough block chain to download
-	chain := testChainBase.shorten(blockCacheMaxItems - 15)
-	tester.newPeer("peer", protocol, chain.blocks[1:])
-
-	// Synchronise with the peer and make sure all relevant data was retrieved
-	if err := tester.sync("peer", nil, mode); err != nil {
-		t.Fatalf("failed to synchronise blocks: %v", err)
-	}
-	assertOwnChain(t, tester, len(chain.blocks))
+    tester := newTester()
+    defer tester.terminate()
+
+    // Create a small enough block chain to download
+    chain := testChainBase.shorten(blockCacheMaxItems - 15)
+    tester.newPeer("peer", protocol, chain.blocks[1:])
+
+    // Synchronise with the peer and make sure all relevant data was retrieved
+    if err := tester.sync("peer", nil, mode); err != nil {
+        t.Fatalf("failed to synchronise blocks: %v", err)
+    }
+    assertOwnChain(t, tester, len(chain.blocks))
 }
 
 // Tests that if a large batch of blocks are being downloaded, it is throttled
@@ -465,61 +455,61 @@
 func TestThrottling66Snap(t *testing.T) { testThrottling(t, eth.ETH66, SnapSync) }
 
 func testThrottling(t *testing.T, protocol uint, mode SyncMode) {
-	tester := newTester()
-	defer tester.terminate()
-
-	// Create a long block chain to download and the tester
-	targetBlocks := len(testChainBase.blocks) - 1
-	tester.newPeer("peer", protocol, testChainBase.blocks[1:])
-
-	// Wrap the importer to allow stepping
-	blocked, proceed := uint32(0), make(chan struct{})
-	tester.downloader.chainInsertHook = func(results []*fetchResult) {
-		atomic.StoreUint32(&blocked, uint32(len(results)))
-		<-proceed
-	}
-	// Start a synchronisation concurrently
-	errc := make(chan error, 1)
-	go func() {
+    tester := newTester()
+    defer tester.terminate()
+
+    // Create a long block chain to download and the tester
+    targetBlocks := len(testChainBase.blocks) - 1
+    tester.newPeer("peer", protocol, testChainBase.blocks[1:])
+
+    // Wrap the importer to allow stepping
+    blocked, proceed := uint32(0), make(chan struct{})
+    tester.downloader.chainInsertHook = func(results []*fetchResult) {
+        atomic.StoreUint32(&blocked, uint32(len(results)))
+        <-proceed
+    }
+    // Start a synchronisation concurrently
+    errc := make(chan error, 1)
+    go func() {
 		errc <- tester.sync("peer", nil, mode)
 	}()
 	// Iteratively take some blocks, always checking the retrieval count
 	for {
 		// Check the retrieval count synchronously (! reason for this ugly block)
-		tester.lock.RLock()
-		retrieved := int(tester.chain.CurrentFastBlock().Number().Uint64()) + 1
-		tester.lock.RUnlock()
+        tester.lock.RLock()
+        retrieved := int(tester.chain.CurrentFastBlock().Number().Uint64()) + 1
+        tester.lock.RUnlock()
 		if retrieved >= targetBlocks+1 {
 			break
 		}
 		// Wait a bit for sync to throttle itself
 		var cached, frozen int
 		for start := time.Now(); time.Since(start) < 3*time.Second; {
-			time.Sleep(25 * time.Millisecond)
-
-			tester.lock.Lock()
-			tester.downloader.queue.lock.Lock()
-			tester.downloader.queue.resultCache.lock.Lock()
-			{
-				cached = tester.downloader.queue.resultCache.countCompleted()
-				frozen = int(atomic.LoadUint32(&blocked))
-				retrieved = int(tester.chain.CurrentFastBlock().Number().Uint64()) + 1
-			}
-			tester.downloader.queue.resultCache.lock.Unlock()
-			tester.downloader.queue.lock.Unlock()
-			tester.lock.Unlock()
-
-			if cached == blockCacheMaxItems ||
-				cached == blockCacheMaxItems-reorgProtHeaderDelay ||
-				retrieved+cached+frozen == targetBlocks+1 ||
-				retrieved+cached+frozen == targetBlocks+1-reorgProtHeaderDelay {
-				break
-			}
-		}
+            time.Sleep(25 * time.Millisecond)
+
+            tester.lock.Lock()
+            tester.downloader.queue.lock.Lock()
+            tester.downloader.queue.resultCache.lock.Lock()
+            {
+                cached = tester.downloader.queue.resultCache.countCompleted()
+                frozen = int(atomic.LoadUint32(&blocked))
+                retrieved = int(tester.chain.CurrentFastBlock().Number().Uint64()) + 1
+            }
+            tester.downloader.queue.resultCache.lock.Unlock()
+            tester.downloader.queue.lock.Unlock()
+            tester.lock.Unlock()
+
+            if cached == blockCacheMaxItems ||
+                cached == blockCacheMaxItems-reorgProtHeaderDelay ||
+                retrieved+cached+frozen == targetBlocks+1 ||
+                retrieved+cached+frozen == targetBlocks+1-reorgProtHeaderDelay {
+                break
+            }
+        }
 		// Make sure we filled up the cache, then exhaust it
 		time.Sleep(25 * time.Millisecond) // give it a chance to screw up
 		tester.lock.RLock()
-		retrieved = int(tester.chain.CurrentFastBlock().Number().Uint64()) + 1
+        retrieved = int(tester.chain.CurrentFastBlock().Number().Uint64()) + 1
 		tester.lock.RUnlock()
 		if cached != blockCacheMaxItems && cached != blockCacheMaxItems-reorgProtHeaderDelay && retrieved+cached+frozen != targetBlocks+1 && retrieved+cached+frozen != targetBlocks+1-reorgProtHeaderDelay {
 			t.Fatalf("block count mismatch: have %v, want %v (owned %v, blocked %v, target %v)", cached, blockCacheMaxItems, retrieved, frozen, targetBlocks+1)
@@ -530,11 +520,11 @@
 			proceed <- struct{}{}
 		}
 	}
-	// Check that we haven't pulled more blocks than available
-	assertOwnChain(t, tester, targetBlocks+1)
-	if err := <-errc; err != nil {
-		t.Fatalf("block synchronization failed: %v", err)
-	}
+    // Check that we haven't pulled more blocks than available
+    assertOwnChain(t, tester, targetBlocks+1)
+    if err := <-errc; err != nil {
+        t.Fatalf("block synchronization failed: %v", err)
+    }
 }
 
 // Tests that simple synchronization against a forked chain works correctly. In
@@ -545,24 +535,24 @@
 func TestForkedSync66Light(t *testing.T) { testForkedSync(t, eth.ETH66, LightSync) }
 
 func testForkedSync(t *testing.T, protocol uint, mode SyncMode) {
-	tester := newTester()
-	defer tester.terminate()
-
-	chainA := testChainForkLightA.shorten(len(testChainBase.blocks) + 80)
-	chainB := testChainForkLightB.shorten(len(testChainBase.blocks) + 81)
-	tester.newPeer("fork A", protocol, chainA.blocks[1:])
-	tester.newPeer("fork B", protocol, chainB.blocks[1:])
-	// Synchronise with the peer and make sure all blocks were retrieved
-	if err := tester.sync("fork A", nil, mode); err != nil {
-		t.Fatalf("failed to synchronise blocks: %v", err)
-	}
-	assertOwnChain(t, tester, len(chainA.blocks))
-
-	// Synchronise with the second peer and make sure that fork is pulled too
-	if err := tester.sync("fork B", nil, mode); err != nil {
-		t.Fatalf("failed to synchronise blocks: %v", err)
-	}
-	assertOwnChain(t, tester, len(chainB.blocks))
+    tester := newTester()
+    defer tester.terminate()
+
+    chainA := testChainForkLightA.shorten(len(testChainBase.blocks) + 80)
+    chainB := testChainForkLightB.shorten(len(testChainBase.blocks) + 81)
+    tester.newPeer("fork A", protocol, chainA.blocks[1:])
+    tester.newPeer("fork B", protocol, chainB.blocks[1:])
+    // Synchronise with the peer and make sure all blocks were retrieved
+    if err := tester.sync("fork A", nil, mode); err != nil {
+        t.Fatalf("failed to synchronise blocks: %v", err)
+    }
+    assertOwnChain(t, tester, len(chainA.blocks))
+
+    // Synchronise with the second peer and make sure that fork is pulled too
+    if err := tester.sync("fork B", nil, mode); err != nil {
+        t.Fatalf("failed to synchronise blocks: %v", err)
+    }
+    assertOwnChain(t, tester, len(chainB.blocks))
 }
 
 // Tests that synchronising against a much shorter but much heavyer fork works
@@ -572,25 +562,25 @@
 func TestHeavyForkedSync66Light(t *testing.T) { testHeavyForkedSync(t, eth.ETH66, LightSync) }
 
 func testHeavyForkedSync(t *testing.T, protocol uint, mode SyncMode) {
-	tester := newTester()
-	defer tester.terminate()
-
-	chainA := testChainForkLightA.shorten(len(testChainBase.blocks) + 80)
-	chainB := testChainForkHeavy.shorten(len(testChainBase.blocks) + 79)
-	tester.newPeer("light", protocol, chainA.blocks[1:])
-	tester.newPeer("heavy", protocol, chainB.blocks[1:])
-
-	// Synchronise with the peer and make sure all blocks were retrieved
-	if err := tester.sync("light", nil, mode); err != nil {
-		t.Fatalf("failed to synchronise blocks: %v", err)
-	}
-	assertOwnChain(t, tester, len(chainA.blocks))
-
-	// Synchronise with the second peer and make sure that fork is pulled too
-	if err := tester.sync("heavy", nil, mode); err != nil {
-		t.Fatalf("failed to synchronise blocks: %v", err)
-	}
-	assertOwnChain(t, tester, len(chainB.blocks))
+    tester := newTester()
+    defer tester.terminate()
+
+    chainA := testChainForkLightA.shorten(len(testChainBase.blocks) + 80)
+    chainB := testChainForkHeavy.shorten(len(testChainBase.blocks) + 79)
+    tester.newPeer("light", protocol, chainA.blocks[1:])
+    tester.newPeer("heavy", protocol, chainB.blocks[1:])
+
+    // Synchronise with the peer and make sure all blocks were retrieved
+    if err := tester.sync("light", nil, mode); err != nil {
+        t.Fatalf("failed to synchronise blocks: %v", err)
+    }
+    assertOwnChain(t, tester, len(chainA.blocks))
+
+    // Synchronise with the second peer and make sure that fork is pulled too
+    if err := tester.sync("heavy", nil, mode); err != nil {
+        t.Fatalf("failed to synchronise blocks: %v", err)
+    }
+    assertOwnChain(t, tester, len(chainB.blocks))
 }
 
 // Tests that chain forks are contained within a certain interval of the current
@@ -601,59 +591,59 @@
 func TestBoundedForkedSync66Light(t *testing.T) { testBoundedForkedSync(t, eth.ETH66, LightSync) }
 
 func testBoundedForkedSync(t *testing.T, protocol uint, mode SyncMode) {
-	tester := newTester()
-	defer tester.terminate()
-
-	chainA := testChainForkLightA
-	chainB := testChainForkLightB
-	tester.newPeer("original", protocol, chainA.blocks[1:])
-	tester.newPeer("rewriter", protocol, chainB.blocks[1:])
-
-	// Synchronise with the peer and make sure all blocks were retrieved
-	if err := tester.sync("original", nil, mode); err != nil {
-		t.Fatalf("failed to synchronise blocks: %v", err)
-	}
-	assertOwnChain(t, tester, len(chainA.blocks))
-
-	// Synchronise with the second peer and ensure that the fork is rejected to being too old
-	if err := tester.sync("rewriter", nil, mode); err != errInvalidAncestor {
-		t.Fatalf("sync failure mismatch: have %v, want %v", err, errInvalidAncestor)
-	}
+    tester := newTester()
+    defer tester.terminate()
+
+    chainA := testChainForkLightA
+    chainB := testChainForkLightB
+    tester.newPeer("original", protocol, chainA.blocks[1:])
+    tester.newPeer("rewriter", protocol, chainB.blocks[1:])
+
+    // Synchronise with the peer and make sure all blocks were retrieved
+    if err := tester.sync("original", nil, mode); err != nil {
+        t.Fatalf("failed to synchronise blocks: %v", err)
+    }
+    assertOwnChain(t, tester, len(chainA.blocks))
+
+    // Synchronise with the second peer and ensure that the fork is rejected to being too old
+    if err := tester.sync("rewriter", nil, mode); err != errInvalidAncestor {
+        t.Fatalf("sync failure mismatch: have %v, want %v", err, errInvalidAncestor)
+    }
 }
 
 // Tests that chain forks are contained within a certain interval of the current
 // chain head for short but heavy forks too. These are a bit special because they
 // take different ancestor lookup paths.
 func TestBoundedHeavyForkedSync66Full(t *testing.T) {
-	testBoundedHeavyForkedSync(t, eth.ETH66, FullSync)
+    testBoundedHeavyForkedSync(t, eth.ETH66, FullSync)
 }
 func TestBoundedHeavyForkedSync66Snap(t *testing.T) {
-	testBoundedHeavyForkedSync(t, eth.ETH66, SnapSync)
+    testBoundedHeavyForkedSync(t, eth.ETH66, SnapSync)
 }
 func TestBoundedHeavyForkedSync66Light(t *testing.T) {
-	testBoundedHeavyForkedSync(t, eth.ETH66, LightSync)
+    testBoundedHeavyForkedSync(t, eth.ETH66, LightSync)
 }
 
 func testBoundedHeavyForkedSync(t *testing.T, protocol uint, mode SyncMode) {
-	tester := newTester()
-	defer tester.terminate()
-
-	// Create a long enough forked chain
-	chainA := testChainForkLightA
-	chainB := testChainForkHeavy
-	tester.newPeer("original", protocol, chainA.blocks[1:])
-
-	// Synchronise with the peer and make sure all blocks were retrieved
-	if err := tester.sync("original", nil, mode); err != nil {
+    tester := newTester()
+    defer tester.terminate()
+
+    // Create a long enough forked chain
+    chainA := testChainForkLightA
+    chainB := testChainForkHeavy
+    tester.newPeer("original", protocol, chainA.blocks[1:])
+
+    // Synchronise with the peer and make sure all blocks were retrieved
+    if err := tester.sync("original", nil, mode); err != nil {
 		t.Fatalf("failed to synchronise blocks: %v", err)
 	}
-	assertOwnChain(t, tester, len(chainA.blocks))
-
-	tester.newPeer("heavy-rewriter", protocol, chainB.blocks[1:])
-	// Synchronise with the second peer and ensure that the fork is rejected to being too old
-	if err := tester.sync("heavy-rewriter", nil, mode); err != errInvalidAncestor {
-		t.Fatalf("sync failure mismatch: have %v, want %v", err, errInvalidAncestor)
-	}
+    assertOwnChain(t, tester, len(chainA.blocks))
+
+    tester.newPeer("heavy-rewriter", protocol, chainB.blocks[1:])
+    // Synchronise with the second peer and ensure that the fork is rejected to being too old
+    if err := tester.sync("heavy-rewriter", nil, mode); err != errInvalidAncestor {
+        t.Fatalf("sync failure mismatch: have %v, want %v", err, errInvalidAncestor)
+    }
 }
 
 // Tests that a canceled download wipes all previously accumulated state.
@@ -662,25 +652,25 @@
 func TestCancel66Light(t *testing.T) { testCancel(t, eth.ETH66, LightSync) }
 
 func testCancel(t *testing.T, protocol uint, mode SyncMode) {
-	tester := newTester()
-	defer tester.terminate()
-
-	chain := testChainBase.shorten(MaxHeaderFetch)
-	tester.newPeer("peer", protocol, chain.blocks[1:])
-
-	// Make sure canceling works with a pristine downloader
-	tester.downloader.Cancel()
-	if !tester.downloader.queue.Idle() {
-		t.Errorf("download queue not idle")
+    tester := newTester()
+    defer tester.terminate()
+
+    chain := testChainBase.shorten(MaxHeaderFetch)
+    tester.newPeer("peer", protocol, chain.blocks[1:])
+
+    // Make sure canceling works with a pristine downloader
+    tester.downloader.Cancel()
+    if !tester.downloader.queue.Idle() {
+        t.Errorf("download queue not idle")
 	}
 	// Synchronise with the peer, but cancel afterwards
-	if err := tester.sync("peer", nil, mode); err != nil {
-		t.Fatalf("failed to synchronise blocks: %v", err)
-	}
-	tester.downloader.Cancel()
-	if !tester.downloader.queue.Idle() {
-		t.Errorf("download queue not idle")
-	}
+    if err := tester.sync("peer", nil, mode); err != nil {
+        t.Fatalf("failed to synchronise blocks: %v", err)
+    }
+    tester.downloader.Cancel()
+    if !tester.downloader.queue.Idle() {
+        t.Errorf("download queue not idle")
+    }
 }
 
 // Tests that synchronisation from multiple peers works as intended (multi thread sanity test).
@@ -689,21 +679,21 @@
 func TestMultiSynchronisation66Light(t *testing.T) { testMultiSynchronisation(t, eth.ETH66, LightSync) }
 
 func testMultiSynchronisation(t *testing.T, protocol uint, mode SyncMode) {
-	tester := newTester()
-	defer tester.terminate()
-
-	// Create various peers with various parts of the chain
-	targetPeers := 8
-	chain := testChainBase.shorten(targetPeers * 100)
-
-	for i := 0; i < targetPeers; i++ {
-		id := fmt.Sprintf("peer #%d", i)
-		tester.newPeer(id, protocol, chain.shorten(len(chain.blocks) / (i + 1)).blocks[1:])
-	}
-	if err := tester.sync("peer #0", nil, mode); err != nil {
-		t.Fatalf("failed to synchronise blocks: %v", err)
-	}
-	assertOwnChain(t, tester, len(chain.blocks))
+    tester := newTester()
+    defer tester.terminate()
+
+    // Create various peers with various parts of the chain
+    targetPeers := 8
+    chain := testChainBase.shorten(targetPeers * 100)
+
+    for i := 0; i < targetPeers; i++ {
+        id := fmt.Sprintf("peer #%d", i)
+        tester.newPeer(id, protocol, chain.shorten(len(chain.blocks) / (i + 1)).blocks[1:])
+    }
+    if err := tester.sync("peer #0", nil, mode); err != nil {
+        t.Fatalf("failed to synchronise blocks: %v", err)
+    }
+    assertOwnChain(t, tester, len(chain.blocks))
 }
 
 // Tests that synchronisations behave well in multi-version protocol environments
@@ -713,29 +703,29 @@
 func TestMultiProtoSynchronisation66Light(t *testing.T) { testMultiProtoSync(t, eth.ETH66, LightSync) }
 
 func testMultiProtoSync(t *testing.T, protocol uint, mode SyncMode) {
-	tester := newTester()
-	defer tester.terminate()
-
-	// Create a small enough block chain to download
-	chain := testChainBase.shorten(blockCacheMaxItems - 15)
-
-	// Create peers of every type
-	tester.newPeer("peer 66", eth.ETH66, chain.blocks[1:])
-	//tester.newPeer("peer 65", eth.ETH67, chain.blocks[1:)
-
-	// Synchronise with the requested peer and make sure all blocks were retrieved
-	if err := tester.sync(fmt.Sprintf("peer %d", protocol), nil, mode); err != nil {
-		t.Fatalf("failed to synchronise blocks: %v", err)
-	}
-	assertOwnChain(t, tester, len(chain.blocks))
-
-	// Check that no peers have been dropped off
-	for _, version := range []int{66} {
-		peer := fmt.Sprintf("peer %d", version)
-		if _, ok := tester.peers[peer]; !ok {
-			t.Errorf("%s dropped", peer)
-		}
-	}
+    tester := newTester()
+    defer tester.terminate()
+
+    // Create a small enough block chain to download
+    chain := testChainBase.shorten(blockCacheMaxItems - 15)
+
+    // Create peers of every type
+    tester.newPeer("peer 66", eth.ETH66, chain.blocks[1:])
+    //tester.newPeer("peer 65", eth.ETH67, chain.blocks[1:)
+
+    // Synchronise with the requested peer and make sure all blocks were retrieved
+    if err := tester.sync(fmt.Sprintf("peer %d", protocol), nil, mode); err != nil {
+        t.Fatalf("failed to synchronise blocks: %v", err)
+    }
+    assertOwnChain(t, tester, len(chain.blocks))
+
+    // Check that no peers have been dropped off
+    for _, version := range []int{66} {
+        peer := fmt.Sprintf("peer %d", version)
+        if _, ok := tester.peers[peer]; !ok {
+            t.Errorf("%s dropped", peer)
+        }
+    }
 }
 
 // Tests that if a block is empty (e.g. header only), no body request should be
@@ -745,45 +735,45 @@
 func TestEmptyShortCircuit66Light(t *testing.T) { testEmptyShortCircuit(t, eth.ETH66, LightSync) }
 
 func testEmptyShortCircuit(t *testing.T, protocol uint, mode SyncMode) {
-	tester := newTester()
-	defer tester.terminate()
-
-	// Create a block chain to download
-	chain := testChainBase
-	tester.newPeer("peer", protocol, chain.blocks[1:])
-
-	// Instrument the downloader to signal body requests
-	bodiesHave, receiptsHave := int32(0), int32(0)
-	tester.downloader.bodyFetchHook = func(headers []*types.Header) {
+    tester := newTester()
+    defer tester.terminate()
+
+    // Create a block chain to download
+    chain := testChainBase
+    tester.newPeer("peer", protocol, chain.blocks[1:])
+
+    // Instrument the downloader to signal body requests
+    bodiesHave, receiptsHave := int32(0), int32(0)
+    tester.downloader.bodyFetchHook = func(headers []*types.Header) {
 		atomic.AddInt32(&bodiesHave, int32(len(headers)))
 	}
 	tester.downloader.receiptFetchHook = func(headers []*types.Header) {
-		atomic.AddInt32(&receiptsHave, int32(len(headers)))
-	}
-	// Synchronise with the peer and make sure all blocks were retrieved
-	if err := tester.sync("peer", nil, mode); err != nil {
-		t.Fatalf("failed to synchronise blocks: %v", err)
-	}
-	assertOwnChain(t, tester, len(chain.blocks))
-
-	// Validate the number of block bodies that should have been requested
-	bodiesNeeded, receiptsNeeded := 0, 0
-	for _, block := range chain.blocks[1:] {
-		if mode != LightSync && (len(block.Transactions()) > 0 || len(block.Uncles()) > 0) {
-			bodiesNeeded++
-		}
-	}
-	for _, block := range chain.blocks[1:] {
-		if mode == SnapSync && len(block.Transactions()) > 0 {
-			receiptsNeeded++
-		}
-	}
-	if int(bodiesHave) != bodiesNeeded {
-		t.Errorf("body retrieval count mismatch: have %v, want %v", bodiesHave, bodiesNeeded)
-	}
-	if int(receiptsHave) != receiptsNeeded {
-		t.Errorf("receipt retrieval count mismatch: have %v, want %v", receiptsHave, receiptsNeeded)
-	}
+        atomic.AddInt32(&receiptsHave, int32(len(headers)))
+    }
+    // Synchronise with the peer and make sure all blocks were retrieved
+    if err := tester.sync("peer", nil, mode); err != nil {
+        t.Fatalf("failed to synchronise blocks: %v", err)
+    }
+    assertOwnChain(t, tester, len(chain.blocks))
+
+    // Validate the number of block bodies that should have been requested
+    bodiesNeeded, receiptsNeeded := 0, 0
+    for _, block := range chain.blocks[1:] {
+        if mode != LightSync && (len(block.Transactions()) > 0 || len(block.Uncles()) > 0) {
+            bodiesNeeded++
+        }
+    }
+    for _, block := range chain.blocks[1:] {
+        if mode == SnapSync && len(block.Transactions()) > 0 {
+            receiptsNeeded++
+        }
+    }
+    if int(bodiesHave) != bodiesNeeded {
+        t.Errorf("body retrieval count mismatch: have %v, want %v", bodiesHave, bodiesNeeded)
+    }
+    if int(receiptsHave) != receiptsNeeded {
+        t.Errorf("receipt retrieval count mismatch: have %v, want %v", receiptsHave, receiptsNeeded)
+    }
 }
 
 // Tests that headers are enqueued continuously, preventing malicious nodes from
@@ -793,23 +783,23 @@
 func TestMissingHeaderAttack66Light(t *testing.T) { testMissingHeaderAttack(t, eth.ETH66, LightSync) }
 
 func testMissingHeaderAttack(t *testing.T, protocol uint, mode SyncMode) {
-	tester := newTester()
-	defer tester.terminate()
-
-	chain := testChainBase.shorten(blockCacheMaxItems - 15)
-
-	attacker := tester.newPeer("attack", protocol, chain.blocks[1:])
-	attacker.withholdHeaders[chain.blocks[len(chain.blocks)/2-1].Hash()] = struct{}{}
-
-	if err := tester.sync("attack", nil, mode); err == nil {
-		t.Fatalf("succeeded attacker synchronisation")
-	}
-	// Synchronise with the valid peer and make sure sync succeeds
-	tester.newPeer("valid", protocol, chain.blocks[1:])
-	if err := tester.sync("valid", nil, mode); err != nil {
-		t.Fatalf("failed to synchronise blocks: %v", err)
-	}
-	assertOwnChain(t, tester, len(chain.blocks))
+    tester := newTester()
+    defer tester.terminate()
+
+    chain := testChainBase.shorten(blockCacheMaxItems - 15)
+
+    attacker := tester.newPeer("attack", protocol, chain.blocks[1:])
+    attacker.withholdHeaders[chain.blocks[len(chain.blocks)/2-1].Hash()] = struct{}{}
+
+    if err := tester.sync("attack", nil, mode); err == nil {
+        t.Fatalf("succeeded attacker synchronisation")
+    }
+    // Synchronise with the valid peer and make sure sync succeeds
+    tester.newPeer("valid", protocol, chain.blocks[1:])
+    if err := tester.sync("valid", nil, mode); err != nil {
+        t.Fatalf("failed to synchronise blocks: %v", err)
+    }
+    assertOwnChain(t, tester, len(chain.blocks))
 }
 
 // Tests that if requested headers are shifted (i.e. first is missing), the queue
@@ -819,24 +809,24 @@
 func TestShiftedHeaderAttack66Light(t *testing.T) { testShiftedHeaderAttack(t, eth.ETH66, LightSync) }
 
 func testShiftedHeaderAttack(t *testing.T, protocol uint, mode SyncMode) {
-	tester := newTester()
-	defer tester.terminate()
-
-	chain := testChainBase.shorten(blockCacheMaxItems - 15)
-
-	// Attempt a full sync with an attacker feeding shifted headers
-	attacker := tester.newPeer("attack", protocol, chain.blocks[1:])
-	attacker.withholdHeaders[chain.blocks[1].Hash()] = struct{}{}
-
-	if err := tester.sync("attack", nil, mode); err == nil {
-		t.Fatalf("succeeded attacker synchronisation")
-	}
-	// Synchronise with the valid peer and make sure sync succeeds
-	tester.newPeer("valid", protocol, chain.blocks[1:])
-	if err := tester.sync("valid", nil, mode); err != nil {
-		t.Fatalf("failed to synchronise blocks: %v", err)
-	}
-	assertOwnChain(t, tester, len(chain.blocks))
+    tester := newTester()
+    defer tester.terminate()
+
+    chain := testChainBase.shorten(blockCacheMaxItems - 15)
+
+    // Attempt a full sync with an attacker feeding shifted headers
+    attacker := tester.newPeer("attack", protocol, chain.blocks[1:])
+    attacker.withholdHeaders[chain.blocks[1].Hash()] = struct{}{}
+
+    if err := tester.sync("attack", nil, mode); err == nil {
+        t.Fatalf("succeeded attacker synchronisation")
+    }
+    // Synchronise with the valid peer and make sure sync succeeds
+    tester.newPeer("valid", protocol, chain.blocks[1:])
+    if err := tester.sync("valid", nil, mode); err != nil {
+        t.Fatalf("failed to synchronise blocks: %v", err)
+    }
+    assertOwnChain(t, tester, len(chain.blocks))
 }
 
 // Tests that upon detecting an invalid header, the recent ones are rolled back
@@ -845,116 +835,116 @@
 func TestInvalidHeaderRollback66Snap(t *testing.T) { testInvalidHeaderRollback(t, eth.ETH66, SnapSync) }
 
 func testInvalidHeaderRollback(t *testing.T, protocol uint, mode SyncMode) {
-	tester := newTester()
-	defer tester.terminate()
-
-	// Create a small enough block chain to download
-	targetBlocks := 3*fsHeaderSafetyNet + 256 + fsMinFullBlocks
-	chain := testChainBase.shorten(targetBlocks)
-
-	// Attempt to sync with an attacker that feeds junk during the fast sync phase.
-	// This should result in the last fsHeaderSafetyNet headers being rolled back.
-	missing := fsHeaderSafetyNet + MaxHeaderFetch + 1
-
-	fastAttacker := tester.newPeer("fast-attack", protocol, chain.blocks[1:])
-	fastAttacker.withholdHeaders[chain.blocks[missing].Hash()] = struct{}{}
-
-	if err := tester.sync("fast-attack", nil, mode); err == nil {
-		t.Fatalf("succeeded fast attacker synchronisation")
-	}
-	if head := tester.chain.CurrentHeader().Number.Int64(); int(head) > MaxHeaderFetch {
-		t.Errorf("rollback head mismatch: have %v, want at most %v", head, MaxHeaderFetch)
-	}
-	// Attempt to sync with an attacker that feeds junk during the block import phase.
-	// This should result in both the last fsHeaderSafetyNet number of headers being
-	// rolled back, and also the pivot point being reverted to a non-block status.
-	missing = 3*fsHeaderSafetyNet + MaxHeaderFetch + 1
-
-	blockAttacker := tester.newPeer("block-attack", protocol, chain.blocks[1:])
-	fastAttacker.withholdHeaders[chain.blocks[missing].Hash()] = struct{}{} // Make sure the fast-attacker doesn't fill in
-	blockAttacker.withholdHeaders[chain.blocks[missing].Hash()] = struct{}{}
-
-	if err := tester.sync("block-attack", nil, mode); err == nil {
-		t.Fatalf("succeeded block attacker synchronisation")
-	}
-	if head := tester.chain.CurrentHeader().Number.Int64(); int(head) > 2*fsHeaderSafetyNet+MaxHeaderFetch {
-		t.Errorf("rollback head mismatch: have %v, want at most %v", head, 2*fsHeaderSafetyNet+MaxHeaderFetch)
-	}
-	if mode == SnapSync {
-		if head := tester.chain.CurrentBlock().NumberU64(); head != 0 {
-			t.Errorf("fast sync pivot block #%d not rolled back", head)
-		}
-	}
-	// Attempt to sync with an attacker that withholds promised blocks after the
-	// fast sync pivot point. This could be a trial to leave the node with a bad
-	// but already imported pivot block.
-	withholdAttacker := tester.newPeer("withhold-attack", protocol, chain.blocks[1:])
-
-	tester.downloader.syncInitHook = func(uint64, uint64) {
-		for i := missing; i < len(chain.blocks); i++ {
-			withholdAttacker.withholdHeaders[chain.blocks[i].Hash()] = struct{}{}
-		}
-		tester.downloader.syncInitHook = nil
-	}
-	if err := tester.sync("withhold-attack", nil, mode); err == nil {
-		t.Fatalf("succeeded withholding attacker synchronisation")
-	}
-	if head := tester.chain.CurrentHeader().Number.Int64(); int(head) > 2*fsHeaderSafetyNet+MaxHeaderFetch {
-		t.Errorf("rollback head mismatch: have %v, want at most %v", head, 2*fsHeaderSafetyNet+MaxHeaderFetch)
-	}
-	if mode == SnapSync {
-		if head := tester.chain.CurrentBlock().NumberU64(); head != 0 {
-			t.Errorf("fast sync pivot block #%d not rolled back", head)
-		}
-	}
-	// Synchronise with the valid peer and make sure sync succeeds. Since the last rollback
-	// should also disable fast syncing for this process, verify that we did a fresh full
-	// sync. Note, we can't assert anything about the receipts since we won't purge the
-	// database of them, hence we can't use assertOwnChain.
-	tester.newPeer("valid", protocol, chain.blocks[1:])
-	if err := tester.sync("valid", nil, mode); err != nil {
-		t.Fatalf("failed to synchronise blocks: %v", err)
-	}
-	assertOwnChain(t, tester, len(chain.blocks))
+    tester := newTester()
+    defer tester.terminate()
+
+    // Create a small enough block chain to download
+    targetBlocks := 3*fsHeaderSafetyNet + 256 + fsMinFullBlocks
+    chain := testChainBase.shorten(targetBlocks)
+
+    // Attempt to sync with an attacker that feeds junk during the fast sync phase.
+    // This should result in the last fsHeaderSafetyNet headers being rolled back.
+    missing := fsHeaderSafetyNet + MaxHeaderFetch + 1
+
+    fastAttacker := tester.newPeer("fast-attack", protocol, chain.blocks[1:])
+    fastAttacker.withholdHeaders[chain.blocks[missing].Hash()] = struct{}{}
+
+    if err := tester.sync("fast-attack", nil, mode); err == nil {
+        t.Fatalf("succeeded fast attacker synchronisation")
+    }
+    if head := tester.chain.CurrentHeader().Number.Int64(); int(head) > MaxHeaderFetch {
+        t.Errorf("rollback head mismatch: have %v, want at most %v", head, MaxHeaderFetch)
+    }
+    // Attempt to sync with an attacker that feeds junk during the block import phase.
+    // This should result in both the last fsHeaderSafetyNet number of headers being
+    // rolled back, and also the pivot point being reverted to a non-block status.
+    missing = 3*fsHeaderSafetyNet + MaxHeaderFetch + 1
+
+    blockAttacker := tester.newPeer("block-attack", protocol, chain.blocks[1:])
+    fastAttacker.withholdHeaders[chain.blocks[missing].Hash()] = struct{}{} // Make sure the fast-attacker doesn't fill in
+    blockAttacker.withholdHeaders[chain.blocks[missing].Hash()] = struct{}{}
+
+    if err := tester.sync("block-attack", nil, mode); err == nil {
+        t.Fatalf("succeeded block attacker synchronisation")
+    }
+    if head := tester.chain.CurrentHeader().Number.Int64(); int(head) > 2*fsHeaderSafetyNet+MaxHeaderFetch {
+        t.Errorf("rollback head mismatch: have %v, want at most %v", head, 2*fsHeaderSafetyNet+MaxHeaderFetch)
+    }
+    if mode == SnapSync {
+        if head := tester.chain.CurrentBlock().NumberU64(); head != 0 {
+            t.Errorf("fast sync pivot block #%d not rolled back", head)
+        }
+    }
+    // Attempt to sync with an attacker that withholds promised blocks after the
+    // fast sync pivot point. This could be a trial to leave the node with a bad
+    // but already imported pivot block.
+    withholdAttacker := tester.newPeer("withhold-attack", protocol, chain.blocks[1:])
+
+    tester.downloader.syncInitHook = func(uint64, uint64) {
+        for i := missing; i < len(chain.blocks); i++ {
+            withholdAttacker.withholdHeaders[chain.blocks[i].Hash()] = struct{}{}
+        }
+        tester.downloader.syncInitHook = nil
+    }
+    if err := tester.sync("withhold-attack", nil, mode); err == nil {
+        t.Fatalf("succeeded withholding attacker synchronisation")
+    }
+    if head := tester.chain.CurrentHeader().Number.Int64(); int(head) > 2*fsHeaderSafetyNet+MaxHeaderFetch {
+        t.Errorf("rollback head mismatch: have %v, want at most %v", head, 2*fsHeaderSafetyNet+MaxHeaderFetch)
+    }
+    if mode == SnapSync {
+        if head := tester.chain.CurrentBlock().NumberU64(); head != 0 {
+            t.Errorf("fast sync pivot block #%d not rolled back", head)
+        }
+    }
+    // Synchronise with the valid peer and make sure sync succeeds. Since the last rollback
+    // should also disable fast syncing for this process, verify that we did a fresh full
+    // sync. Note, we can't assert anything about the receipts since we won't purge the
+    // database of them, hence we can't use assertOwnChain.
+    tester.newPeer("valid", protocol, chain.blocks[1:])
+    if err := tester.sync("valid", nil, mode); err != nil {
+        t.Fatalf("failed to synchronise blocks: %v", err)
+    }
+    assertOwnChain(t, tester, len(chain.blocks))
 }
 
 // Tests that a peer advertising a high TD doesn't get to stall the downloader
 // afterwards by not sending any useful hashes.
 func TestHighTDStarvationAttack66Full(t *testing.T) {
-	testHighTDStarvationAttack(t, eth.ETH66, FullSync)
+    testHighTDStarvationAttack(t, eth.ETH66, FullSync)
 }
 func TestHighTDStarvationAttack66Snap(t *testing.T) {
-	testHighTDStarvationAttack(t, eth.ETH66, SnapSync)
+    testHighTDStarvationAttack(t, eth.ETH66, SnapSync)
 }
 func TestHighTDStarvationAttack66Light(t *testing.T) {
-	testHighTDStarvationAttack(t, eth.ETH66, LightSync)
+    testHighTDStarvationAttack(t, eth.ETH66, LightSync)
 }
 
 func testHighTDStarvationAttack(t *testing.T, protocol uint, mode SyncMode) {
-	tester := newTester()
-	defer tester.terminate()
-
-	chain := testChainBase.shorten(1)
-	tester.newPeer("attack", protocol, chain.blocks[1:])
-	if err := tester.sync("attack", big.NewInt(1000000), mode); err != errStallingPeer {
-		t.Fatalf("synchronisation error mismatch: have %v, want %v", err, errStallingPeer)
-	}
+    tester := newTester()
+    defer tester.terminate()
+
+    chain := testChainBase.shorten(1)
+    tester.newPeer("attack", protocol, chain.blocks[1:])
+    if err := tester.sync("attack", big.NewInt(1000000), mode); err != errStallingPeer {
+        t.Fatalf("synchronisation error mismatch: have %v, want %v", err, errStallingPeer)
+    }
 }
 
 // Tests that misbehaving peers are disconnected, whilst behaving ones are not.
 func TestBlockHeaderAttackerDropping66(t *testing.T) { testBlockHeaderAttackerDropping(t, eth.ETH66) }
 
 func testBlockHeaderAttackerDropping(t *testing.T, protocol uint) {
-	// Define the disconnection requirement for individual hash fetch errors
-	tests := []struct {
-		result error
-		drop   bool
-	}{
-		{nil, false},                        // Sync succeeded, all is well
-		{errBusy, false},                    // Sync is already in progress, no problem
-		{errUnknownPeer, false},             // Peer is unknown, was already dropped, don't double drop
-		{errBadPeer, true},                  // Peer was deemed bad for some reason, drop it
-		{errStallingPeer, true},             // Peer was detected to be stalling, drop it
+    // Define the disconnection requirement for individual hash fetch errors
+    tests := []struct {
+        result error
+        drop   bool
+    }{
+        {nil, false},                        // Sync succeeded, all is well
+        {errBusy, false},                    // Sync is already in progress, no problem
+        {errUnknownPeer, false},             // Peer is unknown, was already dropped, don't double drop
+        {errBadPeer, true},                  // Peer was deemed bad for some reason, drop it
+        {errStallingPeer, true},             // Peer was detected to be stalling, drop it
 		{errUnsyncedPeer, true},             // Peer was detected to be unsynced, drop it
 		{errNoPeers, false},                 // No peers to download from, soft race, no issue
 		{errTimeout, true},                  // No hashes received in due time, drop the peer
@@ -973,19 +963,19 @@
 
 	for i, tt := range tests {
 		// Register a new peer and ensure its presence
-		id := fmt.Sprintf("test %d", i)
-		tester.newPeer(id, protocol, chain.blocks[1:])
+        id := fmt.Sprintf("test %d", i)
+        tester.newPeer(id, protocol, chain.blocks[1:])
 		if _, ok := tester.peers[id]; !ok {
 			t.Fatalf("test %d: registered peer not found", i)
 		}
 		// Simulate a synchronisation and check the required result
 		tester.downloader.synchroniseMock = func(string, common.Hash) error { return tt.result }
 
-		tester.downloader.Synchronise(id, tester.chain.Genesis().Hash(), big.NewInt(1000), FullSync)
-		if _, ok := tester.peers[id]; !ok != tt.drop {
-			t.Errorf("test %d: peer drop mismatch for %v: have %v, want %v", i, tt.result, !ok, tt.drop)
-		}
-	}
+        tester.downloader.Synchronise(id, tester.chain.Genesis().Hash(), big.NewInt(1000), FullSync)
+        if _, ok := tester.peers[id]; !ok != tt.drop {
+            t.Errorf("test %d: peer drop mismatch for %v: have %v, want %v", i, tt.result, !ok, tt.drop)
+        }
+    }
 }
 
 // Tests that synchronisation progress (origin block number, current block number
@@ -995,24 +985,24 @@
 func TestSyncProgress66Light(t *testing.T) { testSyncProgress(t, eth.ETH66, LightSync) }
 
 func testSyncProgress(t *testing.T, protocol uint, mode SyncMode) {
-	tester := newTester()
-	defer tester.terminate()
-
-	chain := testChainBase.shorten(blockCacheMaxItems - 15)
-
-	// Set a sync init hook to catch progress changes
-	starting := make(chan struct{})
-	progress := make(chan struct{})
-
-	tester.downloader.syncInitHook = func(origin, latest uint64) {
+    tester := newTester()
+    defer tester.terminate()
+
+    chain := testChainBase.shorten(blockCacheMaxItems - 15)
+
+    // Set a sync init hook to catch progress changes
+    starting := make(chan struct{})
+    progress := make(chan struct{})
+
+    tester.downloader.syncInitHook = func(origin, latest uint64) {
 		starting <- struct{}{}
 		<-progress
 	}
 	checkProgress(t, tester.downloader, "pristine", ethereum.SyncProgress{})
 
 	// Synchronise half the blocks and check initial progress
-	tester.newPeer("peer-half", protocol, chain.shorten(len(chain.blocks) / 2).blocks[1:])
-	pending := new(sync.WaitGroup)
+    tester.newPeer("peer-half", protocol, chain.shorten(len(chain.blocks) / 2).blocks[1:])
+    pending := new(sync.WaitGroup)
 	pending.Add(1)
 
 	go func() {
@@ -1023,14 +1013,14 @@
 	}()
 	<-starting
 	checkProgress(t, tester.downloader, "initial", ethereum.SyncProgress{
-		HighestBlock: uint64(len(chain.blocks)/2 - 1),
-	})
+        HighestBlock: uint64(len(chain.blocks)/2 - 1),
+    })
 	progress <- struct{}{}
 	pending.Wait()
 
 	// Synchronise all the blocks and check continuation progress
-	tester.newPeer("peer-full", protocol, chain.blocks[1:])
-	pending.Add(1)
+    tester.newPeer("peer-full", protocol, chain.blocks[1:])
+    pending.Add(1)
 	go func() {
 		defer pending.Done()
 		if err := tester.sync("peer-full", nil, mode); err != nil {
@@ -1039,29 +1029,29 @@
 	}()
 	<-starting
 	checkProgress(t, tester.downloader, "completing", ethereum.SyncProgress{
-		StartingBlock: uint64(len(chain.blocks)/2 - 1),
-		CurrentBlock:  uint64(len(chain.blocks)/2 - 1),
-		HighestBlock:  uint64(len(chain.blocks) - 1),
-	})
+        StartingBlock: uint64(len(chain.blocks)/2 - 1),
+        CurrentBlock:  uint64(len(chain.blocks)/2 - 1),
+        HighestBlock:  uint64(len(chain.blocks) - 1),
+    })
 
 	// Check final progress after successful sync
 	progress <- struct{}{}
 	pending.Wait()
 	checkProgress(t, tester.downloader, "final", ethereum.SyncProgress{
-		StartingBlock: uint64(len(chain.blocks)/2 - 1),
-		CurrentBlock:  uint64(len(chain.blocks) - 1),
-		HighestBlock:  uint64(len(chain.blocks) - 1),
-	})
+        StartingBlock: uint64(len(chain.blocks)/2 - 1),
+        CurrentBlock:  uint64(len(chain.blocks) - 1),
+        HighestBlock:  uint64(len(chain.blocks) - 1),
+    })
 }
 
 func checkProgress(t *testing.T, d *Downloader, stage string, want ethereum.SyncProgress) {
 	// Mark this method as a helper to report errors at callsite, not in here
 	t.Helper()
 
-	p := d.Progress()
-	if p.StartingBlock != want.StartingBlock || p.CurrentBlock != want.CurrentBlock || p.HighestBlock != want.HighestBlock {
-		t.Fatalf("%s progress mismatch:\nhave %+v\nwant %+v", stage, p, want)
-	}
+    p := d.Progress()
+    if p.StartingBlock != want.StartingBlock || p.CurrentBlock != want.CurrentBlock || p.HighestBlock != want.HighestBlock {
+        t.Fatalf("%s progress mismatch:\nhave %+v\nwant %+v", stage, p, want)
+    }
 }
 
 // Tests that synchronisation progress (origin block number and highest block
@@ -1072,25 +1062,25 @@
 func TestForkedSyncProgress66Light(t *testing.T) { testForkedSyncProgress(t, eth.ETH66, LightSync) }
 
 func testForkedSyncProgress(t *testing.T, protocol uint, mode SyncMode) {
-	tester := newTester()
-	defer tester.terminate()
-
-	chainA := testChainForkLightA.shorten(len(testChainBase.blocks) + MaxHeaderFetch)
-	chainB := testChainForkLightB.shorten(len(testChainBase.blocks) + MaxHeaderFetch)
-
-	// Set a sync init hook to catch progress changes
-	starting := make(chan struct{})
-	progress := make(chan struct{})
-
-	tester.downloader.syncInitHook = func(origin, latest uint64) {
-		starting <- struct{}{}
-		<-progress
-	}
-	checkProgress(t, tester.downloader, "pristine", ethereum.SyncProgress{})
+    tester := newTester()
+    defer tester.terminate()
+
+    chainA := testChainForkLightA.shorten(len(testChainBase.blocks) + MaxHeaderFetch)
+    chainB := testChainForkLightB.shorten(len(testChainBase.blocks) + MaxHeaderFetch)
+
+    // Set a sync init hook to catch progress changes
+    starting := make(chan struct{})
+    progress := make(chan struct{})
+
+    tester.downloader.syncInitHook = func(origin, latest uint64) {
+        starting <- struct{}{}
+        <-progress
+    }
+    checkProgress(t, tester.downloader, "pristine", ethereum.SyncProgress{})
 
 	// Synchronise with one of the forks and check progress
-	tester.newPeer("fork A", protocol, chainA.blocks[1:])
-	pending := new(sync.WaitGroup)
+    tester.newPeer("fork A", protocol, chainA.blocks[1:])
+    pending := new(sync.WaitGroup)
 	pending.Add(1)
 	go func() {
 		defer pending.Done()
@@ -1101,8 +1091,8 @@
 	<-starting
 
 	checkProgress(t, tester.downloader, "initial", ethereum.SyncProgress{
-		HighestBlock: uint64(len(chainA.blocks) - 1),
-	})
+        HighestBlock: uint64(len(chainA.blocks) - 1),
+    })
 	progress <- struct{}{}
 	pending.Wait()
 
@@ -1110,8 +1100,8 @@
 	tester.downloader.syncStatsChainOrigin = tester.downloader.syncStatsChainHeight
 
 	// Synchronise with the second fork and check progress resets
-	tester.newPeer("fork B", protocol, chainB.blocks[1:])
-	pending.Add(1)
+    tester.newPeer("fork B", protocol, chainB.blocks[1:])
+    pending.Add(1)
 	go func() {
 		defer pending.Done()
 		if err := tester.sync("fork B", nil, mode); err != nil {
@@ -1120,19 +1110,19 @@
 	}()
 	<-starting
 	checkProgress(t, tester.downloader, "forking", ethereum.SyncProgress{
-		StartingBlock: uint64(len(testChainBase.blocks)) - 1,
-		CurrentBlock:  uint64(len(chainA.blocks) - 1),
-		HighestBlock:  uint64(len(chainB.blocks) - 1),
-	})
+        StartingBlock: uint64(len(testChainBase.blocks)) - 1,
+        CurrentBlock:  uint64(len(chainA.blocks) - 1),
+        HighestBlock:  uint64(len(chainB.blocks) - 1),
+    })
 
 	// Check final progress after successful sync
 	progress <- struct{}{}
 	pending.Wait()
-	checkProgress(t, tester.downloader, "final", ethereum.SyncProgress{
-		StartingBlock: uint64(len(testChainBase.blocks)) - 1,
-		CurrentBlock:  uint64(len(chainB.blocks) - 1),
-		HighestBlock:  uint64(len(chainB.blocks) - 1),
-	})
+    checkProgress(t, tester.downloader, "final", ethereum.SyncProgress{
+        StartingBlock: uint64(len(testChainBase.blocks)) - 1,
+        CurrentBlock:  uint64(len(chainB.blocks) - 1),
+        HighestBlock:  uint64(len(chainB.blocks) - 1),
+    })
 }
 
 // Tests that if synchronisation is aborted due to some failure, then the progress
@@ -1143,47 +1133,47 @@
 func TestFailedSyncProgress66Light(t *testing.T) { testFailedSyncProgress(t, eth.ETH66, LightSync) }
 
 func testFailedSyncProgress(t *testing.T, protocol uint, mode SyncMode) {
-	tester := newTester()
-	defer tester.terminate()
-
-	chain := testChainBase.shorten(blockCacheMaxItems - 15)
-
-	// Set a sync init hook to catch progress changes
-	starting := make(chan struct{})
-	progress := make(chan struct{})
-
-	tester.downloader.syncInitHook = func(origin, latest uint64) {
-		starting <- struct{}{}
-		<-progress
-	}
-	checkProgress(t, tester.downloader, "pristine", ethereum.SyncProgress{})
-
-	// Attempt a full sync with a faulty peer
-	missing := len(chain.blocks)/2 - 1
-
-	faulter := tester.newPeer("faulty", protocol, chain.blocks[1:])
-	faulter.withholdHeaders[chain.blocks[missing].Hash()] = struct{}{}
-
-	pending := new(sync.WaitGroup)
-	pending.Add(1)
-	go func() {
-		defer pending.Done()
-		if err := tester.sync("faulty", nil, mode); err == nil {
-			panic("succeeded faulty synchronisation")
-		}
-	}()
-	<-starting
+    tester := newTester()
+    defer tester.terminate()
+
+    chain := testChainBase.shorten(blockCacheMaxItems - 15)
+
+    // Set a sync init hook to catch progress changes
+    starting := make(chan struct{})
+    progress := make(chan struct{})
+
+    tester.downloader.syncInitHook = func(origin, latest uint64) {
+        starting <- struct{}{}
+        <-progress
+    }
+    checkProgress(t, tester.downloader, "pristine", ethereum.SyncProgress{})
+
+    // Attempt a full sync with a faulty peer
+    missing := len(chain.blocks)/2 - 1
+
+    faulter := tester.newPeer("faulty", protocol, chain.blocks[1:])
+    faulter.withholdHeaders[chain.blocks[missing].Hash()] = struct{}{}
+
+    pending := new(sync.WaitGroup)
+    pending.Add(1)
+    go func() {
+        defer pending.Done()
+        if err := tester.sync("faulty", nil, mode); err == nil {
+            panic("succeeded faulty synchronisation")
+        }
+    }()
+    <-starting
 	checkProgress(t, tester.downloader, "initial", ethereum.SyncProgress{
-		HighestBlock: uint64(len(chain.blocks) - 1),
-	})
+        HighestBlock: uint64(len(chain.blocks) - 1),
+    })
 	progress <- struct{}{}
 	pending.Wait()
 	afterFailedSync := tester.downloader.Progress()
 
 	// Synchronise with a good peer and check that the progress origin remind the same
 	// after a failure
-	tester.newPeer("valid", protocol, chain.blocks[1:])
-	pending.Add(1)
+    tester.newPeer("valid", protocol, chain.blocks[1:])
+    pending.Add(1)
 	go func() {
 		defer pending.Done()
 		if err := tester.sync("valid", nil, mode); err != nil {
@@ -1194,12 +1184,12 @@
 	checkProgress(t, tester.downloader, "completing", afterFailedSync)
 
 	// Check final progress after successful sync
-	progress <- struct{}{}
-	pending.Wait()
-	checkProgress(t, tester.downloader, "final", ethereum.SyncProgress{
-		CurrentBlock: uint64(len(chain.blocks) - 1),
-		HighestBlock: uint64(len(chain.blocks) - 1),
-	})
+    progress <- struct{}{}
+    pending.Wait()
+    checkProgress(t, tester.downloader, "final", ethereum.SyncProgress{
+        CurrentBlock: uint64(len(chain.blocks) - 1),
+        HighestBlock: uint64(len(chain.blocks) - 1),
+    })
 }
 
 // Tests that if an attacker fakes a chain height, after the attack is detected,
@@ -1209,66 +1199,66 @@
 func TestFakedSyncProgress66Light(t *testing.T) { testFakedSyncProgress(t, eth.ETH66, LightSync) }
 
 func testFakedSyncProgress(t *testing.T, protocol uint, mode SyncMode) {
-	tester := newTester()
-	defer tester.terminate()
-
-	chain := testChainBase.shorten(blockCacheMaxItems - 15)
-
-	// Set a sync init hook to catch progress changes
-	starting := make(chan struct{})
-	progress := make(chan struct{})
-	tester.downloader.syncInitHook = func(origin, latest uint64) {
-		starting <- struct{}{}
-		<-progress
-	}
-	checkProgress(t, tester.downloader, "pristine", ethereum.SyncProgress{})
-
-	// Create and sync with an attacker that promises a higher chain than available.
-	attacker := tester.newPeer("attack", protocol, chain.blocks[1:])
-	numMissing := 5
-	for i := len(chain.blocks) - 2; i > len(chain.blocks)-numMissing; i-- {
-		attacker.withholdHeaders[chain.blocks[i].Hash()] = struct{}{}
-	}
-	pending := new(sync.WaitGroup)
-	pending.Add(1)
-	go func() {
-		defer pending.Done()
-		if err := tester.sync("attack", nil, mode); err == nil {
-			panic("succeeded attacker synchronisation")
-		}
-	}()
-	<-starting
-	checkProgress(t, tester.downloader, "initial", ethereum.SyncProgress{
-		HighestBlock: uint64(len(chain.blocks) - 1),
-	})
-	progress <- struct{}{}
-	pending.Wait()
-	afterFailedSync := tester.downloader.Progress()
-
-	// Synchronise with a good peer and check that the progress height has been reduced to
-	// the true value.
-	validChain := chain.shorten(len(chain.blocks) - numMissing)
-	tester.newPeer("valid", protocol, validChain.blocks[1:])
-	pending.Add(1)
-
-	go func() {
-		defer pending.Done()
-		if err := tester.sync("valid", nil, mode); err != nil {
-			panic(fmt.Sprintf("failed to synchronise blocks: %v", err))
-		}
-	}()
-	<-starting
-	checkProgress(t, tester.downloader, "completing", ethereum.SyncProgress{
-		CurrentBlock: afterFailedSync.CurrentBlock,
-		HighestBlock: uint64(len(validChain.blocks) - 1),
-	})
+    tester := newTester()
+    defer tester.terminate()
+
+    chain := testChainBase.shorten(blockCacheMaxItems - 15)
+
+    // Set a sync init hook to catch progress changes
+    starting := make(chan struct{})
+    progress := make(chan struct{})
+    tester.downloader.syncInitHook = func(origin, latest uint64) {
+        starting <- struct{}{}
+        <-progress
+    }
+    checkProgress(t, tester.downloader, "pristine", ethereum.SyncProgress{})
+
+    // Create and sync with an attacker that promises a higher chain than available.
+    attacker := tester.newPeer("attack", protocol, chain.blocks[1:])
+    numMissing := 5
+    for i := len(chain.blocks) - 2; i > len(chain.blocks)-numMissing; i-- {
+        attacker.withholdHeaders[chain.blocks[i].Hash()] = struct{}{}
+    }
+    pending := new(sync.WaitGroup)
+    pending.Add(1)
+    go func() {
+        defer pending.Done()
+        if err := tester.sync("attack", nil, mode); err == nil {
+            panic("succeeded attacker synchronisation")
+        }
+    }()
+    <-starting
+    checkProgress(t, tester.downloader, "initial", ethereum.SyncProgress{
+        HighestBlock: uint64(len(chain.blocks) - 1),
+    })
+    progress <- struct{}{}
+    pending.Wait()
+    afterFailedSync := tester.downloader.Progress()
+
+    // Synchronise with a good peer and check that the progress height has been reduced to
+    // the true value.
+    validChain := chain.shorten(len(chain.blocks) - numMissing)
+    tester.newPeer("valid", protocol, validChain.blocks[1:])
+    pending.Add(1)
+
+    go func() {
+        defer pending.Done()
+        if err := tester.sync("valid", nil, mode); err != nil {
+            panic(fmt.Sprintf("failed to synchronise blocks: %v", err))
+        }
+    }()
+    <-starting
+    checkProgress(t, tester.downloader, "completing", ethereum.SyncProgress{
+        CurrentBlock: afterFailedSync.CurrentBlock,
+        HighestBlock: uint64(len(validChain.blocks) - 1),
+    })
 	// Check final progress after successful sync.
 	progress <- struct{}{}
 	pending.Wait()
 	checkProgress(t, tester.downloader, "final", ethereum.SyncProgress{
-		CurrentBlock: uint64(len(validChain.blocks) - 1),
-		HighestBlock: uint64(len(validChain.blocks) - 1),
-	})
+        CurrentBlock: uint64(len(validChain.blocks) - 1),
+        HighestBlock: uint64(len(validChain.blocks) - 1),
+    })
 }
 
 func TestRemoteHeaderRequestSpan(t *testing.T) {
@@ -1338,12 +1328,12 @@
 		}
 		if failed {
 			res := strings.Replace(fmt.Sprint(data), " ", ",", -1)
-			exp := strings.Replace(fmt.Sprint(tt.expected), " ", ",", -1)
-			t.Logf("got: %v\n", res)
-			t.Logf("exp: %v\n", exp)
-			t.Errorf("test %d: wrong values", i)
-		}
-	}
+            exp := strings.Replace(fmt.Sprint(tt.expected), " ", ",", -1)
+            t.Logf("got: %v\n", res)
+            t.Logf("exp: %v\n", exp)
+            t.Errorf("test %d: wrong values", i)
+        }
+    }
 }
 
 // Tests that peers below a pre-configured checkpoint block are prevented from
@@ -1351,30 +1341,30 @@
 func TestCheckpointEnforcement66Full(t *testing.T) { testCheckpointEnforcement(t, eth.ETH66, FullSync) }
 func TestCheckpointEnforcement66Snap(t *testing.T) { testCheckpointEnforcement(t, eth.ETH66, SnapSync) }
 func TestCheckpointEnforcement66Light(t *testing.T) {
-	testCheckpointEnforcement(t, eth.ETH66, LightSync)
+    testCheckpointEnforcement(t, eth.ETH66, LightSync)
 }
 
 func testCheckpointEnforcement(t *testing.T, protocol uint, mode SyncMode) {
-	// Create a new tester with a particular hard coded checkpoint block
-	tester := newTester()
-	defer tester.terminate()
-
-	tester.downloader.checkpoint = uint64(fsMinFullBlocks) + 256
-	chain := testChainBase.shorten(int(tester.downloader.checkpoint) - 1)
-
-	// Attempt to sync with the peer and validate the result
-	tester.newPeer("peer", protocol, chain.blocks[1:])
+    // Create a new tester with a particular hard coded checkpoint block
+    tester := newTester()
+    defer tester.terminate()
+
+    tester.downloader.checkpoint = uint64(fsMinFullBlocks) + 256
+    chain := testChainBase.shorten(int(tester.downloader.checkpoint) - 1)
+
+    // Attempt to sync with the peer and validate the result
+    tester.newPeer("peer", protocol, chain.blocks[1:])
 
 	var expect error
-	if mode == SnapSync || mode == LightSync {
-		expect = errUnsyncedPeer
-	}
-	if err := tester.sync("peer", nil, mode); !errors.Is(err, expect) {
-		t.Fatalf("block sync error mismatch: have %v, want %v", err, expect)
-	}
-	if mode == SnapSync || mode == LightSync {
-		assertOwnChain(t, tester, 1)
-	} else {
-		assertOwnChain(t, tester, len(chain.blocks))
-	}
+    if mode == SnapSync || mode == LightSync {
+        expect = errUnsyncedPeer
+    }
+    if err := tester.sync("peer", nil, mode); !errors.Is(err, expect) {
+        t.Fatalf("block sync error mismatch: have %v, want %v", err, expect)
+    }
+    if mode == SnapSync || mode == LightSync {
+        assertOwnChain(t, tester, 1)
+    } else {
+        assertOwnChain(t, tester, len(chain.blocks))
+    }
 }