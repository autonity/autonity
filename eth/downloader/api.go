// Copyright 2015 The go-ethereum Authors
// This file is part of the go-ethereum library.
//
// The go-ethereum library is free software: you can redistribute it and/or modify
// it under the terms of the GNU Lesser General Public License as published by
// the Free Software Foundation, either version 3 of the License, or
// (at your option) any later version.
//
// The go-ethereum library is distributed in the hope that it will be useful,
// but WITHOUT ANY WARRANTY; without even the implied warranty of
// MERCHANTABILITY or FITNESS FOR A PARTICULAR PURPOSE. See the
// GNU Lesser General Public License for more details.
//
// You should have received a copy of the GNU Lesser General Public License
// along with the go-ethereum library. If not, see <http://www.gnu.org/licenses/>.

package downloader

import (
	"context"
	"sync"

<<<<<<< HEAD
	ethereum "github.com/clearmatics/autonity"
	"github.com/clearmatics/autonity/event"
	"github.com/clearmatics/autonity/rpc"
=======
	"github.com/ethereum/go-ethereum"
	"github.com/ethereum/go-ethereum/event"
	"github.com/ethereum/go-ethereum/rpc"
>>>>>>> aaca58a7
)

// PublicDownloaderAPI provides an API which gives information about the current synchronisation status.
// It offers only methods that operates on data that can be available to anyone without security risks.
type PublicDownloaderAPI struct {
	d                         *Downloader
	mux                       *event.TypeMux
	installSyncSubscription   chan chan interface{}
	uninstallSyncSubscription chan *uninstallSyncSubscriptionRequest
}

// NewPublicDownloaderAPI create a new PublicDownloaderAPI. The API has an internal event loop that
// listens for events from the downloader through the global event mux. In case it receives one of
// these events it broadcasts it to all syncing subscriptions that are installed through the
// installSyncSubscription channel.
func NewPublicDownloaderAPI(d *Downloader, m *event.TypeMux) *PublicDownloaderAPI {
	api := &PublicDownloaderAPI{
		d:                         d,
		mux:                       m,
		installSyncSubscription:   make(chan chan interface{}),
		uninstallSyncSubscription: make(chan *uninstallSyncSubscriptionRequest),
	}

	go api.eventLoop()

	return api
}

// eventLoop runs a loop until the event mux closes. It will install and uninstall new
// sync subscriptions and broadcasts sync status updates to the installed sync subscriptions.
func (api *PublicDownloaderAPI) eventLoop() {
	var (
		sub               = api.mux.Subscribe(StartEvent{}, DoneEvent{}, FailedEvent{})
		syncSubscriptions = make(map[chan interface{}]struct{})
	)

	for {
		select {
		case i := <-api.installSyncSubscription:
			syncSubscriptions[i] = struct{}{}
		case u := <-api.uninstallSyncSubscription:
			delete(syncSubscriptions, u.c)
			close(u.uninstalled)
		case event := <-sub.Chan():
			if event == nil {
				return
			}

			var notification interface{}
			switch event.Data.(type) {
			case StartEvent:
				notification = &SyncingResult{
					Syncing: true,
					Status:  api.d.Progress(),
				}
			case DoneEvent, FailedEvent:
				notification = false
			}
			// broadcast
			for c := range syncSubscriptions {
				c <- notification
			}
		}
	}
}

// Syncing provides information when this nodes starts synchronising with the Ethereum network and when it's finished.
func (api *PublicDownloaderAPI) Syncing(ctx context.Context) (*rpc.Subscription, error) {
	notifier, supported := rpc.NotifierFromContext(ctx)
	if !supported {
		return &rpc.Subscription{}, rpc.ErrNotificationsUnsupported
	}

	rpcSub := notifier.CreateSubscription()

	go func() {
		statuses := make(chan interface{})
		sub := api.SubscribeSyncStatus(statuses)

		for {
			select {
			case status := <-statuses:
				notifier.Notify(rpcSub.ID, status)
			case <-rpcSub.Err():
				sub.Unsubscribe()
				return
			case <-notifier.Closed():
				sub.Unsubscribe()
				return
			}
		}
	}()

	return rpcSub, nil
}

// SyncingResult provides information about the current synchronisation status for this node.
type SyncingResult struct {
	Syncing bool                  `json:"syncing"`
	Status  ethereum.SyncProgress `json:"status"`
}

// uninstallSyncSubscriptionRequest uninstalles a syncing subscription in the API event loop.
type uninstallSyncSubscriptionRequest struct {
	c           chan interface{}
	uninstalled chan interface{}
}

// SyncStatusSubscription represents a syncing subscription.
type SyncStatusSubscription struct {
	api       *PublicDownloaderAPI // register subscription in event loop of this api instance
	c         chan interface{}     // channel where events are broadcasted to
	unsubOnce sync.Once            // make sure unsubscribe logic is executed once
}

// Unsubscribe uninstalls the subscription from the DownloadAPI event loop.
// The status channel that was passed to subscribeSyncStatus isn't used anymore
// after this method returns.
func (s *SyncStatusSubscription) Unsubscribe() {
	s.unsubOnce.Do(func() {
		req := uninstallSyncSubscriptionRequest{s.c, make(chan interface{})}
		s.api.uninstallSyncSubscription <- &req

		for {
			select {
			case <-s.c:
				// drop new status events until uninstall confirmation
				continue
			case <-req.uninstalled:
				return
			}
		}
	})
}

// SubscribeSyncStatus creates a subscription that will broadcast new synchronisation updates.
// The given channel must receive interface values, the result can either
func (api *PublicDownloaderAPI) SubscribeSyncStatus(status chan interface{}) *SyncStatusSubscription {
	api.installSyncSubscription <- status
	return &SyncStatusSubscription{api: api, c: status}
}<|MERGE_RESOLUTION|>--- conflicted
+++ resolved
@@ -17,18 +17,12 @@
 package downloader
 
 import (
-	"context"
-	"sync"
+    "context"
+    "sync"
 
-<<<<<<< HEAD
-	ethereum "github.com/clearmatics/autonity"
-	"github.com/clearmatics/autonity/event"
-	"github.com/clearmatics/autonity/rpc"
-=======
-	"github.com/ethereum/go-ethereum"
-	"github.com/ethereum/go-ethereum/event"
-	"github.com/ethereum/go-ethereum/rpc"
->>>>>>> aaca58a7
+    "github.com/ethereum/go-ethereum"
+    "github.com/ethereum/go-ethereum/event"
+    "github.com/ethereum/go-ethereum/rpc"
 )
 
 // PublicDownloaderAPI provides an API which gives information about the current synchronisation status.
