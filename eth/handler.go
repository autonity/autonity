--- conflicted
+++ resolved
@@ -121,11 +121,7 @@
 		txpool:      txpool,
 		blockchain:  blockchain,
 		chaindb:     chaindb,
-<<<<<<< HEAD
 		peers:       peerset,
-=======
-		peers:       newPeerSet(),
->>>>>>> 10254604
 		engine:      engine,
 		whitelist:   whitelist,
 		whitelistCh: make(chan core.WhitelistEvent, 64),
