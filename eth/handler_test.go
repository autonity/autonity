// Copyright 2015 The go-ethereum Authors
// This file is part of the go-ethereum library.
//
// The go-ethereum library is free software: you can redistribute it and/or modify
// it under the terms of the GNU Lesser General Public License as published by
// the Free Software Foundation, either version 3 of the License, or
// (at your option) any later version.
//
// The go-ethereum library is distributed in the hope that it will be useful,
// but WITHOUT ANY WARRANTY; without even the implied warranty of
// MERCHANTABILITY or FITNESS FOR A PARTICULAR PURPOSE. See the
// GNU Lesser General Public License for more details.
//
// You should have received a copy of the GNU Lesser General Public License
// along with the go-ethereum library. If not, see <http://www.gnu.org/licenses/>.

package eth

import (
	"fmt"
	"math"
	"math/big"
	"math/rand"
	"testing"
	"time"

<<<<<<< HEAD
	"github.com/clearmatics/autonity/common"
	"github.com/clearmatics/autonity/consensus/ethash"
	"github.com/clearmatics/autonity/core"
	"github.com/clearmatics/autonity/core/rawdb"
	"github.com/clearmatics/autonity/core/state"
	"github.com/clearmatics/autonity/core/types"
	"github.com/clearmatics/autonity/core/vm"
	"github.com/clearmatics/autonity/crypto"
	"github.com/clearmatics/autonity/eth/downloader"
	"github.com/clearmatics/autonity/event"
	"github.com/clearmatics/autonity/p2p"
	"github.com/clearmatics/autonity/params"
=======
	"github.com/ethereum/go-ethereum/common"
	"github.com/ethereum/go-ethereum/consensus/ethash"
	"github.com/ethereum/go-ethereum/core"
	"github.com/ethereum/go-ethereum/core/rawdb"
	"github.com/ethereum/go-ethereum/core/state"
	"github.com/ethereum/go-ethereum/core/types"
	"github.com/ethereum/go-ethereum/core/vm"
	"github.com/ethereum/go-ethereum/crypto"
	"github.com/ethereum/go-ethereum/eth/downloader"
	"github.com/ethereum/go-ethereum/event"
	"github.com/ethereum/go-ethereum/p2p"
	"github.com/ethereum/go-ethereum/params"
>>>>>>> cbc4ac26
)

// Tests that block headers can be retrieved from a remote chain based on user queries.
func TestGetBlockHeaders63(t *testing.T) { testGetBlockHeaders(t, 63) }
func TestGetBlockHeaders64(t *testing.T) { testGetBlockHeaders(t, 64) }

func testGetBlockHeaders(t *testing.T, protocol int) {
	p2pPeer := newTestP2PPeer("peer")

	pm, _ := newTestProtocolManagerMust(t, downloader.FullSync, downloader.MaxHashFetch+15, nil, nil, []string{p2pPeer.Info().Enode})
	peer, _ := newTestPeer(p2pPeer, protocol, pm, true)
	defer peer.close()

	// Create a "random" unknown hash for testing
	var unknown common.Hash
	for i := range unknown {
		unknown[i] = byte(i)
	}
	// Create a batch of tests for various scenarios
	limit := uint64(downloader.MaxHeaderFetch)
	tests := []struct {
		query  *getBlockHeadersData // The query to execute for header retrieval
		expect []common.Hash        // The hashes of the block whose headers are expected
	}{
		// A single random block should be retrievable by hash and number too
		{
			&getBlockHeadersData{Origin: hashOrNumber{Hash: pm.blockchain.GetBlockByNumber(limit / 2).Hash()}, Amount: 1},
			[]common.Hash{pm.blockchain.GetBlockByNumber(limit / 2).Hash()},
		}, {
			&getBlockHeadersData{Origin: hashOrNumber{Number: limit / 2}, Amount: 1},
			[]common.Hash{pm.blockchain.GetBlockByNumber(limit / 2).Hash()},
		},
		// Multiple headers should be retrievable in both directions
		{
			&getBlockHeadersData{Origin: hashOrNumber{Number: limit / 2}, Amount: 3},
			[]common.Hash{
				pm.blockchain.GetBlockByNumber(limit / 2).Hash(),
				pm.blockchain.GetBlockByNumber(limit/2 + 1).Hash(),
				pm.blockchain.GetBlockByNumber(limit/2 + 2).Hash(),
			},
		}, {
			&getBlockHeadersData{Origin: hashOrNumber{Number: limit / 2}, Amount: 3, Reverse: true},
			[]common.Hash{
				pm.blockchain.GetBlockByNumber(limit / 2).Hash(),
				pm.blockchain.GetBlockByNumber(limit/2 - 1).Hash(),
				pm.blockchain.GetBlockByNumber(limit/2 - 2).Hash(),
			},
		},
		// Multiple headers with skip lists should be retrievable
		{
			&getBlockHeadersData{Origin: hashOrNumber{Number: limit / 2}, Skip: 3, Amount: 3},
			[]common.Hash{
				pm.blockchain.GetBlockByNumber(limit / 2).Hash(),
				pm.blockchain.GetBlockByNumber(limit/2 + 4).Hash(),
				pm.blockchain.GetBlockByNumber(limit/2 + 8).Hash(),
			},
		}, {
			&getBlockHeadersData{Origin: hashOrNumber{Number: limit / 2}, Skip: 3, Amount: 3, Reverse: true},
			[]common.Hash{
				pm.blockchain.GetBlockByNumber(limit / 2).Hash(),
				pm.blockchain.GetBlockByNumber(limit/2 - 4).Hash(),
				pm.blockchain.GetBlockByNumber(limit/2 - 8).Hash(),
			},
		},
		// The chain endpoints should be retrievable
		{
			&getBlockHeadersData{Origin: hashOrNumber{Number: 0}, Amount: 1},
			[]common.Hash{pm.blockchain.GetBlockByNumber(0).Hash()},
		}, {
			&getBlockHeadersData{Origin: hashOrNumber{Number: pm.blockchain.CurrentBlock().NumberU64()}, Amount: 1},
			[]common.Hash{pm.blockchain.CurrentBlock().Hash()},
		},
		// Ensure protocol limits are honored
		{
			&getBlockHeadersData{Origin: hashOrNumber{Number: pm.blockchain.CurrentBlock().NumberU64() - 1}, Amount: limit + 10, Reverse: true},
			pm.blockchain.GetBlockHashesFromHash(pm.blockchain.CurrentBlock().Hash(), limit),
		},
		// Check that requesting more than available is handled gracefully
		{
			&getBlockHeadersData{Origin: hashOrNumber{Number: pm.blockchain.CurrentBlock().NumberU64() - 4}, Skip: 3, Amount: 3},
			[]common.Hash{
				pm.blockchain.GetBlockByNumber(pm.blockchain.CurrentBlock().NumberU64() - 4).Hash(),
				pm.blockchain.GetBlockByNumber(pm.blockchain.CurrentBlock().NumberU64()).Hash(),
			},
		}, {
			&getBlockHeadersData{Origin: hashOrNumber{Number: 4}, Skip: 3, Amount: 3, Reverse: true},
			[]common.Hash{
				pm.blockchain.GetBlockByNumber(4).Hash(),
				pm.blockchain.GetBlockByNumber(0).Hash(),
			},
		},
		// Check that requesting more than available is handled gracefully, even if mid skip
		{
			&getBlockHeadersData{Origin: hashOrNumber{Number: pm.blockchain.CurrentBlock().NumberU64() - 4}, Skip: 2, Amount: 3},
			[]common.Hash{
				pm.blockchain.GetBlockByNumber(pm.blockchain.CurrentBlock().NumberU64() - 4).Hash(),
				pm.blockchain.GetBlockByNumber(pm.blockchain.CurrentBlock().NumberU64() - 1).Hash(),
			},
		}, {
			&getBlockHeadersData{Origin: hashOrNumber{Number: 4}, Skip: 2, Amount: 3, Reverse: true},
			[]common.Hash{
				pm.blockchain.GetBlockByNumber(4).Hash(),
				pm.blockchain.GetBlockByNumber(1).Hash(),
			},
		},
		// Check a corner case where requesting more can iterate past the endpoints
		{
			&getBlockHeadersData{Origin: hashOrNumber{Number: 2}, Amount: 5, Reverse: true},
			[]common.Hash{
				pm.blockchain.GetBlockByNumber(2).Hash(),
				pm.blockchain.GetBlockByNumber(1).Hash(),
				pm.blockchain.GetBlockByNumber(0).Hash(),
			},
		},
		// Check a corner case where skipping overflow loops back into the chain start
		{
			&getBlockHeadersData{Origin: hashOrNumber{Hash: pm.blockchain.GetBlockByNumber(3).Hash()}, Amount: 2, Reverse: false, Skip: math.MaxUint64 - 1},
			[]common.Hash{
				pm.blockchain.GetBlockByNumber(3).Hash(),
			},
		},
		// Check a corner case where skipping overflow loops back to the same header
		{
			&getBlockHeadersData{Origin: hashOrNumber{Hash: pm.blockchain.GetBlockByNumber(1).Hash()}, Amount: 2, Reverse: false, Skip: math.MaxUint64},
			[]common.Hash{
				pm.blockchain.GetBlockByNumber(1).Hash(),
			},
		},
		// Check that non existing headers aren't returned
		{
			&getBlockHeadersData{Origin: hashOrNumber{Hash: unknown}, Amount: 1},
			[]common.Hash{},
		}, {
			&getBlockHeadersData{Origin: hashOrNumber{Number: pm.blockchain.CurrentBlock().NumberU64() + 1}, Amount: 1},
			[]common.Hash{},
		},
	}
	// Run each of the tests and verify the results against the chain
	for i, tt := range tests {
		// Collect the headers to expect in the response
		headers := []*types.Header{}
		for _, hash := range tt.expect {
			headers = append(headers, pm.blockchain.GetBlockByHash(hash).Header())
		}
		// Send the hash request and verify the response
		p2p.Send(peer.app, 0x03, tt.query)
		if err := p2p.ExpectMsg(peer.app, 0x04, headers); err != nil {
			t.Errorf("test %d: headers mismatch: %v", i, err)
		}
		// If the test used number origins, repeat with hashes as the too
		if tt.query.Origin.Hash == (common.Hash{}) {
			if origin := pm.blockchain.GetBlockByNumber(tt.query.Origin.Number); origin != nil {
				tt.query.Origin.Hash, tt.query.Origin.Number = origin.Hash(), 0

				p2p.Send(peer.app, 0x03, tt.query)
				if err := p2p.ExpectMsg(peer.app, 0x04, headers); err != nil {
					t.Errorf("test %d: headers mismatch: %v", i, err)
				}
			}
		}
	}
}

// Tests that block contents can be retrieved from a remote chain based on their hashes.
func TestGetBlockBodies63(t *testing.T) { testGetBlockBodies(t, 63) }
func TestGetBlockBodies64(t *testing.T) { testGetBlockBodies(t, 64) }

func testGetBlockBodies(t *testing.T, protocol int) {
	p2pPeer := newTestP2PPeer("peer")

	pm, _ := newTestProtocolManagerMust(t, downloader.FullSync, downloader.MaxBlockFetch+15, nil, nil, []string{p2pPeer.Info().Enode})
	peer, _ := newTestPeer(p2pPeer, protocol, pm, true)
	defer peer.close()

	// Create a batch of tests for various scenarios
	limit := downloader.MaxBlockFetch
	tests := []struct {
		random    int           // Number of blocks to fetch randomly from the chain
		explicit  []common.Hash // Explicitly requested blocks
		available []bool        // Availability of explicitly requested blocks
		expected  int           // Total number of existing blocks to expect
	}{
		{1, nil, nil, 1},             // A single random block should be retrievable
		{10, nil, nil, 10},           // Multiple random blocks should be retrievable
		{limit, nil, nil, limit},     // The maximum possible blocks should be retrievable
		{limit + 1, nil, nil, limit}, // No more than the possible block count should be returned
		{0, []common.Hash{pm.blockchain.Genesis().Hash()}, []bool{true}, 1},      // The genesis block should be retrievable
		{0, []common.Hash{pm.blockchain.CurrentBlock().Hash()}, []bool{true}, 1}, // The chains head block should be retrievable
		{0, []common.Hash{{}}, []bool{false}, 0},                                 // A non existent block should not be returned

		// Existing and non-existing blocks interleaved should not cause problems
		{0, []common.Hash{
			{},
			pm.blockchain.GetBlockByNumber(1).Hash(),
			{},
			pm.blockchain.GetBlockByNumber(10).Hash(),
			{},
			pm.blockchain.GetBlockByNumber(100).Hash(),
			{},
		}, []bool{false, true, false, true, false, true, false}, 3},
	}
	// Run each of the tests and verify the results against the chain
	for i, tt := range tests {
		// Collect the hashes to request, and the response to expect
		hashes, seen := []common.Hash{}, make(map[int64]bool)
		bodies := []*blockBody{}

		for j := 0; j < tt.random; j++ {
			for {
				num := rand.Int63n(int64(pm.blockchain.CurrentBlock().NumberU64()))
				if !seen[num] {
					seen[num] = true

					block := pm.blockchain.GetBlockByNumber(uint64(num))
					hashes = append(hashes, block.Hash())
					if len(bodies) < tt.expected {
						bodies = append(bodies, &blockBody{Transactions: block.Transactions(), Uncles: block.Uncles()})
					}
					break
				}
			}
		}
		for j, hash := range tt.explicit {
			hashes = append(hashes, hash)
			if tt.available[j] && len(bodies) < tt.expected {
				block := pm.blockchain.GetBlockByHash(hash)
				bodies = append(bodies, &blockBody{Transactions: block.Transactions(), Uncles: block.Uncles()})
			}
		}
		// Send the hash request and verify the response
		p2p.Send(peer.app, 0x05, hashes)
		if err := p2p.ExpectMsg(peer.app, 0x06, bodies); err != nil {
			t.Errorf("test %d: bodies mismatch: %v", i, err)
		}
	}
}

// Tests that the node state database can be retrieved based on hashes.
func TestGetNodeData63(t *testing.T) { testGetNodeData(t, 63) }
func TestGetNodeData64(t *testing.T) { testGetNodeData(t, 64) }

func testGetNodeData(t *testing.T, protocol int) {
	// Define three accounts to simulate transactions with
	acc1Key, _ := crypto.HexToECDSA("8a1f9a8f95be41cd7ccb6168179afb4504aefe388d1e14474d32c45c72ce7b7a")
	acc2Key, _ := crypto.HexToECDSA("49a7b37aa6f6645917e7b807e9d1c00d4fa71f18343b0d4122a4d2df64dd6fee")
	acc1Addr := crypto.PubkeyToAddress(acc1Key.PublicKey)
	acc2Addr := crypto.PubkeyToAddress(acc2Key.PublicKey)

	signer := types.HomesteadSigner{}
	// Create a chain generator with some simple transactions (blatantly stolen from @fjl/chain_markets_test)
	generator := func(i int, block *core.BlockGen) {
		switch i {
		case 0:
			// In block 1, the test bank sends account #1 some ether.
			tx, _ := types.SignTx(types.NewTransaction(block.TxNonce(testBank), acc1Addr, big.NewInt(10000), params.TxGas, nil, nil), signer, testBankKey)
			block.AddTx(tx)
		case 1:
			// In block 2, the test bank sends some more ether to account #1.
			// acc1Addr passes it on to account #2.
			tx1, _ := types.SignTx(types.NewTransaction(block.TxNonce(testBank), acc1Addr, big.NewInt(1000), params.TxGas, nil, nil), signer, testBankKey)
			tx2, _ := types.SignTx(types.NewTransaction(block.TxNonce(acc1Addr), acc2Addr, big.NewInt(1000), params.TxGas, nil, nil), signer, acc1Key)
			block.AddTx(tx1)
			block.AddTx(tx2)
		case 2:
			// Block 3 is empty but was mined by account #2.
			block.SetCoinbase(acc2Addr)
			block.SetExtra([]byte("yeehaw"))
		case 3:
			// Block 4 includes blocks 2 and 3 as uncle headers (with modified extra data).
			b2 := block.PrevBlock(1).Header()
			b2.Extra = []byte("foo")
			block.AddUncle(b2)
			b3 := block.PrevBlock(2).Header()
			b3.Extra = []byte("foo")
			block.AddUncle(b3)
		}
	}
	// Assemble the test environment
	p2pPeer := newTestP2PPeer("peer")

	pm, db := newTestProtocolManagerMust(t, downloader.FullSync, 4, generator, nil, []string{p2pPeer.Info().Enode})
	peer, _ := newTestPeer(p2pPeer, protocol, pm, true)
	defer peer.close()

	// Fetch for now the entire chain db
	hashes := []common.Hash{}

<<<<<<< HEAD
	it := db.NewIterator()
=======
	it := db.NewIterator(nil, nil)
>>>>>>> cbc4ac26
	for it.Next() {
		if key := it.Key(); len(key) == common.HashLength {
			hashes = append(hashes, common.BytesToHash(key))
		}
	}
	it.Release()

	p2p.Send(peer.app, 0x0d, hashes)
	msg, err := peer.app.ReadMsg()
	if err != nil {
		t.Fatalf("failed to read node data response: %v", err)
	}
	if msg.Code != 0x0e {
		t.Fatalf("response packet code mismatch: have %x, want %x", msg.Code, 0x0c)
	}
	var data [][]byte
	if err := msg.Decode(&data); err != nil {
		t.Fatalf("failed to decode response node data: %v", err)
	}
	// Verify that all hashes correspond to the requested data, and reconstruct a state tree
	for i, want := range hashes {
		if hash := crypto.Keccak256Hash(data[i]); hash != want {
			t.Errorf("data hash mismatch: have %x, want %x", hash, want)
		}
	}
	statedb := rawdb.NewMemoryDatabase()
	for i := 0; i < len(data); i++ {
		statedb.Put(hashes[i].Bytes(), data[i])
	}
	accounts := []common.Address{testBank, acc1Addr, acc2Addr}
	for i := uint64(0); i <= pm.blockchain.CurrentBlock().NumberU64(); i++ {
		trie, _ := state.New(pm.blockchain.GetBlockByNumber(i).Root(), state.NewDatabase(statedb), nil)

		for j, acc := range accounts {
			state, _ := pm.blockchain.State()
			bw := state.GetBalance(acc)
			bh := trie.GetBalance(acc)

			if (bw != nil && bh == nil) || (bw == nil && bh != nil) {
				t.Errorf("test %d, account %d: balance mismatch: have %v, want %v", i, j, bh, bw)
			}
			if bw != nil && bh != nil && bw.Cmp(bw) != 0 {
				t.Errorf("test %d, account %d: balance mismatch: have %v, want %v", i, j, bh, bw)
			}
		}
	}
}

// Tests that the transaction receipts can be retrieved based on hashes.
func TestGetReceipt63(t *testing.T) { testGetReceipt(t, 63) }
func TestGetReceipt64(t *testing.T) { testGetReceipt(t, 64) }

func testGetReceipt(t *testing.T, protocol int) {
	// Define three accounts to simulate transactions with
	acc1Key, _ := crypto.HexToECDSA("8a1f9a8f95be41cd7ccb6168179afb4504aefe388d1e14474d32c45c72ce7b7a")
	acc2Key, _ := crypto.HexToECDSA("49a7b37aa6f6645917e7b807e9d1c00d4fa71f18343b0d4122a4d2df64dd6fee")
	acc1Addr := crypto.PubkeyToAddress(acc1Key.PublicKey)
	acc2Addr := crypto.PubkeyToAddress(acc2Key.PublicKey)

	signer := types.HomesteadSigner{}
	// Create a chain generator with some simple transactions (blatantly stolen from @fjl/chain_markets_test)
	generator := func(i int, block *core.BlockGen) {
		switch i {
		case 0:
			// In block 1, the test bank sends account #1 some ether.
			tx, _ := types.SignTx(types.NewTransaction(block.TxNonce(testBank), acc1Addr, big.NewInt(10000), params.TxGas, nil, nil), signer, testBankKey)
			block.AddTx(tx)
		case 1:
			// In block 2, the test bank sends some more ether to account #1.
			// acc1Addr passes it on to account #2.
			tx1, _ := types.SignTx(types.NewTransaction(block.TxNonce(testBank), acc1Addr, big.NewInt(1000), params.TxGas, nil, nil), signer, testBankKey)
			tx2, _ := types.SignTx(types.NewTransaction(block.TxNonce(acc1Addr), acc2Addr, big.NewInt(1000), params.TxGas, nil, nil), signer, acc1Key)
			block.AddTx(tx1)
			block.AddTx(tx2)
		case 2:
			// Block 3 is empty but was mined by account #2.
			block.SetCoinbase(acc2Addr)
			block.SetExtra([]byte("yeehaw"))
		case 3:
			// Block 4 includes blocks 2 and 3 as uncle headers (with modified extra data).
			b2 := block.PrevBlock(1).Header()
			b2.Extra = []byte("foo")
			block.AddUncle(b2)
			b3 := block.PrevBlock(2).Header()
			b3.Extra = []byte("foo")
			block.AddUncle(b3)
		}
	}
	// Assemble the test environment
	p2pPeer := newTestP2PPeer("peer")

	pm, _ := newTestProtocolManagerMust(t, downloader.FullSync, 4, generator, nil, []string{p2pPeer.Info().Enode})
	peer, _ := newTestPeer(p2pPeer, protocol, pm, true)
	defer peer.close()

	// Collect the hashes to request, and the response to expect
	hashes, receipts := []common.Hash{}, []types.Receipts{}
	for i := uint64(0); i <= pm.blockchain.CurrentBlock().NumberU64(); i++ {
		block := pm.blockchain.GetBlockByNumber(i)

		hashes = append(hashes, block.Hash())
		receipts = append(receipts, pm.blockchain.GetReceiptsByHash(block.Hash()))
	}
	// Send the hash request and verify the response
	p2p.Send(peer.app, 0x0f, hashes)
	if err := p2p.ExpectMsg(peer.app, 0x10, receipts); err != nil {
		t.Errorf("receipts mismatch: %v", err)
	}
}

// Tests that post eth protocol handshake, clients perform a mutual checkpoint
// challenge to validate each other's chains. Hash mismatches, or missing ones
// during a fast sync should lead to the peer getting dropped.
func TestCheckpointChallenge(t *testing.T) {
	tests := []struct {
		syncmode   downloader.SyncMode
		checkpoint bool
		timeout    bool
		empty      bool
		match      bool
		drop       bool
	}{
		// If checkpointing is not enabled locally, don't challenge and don't drop
		{downloader.FullSync, false, false, false, false, false},
		{downloader.FastSync, false, false, false, false, false},

		// If checkpointing is enabled locally and remote response is empty, only drop during fast sync
		{downloader.FullSync, true, false, true, false, false},
		{downloader.FastSync, true, false, true, false, true}, // Special case, fast sync, unsynced peer

		// If checkpointing is enabled locally and remote response mismatches, always drop
		{downloader.FullSync, true, false, false, false, true},
		{downloader.FastSync, true, false, false, false, true},

		// If checkpointing is enabled locally and remote response matches, never drop
		{downloader.FullSync, true, false, false, true, false},
		{downloader.FastSync, true, false, false, true, false},

		// If checkpointing is enabled locally and remote times out, always drop
		{downloader.FullSync, true, true, false, true, true},
		{downloader.FastSync, true, true, false, true, true},
	}
	for _, tt := range tests {
		t.Run(fmt.Sprintf("sync %v checkpoint %v timeout %v empty %v match %v", tt.syncmode, tt.checkpoint, tt.timeout, tt.empty, tt.match), func(t *testing.T) {
			testCheckpointChallenge(t, tt.syncmode, tt.checkpoint, tt.timeout, tt.empty, tt.match, tt.drop)
		})
	}
}

func testCheckpointChallenge(t *testing.T, syncmode downloader.SyncMode, checkpoint bool, timeout bool, empty bool, match bool, drop bool) {
	// Reduce the checkpoint handshake challenge timeout
	defer func(old time.Duration) { syncChallengeTimeout = old }(syncChallengeTimeout)
	syncChallengeTimeout = 250 * time.Millisecond

	// Initialize a chain and generate a fake CHT if checkpointing is enabled
	var (
		db     = rawdb.NewMemoryDatabase()
		config = new(params.ChainConfig)
	)
<<<<<<< HEAD
	p2pPeer := newTestP2PPeer("peer")
	config.AutonityContractConfig = &params.AutonityContractGenesis{
		Users: []params.User{
			{
				Enode: p2pPeer.Info().Enode,
				Type:  params.UserValidator,
			},
		},
	}

	if err := config.AutonityContractConfig.AddDefault().Validate(); err != nil {
		t.Fatal(err)
	}

=======
>>>>>>> cbc4ac26
	(&core.Genesis{Config: config}).MustCommit(db) // Commit genesis block
	// If checkpointing is enabled, create and inject a fake CHT and the corresponding
	// chllenge response.
	var response *types.Header
	var cht *params.TrustedCheckpoint
	if checkpoint {
		index := uint64(rand.Intn(500))
		number := (index+1)*params.CHTFrequency - 1
		response = &types.Header{Number: big.NewInt(int64(number)), Extra: []byte("valid")}

		cht = &params.TrustedCheckpoint{
			SectionIndex: index,
			SectionHead:  response.Hash(),
		}
	}
	// Create a checkpoint aware protocol manager
<<<<<<< HEAD
	blockchain, err := core.NewBlockChain(db, nil, config, ethash.NewFaker(), vm.Config{}, nil, core.NewTxSenderCacher())
	if err != nil {
		t.Fatalf("failed to create new blockchain: %v", err)
	}
	// 	pm, err := NewProtocolManager(config, downloader.FullSync, DefaultConfig.NetworkId, evmux, new(testTxPool), pow, blockchain, db, nil, EthDefaultProtocol)
	pm, err := NewProtocolManager(config, cht, syncmode, DefaultConfig.NetworkId, new(event.TypeMux), new(testTxPool), ethash.NewFaker(), blockchain, db, 1, nil, nil)
=======
	blockchain, err := core.NewBlockChain(db, nil, config, ethash.NewFaker(), vm.Config{}, nil)
	if err != nil {
		t.Fatalf("failed to create new blockchain: %v", err)
	}
	pm, err := NewProtocolManager(config, cht, syncmode, DefaultConfig.NetworkId, new(event.TypeMux), &testTxPool{pool: make(map[common.Hash]*types.Transaction)}, ethash.NewFaker(), blockchain, db, 1, nil)
>>>>>>> cbc4ac26
	if err != nil {
		t.Fatalf("failed to start test protocol manager: %v", err)
	}
	pm.Start(1000)
	defer pm.Stop()

	// Connect a new peer and check that we receive the checkpoint challenge
<<<<<<< HEAD
	peer, _ := newTestPeer(p2pPeer, eth63, pm, true)
=======
	peer, _ := newTestPeer("peer", eth63, pm, true)
>>>>>>> cbc4ac26
	defer peer.close()

	if checkpoint {
		challenge := &getBlockHeadersData{
			Origin:  hashOrNumber{Number: response.Number.Uint64()},
			Amount:  1,
			Skip:    0,
			Reverse: false,
		}
		if err := p2p.ExpectMsg(peer.app, GetBlockHeadersMsg, challenge); err != nil {
			t.Fatalf("challenge mismatch: %v", err)
		}
		// Create a block to reply to the challenge if no timeout is simulated
		if !timeout {
			if empty {
				if err := p2p.Send(peer.app, BlockHeadersMsg, []*types.Header{}); err != nil {
					t.Fatalf("failed to answer challenge: %v", err)
				}
			} else if match {
				if err := p2p.Send(peer.app, BlockHeadersMsg, []*types.Header{response}); err != nil {
					t.Fatalf("failed to answer challenge: %v", err)
				}
			} else {
				if err := p2p.Send(peer.app, BlockHeadersMsg, []*types.Header{{Number: response.Number}}); err != nil {
					t.Fatalf("failed to answer challenge: %v", err)
				}
			}
		}
	}
	// Wait until the test timeout passes to ensure proper cleanup
<<<<<<< HEAD
	time.Sleep(syncChallengeTimeout + 100*time.Millisecond)
=======
	time.Sleep(syncChallengeTimeout + 300*time.Millisecond)
>>>>>>> cbc4ac26

	// Verify that the remote peer is maintained or dropped
	if drop {
		if peers := pm.peers.Len(); peers != 0 {
			t.Fatalf("peer count mismatch: have %d, want %d", peers, 0)
		}
	} else {
		if peers := pm.peers.Len(); peers != 1 {
			t.Fatalf("peer count mismatch: have %d, want %d", peers, 1)
		}
	}
}

func TestBroadcastBlock(t *testing.T) {
	var tests = []struct {
		totalPeers        int
		broadcastExpected int
	}{
		{1, 1},
		{2, 1},
		{3, 1},
		{4, 2},
		{5, 2},
		{9, 3},
		{12, 3},
		{16, 4},
		{26, 5},
		{100, 10},
	}
	for _, test := range tests {
		testBroadcastBlock(t, test.totalPeers, test.broadcastExpected)
	}
}

func testBroadcastBlock(t *testing.T, totalPeers, broadcastExpected int) {
	var (
<<<<<<< HEAD
		evmux  = new(event.TypeMux)
		pow    = ethash.NewFaker()
		db     = rawdb.NewMemoryDatabase()
		config = &params.ChainConfig{}
		gspec  = &core.Genesis{Config: config}
=======
		evmux   = new(event.TypeMux)
		pow     = ethash.NewFaker()
		db      = rawdb.NewMemoryDatabase()
		config  = &params.ChainConfig{}
		gspec   = &core.Genesis{Config: config}
		genesis = gspec.MustCommit(db)
>>>>>>> cbc4ac26
	)
	config.AutonityContractConfig = &params.AutonityContractGenesis{}

	p2pPeers := make([]*p2p.Peer, totalPeers)
	for i := 0; i < totalPeers; i++ {
		p2pPeers[i] = newTestP2PPeer(fmt.Sprintf("peer %d", i))
		config.AutonityContractConfig.Users = append(
			config.AutonityContractConfig.Users,
			params.User{
				Enode: p2pPeers[i].Info().Enode,
				Type:  params.UserValidator,
				Stake: 100,
			},
		)
	}
	if err := config.AutonityContractConfig.AddDefault().Validate(); err != nil {
		t.Fatal(err)
	}
	gspec.Difficulty = big.NewInt(1)

	genesis := gspec.MustCommit(db)

	blockchain, err := core.NewBlockChain(db, nil, config, pow, vm.Config{}, nil, core.NewTxSenderCacher())
	if err != nil {
		t.Fatalf("failed to create new blockchain: %v", err)
	}
<<<<<<< HEAD
	pm, err := NewProtocolManager(config, nil, downloader.FullSync, DefaultConfig.NetworkId, evmux, new(testTxPool), pow, blockchain, db, 1, nil, nil)
=======
	pm, err := NewProtocolManager(config, nil, downloader.FullSync, DefaultConfig.NetworkId, evmux, &testTxPool{pool: make(map[common.Hash]*types.Transaction)}, pow, blockchain, db, 1, nil)
>>>>>>> cbc4ac26
	if err != nil {
		t.Fatalf("failed to start test protocol manager: %v", err)
	}

	pm.Start(1000)
	defer pm.Stop()
	var peers []*testPeer

	for i := 0; i < totalPeers; i++ {
		peer, errc := newTestPeer(p2pPeers[i], eth63, pm, true)
		go func() {
			for err := range errc {
				fmt.Println("testPeerErr", err)
			}
		}()
		defer peer.close()

		peers = append(peers, peer)
	}
	chain, _ := core.GenerateChain(gspec.Config, genesis, ethash.NewFaker(), db, 1, func(i int, gen *core.BlockGen) {})

	pm.BroadcastBlock(chain[0], true /*propagate*/)

	errCh := make(chan error, totalPeers)
	doneCh := make(chan struct{}, totalPeers)
	for _, peer := range peers {
		go func(p *testPeer) {
			if expectErr := p2p.ExpectMsg(p.app, NewBlockMsg, &newBlockData{Block: chain[0], TD: new(big.Int).Add(genesis.Difficulty(), chain[0].Difficulty())}); expectErr != nil {
				errCh <- expectErr
			} else {
				doneCh <- struct{}{}
			}
		}(peer)
	}
<<<<<<< HEAD
	timeout := time.After(600 * time.Millisecond)
	var receivedCount int
outer:
=======
	var received int
>>>>>>> cbc4ac26
	for {
		select {
		case <-doneCh:
			received++

		case <-time.After(time.Second):
			if received != broadcastExpected {
				t.Errorf("broadcast count mismatch: have %d, want %d", received, broadcastExpected)
			}
			return

		case err = <-errCh:
			t.Fatalf("broadcast failed: %v", err)
		}
	}

}

// Tests that a propagated malformed block (uncles or transactions don't match
// with the hashes in the header) gets discarded and not broadcast forward.
func TestBroadcastMalformedBlock(t *testing.T) {
	// Create a live node to test propagation with
	var (
		engine  = ethash.NewFaker()
		db      = rawdb.NewMemoryDatabase()
		config  = &params.ChainConfig{}
		gspec   = &core.Genesis{Config: config}
		genesis = gspec.MustCommit(db)
	)
	blockchain, err := core.NewBlockChain(db, nil, config, engine, vm.Config{}, nil)
	if err != nil {
		t.Fatalf("failed to create new blockchain: %v", err)
	}
	pm, err := NewProtocolManager(config, nil, downloader.FullSync, DefaultConfig.NetworkId, new(event.TypeMux), new(testTxPool), engine, blockchain, db, 1, nil)
	if err != nil {
		t.Fatalf("failed to start test protocol manager: %v", err)
	}
	pm.Start(2)
	defer pm.Stop()

	// Create two peers, one to send the malformed block with and one to check
	// propagation
	source, _ := newTestPeer("source", eth63, pm, true)
	defer source.close()

	sink, _ := newTestPeer("sink", eth63, pm, true)
	defer sink.close()

	// Create various combinations of malformed blocks
	chain, _ := core.GenerateChain(gspec.Config, genesis, ethash.NewFaker(), db, 1, func(i int, gen *core.BlockGen) {})

	malformedUncles := chain[0].Header()
	malformedUncles.UncleHash[0]++
	malformedTransactions := chain[0].Header()
	malformedTransactions.TxHash[0]++
	malformedEverything := chain[0].Header()
	malformedEverything.UncleHash[0]++
	malformedEverything.TxHash[0]++

	// Keep listening to broadcasts and notify if any arrives
	notify := make(chan struct{}, 1)
	go func() {
		if _, err := sink.app.ReadMsg(); err == nil {
			notify <- struct{}{}
		}
	}()
	// Try to broadcast all malformations and ensure they all get discarded
	for _, header := range []*types.Header{malformedUncles, malformedTransactions, malformedEverything} {
		block := types.NewBlockWithHeader(header).WithBody(chain[0].Transactions(), chain[0].Uncles())
		if err := p2p.Send(source.app, NewBlockMsg, []interface{}{block, big.NewInt(131136)}); err != nil {
			t.Fatalf("failed to broadcast block: %v", err)
		}
		select {
		case <-notify:
			t.Fatalf("malformed block forwarded")
		case <-time.After(100 * time.Millisecond):
		}
	}
}<|MERGE_RESOLUTION|>--- conflicted
+++ resolved
@@ -24,7 +24,6 @@
 	"testing"
 	"time"
 
-<<<<<<< HEAD
 	"github.com/clearmatics/autonity/common"
 	"github.com/clearmatics/autonity/consensus/ethash"
 	"github.com/clearmatics/autonity/core"
@@ -37,20 +36,6 @@
 	"github.com/clearmatics/autonity/event"
 	"github.com/clearmatics/autonity/p2p"
 	"github.com/clearmatics/autonity/params"
-=======
-	"github.com/ethereum/go-ethereum/common"
-	"github.com/ethereum/go-ethereum/consensus/ethash"
-	"github.com/ethereum/go-ethereum/core"
-	"github.com/ethereum/go-ethereum/core/rawdb"
-	"github.com/ethereum/go-ethereum/core/state"
-	"github.com/ethereum/go-ethereum/core/types"
-	"github.com/ethereum/go-ethereum/core/vm"
-	"github.com/ethereum/go-ethereum/crypto"
-	"github.com/ethereum/go-ethereum/eth/downloader"
-	"github.com/ethereum/go-ethereum/event"
-	"github.com/ethereum/go-ethereum/p2p"
-	"github.com/ethereum/go-ethereum/params"
->>>>>>> cbc4ac26
 )
 
 // Tests that block headers can be retrieved from a remote chain based on user queries.
@@ -58,10 +43,8 @@
 func TestGetBlockHeaders64(t *testing.T) { testGetBlockHeaders(t, 64) }
 
 func testGetBlockHeaders(t *testing.T, protocol int) {
-	p2pPeer := newTestP2PPeer("peer")
-
-	pm, _ := newTestProtocolManagerMust(t, downloader.FullSync, downloader.MaxHashFetch+15, nil, nil, []string{p2pPeer.Info().Enode})
-	peer, _ := newTestPeer(p2pPeer, protocol, pm, true)
+	pm, _ := newTestProtocolManagerMust(t, downloader.FullSync, downloader.MaxHashFetch+15, nil, nil)
+	peer, _ := newTestPeer("peer", protocol, pm, true)
 	defer peer.close()
 
 	// Create a "random" unknown hash for testing
@@ -219,10 +202,8 @@
 func TestGetBlockBodies64(t *testing.T) { testGetBlockBodies(t, 64) }
 
 func testGetBlockBodies(t *testing.T, protocol int) {
-	p2pPeer := newTestP2PPeer("peer")
-
-	pm, _ := newTestProtocolManagerMust(t, downloader.FullSync, downloader.MaxBlockFetch+15, nil, nil, []string{p2pPeer.Info().Enode})
-	peer, _ := newTestPeer(p2pPeer, protocol, pm, true)
+	pm, _ := newTestProtocolManagerMust(t, downloader.FullSync, downloader.MaxBlockFetch+15, nil, nil)
+	peer, _ := newTestPeer("peer", protocol, pm, true)
 	defer peer.close()
 
 	// Create a batch of tests for various scenarios
@@ -329,20 +310,14 @@
 		}
 	}
 	// Assemble the test environment
-	p2pPeer := newTestP2PPeer("peer")
-
-	pm, db := newTestProtocolManagerMust(t, downloader.FullSync, 4, generator, nil, []string{p2pPeer.Info().Enode})
-	peer, _ := newTestPeer(p2pPeer, protocol, pm, true)
+	pm, db := newTestProtocolManagerMust(t, downloader.FullSync, 4, generator, nil)
+	peer, _ := newTestPeer("peer", protocol, pm, true)
 	defer peer.close()
 
 	// Fetch for now the entire chain db
 	hashes := []common.Hash{}
 
-<<<<<<< HEAD
-	it := db.NewIterator()
-=======
 	it := db.NewIterator(nil, nil)
->>>>>>> cbc4ac26
 	for it.Next() {
 		if key := it.Key(); len(key) == common.HashLength {
 			hashes = append(hashes, common.BytesToHash(key))
@@ -432,10 +407,8 @@
 		}
 	}
 	// Assemble the test environment
-	p2pPeer := newTestP2PPeer("peer")
-
-	pm, _ := newTestProtocolManagerMust(t, downloader.FullSync, 4, generator, nil, []string{p2pPeer.Info().Enode})
-	peer, _ := newTestPeer(p2pPeer, protocol, pm, true)
+	pm, _ := newTestProtocolManagerMust(t, downloader.FullSync, 4, generator, nil)
+	peer, _ := newTestPeer("peer", protocol, pm, true)
 	defer peer.close()
 
 	// Collect the hashes to request, and the response to expect
@@ -502,7 +475,6 @@
 		db     = rawdb.NewMemoryDatabase()
 		config = new(params.ChainConfig)
 	)
-<<<<<<< HEAD
 	p2pPeer := newTestP2PPeer("peer")
 	config.AutonityContractConfig = &params.AutonityContractGenesis{
 		Users: []params.User{
@@ -517,8 +489,6 @@
 		t.Fatal(err)
 	}
 
-=======
->>>>>>> cbc4ac26
 	(&core.Genesis{Config: config}).MustCommit(db) // Commit genesis block
 	// If checkpointing is enabled, create and inject a fake CHT and the corresponding
 	// chllenge response.
@@ -535,20 +505,11 @@
 		}
 	}
 	// Create a checkpoint aware protocol manager
-<<<<<<< HEAD
-	blockchain, err := core.NewBlockChain(db, nil, config, ethash.NewFaker(), vm.Config{}, nil, core.NewTxSenderCacher())
-	if err != nil {
-		t.Fatalf("failed to create new blockchain: %v", err)
-	}
-	// 	pm, err := NewProtocolManager(config, downloader.FullSync, DefaultConfig.NetworkId, evmux, new(testTxPool), pow, blockchain, db, nil, EthDefaultProtocol)
-	pm, err := NewProtocolManager(config, cht, syncmode, DefaultConfig.NetworkId, new(event.TypeMux), new(testTxPool), ethash.NewFaker(), blockchain, db, 1, nil, nil)
-=======
 	blockchain, err := core.NewBlockChain(db, nil, config, ethash.NewFaker(), vm.Config{}, nil)
 	if err != nil {
 		t.Fatalf("failed to create new blockchain: %v", err)
 	}
 	pm, err := NewProtocolManager(config, cht, syncmode, DefaultConfig.NetworkId, new(event.TypeMux), &testTxPool{pool: make(map[common.Hash]*types.Transaction)}, ethash.NewFaker(), blockchain, db, 1, nil)
->>>>>>> cbc4ac26
 	if err != nil {
 		t.Fatalf("failed to start test protocol manager: %v", err)
 	}
@@ -556,11 +517,7 @@
 	defer pm.Stop()
 
 	// Connect a new peer and check that we receive the checkpoint challenge
-<<<<<<< HEAD
-	peer, _ := newTestPeer(p2pPeer, eth63, pm, true)
-=======
 	peer, _ := newTestPeer("peer", eth63, pm, true)
->>>>>>> cbc4ac26
 	defer peer.close()
 
 	if checkpoint {
@@ -591,11 +548,7 @@
 		}
 	}
 	// Wait until the test timeout passes to ensure proper cleanup
-<<<<<<< HEAD
-	time.Sleep(syncChallengeTimeout + 100*time.Millisecond)
-=======
 	time.Sleep(syncChallengeTimeout + 300*time.Millisecond)
->>>>>>> cbc4ac26
 
 	// Verify that the remote peer is maintained or dropped
 	if drop {
@@ -632,20 +585,11 @@
 
 func testBroadcastBlock(t *testing.T, totalPeers, broadcastExpected int) {
 	var (
-<<<<<<< HEAD
 		evmux  = new(event.TypeMux)
 		pow    = ethash.NewFaker()
 		db     = rawdb.NewMemoryDatabase()
 		config = &params.ChainConfig{}
 		gspec  = &core.Genesis{Config: config}
-=======
-		evmux   = new(event.TypeMux)
-		pow     = ethash.NewFaker()
-		db      = rawdb.NewMemoryDatabase()
-		config  = &params.ChainConfig{}
-		gspec   = &core.Genesis{Config: config}
-		genesis = gspec.MustCommit(db)
->>>>>>> cbc4ac26
 	)
 	config.AutonityContractConfig = &params.AutonityContractGenesis{}
 
@@ -672,11 +616,7 @@
 	if err != nil {
 		t.Fatalf("failed to create new blockchain: %v", err)
 	}
-<<<<<<< HEAD
-	pm, err := NewProtocolManager(config, nil, downloader.FullSync, DefaultConfig.NetworkId, evmux, new(testTxPool), pow, blockchain, db, 1, nil, nil)
-=======
 	pm, err := NewProtocolManager(config, nil, downloader.FullSync, DefaultConfig.NetworkId, evmux, &testTxPool{pool: make(map[common.Hash]*types.Transaction)}, pow, blockchain, db, 1, nil)
->>>>>>> cbc4ac26
 	if err != nil {
 		t.Fatalf("failed to start test protocol manager: %v", err)
 	}
@@ -704,20 +644,14 @@
 	doneCh := make(chan struct{}, totalPeers)
 	for _, peer := range peers {
 		go func(p *testPeer) {
-			if expectErr := p2p.ExpectMsg(p.app, NewBlockMsg, &newBlockData{Block: chain[0], TD: new(big.Int).Add(genesis.Difficulty(), chain[0].Difficulty())}); expectErr != nil {
-				errCh <- expectErr
+			if err := p2p.ExpectMsg(p.app, NewBlockMsg, &newBlockData{Block: chain[0], TD: big.NewInt(131136)}); err != nil {
+				errCh <- err
 			} else {
 				doneCh <- struct{}{}
 			}
 		}(peer)
 	}
-<<<<<<< HEAD
-	timeout := time.After(600 * time.Millisecond)
-	var receivedCount int
-outer:
-=======
 	var received int
->>>>>>> cbc4ac26
 	for {
 		select {
 		case <-doneCh:
