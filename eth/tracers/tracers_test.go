// Copyright 2017 The go-ethereum Authors
// This file is part of the go-ethereum library.
//
// The go-ethereum library is free software: you can redistribute it and/or modify
// it under the terms of the GNU Lesser General Public License as published by
// the Free Software Foundation, either version 3 of the License, or
// (at your option) any later version.
//
// The go-ethereum library is distributed in the hope that it will be useful,
// but WITHOUT ANY WARRANTY; without even the implied warranty of
// MERCHANTABILITY or FITNESS FOR A PARTICULAR PURPOSE. See the
// GNU Lesser General Public License for more details.
//
// You should have received a copy of the GNU Lesser General Public License
// along with the go-ethereum library. If not, see <http://www.gnu.org/licenses/>.

package tracers

import (
	"crypto/ecdsa"
	"crypto/rand"
	"encoding/json"
	"io/ioutil"
	"math/big"
	"path/filepath"
	"reflect"
	"strings"
	"testing"

<<<<<<< HEAD
	"github.com/clearmatics/autonity/common"
	"github.com/clearmatics/autonity/common/hexutil"
	"github.com/clearmatics/autonity/common/math"
	"github.com/clearmatics/autonity/core"
	"github.com/clearmatics/autonity/core/rawdb"
	"github.com/clearmatics/autonity/core/types"
	"github.com/clearmatics/autonity/core/vm"
	"github.com/clearmatics/autonity/crypto"
	"github.com/clearmatics/autonity/params"
	"github.com/clearmatics/autonity/rlp"
	"github.com/clearmatics/autonity/tests"
=======
	"github.com/ethereum/go-ethereum/common"
	"github.com/ethereum/go-ethereum/common/hexutil"
	"github.com/ethereum/go-ethereum/common/math"
	"github.com/ethereum/go-ethereum/core"
	"github.com/ethereum/go-ethereum/core/rawdb"
	"github.com/ethereum/go-ethereum/core/types"
	"github.com/ethereum/go-ethereum/core/vm"
	"github.com/ethereum/go-ethereum/crypto"
	"github.com/ethereum/go-ethereum/params"
	"github.com/ethereum/go-ethereum/rlp"
	"github.com/ethereum/go-ethereum/tests"
>>>>>>> cbc4ac26
)

// To generate a new callTracer test, copy paste the makeTest method below into
// a Autonity console and call it with a transaction hash you which to export.

/*
// makeTest generates a callTracer test by running a prestate reassembled and a
// call trace run, assembling all the gathered information into a test case.
var makeTest = function(tx, rewind) {
  // Generate the genesis block from the block, transaction and prestate data
  var block   = eth.getBlock(eth.getTransaction(tx).blockHash);
  var genesis = eth.getBlock(block.parentHash);

  delete genesis.gasUsed;
  delete genesis.logsBloom;
  delete genesis.parentHash;
  delete genesis.receiptsRoot;
  delete genesis.sha3Uncles;
  delete genesis.size;
  delete genesis.transactions;
  delete genesis.transactionsRoot;
  delete genesis.uncles;

  genesis.gasLimit  = genesis.gasLimit.toString();
  genesis.number    = genesis.number.toString();
  genesis.timestamp = genesis.timestamp.toString();

  genesis.alloc = debug.traceTransaction(tx, {tracer: "prestateTracer", rewind: rewind});
  for (var key in genesis.alloc) {
    genesis.alloc[key].nonce = genesis.alloc[key].nonce.toString();
  }
  genesis.config = admin.nodeInfo.protocols.eth.config;

  // Generate the call trace and produce the test input
  var result = debug.traceTransaction(tx, {tracer: "callTracer", rewind: rewind});
  delete result.time;

  console.log(JSON.stringify({
    genesis: genesis,
    context: {
      number:     block.number.toString(),
      difficulty: block.difficulty,
      timestamp:  block.timestamp.toString(),
      gasLimit:   block.gasLimit.toString(),
      miner:      block.miner,
    },
    input:  eth.getRawTransaction(tx),
    result: result,
  }, null, 2));
}
*/

// callTrace is the result of a callTracer run.
type callTrace struct {
	Type    string          `json:"type"`
	From    common.Address  `json:"from"`
	To      common.Address  `json:"to"`
	Input   hexutil.Bytes   `json:"input"`
	Output  hexutil.Bytes   `json:"output"`
	Gas     *hexutil.Uint64 `json:"gas,omitempty"`
	GasUsed *hexutil.Uint64 `json:"gasUsed,omitempty"`
	Value   *hexutil.Big    `json:"value,omitempty"`
	Error   string          `json:"error,omitempty"`
	Calls   []callTrace     `json:"calls,omitempty"`
}

type callContext struct {
	Number     math.HexOrDecimal64   `json:"number"`
	Difficulty *math.HexOrDecimal256 `json:"difficulty"`
	Time       math.HexOrDecimal64   `json:"timestamp"`
	GasLimit   math.HexOrDecimal64   `json:"gasLimit"`
	Miner      common.Address        `json:"miner"`
}

// callTracerTest defines a single test to check the call tracer against.
type callTracerTest struct {
	Genesis *core.Genesis `json:"genesis"`
	Context *callContext  `json:"context"`
	Input   string        `json:"input"`
	Result  *callTrace    `json:"result"`
}

func TestPrestateTracerCreate2(t *testing.T) {
	unsignedTx := types.NewTransaction(1, common.HexToAddress("0x00000000000000000000000000000000deadbeef"),
		new(big.Int), 5000000, big.NewInt(1), []byte{})

	privateKeyECDSA, err := ecdsa.GenerateKey(crypto.S256(), rand.Reader)
	if err != nil {
		t.Fatalf("err %v", err)
	}
	signer := types.NewEIP155Signer(big.NewInt(1))
	tx, err := types.SignTx(unsignedTx, signer, privateKeyECDSA)
	if err != nil {
		t.Fatalf("err %v", err)
	}
	/**
		This comes from one of the test-vectors on the Skinny Create2 - EIP

	    address 0x00000000000000000000000000000000deadbeef
	    salt 0x00000000000000000000000000000000000000000000000000000000cafebabe
	    init_code 0xdeadbeef
	    gas (assuming no mem expansion): 32006
	    result: 0x60f3f640a8508fC6a86d45DF051962668E1e8AC7
	*/
	origin, _ := signer.Sender(tx)
	context := vm.Context{
		CanTransfer: core.CanTransfer,
		Transfer:    core.Transfer,
		Origin:      origin,
		Coinbase:    common.Address{},
		BlockNumber: new(big.Int).SetUint64(8000000),
		Time:        new(big.Int).SetUint64(5),
		Difficulty:  big.NewInt(0x30000),
		GasLimit:    uint64(6000000),
		GasPrice:    big.NewInt(1),
	}
	alloc := core.GenesisAlloc{}

	// The code pushes 'deadbeef' into memory, then the other params, and calls CREATE2, then returns
	// the address
	alloc[common.HexToAddress("0x00000000000000000000000000000000deadbeef")] = core.GenesisAccount{
		Nonce:   1,
		Code:    hexutil.MustDecode("0x63deadbeef60005263cafebabe6004601c6000F560005260206000F3"),
		Balance: big.NewInt(1),
	}
	alloc[origin] = core.GenesisAccount{
		Nonce:   1,
		Code:    []byte{},
		Balance: big.NewInt(500000000000000),
	}
<<<<<<< HEAD
	statedb := tests.MakePreState(rawdb.NewMemoryDatabase(), alloc)
=======
	statedb := tests.MakePreState(rawdb.NewMemoryDatabase(), alloc, false)
>>>>>>> cbc4ac26

	// Create the tracer, the EVM environment and run it
	tracer, err := New("prestateTracer")
	if err != nil {
		t.Fatalf("failed to create call tracer: %v", err)
	}
	evm := vm.NewEVM(context, statedb, params.MainnetChainConfig, vm.Config{Debug: true, Tracer: tracer})

	msg, err := tx.AsMessage(signer)
	if err != nil {
		t.Fatalf("failed to prepare transaction for tracing: %v", err)
	}
	st := core.NewStateTransition(evm, msg, new(core.GasPool).AddGas(tx.Gas()))
	if _, _, _, err = st.TransitionDb(); err != nil {
		t.Fatalf("failed to execute transaction: %v", err)
	}
	// Retrieve the trace result and compare against the etalon
	res, err := tracer.GetResult()
	if err != nil {
		t.Fatalf("failed to retrieve trace result: %v", err)
	}
	ret := make(map[string]interface{})
	if err := json.Unmarshal(res, &ret); err != nil {
		t.Fatalf("failed to unmarshal trace result: %v", err)
	}
	if _, has := ret["0x60f3f640a8508fc6a86d45df051962668e1e8ac7"]; !has {
		t.Fatalf("Expected 0x60f3f640a8508fc6a86d45df051962668e1e8ac7 in result")
	}
}

// Iterates over all the input-output datasets in the tracer test harness and
// runs the JavaScript tracers against them.
func TestCallTracer(t *testing.T) {
	files, err := ioutil.ReadDir("testdata")
	if err != nil {
		t.Fatalf("failed to retrieve tracer test suite: %v", err)
	}
	for _, file := range files {
		if !strings.HasPrefix(file.Name(), "call_tracer_") {
			continue
		}
		file := file // capture range variable
		t.Run(camel(strings.TrimSuffix(strings.TrimPrefix(file.Name(), "call_tracer_"), ".json")), func(t *testing.T) {
			t.Parallel()

			// Call tracer test found, read if from disk
			blob, err := ioutil.ReadFile(filepath.Join("testdata", file.Name()))
			if err != nil {
				t.Fatalf("failed to read testcase: %v", err)
			}
			test := new(callTracerTest)
			if err := json.Unmarshal(blob, test); err != nil {
				t.Fatalf("failed to parse testcase: %v", err)
			}
			// Configure a blockchain with the given prestate
			tx := new(types.Transaction)
			if err := rlp.DecodeBytes(common.FromHex(test.Input), tx); err != nil {
				t.Fatalf("failed to parse testcase input: %v", err)
			}
			signer := types.MakeSigner(test.Genesis.Config, new(big.Int).SetUint64(uint64(test.Context.Number)))
			origin, _ := signer.Sender(tx)

			context := vm.Context{
				CanTransfer: core.CanTransfer,
				Transfer:    core.Transfer,
				Origin:      origin,
				Coinbase:    test.Context.Miner,
				BlockNumber: new(big.Int).SetUint64(uint64(test.Context.Number)),
				Time:        new(big.Int).SetUint64(uint64(test.Context.Time)),
				Difficulty:  (*big.Int)(test.Context.Difficulty),
				GasLimit:    uint64(test.Context.GasLimit),
				GasPrice:    tx.GasPrice(),
			}
<<<<<<< HEAD
			statedb := tests.MakePreState(rawdb.NewMemoryDatabase(), test.Genesis.Alloc)
=======
			statedb := tests.MakePreState(rawdb.NewMemoryDatabase(), test.Genesis.Alloc, false)
>>>>>>> cbc4ac26

			// Create the tracer, the EVM environment and run it
			tracer, err := New("callTracer")
			if err != nil {
				t.Fatalf("failed to create call tracer: %v", err)
			}
			evm := vm.NewEVM(context, statedb, test.Genesis.Config, vm.Config{Debug: true, Tracer: tracer})

			msg, err := tx.AsMessage(signer)
			if err != nil {
				t.Fatalf("failed to prepare transaction for tracing: %v", err)
			}
			st := core.NewStateTransition(evm, msg, new(core.GasPool).AddGas(tx.Gas()))
			if _, _, _, err = st.TransitionDb(); err != nil {
				t.Fatalf("failed to execute transaction: %v", err)
			}
			// Retrieve the trace result and compare against the etalon
			res, err := tracer.GetResult()
			if err != nil {
				t.Fatalf("failed to retrieve trace result: %v", err)
			}
			ret := new(callTrace)
			if err := json.Unmarshal(res, ret); err != nil {
				t.Fatalf("failed to unmarshal trace result: %v", err)
			}

			if !reflect.DeepEqual(ret, test.Result) {
				t.Fatalf("trace mismatch: \nhave %+v\nwant %+v", ret, test.Result)
			}
		})
	}
}<|MERGE_RESOLUTION|>--- conflicted
+++ resolved
@@ -27,7 +27,6 @@
 	"strings"
 	"testing"
 
-<<<<<<< HEAD
 	"github.com/clearmatics/autonity/common"
 	"github.com/clearmatics/autonity/common/hexutil"
 	"github.com/clearmatics/autonity/common/math"
@@ -39,19 +38,6 @@
 	"github.com/clearmatics/autonity/params"
 	"github.com/clearmatics/autonity/rlp"
 	"github.com/clearmatics/autonity/tests"
-=======
-	"github.com/ethereum/go-ethereum/common"
-	"github.com/ethereum/go-ethereum/common/hexutil"
-	"github.com/ethereum/go-ethereum/common/math"
-	"github.com/ethereum/go-ethereum/core"
-	"github.com/ethereum/go-ethereum/core/rawdb"
-	"github.com/ethereum/go-ethereum/core/types"
-	"github.com/ethereum/go-ethereum/core/vm"
-	"github.com/ethereum/go-ethereum/crypto"
-	"github.com/ethereum/go-ethereum/params"
-	"github.com/ethereum/go-ethereum/rlp"
-	"github.com/ethereum/go-ethereum/tests"
->>>>>>> cbc4ac26
 )
 
 // To generate a new callTracer test, copy paste the makeTest method below into
@@ -182,11 +168,7 @@
 		Code:    []byte{},
 		Balance: big.NewInt(500000000000000),
 	}
-<<<<<<< HEAD
-	statedb := tests.MakePreState(rawdb.NewMemoryDatabase(), alloc)
-=======
 	statedb := tests.MakePreState(rawdb.NewMemoryDatabase(), alloc, false)
->>>>>>> cbc4ac26
 
 	// Create the tracer, the EVM environment and run it
 	tracer, err := New("prestateTracer")
@@ -260,11 +242,7 @@
 				GasLimit:    uint64(test.Context.GasLimit),
 				GasPrice:    tx.GasPrice(),
 			}
-<<<<<<< HEAD
-			statedb := tests.MakePreState(rawdb.NewMemoryDatabase(), test.Genesis.Alloc)
-=======
 			statedb := tests.MakePreState(rawdb.NewMemoryDatabase(), test.Genesis.Alloc, false)
->>>>>>> cbc4ac26
 
 			// Create the tracer, the EVM environment and run it
 			tracer, err := New("callTracer")
