// Copyright 2015 The go-ethereum Authors
// This file is part of the go-ethereum library.
//
// The go-ethereum library is free software: you can redistribute it and/or modify
// it under the terms of the GNU Lesser General Public License as published by
// the Free Software Foundation, either version 3 of the License, or
// (at your option) any later version.
//
// The go-ethereum library is distributed in the hope that it will be useful,
// but WITHOUT ANY WARRANTY; without even the implied warranty of
// MERCHANTABILITY or FITNESS FOR A PARTICULAR PURPOSE. See the
// GNU Lesser General Public License for more details.
//
// You should have received a copy of the GNU Lesser General Public License
// along with the go-ethereum library. If not, see <http://www.gnu.org/licenses/>.

package common

import (
	"database/sql/driver"
	"encoding/hex"
	"encoding/json"
	"errors"
	"fmt"
	"math/big"
	"math/rand"
	"reflect"
	"strings"

<<<<<<< HEAD
	"github.com/clearmatics/autonity/common/hexutil"
=======
	"github.com/ethereum/go-ethereum/common/hexutil"
>>>>>>> 3bb6815f
	"golang.org/x/crypto/sha3"
)

// Lengths of hashes and addresses in bytes.
const (
	// HashLength is the expected length of the hash
	HashLength = 32
	// AddressLength is the expected length of the address
	AddressLength = 20
)

var (
	hashT    = reflect.TypeOf(Hash{})
	addressT = reflect.TypeOf(Address{})
)

// Hash represents the 32 byte Keccak256 hash of arbitrary data.
type Hash [HashLength]byte

// BytesToHash sets b to hash.
// If b is larger than len(h), b will be cropped from the left.
func BytesToHash(b []byte) Hash {
	var h Hash
	h.SetBytes(b)
	return h
}

// BigToHash sets byte representation of b to hash.
// If b is larger than len(h), b will be cropped from the left.
func BigToHash(b *big.Int) Hash { return BytesToHash(b.Bytes()) }

// HexToHash sets byte representation of s to hash.
// If b is larger than len(h), b will be cropped from the left.
func HexToHash(s string) Hash { return BytesToHash(FromHex(s)) }

// Bytes gets the byte representation of the underlying hash.
func (h Hash) Bytes() []byte { return h[:] }

// Big converts a hash to a big integer.
func (h Hash) Big() *big.Int { return new(big.Int).SetBytes(h[:]) }

// Hex converts a hash to a hex string.
func (h Hash) Hex() string { return hexutil.Encode(h[:]) }

// TerminalString implements log.TerminalStringer, formatting a string for console
// output during logging.
func (h Hash) TerminalString() string {
	return fmt.Sprintf("%x…%x", h[:3], h[29:])
}

// String implements the stringer interface and is used also by the logger when
// doing full logging into a file.
func (h Hash) String() string {
	return h.Hex()
}

// Format implements fmt.Formatter, forcing the byte slice to be formatted as is,
// without going through the stringer interface used for logging.
func (h Hash) Format(s fmt.State, c rune) {
	fmt.Fprintf(s, "%"+string(c), h[:])
}

// UnmarshalText parses a hash in hex syntax.
func (h *Hash) UnmarshalText(input []byte) error {
	return hexutil.UnmarshalFixedText("Hash", input, h[:])
}

// UnmarshalJSON parses a hash in hex syntax.
func (h *Hash) UnmarshalJSON(input []byte) error {
	return hexutil.UnmarshalFixedJSON(hashT, input, h[:])
}

// MarshalText returns the hex representation of h.
func (h Hash) MarshalText() ([]byte, error) {
	return hexutil.Bytes(h[:]).MarshalText()
}

// SetBytes sets the hash to the value of b.
// If b is larger than len(h), b will be cropped from the left.
func (h *Hash) SetBytes(b []byte) {
	if len(b) > len(h) {
		b = b[len(b)-HashLength:]
	}

	copy(h[HashLength-len(b):], b)
}

// Generate implements testing/quick.Generator.
func (h Hash) Generate(rand *rand.Rand, size int) reflect.Value {
	m := rand.Intn(len(h))
	for i := len(h) - 1; i > m; i-- {
		h[i] = byte(rand.Uint32())
	}
	return reflect.ValueOf(h)
}

// Scan implements Scanner for database/sql.
func (h *Hash) Scan(src interface{}) error {
	srcB, ok := src.([]byte)
	if !ok {
		return fmt.Errorf("can't scan %T into Hash", src)
	}
	if len(srcB) != HashLength {
		return fmt.Errorf("can't scan []byte of len %d into Hash, want %d", len(srcB), HashLength)
	}
	copy(h[:], srcB)
	return nil
}

// Value implements valuer for database/sql.
func (h Hash) Value() (driver.Value, error) {
	return h[:], nil
}

// ImplementsGraphQLType returns true if Hash implements the specified GraphQL type.
<<<<<<< HEAD
func (_ Hash) ImplementsGraphQLType(name string) bool { return name == "Bytes32" }
=======
func (Hash) ImplementsGraphQLType(name string) bool { return name == "Bytes32" }
>>>>>>> 3bb6815f

// UnmarshalGraphQL unmarshals the provided GraphQL query data.
func (h *Hash) UnmarshalGraphQL(input interface{}) error {
	var err error
	switch input := input.(type) {
	case string:
<<<<<<< HEAD
		*h = HexToHash(input)
	default:
		err = fmt.Errorf("Unexpected type for Bytes32: %v", input)
=======
		err = h.UnmarshalText([]byte(input))
	default:
		err = fmt.Errorf("unexpected type %T for Hash", input)
>>>>>>> 3bb6815f
	}
	return err
}

// UnprefixedHash allows marshaling a Hash without 0x prefix.
type UnprefixedHash Hash

// UnmarshalText decodes the hash from hex. The 0x prefix is optional.
func (h *UnprefixedHash) UnmarshalText(input []byte) error {
	return hexutil.UnmarshalFixedUnprefixedText("UnprefixedHash", input, h[:])
}

// MarshalText encodes the hash as hex.
func (h UnprefixedHash) MarshalText() ([]byte, error) {
	return []byte(hex.EncodeToString(h[:])), nil
}

/////////// Address

// Address represents the 20 byte address of an Ethereum account.
type Address [AddressLength]byte

// BytesToAddress returns Address with value b.
// If b is larger than len(h), b will be cropped from the left.
func BytesToAddress(b []byte) Address {
	var a Address
	a.SetBytes(b)
	return a
}

// BigToAddress returns Address with byte values of b.
// If b is larger than len(h), b will be cropped from the left.
func BigToAddress(b *big.Int) Address { return BytesToAddress(b.Bytes()) }

// HexToAddress returns Address with byte values of s.
// If s is larger than len(h), s will be cropped from the left.
func HexToAddress(s string) Address { return BytesToAddress(FromHex(s)) }

// IsHexAddress verifies whether a string can represent a valid hex-encoded
// Ethereum address or not.
func IsHexAddress(s string) bool {
	if has0xPrefix(s) {
		s = s[2:]
	}
	return len(s) == 2*AddressLength && isHex(s)
}

// Bytes gets the string representation of the underlying address.
func (a Address) Bytes() []byte { return a[:] }

// Hash converts an address to a hash by left-padding it with zeros.
func (a Address) Hash() Hash { return BytesToHash(a[:]) }

// Hex returns an EIP55-compliant hex string representation of the address.
func (a Address) Hex() string {
	unchecksummed := hex.EncodeToString(a[:])
	sha := sha3.NewLegacyKeccak256()
	sha.Write([]byte(unchecksummed))
	hash := sha.Sum(nil)

	result := []byte(unchecksummed)
	for i := 0; i < len(result); i++ {
		hashByte := hash[i/2]
		if i%2 == 0 {
			hashByte = hashByte >> 4
		} else {
			hashByte &= 0xf
		}
		if result[i] > '9' && hashByte > 7 {
			result[i] -= 32
		}
	}
	return "0x" + string(result)
}

// String implements fmt.Stringer.
func (a Address) String() string {
	return a.Hex()
}

// Format implements fmt.Formatter, forcing the byte slice to be formatted as is,
// without going through the stringer interface used for logging.
func (a Address) Format(s fmt.State, c rune) {
	fmt.Fprintf(s, "%"+string(c), a[:])
}

// SetBytes sets the address to the value of b.
// If b is larger than len(a) it will panic.
func (a *Address) SetBytes(b []byte) {
	if len(b) > len(a) {
		b = b[len(b)-AddressLength:]
	}
	copy(a[AddressLength-len(b):], b)
}

// MarshalText returns the hex representation of a.
func (a Address) MarshalText() ([]byte, error) {
	return hexutil.Bytes(a[:]).MarshalText()
}

// UnmarshalText parses a hash in hex syntax.
func (a *Address) UnmarshalText(input []byte) error {
	return hexutil.UnmarshalFixedText("Address", input, a[:])
}

// UnmarshalJSON parses a hash in hex syntax.
func (a *Address) UnmarshalJSON(input []byte) error {
	return hexutil.UnmarshalFixedJSON(addressT, input, a[:])
}

// Scan implements Scanner for database/sql.
func (a *Address) Scan(src interface{}) error {
	srcB, ok := src.([]byte)
	if !ok {
		return fmt.Errorf("can't scan %T into Address", src)
	}
	if len(srcB) != AddressLength {
		return fmt.Errorf("can't scan []byte of len %d into Address, want %d", len(srcB), AddressLength)
	}
	copy(a[:], srcB)
	return nil
}

// Value implements valuer for database/sql.
func (a Address) Value() (driver.Value, error) {
	return a[:], nil
}

// ImplementsGraphQLType returns true if Hash implements the specified GraphQL type.
func (a Address) ImplementsGraphQLType(name string) bool { return name == "Address" }

// UnmarshalGraphQL unmarshals the provided GraphQL query data.
func (a *Address) UnmarshalGraphQL(input interface{}) error {
	var err error
	switch input := input.(type) {
	case string:
<<<<<<< HEAD
		*a = HexToAddress(input)
	default:
		err = fmt.Errorf("Unexpected type for Address: %v", input)
=======
		err = a.UnmarshalText([]byte(input))
	default:
		err = fmt.Errorf("unexpected type %T for Address", input)
>>>>>>> 3bb6815f
	}
	return err
}

<<<<<<< HEAD
// Implementation of Sort for a slice of addresses
type Addresses []Address

func (slice Addresses) Len() int {
	return len(slice)
}

func (slice Addresses) Less(i, j int) bool {
	return strings.Compare(slice[i].String(), slice[j].String()) < 0
}

func (slice Addresses) Swap(i, j int) {
	slice[i], slice[j] = slice[j], slice[i]
}

=======
>>>>>>> 3bb6815f
// UnprefixedAddress allows marshaling an Address without 0x prefix.
type UnprefixedAddress Address

// UnmarshalText decodes the address from hex. The 0x prefix is optional.
func (a *UnprefixedAddress) UnmarshalText(input []byte) error {
	return hexutil.UnmarshalFixedUnprefixedText("UnprefixedAddress", input, a[:])
}

// MarshalText encodes the address as hex.
func (a UnprefixedAddress) MarshalText() ([]byte, error) {
	return []byte(hex.EncodeToString(a[:])), nil
}

// MixedcaseAddress retains the original string, which may or may not be
// correctly checksummed
type MixedcaseAddress struct {
	addr     Address
	original string
}

// NewMixedcaseAddress constructor (mainly for testing)
func NewMixedcaseAddress(addr Address) MixedcaseAddress {
	return MixedcaseAddress{addr: addr, original: addr.Hex()}
}

// NewMixedcaseAddressFromString is mainly meant for unit-testing
func NewMixedcaseAddressFromString(hexaddr string) (*MixedcaseAddress, error) {
	if !IsHexAddress(hexaddr) {
		return nil, errors.New("invalid address")
	}
	a := FromHex(hexaddr)
	return &MixedcaseAddress{addr: BytesToAddress(a), original: hexaddr}, nil
}

// UnmarshalJSON parses MixedcaseAddress
func (ma *MixedcaseAddress) UnmarshalJSON(input []byte) error {
	if err := hexutil.UnmarshalFixedJSON(addressT, input, ma.addr[:]); err != nil {
		return err
	}
	return json.Unmarshal(input, &ma.original)
}

// MarshalJSON marshals the original value
func (ma *MixedcaseAddress) MarshalJSON() ([]byte, error) {
	if strings.HasPrefix(ma.original, "0x") || strings.HasPrefix(ma.original, "0X") {
		return json.Marshal(fmt.Sprintf("0x%s", ma.original[2:]))
	}
	return json.Marshal(fmt.Sprintf("0x%s", ma.original))
}

// Address returns the address
func (ma *MixedcaseAddress) Address() Address {
	return ma.addr
}

// String implements fmt.Stringer
func (ma *MixedcaseAddress) String() string {
	if ma.ValidChecksum() {
		return fmt.Sprintf("%s [chksum ok]", ma.original)
	}
	return fmt.Sprintf("%s [chksum INVALID]", ma.original)
}

// ValidChecksum returns true if the address has valid checksum
func (ma *MixedcaseAddress) ValidChecksum() bool {
	return ma.original == ma.addr.Hex()
}

// Original returns the mixed-case input string
func (ma *MixedcaseAddress) Original() string {
	return ma.original
}<|MERGE_RESOLUTION|>--- conflicted
+++ resolved
@@ -27,11 +27,7 @@
 	"reflect"
 	"strings"
 
-<<<<<<< HEAD
 	"github.com/clearmatics/autonity/common/hexutil"
-=======
-	"github.com/ethereum/go-ethereum/common/hexutil"
->>>>>>> 3bb6815f
 	"golang.org/x/crypto/sha3"
 )
 
@@ -147,26 +143,16 @@
 }
 
 // ImplementsGraphQLType returns true if Hash implements the specified GraphQL type.
-<<<<<<< HEAD
-func (_ Hash) ImplementsGraphQLType(name string) bool { return name == "Bytes32" }
-=======
 func (Hash) ImplementsGraphQLType(name string) bool { return name == "Bytes32" }
->>>>>>> 3bb6815f
 
 // UnmarshalGraphQL unmarshals the provided GraphQL query data.
 func (h *Hash) UnmarshalGraphQL(input interface{}) error {
 	var err error
 	switch input := input.(type) {
 	case string:
-<<<<<<< HEAD
-		*h = HexToHash(input)
-	default:
-		err = fmt.Errorf("Unexpected type for Bytes32: %v", input)
-=======
 		err = h.UnmarshalText([]byte(input))
 	default:
 		err = fmt.Errorf("unexpected type %T for Hash", input)
->>>>>>> 3bb6815f
 	}
 	return err
 }
@@ -303,20 +289,13 @@
 	var err error
 	switch input := input.(type) {
 	case string:
-<<<<<<< HEAD
-		*a = HexToAddress(input)
-	default:
-		err = fmt.Errorf("Unexpected type for Address: %v", input)
-=======
 		err = a.UnmarshalText([]byte(input))
 	default:
 		err = fmt.Errorf("unexpected type %T for Address", input)
->>>>>>> 3bb6815f
 	}
 	return err
 }
 
-<<<<<<< HEAD
 // Implementation of Sort for a slice of addresses
 type Addresses []Address
 
@@ -332,8 +311,6 @@
 	slice[i], slice[j] = slice[j], slice[i]
 }
 
-=======
->>>>>>> 3bb6815f
 // UnprefixedAddress allows marshaling an Address without 0x prefix.
 type UnprefixedAddress Address
 
