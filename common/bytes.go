--- conflicted
+++ resolved
@@ -149,18 +149,6 @@
 	return s[idx:]
 }
 
-<<<<<<< HEAD
-func TrimPrefixAndSuffix(s []byte, startWith []byte, cut []byte) []byte {
-	if lastPrefixIndex := bytes.Index(s, startWith); lastPrefixIndex != -1 {
-		s = s[lastPrefixIndex:]
-	}
-
-	if firstSuffixIndex := bytes.Index(s, cut); firstSuffixIndex != -1 {
-		s = s[:firstSuffixIndex]
-	}
-
-	return s
-=======
 // TrimRightZeroes returns a subslice of s without trailing zeroes
 func TrimRightZeroes(s []byte) []byte {
 	idx := len(s)
@@ -170,5 +158,4 @@
 		}
 	}
 	return s[:idx]
->>>>>>> cbc4ac26
 }