// Copyright 2015 The go-ethereum Authors
// This file is part of the go-ethereum library.
//
// The go-ethereum library is free software: you can redistribute it and/or modify
// it under the terms of the GNU Lesser General Public License as published by
// the Free Software Foundation, either version 3 of the License, or
// (at your option) any later version.
//
// The go-ethereum library is distributed in the hope that it will be useful,
// but WITHOUT ANY WARRANTY; without even the implied warranty of
// MERCHANTABILITY or FITNESS FOR A PARTICULAR PURPOSE. See the
// GNU Lesser General Public License for more details.
//
// You should have received a copy of the GNU Lesser General Public License
// along with the go-ethereum library. If not, see <http://www.gnu.org/licenses/>.

package rpc

import (
	"context"
	"fmt"
	"math"
	"strings"

<<<<<<< HEAD
	mapset "github.com/deckarep/golang-set"
	"github.com/clearmatics/autonity/common/hexutil"
=======
	"github.com/ethereum/go-ethereum/common/hexutil"
>>>>>>> b7b2f60f
)

// API describes the set of methods offered over the RPC interface
type API struct {
	Namespace string      // namespace under which the rpc methods of Service are exposed
	Version   string      // api version for DApp's
	Service   interface{} // receiver instance which holds the methods
	Public    bool        // indication if the methods must be considered safe for public use
}

// Error wraps RPC errors, which contain an error code in addition to the message.
type Error interface {
	Error() string  // returns the message
	ErrorCode() int // returns the code
}

// ServerCodec implements reading, parsing and writing RPC messages for the server side of
// a RPC session. Implementations must be go-routine safe since the codec can be called in
// multiple go-routines concurrently.
type ServerCodec interface {
	Read() (msgs []*jsonrpcMessage, isBatch bool, err error)
	Close()
	jsonWriter
}

// jsonWriter can write JSON messages to its underlying connection.
// Implementations must be safe for concurrent use.
type jsonWriter interface {
	Write(context.Context, interface{}) error
	// Closed returns a channel which is closed when the connection is closed.
	Closed() <-chan interface{}
	// RemoteAddr returns the peer address of the connection.
	RemoteAddr() string
}

type BlockNumber int64

const (
	PendingBlockNumber  = BlockNumber(-2)
	LatestBlockNumber   = BlockNumber(-1)
	EarliestBlockNumber = BlockNumber(0)
)

// UnmarshalJSON parses the given JSON fragment into a BlockNumber. It supports:
// - "latest", "earliest" or "pending" as string arguments
// - the block number
// Returned errors:
// - an invalid block number error when the given argument isn't a known strings
// - an out of range error when the given block number is either too little or too large
func (bn *BlockNumber) UnmarshalJSON(data []byte) error {
	input := strings.TrimSpace(string(data))
	if len(input) >= 2 && input[0] == '"' && input[len(input)-1] == '"' {
		input = input[1 : len(input)-1]
	}

	switch input {
	case "earliest":
		*bn = EarliestBlockNumber
		return nil
	case "latest":
		*bn = LatestBlockNumber
		return nil
	case "pending":
		*bn = PendingBlockNumber
		return nil
	}

	blckNum, err := hexutil.DecodeUint64(input)
	if err != nil {
		return err
	}
	if blckNum > math.MaxInt64 {
		return fmt.Errorf("Blocknumber too high")
	}

	*bn = BlockNumber(blckNum)
	return nil
}

func (bn BlockNumber) Int64() int64 {
	return (int64)(bn)
}<|MERGE_RESOLUTION|>--- conflicted
+++ resolved
@@ -22,12 +22,7 @@
 	"math"
 	"strings"
 
-<<<<<<< HEAD
-	mapset "github.com/deckarep/golang-set"
 	"github.com/clearmatics/autonity/common/hexutil"
-=======
-	"github.com/ethereum/go-ethereum/common/hexutil"
->>>>>>> b7b2f60f
 )
 
 // API describes the set of methods offered over the RPC interface
