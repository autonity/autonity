--- conflicted
+++ resolved
@@ -26,12 +26,7 @@
 	"reflect"
 	"strings"
 	"sync"
-<<<<<<< HEAD
-
-	"github.com/clearmatics/autonity/log"
-=======
 	"time"
->>>>>>> b7b2f60f
 )
 
 const (
