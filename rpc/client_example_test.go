--- conflicted
+++ resolved
@@ -21,12 +21,8 @@
 	"fmt"
 	"time"
 
-<<<<<<< HEAD
+	"github.com/ethereum/go-ethereum/common/hexutil"
 	"github.com/clearmatics/autonity/rpc"
-=======
-	"github.com/ethereum/go-ethereum/common/hexutil"
-	"github.com/ethereum/go-ethereum/rpc"
->>>>>>> 0f77f34b
 )
 
 // In this example, our client wishes to track the latest 'block number'
