--- conflicted
+++ resolved
@@ -19,7 +19,6 @@
 import (
 	"crypto/ecdsa"
 	"fmt"
-	"github.com/autonity/autonity/crypto/blst"
 	"io/ioutil"
 	"os"
 	"path/filepath"
@@ -414,19 +413,6 @@
 			log.Crit(fmt.Sprintf("Failed to generate ephemeral node key: %v", err))
 		}
 
-<<<<<<< HEAD
-		if c.ConsensusKey, err = blst.RandKey(); err != nil {
-			log.Crit(fmt.Sprintf("Failed to generate ephemeral node key: %v", err))
-		}
-
-		return key
-	}
-
-	keyfile := c.ResolvePath(datadirPrivateKey)
-	if key, consensusKey, err := crypto.LoadNodeKey(keyfile); err == nil {
-		c.ConsensusKey = consensusKey
-		return key
-=======
 		consensusKey, err := blst.RandKey()
 		if err != nil {
 			log.Crit(fmt.Sprintf("Failed to generate ephemeral consensus key: %v", err))
@@ -438,7 +424,6 @@
 	keyfile := c.ResolvePath(datadirPrivateKey)
 	if key, consensusKey, err := crypto.LoadAutonityKeys(keyfile); err == nil {
 		return key, consensusKey
->>>>>>> 8b4a17c1
 	}
 
 	// No persistent key found, generate and store a new one.
@@ -458,18 +443,10 @@
 	}
 
 	keyfile = filepath.Join(instanceDir, datadirPrivateKey)
-<<<<<<< HEAD
-	if err := crypto.SaveNodeKey(keyfile, key, consensusKey); err != nil {
-		log.Error(fmt.Sprintf("Failed to persist node key: %v", err))
-	}
-	c.ConsensusKey = consensusKey
-	return key
-=======
 	if err := crypto.SaveAutonityKeys(keyfile, key, consensusKey); err != nil {
 		log.Error(fmt.Sprintf("Failed to persist node key: %v", err))
 	}
 	return key, consensusKey
->>>>>>> 8b4a17c1
 }
 
 // StaticNodes returns a list of node enode URLs configured as static nodes.
