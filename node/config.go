--- conflicted
+++ resolved
@@ -17,35 +17,21 @@
 package node
 
 import (
-	"crypto/ecdsa"
-	"fmt"
-	"io/ioutil"
-	"os"
-	"path/filepath"
-	"runtime"
-	"strings"
-	"sync"
-
-<<<<<<< HEAD
-	"github.com/clearmatics/autonity/accounts"
-	"github.com/clearmatics/autonity/accounts/external"
-	"github.com/clearmatics/autonity/accounts/keystore"
-	"github.com/clearmatics/autonity/accounts/scwallet"
-	"github.com/clearmatics/autonity/accounts/usbwallet"
-	"github.com/clearmatics/autonity/common"
-	"github.com/clearmatics/autonity/crypto"
-	"github.com/clearmatics/autonity/log"
-	"github.com/clearmatics/autonity/p2p"
-	"github.com/clearmatics/autonity/p2p/enode"
-	"github.com/clearmatics/autonity/rpc"
-=======
-	"github.com/ethereum/go-ethereum/common"
-	"github.com/ethereum/go-ethereum/crypto"
-	"github.com/ethereum/go-ethereum/log"
-	"github.com/ethereum/go-ethereum/p2p"
-	"github.com/ethereum/go-ethereum/p2p/enode"
-	"github.com/ethereum/go-ethereum/rpc"
->>>>>>> aaca58a7
+    "crypto/ecdsa"
+    "fmt"
+    "io/ioutil"
+    "os"
+    "path/filepath"
+    "runtime"
+    "strings"
+    "sync"
+
+    "github.com/ethereum/go-ethereum/common"
+    "github.com/ethereum/go-ethereum/crypto"
+    "github.com/ethereum/go-ethereum/log"
+    "github.com/ethereum/go-ethereum/p2p"
+    "github.com/ethereum/go-ethereum/p2p/enode"
+    "github.com/ethereum/go-ethereum/rpc"
 )
 
 const (
@@ -95,27 +81,27 @@
 	ExternalSigner string `toml:",omitempty"`
 
 	// UseLightweightKDF lowers the memory and CPU requirements of the key store
-	// scrypt KDF at the expense of security.
-	UseLightweightKDF bool `toml:",omitempty"`
-
-	// InsecureUnlockAllowed allows user to unlock accounts in unsafe http environment.
-	InsecureUnlockAllowed bool `toml:",omitempty"`
-
-	// NoUSB disables hardware wallet monitoring and connectivity.
-	// Deprecated: USB monitoring is disabled by default and must be enabled explicitly.
-	NoUSB bool `toml:",omitempty"`
-
-	// USB enables hardware wallet monitoring and connectivity.
-	USB bool `toml:",omitempty"`
-
-	// SmartCardDaemonPath is the path to the smartcard daemon's socket
-	SmartCardDaemonPath string `toml:",omitempty"`
-
-	// IPCPath is the requested location to place the IPC endpoint. If the path is
-	// a simple file name, it is placed inside the data directory (or on the root
-	// pipe path on Windows), whereas if it's a resolvable path name (absolute or
-	// relative), then that specific path is enforced. An empty path disables IPC.
-	IPCPath string
+    // scrypt KDF at the expense of security.
+    UseLightweightKDF bool `toml:",omitempty"`
+
+    // InsecureUnlockAllowed allows user to unlock accounts in unsafe http environment.
+    InsecureUnlockAllowed bool `toml:",omitempty"`
+
+    // NoUSB disables hardware wallet monitoring and connectivity.
+    // Deprecated: USB monitoring is disabled by default and must be enabled explicitly.
+    NoUSB bool `toml:",omitempty"`
+
+    // USB enables hardware wallet monitoring and connectivity.
+    USB bool `toml:",omitempty"`
+
+    // SmartCardDaemonPath is the path to the smartcard daemon's socket
+    SmartCardDaemonPath string `toml:",omitempty"`
+
+    // IPCPath is the requested location to place the IPC endpoint. If the path is
+    // a simple file name, it is placed inside the data directory (or on the root
+    // pipe path on Windows), whereas if it's a resolvable path name (absolute or
+    // relative), then that specific path is enforced. An empty path disables IPC.
+    IPCPath string
 
 	// HTTPHost is the host interface on which to start the HTTP RPC server. If this
 	// field is empty, no HTTP API endpoint will be started.
@@ -140,39 +126,39 @@
 	// Requests using ip address directly are not affected
 	HTTPVirtualHosts []string `toml:",omitempty"`
 
-	// HTTPModules is a list of API modules to expose via the HTTP RPC interface.
-	// If the module list is empty, all RPC API endpoints designated public will be
-	// exposed.
-	HTTPModules []string
-
-	// HTTPTimeouts allows for customization of the timeout values used by the HTTP RPC
-	// interface.
-	HTTPTimeouts rpc.HTTPTimeouts
-
-	// HTTPPathPrefix specifies a path prefix on which http-rpc is to be served.
-	HTTPPathPrefix string `toml:",omitempty"`
-
-	// WSHost is the host interface on which to start the websocket RPC server. If
-	// this field is empty, no websocket API endpoint will be started.
-	WSHost string
-
-	// WSPort is the TCP port number on which to start the websocket RPC server. The
-	// default zero value is/ valid and will pick a port number randomly (useful for
-	// ephemeral nodes).
-	WSPort int `toml:",omitempty"`
-
-	// WSPathPrefix specifies a path prefix on which ws-rpc is to be served.
-	WSPathPrefix string `toml:",omitempty"`
-
-	// WSOrigins is the list of domain to accept websocket requests from. Please be
-	// aware that the server can only act upon the HTTP request the client sends and
-	// cannot verify the validity of the request header.
-	WSOrigins []string `toml:",omitempty"`
-
-	// WSModules is a list of API modules to expose via the websocket RPC interface.
-	// If the module list is empty, all RPC API endpoints designated public will be
-	// exposed.
-	WSModules []string
+    // HTTPModules is a list of API modules to expose via the HTTP RPC interface.
+    // If the module list is empty, all RPC API endpoints designated public will be
+    // exposed.
+    HTTPModules []string
+
+    // HTTPTimeouts allows for customization of the timeout values used by the HTTP RPC
+    // interface.
+    HTTPTimeouts rpc.HTTPTimeouts
+
+    // HTTPPathPrefix specifies a path prefix on which http-rpc is to be served.
+    HTTPPathPrefix string `toml:",omitempty"`
+
+    // WSHost is the host interface on which to start the websocket RPC server. If
+    // this field is empty, no websocket API endpoint will be started.
+    WSHost string
+
+    // WSPort is the TCP port number on which to start the websocket RPC server. The
+    // default zero value is/ valid and will pick a port number randomly (useful for
+    // ephemeral nodes).
+    WSPort int `toml:",omitempty"`
+
+    // WSPathPrefix specifies a path prefix on which ws-rpc is to be served.
+    WSPathPrefix string `toml:",omitempty"`
+
+    // WSOrigins is the list of domain to accept websocket requests from. Please be
+    // aware that the server can only act upon the HTTP request the client sends and
+    // cannot verify the validity of the request header.
+    WSOrigins []string `toml:",omitempty"`
+
+    // WSModules is a list of API modules to expose via the websocket RPC interface.
+    // If the module list is empty, all RPC API endpoints designated public will be
+    // exposed.
+    WSModules []string
 
 	// WSExposeAll exposes all API modules via the WebSocket RPC interface rather
 	// than just the public ones.
@@ -188,28 +174,22 @@
 
 	// GraphQLVirtualHosts is the list of virtual hostnames which are allowed on incoming requests.
 	// This is by default {'localhost'}. Using this prevents attacks like
-	// DNS rebinding, which bypasses SOP by simply masquerading as being within the same
-	// origin. These attacks do not utilize CORS, since they are not cross-domain.
-	// By explicitly checking the Host-header, the server will not allow requests
-	// made against the server with a malicious host domain.
-	// Requests using ip address directly are not affected
-	GraphQLVirtualHosts []string `toml:",omitempty"`
-
-	// Logger is a custom logger to use with the p2p.Server.
-	Logger log.Logger `toml:",omitempty"`
-
-<<<<<<< HEAD
-	staticNodesWarning         bool
-	trustedNodesWarning        bool
-	oldAutonityResourceWarning bool
-=======
-	staticNodesWarning     bool
-	trustedNodesWarning    bool
-	oldGethResourceWarning bool
-
-	// AllowUnprotectedTxs allows non EIP-155 protected transactions to be send over RPC.
-	AllowUnprotectedTxs bool `toml:",omitempty"`
->>>>>>> aaca58a7
+    // DNS rebinding, which bypasses SOP by simply masquerading as being within the same
+    // origin. These attacks do not utilize CORS, since they are not cross-domain.
+    // By explicitly checking the Host-header, the server will not allow requests
+    // made against the server with a malicious host domain.
+    // Requests using ip address directly are not affected
+    GraphQLVirtualHosts []string `toml:",omitempty"`
+
+    // Logger is a custom logger to use with the p2p.Server.
+    Logger log.Logger `toml:",omitempty"`
+
+    staticNodesWarning         bool
+    trustedNodesWarning        bool
+    oldAutonityResourceWarning bool
+
+    // AllowUnprotectedTxs allows non EIP-155 protected transactions to be send over RPC.
+    AllowUnprotectedTxs bool `toml:",omitempty"`
 }
 
 // IPCEndpoint resolves an IPC endpoint based on a configured value, taking into
@@ -435,59 +415,59 @@
 		if url == "" {
 			continue
 		}
-		node, err := enode.Parse(enode.ValidSchemes, url)
-		if err != nil {
-			log.Error(fmt.Sprintf("Node URL %s: %v\n", url, err))
-			continue
-		}
-		nodes = append(nodes, node)
-	}
-	return nodes
+        node, err := enode.Parse(enode.ValidSchemes, url)
+        if err != nil {
+            log.Error(fmt.Sprintf("Node URL %s: %v\n", url, err))
+            continue
+        }
+        nodes = append(nodes, node)
+    }
+    return nodes
 }
 
 // KeyDirConfig determines the settings for keydirectory
 func (c *Config) KeyDirConfig() (string, error) {
-	var (
-		keydir string
-		err    error
-	)
-	switch {
-	case filepath.IsAbs(c.KeyStoreDir):
-		keydir = c.KeyStoreDir
-	case c.DataDir != "":
-		if c.KeyStoreDir == "" {
-			keydir = filepath.Join(c.DataDir, datadirDefaultKeyStore)
-		} else {
-			keydir, err = filepath.Abs(c.KeyStoreDir)
-		}
-	case c.KeyStoreDir != "":
-		keydir, err = filepath.Abs(c.KeyStoreDir)
-	}
-	return keydir, err
+    var (
+        keydir string
+        err    error
+    )
+    switch {
+    case filepath.IsAbs(c.KeyStoreDir):
+        keydir = c.KeyStoreDir
+    case c.DataDir != "":
+        if c.KeyStoreDir == "" {
+            keydir = filepath.Join(c.DataDir, datadirDefaultKeyStore)
+        } else {
+            keydir, err = filepath.Abs(c.KeyStoreDir)
+        }
+    case c.KeyStoreDir != "":
+        keydir, err = filepath.Abs(c.KeyStoreDir)
+    }
+    return keydir, err
 }
 
 // getKeyStoreDir retrieves the key directory and will create
 // and ephemeral one if necessary.
 func getKeyStoreDir(conf *Config) (string, bool, error) {
-	keydir, err := conf.KeyDirConfig()
-	if err != nil {
-		return "", false, err
-	}
-	isEphemeral := false
-	if keydir == "" {
-		// There is no datadir.
-		keydir, err = ioutil.TempDir("", "go-ethereum-keystore")
-		isEphemeral = true
-	}
-
-	if err != nil {
-		return "", false, err
-	}
-	if err := os.MkdirAll(keydir, 0700); err != nil {
-		return "", false, err
-	}
-
-	return keydir, isEphemeral, nil
+    keydir, err := conf.KeyDirConfig()
+    if err != nil {
+        return "", false, err
+    }
+    isEphemeral := false
+    if keydir == "" {
+        // There is no datadir.
+        keydir, err = ioutil.TempDir("", "go-ethereum-keystore")
+        isEphemeral = true
+    }
+
+    if err != nil {
+        return "", false, err
+    }
+    if err := os.MkdirAll(keydir, 0700); err != nil {
+        return "", false, err
+	}
+
+    return keydir, isEphemeral, nil
 }
 
 var warnLock sync.Mutex
