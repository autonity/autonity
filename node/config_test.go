--- conflicted
+++ resolved
@@ -142,11 +142,8 @@
 	if _, err := os.Stat(keyfile); err != nil {
 		t.Fatalf("node key not persisted to data directory: %v", err)
 	}
-<<<<<<< HEAD
-	if _, _, err = crypto.LoadNodeKey(keyfile); err != nil {
-=======
+
 	if _, _, err = crypto.LoadAutonityKeys(keyfile); err != nil {
->>>>>>> 8b4a17c1
 		t.Fatalf("failed to load freshly persisted node key: %v", err)
 	}
 	blob1, err := ioutil.ReadFile(keyfile)
