// Copyright 2015 The go-ethereum Authors
// This file is part of the go-ethereum library.
//
// The go-ethereum library is free software: you can redistribute it and/or modify
// it under the terms of the GNU Lesser General Public License as published by
// the Free Software Foundation, either version 3 of the License, or
// (at your option) any later version.
//
// The go-ethereum library is distributed in the hope that it will be useful,
// but WITHOUT ANY WARRANTY; without even the implied warranty of
// MERCHANTABILITY or FITNESS FOR A PARTICULAR PURPOSE. See the
// GNU Lesser General Public License for more details.
//
// You should have received a copy of the GNU Lesser General Public License
// along with the go-ethereum library. If not, see <http://www.gnu.org/licenses/>.

package node_test

import (
	"fmt"
	"log"

<<<<<<< HEAD
	"github.com/clearmatics/autonity/node"
	"github.com/clearmatics/autonity/p2p"
	"github.com/clearmatics/autonity/rpc"
=======
	"github.com/ethereum/go-ethereum/node"
>>>>>>> c71a7e26
)

// SampleLifecycle is a trivial network service that can be attached to a node for
// life cycle management.
//
// The following methods are needed to implement a node.Lifecycle:
//  - Start() error              - method invoked when the node is ready to start the service
//  - Stop() error               - method invoked when the node terminates the service
type SampleLifecycle struct{}

func (s *SampleLifecycle) Start() error { fmt.Println("Service starting..."); return nil }
func (s *SampleLifecycle) Stop() error  { fmt.Println("Service stopping..."); return nil }

func ExampleLifecycle() {
	// Create a network node to run protocols with the default values.
	stack, err := node.New(&node.Config{})
	if err != nil {
		log.Fatalf("Failed to create network node: %v", err)
	}
	defer stack.Close()

	// Create and register a simple network Lifecycle.
	service := new(SampleLifecycle)
	stack.RegisterLifecycle(service)

	// Boot up the entire protocol stack, do a restart and terminate
	if err := stack.Start(); err != nil {
		log.Fatalf("Failed to start the protocol stack: %v", err)
	}
	if err := stack.Close(); err != nil {
		log.Fatalf("Failed to stop the protocol stack: %v", err)
	}
	// Output:
	// Service starting...
	// Service stopping...
}<|MERGE_RESOLUTION|>--- conflicted
+++ resolved
@@ -20,13 +20,7 @@
 	"fmt"
 	"log"
 
-<<<<<<< HEAD
 	"github.com/clearmatics/autonity/node"
-	"github.com/clearmatics/autonity/p2p"
-	"github.com/clearmatics/autonity/rpc"
-=======
-	"github.com/ethereum/go-ethereum/node"
->>>>>>> c71a7e26
 )
 
 // SampleLifecycle is a trivial network service that can be attached to a node for
