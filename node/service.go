// Copyright 2015 The go-ethereum Authors
// This file is part of the go-ethereum library.
//
// The go-ethereum library is free software: you can redistribute it and/or modify
// it under the terms of the GNU Lesser General Public License as published by
// the Free Software Foundation, either version 3 of the License, or
// (at your option) any later version.
//
// The go-ethereum library is distributed in the hope that it will be useful,
// but WITHOUT ANY WARRANTY; without even the implied warranty of
// MERCHANTABILITY or FITNESS FOR A PARTICULAR PURPOSE. See the
// GNU Lesser General Public License for more details.
//
// You should have received a copy of the GNU Lesser General Public License
// along with the go-ethereum library. If not, see <http://www.gnu.org/licenses/>.

package node

import (
<<<<<<< HEAD
	"crypto/ecdsa"
	"reflect"

	"github.com/clearmatics/autonity/accounts"
	"github.com/clearmatics/autonity/ethdb"
	"github.com/clearmatics/autonity/event"
	"github.com/clearmatics/autonity/p2p"
	"github.com/clearmatics/autonity/rpc"
=======
	"path/filepath"
	"reflect"

	"github.com/ethereum/go-ethereum/accounts"
	"github.com/ethereum/go-ethereum/core/rawdb"
	"github.com/ethereum/go-ethereum/ethdb"
	"github.com/ethereum/go-ethereum/event"
	"github.com/ethereum/go-ethereum/p2p"
	"github.com/ethereum/go-ethereum/rpc"
>>>>>>> b7b2f60f
)

// ServiceContext is a collection of service independent options inherited from
// the protocol stack, that is passed to all constructors to be optionally used;
// as well as utility methods to operate on the service environment.
type ServiceContext struct {
	config         *Config
	services       map[reflect.Type]Service // Index of the already constructed services
	EventMux       *event.TypeMux           // Event multiplexer used for decoupled notifications
	AccountManager *accounts.Manager        // Account manager created by the node.
}

// OpenDatabase opens an existing database with the given name (or creates one
// if no previous can be found) from within the node's data directory. If the
// node is an ephemeral one, a memory database is returned.
func (ctx *ServiceContext) OpenDatabase(name string, cache int, handles int, namespace string) (ethdb.Database, error) {
	if ctx.config.DataDir == "" {
		return rawdb.NewMemoryDatabase(), nil
	}
	return rawdb.NewLevelDBDatabase(ctx.config.ResolvePath(name), cache, handles, namespace)
}

// OpenDatabaseWithFreezer opens an existing database with the given name (or
// creates one if no previous can be found) from within the node's data directory,
// also attaching a chain freezer to it that moves ancient chain data from the
// database to immutable append-only files. If the node is an ephemeral one, a
// memory database is returned.
func (ctx *ServiceContext) OpenDatabaseWithFreezer(name string, cache int, handles int, freezer string, namespace string) (ethdb.Database, error) {
	if ctx.config.DataDir == "" {
		return rawdb.NewMemoryDatabase(), nil
	}
	root := ctx.config.ResolvePath(name)

	switch {
	case freezer == "":
		freezer = filepath.Join(root, "ancient")
	case !filepath.IsAbs(freezer):
		freezer = ctx.config.ResolvePath(freezer)
	}
	return rawdb.NewLevelDBDatabaseWithFreezer(root, cache, handles, freezer, namespace)
}

// ResolvePath resolves a user path into the data directory if that was relative
// and if the user actually uses persistent storage. It will return an empty string
// for emphemeral storage and the user's own input for absolute paths.
func (ctx *ServiceContext) ResolvePath(path string) string {
	return ctx.config.ResolvePath(path)
}

// Service retrieves a currently running service registered of a specific type.
func (ctx *ServiceContext) Service(service interface{}) error {
	element := reflect.ValueOf(service).Elem()
	if running, ok := ctx.services[element.Type()]; ok {
		element.Set(reflect.ValueOf(running))
		return nil
	}
	return ErrServiceUnknown
}

<<<<<<< HEAD
// NodeKey returns node key from config
func (ctx *ServiceContext) NodeKey() *ecdsa.PrivateKey {
	return ctx.config.NodeKey()
=======
// ExtRPCEnabled returns the indicator whether node enables the external
// RPC(http, ws or graphql).
func (ctx *ServiceContext) ExtRPCEnabled() bool {
	return ctx.config.ExtRPCEnabled()
>>>>>>> b7b2f60f
}

// ServiceConstructor is the function signature of the constructors needed to be
// registered for service instantiation.
type ServiceConstructor func(ctx *ServiceContext) (Service, error)

// Service is an individual protocol that can be registered into a node.
//
// Notes:
//
// • Service life-cycle management is delegated to the node. The service is allowed to
// initialize itself upon creation, but no goroutines should be spun up outside of the
// Start method.
//
// • Restart logic is not required as the node will create a fresh instance
// every time a service is started.
type Service interface {
	// Protocols retrieves the P2P protocols the service wishes to start.
	Protocols() []p2p.Protocol

	// APIs retrieves the list of RPC descriptors the service provides
	APIs() []rpc.API

	// Start is called after all services have been constructed and the networking
	// layer was also initialized to spawn any goroutines required by the service.
	Start(server *p2p.Server) error

	// Stop terminates all goroutines belonging to the service, blocking until they
	// are all terminated.
	Stop() error
}<|MERGE_RESOLUTION|>--- conflicted
+++ resolved
@@ -17,26 +17,16 @@
 package node
 
 import (
-<<<<<<< HEAD
 	"crypto/ecdsa"
+	"path/filepath"
 	"reflect"
 
 	"github.com/clearmatics/autonity/accounts"
+	"github.com/clearmatics/autonity/core/rawdb"
 	"github.com/clearmatics/autonity/ethdb"
 	"github.com/clearmatics/autonity/event"
 	"github.com/clearmatics/autonity/p2p"
 	"github.com/clearmatics/autonity/rpc"
-=======
-	"path/filepath"
-	"reflect"
-
-	"github.com/ethereum/go-ethereum/accounts"
-	"github.com/ethereum/go-ethereum/core/rawdb"
-	"github.com/ethereum/go-ethereum/ethdb"
-	"github.com/ethereum/go-ethereum/event"
-	"github.com/ethereum/go-ethereum/p2p"
-	"github.com/ethereum/go-ethereum/rpc"
->>>>>>> b7b2f60f
 )
 
 // ServiceContext is a collection of service independent options inherited from
@@ -96,16 +86,15 @@
 	return ErrServiceUnknown
 }
 
-<<<<<<< HEAD
-// NodeKey returns node key from config
-func (ctx *ServiceContext) NodeKey() *ecdsa.PrivateKey {
-	return ctx.config.NodeKey()
-=======
 // ExtRPCEnabled returns the indicator whether node enables the external
 // RPC(http, ws or graphql).
 func (ctx *ServiceContext) ExtRPCEnabled() bool {
 	return ctx.config.ExtRPCEnabled()
->>>>>>> b7b2f60f
+}
+
+// NodeKey returns node key from config
+func (ctx *ServiceContext) NodeKey() *ecdsa.PrivateKey {
+	return ctx.config.NodeKey()
 }
 
 // ServiceConstructor is the function signature of the constructors needed to be
