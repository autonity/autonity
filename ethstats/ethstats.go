// Copyright 2016 The go-ethereum Authors
// This file is part of the go-ethereum library.
//
// The go-ethereum library is free software: you can redistribute it and/or modify
// it under the terms of the GNU Lesser General Public License as published by
// the Free Software Foundation, either version 3 of the License, or
// (at your option) any later version.
//
// The go-ethereum library is distributed in the hope that it will be useful,
// but WITHOUT ANY WARRANTY; without even the implied warranty of
// MERCHANTABILITY or FITNESS FOR A PARTICULAR PURPOSE. See the
// GNU Lesser General Public License for more details.
//
// You should have received a copy of the GNU Lesser General Public License
// along with the go-ethereum library. If not, see <http://www.gnu.org/licenses/>.

// Package ethstats implements the network stats reporting service.
package ethstats

import (
	"context"
	"encoding/json"
	"errors"
	"fmt"
	"math/big"
	"net/http"
	"runtime"
	"strconv"
	"strings"
	"sync"
	"time"

<<<<<<< HEAD
	"github.com/clearmatics/autonity/common"
	"github.com/clearmatics/autonity/common/mclock"
	"github.com/clearmatics/autonity/consensus"
	"github.com/clearmatics/autonity/core"
	"github.com/clearmatics/autonity/core/types"
	"github.com/clearmatics/autonity/eth"
	"github.com/clearmatics/autonity/eth/downloader"
	"github.com/clearmatics/autonity/event"
	"github.com/clearmatics/autonity/les"
	"github.com/clearmatics/autonity/log"
	"github.com/clearmatics/autonity/miner"
	"github.com/clearmatics/autonity/node"
	"github.com/clearmatics/autonity/p2p"
	"github.com/clearmatics/autonity/rpc"
=======
	"github.com/ethereum/go-ethereum"
	"github.com/ethereum/go-ethereum/common"
	"github.com/ethereum/go-ethereum/common/mclock"
	"github.com/ethereum/go-ethereum/consensus"
	"github.com/ethereum/go-ethereum/core"
	"github.com/ethereum/go-ethereum/core/types"
	ethproto "github.com/ethereum/go-ethereum/eth/protocols/eth"
	"github.com/ethereum/go-ethereum/event"
	"github.com/ethereum/go-ethereum/les"
	"github.com/ethereum/go-ethereum/log"
	"github.com/ethereum/go-ethereum/miner"
	"github.com/ethereum/go-ethereum/node"
	"github.com/ethereum/go-ethereum/p2p"
	"github.com/ethereum/go-ethereum/rpc"
>>>>>>> aaca58a7
	"github.com/gorilla/websocket"
)

const (
	// historyUpdateRange is the number of blocks a node should report upon login or
	// history request.
	historyUpdateRange = 50

	// txChanSize is the size of channel listening to NewTxsEvent.
	// The number is referenced from the size of tx pool.
	txChanSize = 4096
	// chainHeadChanSize is the size of channel listening to ChainHeadEvent.
	chainHeadChanSize = 10
)

// backend encompasses the bare-minimum functionality needed for ethstats reporting
type backend interface {
	SubscribeChainHeadEvent(ch chan<- core.ChainHeadEvent) event.Subscription
	SubscribeNewTxsEvent(ch chan<- core.NewTxsEvent) event.Subscription
	CurrentHeader() *types.Header
	HeaderByNumber(ctx context.Context, number rpc.BlockNumber) (*types.Header, error)
	GetTd(ctx context.Context, hash common.Hash) *big.Int
	Stats() (pending int, queued int)
	SyncProgress() ethereum.SyncProgress
}

// fullNodeBackend encompasses the functionality necessary for a full node
// reporting to ethstats
type fullNodeBackend interface {
	backend
	Miner() *miner.Miner
	BlockByNumber(ctx context.Context, number rpc.BlockNumber) (*types.Block, error)
	CurrentBlock() *types.Block
	SuggestGasTipCap(ctx context.Context) (*big.Int, error)
}

// Service implements an Ethereum netstats reporting daemon that pushes local
// chain statistics up to a monitoring server.
type Service struct {
	server  *p2p.Server // Peer-to-peer server to retrieve networking infos
	backend backend
	engine  consensus.Engine // Consensus engine to retrieve variadic block fields

	node string // Name of the node to display on the monitoring page
	pass string // Password to authorize access to the monitoring page
	host string // Remote address of the monitoring service

	pongCh chan struct{} // Pong notifications are fed into this channel
	histCh chan []uint64 // History request block numbers are fed into this channel

	headSub event.Subscription
	txSub   event.Subscription
}

// connWrapper is a wrapper to prevent concurrent-write or concurrent-read on the
// websocket.
//
// From Gorilla websocket docs:
//   Connections support one concurrent reader and one concurrent writer.
//   Applications are responsible for ensuring that no more than one goroutine calls the write methods
//     - NextWriter, SetWriteDeadline, WriteMessage, WriteJSON, EnableWriteCompression, SetCompressionLevel
//   concurrently and that no more than one goroutine calls the read methods
//     - NextReader, SetReadDeadline, ReadMessage, ReadJSON, SetPongHandler, SetPingHandler
//   concurrently.
//   The Close and WriteControl methods can be called concurrently with all other methods.
type connWrapper struct {
	conn *websocket.Conn

	rlock sync.Mutex
	wlock sync.Mutex
}

func newConnectionWrapper(conn *websocket.Conn) *connWrapper {
	return &connWrapper{conn: conn}
}

// WriteJSON wraps corresponding method on the websocket but is safe for concurrent calling
func (w *connWrapper) WriteJSON(v interface{}) error {
	w.wlock.Lock()
	defer w.wlock.Unlock()

	return w.conn.WriteJSON(v)
}

// ReadJSON wraps corresponding method on the websocket but is safe for concurrent calling
func (w *connWrapper) ReadJSON(v interface{}) error {
	w.rlock.Lock()
	defer w.rlock.Unlock()

	return w.conn.ReadJSON(v)
}

// Close wraps corresponding method on the websocket but is safe for concurrent calling
func (w *connWrapper) Close() error {
	// The Close and WriteControl methods can be called concurrently with all other methods,
	// so the mutex is not used here
	return w.conn.Close()
}

// parseEthstatsURL parses the netstats connection url.
// URL argument should be of the form <nodename:secret@host:port>
// If non-erroring, the returned slice contains 3 elements: [nodename, pass, host]
func parseEthstatsURL(url string) (parts []string, err error) {
	err = fmt.Errorf("invalid netstats url: \"%s\", should be nodename:secret@host:port", url)

	hostIndex := strings.LastIndex(url, "@")
	if hostIndex == -1 || hostIndex == len(url)-1 {
		return nil, err
	}
	preHost, host := url[:hostIndex], url[hostIndex+1:]

	passIndex := strings.LastIndex(preHost, ":")
	if passIndex == -1 {
		return []string{preHost, "", host}, nil
	}
	nodename, pass := preHost[:passIndex], ""
	if passIndex != len(preHost)-1 {
		pass = preHost[passIndex+1:]
	}

	return []string{nodename, pass, host}, nil
}

// New returns a monitoring service ready for stats reporting.
func New(node *node.Node, backend backend, engine consensus.Engine, url string) error {
	parts, err := parseEthstatsURL(url)
	if err != nil {
		return err
	}
	ethstats := &Service{
		backend: backend,
		engine:  engine,
		server:  node.Server(),
		node:    parts[0],
		pass:    parts[1],
		host:    parts[2],
		pongCh:  make(chan struct{}),
		histCh:  make(chan []uint64, 1),
	}

	node.RegisterLifecycle(ethstats)
	return nil
}

// Start implements node.Lifecycle, starting up the monitoring and reporting daemon.
func (s *Service) Start() error {
	// Subscribe to chain events to execute updates on
	chainHeadCh := make(chan core.ChainHeadEvent, chainHeadChanSize)
	s.headSub = s.backend.SubscribeChainHeadEvent(chainHeadCh)
	txEventCh := make(chan core.NewTxsEvent, txChanSize)
	s.txSub = s.backend.SubscribeNewTxsEvent(txEventCh)
	go s.loop(chainHeadCh, txEventCh)

	log.Info("Stats daemon started")
	return nil
}

// Stop implements node.Lifecycle, terminating the monitoring and reporting daemon.
func (s *Service) Stop() error {
	s.headSub.Unsubscribe()
	s.txSub.Unsubscribe()
	log.Info("Stats daemon stopped")
	return nil
}

// loop keeps trying to connect to the netstats server, reporting chain events
// until termination.
func (s *Service) loop(chainHeadCh chan core.ChainHeadEvent, txEventCh chan core.NewTxsEvent) {
	// Start a goroutine that exhausts the subscriptions to avoid events piling up
	var (
		quitCh = make(chan struct{})
		headCh = make(chan *types.Block, 1)
		txCh   = make(chan struct{}, 1)
	)
	go func() {
		var lastTx mclock.AbsTime

	HandleLoop:
		for {
			select {
			// Notify of chain head events, but drop if too frequent
			case head := <-chainHeadCh:
				select {
				case headCh <- head.Block:
				default:
				}

			// Notify of new transaction events, but drop if too frequent
			case <-txEventCh:
				if time.Duration(mclock.Now()-lastTx) < time.Second {
					continue
				}
				lastTx = mclock.Now()

				select {
				case txCh <- struct{}{}:
				default:
				}

			// node stopped
			case <-s.txSub.Err():
				break HandleLoop
			case <-s.headSub.Err():
				break HandleLoop
			}
		}
		close(quitCh)
	}()

	// Resolve the URL, defaulting to TLS, but falling back to none too
	path := fmt.Sprintf("%s/api", s.host)
	urls := []string{path}

	// url.Parse and url.IsAbs is unsuitable (https://github.com/golang/go/issues/19779)
	if !strings.Contains(path, "://") {
		urls = []string{"wss://" + path, "ws://" + path}
	}

	errTimer := time.NewTimer(0)
	defer errTimer.Stop()
	// Loop reporting until termination
	for {
		select {
		case <-quitCh:
			return
		case <-errTimer.C:
			// Establish a websocket connection to the server on any supported URL
			var (
				conn *connWrapper
				err  error
			)
			dialer := websocket.Dialer{HandshakeTimeout: 5 * time.Second}
			header := make(http.Header)
			header.Set("origin", "http://localhost")
			for _, url := range urls {
				c, _, e := dialer.Dial(url, header)
				err = e
				if err == nil {
					conn = newConnectionWrapper(c)
					break
				}
			}
			if err != nil {
				log.Warn("Stats server unreachable", "err", err)
				errTimer.Reset(10 * time.Second)
				continue
			}
			// Authenticate the client with the server
			if err = s.login(conn); err != nil {
				log.Warn("Stats login failed", "err", err)
				conn.Close()
				errTimer.Reset(10 * time.Second)
				continue
			}
			go s.readLoop(conn)

			// Send the initial stats so our node looks decent from the get go
			if err = s.report(conn); err != nil {
				log.Warn("Initial stats report failed", "err", err)
				conn.Close()
				errTimer.Reset(0)
				continue
			}
			// Keep sending status updates until the connection breaks
			fullReport := time.NewTicker(15 * time.Second)

			for err == nil {
				select {
				case <-quitCh:
					fullReport.Stop()
					// Make sure the connection is closed
					conn.Close()
					return

				case <-fullReport.C:
					if err = s.report(conn); err != nil {
						log.Warn("Full stats report failed", "err", err)
					}
				case list := <-s.histCh:
					if err = s.reportHistory(conn, list); err != nil {
						log.Warn("Requested history report failed", "err", err)
					}
				case head := <-headCh:
					if err = s.reportBlock(conn, head); err != nil {
						log.Warn("Block stats report failed", "err", err)
					}
					if err = s.reportPending(conn); err != nil {
						log.Warn("Post-block transaction stats report failed", "err", err)
					}
				case <-txCh:
					if err = s.reportPending(conn); err != nil {
						log.Warn("Transaction stats report failed", "err", err)
					}
				}
			}
			fullReport.Stop()

			// Close the current connection and establish a new one
			conn.Close()
			errTimer.Reset(0)
		}
	}
}

// readLoop loops as long as the connection is alive and retrieves data packets
// from the network socket. If any of them match an active request, it forwards
// it, if they themselves are requests it initiates a reply, and lastly it drops
// unknown packets.
func (s *Service) readLoop(conn *connWrapper) {
	// If the read loop exits, close the connection
	defer conn.Close()

	for {
		// Retrieve the next generic network packet and bail out on error
		var blob json.RawMessage
		if err := conn.ReadJSON(&blob); err != nil {
			log.Warn("Failed to retrieve stats server message", "err", err)
			return
		}
		// If the network packet is a system ping, respond to it directly
		var ping string
		if err := json.Unmarshal(blob, &ping); err == nil && strings.HasPrefix(ping, "primus::ping::") {
			if err := conn.WriteJSON(strings.Replace(ping, "ping", "pong", -1)); err != nil {
				log.Warn("Failed to respond to system ping message", "err", err)
				return
			}
			continue
		}
		// Not a system ping, try to decode an actual state message
		var msg map[string][]interface{}
		if err := json.Unmarshal(blob, &msg); err != nil {
			log.Warn("Failed to decode stats server message", "err", err)
			return
		}
		log.Trace("Received message from stats server", "msg", msg)
		if len(msg["emit"]) == 0 {
			log.Warn("Stats server sent non-broadcast", "msg", msg)
			return
		}
		command, ok := msg["emit"][0].(string)
		if !ok {
			log.Warn("Invalid stats server message type", "type", msg["emit"][0])
			return
		}
		// If the message is a ping reply, deliver (someone must be listening!)
		if len(msg["emit"]) == 2 && command == "node-pong" {
			select {
			case s.pongCh <- struct{}{}:
				// Pong delivered, continue listening
				continue
			default:
				// Ping routine dead, abort
				log.Warn("Stats server pinger seems to have died")
				return
			}
		}
		// If the message is a history request, forward to the event processor
		if len(msg["emit"]) == 2 && command == "history" {
			// Make sure the request is valid and doesn't crash us
			request, ok := msg["emit"][1].(map[string]interface{})
			if !ok {
				log.Warn("Invalid stats history request", "msg", msg["emit"][1])
				select {
				case s.histCh <- nil: // Treat it as an no indexes request
				default:
				}
				continue
			}
			list, ok := request["list"].([]interface{})
			if !ok {
				log.Warn("Invalid stats history block list", "list", request["list"])
				return
			}
			// Convert the block number list to an integer list
			numbers := make([]uint64, len(list))
			for i, num := range list {
				n, ok := num.(float64)
				if !ok {
					log.Warn("Invalid stats history block number", "number", num)
					return
				}
				numbers[i] = uint64(n)
			}
			select {
			case s.histCh <- numbers:
				continue
			default:
			}
		}
		// Report anything else and continue
		log.Info("Unknown stats message", "msg", msg)
	}
}

// nodeInfo is the collection of meta information about a node that is displayed
// on the monitoring page.
type nodeInfo struct {
	Name     string `json:"name"`
	Node     string `json:"node"`
	Port     int    `json:"port"`
	Network  string `json:"net"`
	Protocol string `json:"protocol"`
	API      string `json:"api"`
	Os       string `json:"os"`
	OsVer    string `json:"os_v"`
	Client   string `json:"client"`
	History  bool   `json:"canUpdateHistory"`
}

// authMsg is the authentication infos needed to login to a monitoring server.
type authMsg struct {
	ID     string   `json:"id"`
	Info   nodeInfo `json:"info"`
	Secret string   `json:"secret"`
}

// login tries to authorize the client at the remote server.
func (s *Service) login(conn *connWrapper) error {
	// Construct and send the login authentication
	infos := s.server.NodeInfo()

	var protocols []string
	for _, proto := range s.server.Protocols {
		protocols = append(protocols, fmt.Sprintf("%s/%d", proto.Name, proto.Version))
	}
	var network string
	if info := infos.Protocols["eth"]; info != nil {
<<<<<<< HEAD
		network = fmt.Sprintf("%d", info.(*eth.NodeInfo).Network)
		protocol = fmt.Sprintf("eth/%d", eth.ProtocolVersions[0])
	} else if info := infos.Protocols["istanbul"]; info != nil {
		network = fmt.Sprintf("%d", info.(*eth.NodeInfo).Network)
		protocol = fmt.Sprintf("ibft/%d", eth.ProtocolVersions[0])
	} else if info := infos.Protocols["tendermint"]; info != nil {
		network = fmt.Sprintf("%d", info.(*eth.NodeInfo).Network)
		protocol = fmt.Sprintf("tdm/%d", eth.ProtocolVersions[0])
=======
		network = fmt.Sprintf("%d", info.(*ethproto.NodeInfo).Network)
>>>>>>> aaca58a7
	} else {
		network = fmt.Sprintf("%d", infos.Protocols["les"].(*les.NodeInfo).Network)
	}
	auth := &authMsg{
		ID: s.node,
		Info: nodeInfo{
			Name:     s.node,
			Node:     infos.Name,
			Port:     infos.Ports.Listener,
			Network:  network,
			Protocol: strings.Join(protocols, ", "),
			API:      "No",
			Os:       runtime.GOOS,
			OsVer:    runtime.GOARCH,
			Client:   "0.6.0",
			History:  true,
		},
		Secret: s.pass,
	}
	login := map[string][]interface{}{
		"emit": {"hello", auth},
	}
	if err := conn.WriteJSON(login); err != nil {
		return err
	}
	// Retrieve the remote ack or connection termination
	var ack map[string][]string
	if err := conn.ReadJSON(&ack); err != nil || len(ack["emit"]) != 1 || ack["emit"][0] != "ready" {
		return errors.New("unauthorized")
	}
	return nil
}

// report collects all possible data to report and send it to the stats server.
// This should only be used on reconnects or rarely to avoid overloading the
// server. Use the individual methods for reporting subscribed events.
func (s *Service) report(conn *connWrapper) error {
	if err := s.reportLatency(conn); err != nil {
		return err
	}
	if err := s.reportBlock(conn, nil); err != nil {
		return err
	}
	if err := s.reportPending(conn); err != nil {
		return err
	}
	if err := s.reportStats(conn); err != nil {
		return err
	}
	return nil
}

// reportLatency sends a ping request to the server, measures the RTT time and
// finally sends a latency update.
func (s *Service) reportLatency(conn *connWrapper) error {
	// Send the current time to the ethstats server
	start := time.Now()

	ping := map[string][]interface{}{
		"emit": {"node-ping", map[string]string{
			"id":         s.node,
			"clientTime": start.String(),
		}},
	}
	if err := conn.WriteJSON(ping); err != nil {
		return err
	}
	// Wait for the pong request to arrive back
	select {
	case <-s.pongCh:
		// Pong delivered, report the latency
	case <-time.After(5 * time.Second):
		// Ping timeout, abort
		return errors.New("ping timed out")
	}
	latency := strconv.Itoa(int((time.Since(start) / time.Duration(2)).Nanoseconds() / 1000000))

	// Send back the measured latency
	log.Trace("Sending measured latency to ethstats", "latency", latency)

	stats := map[string][]interface{}{
		"emit": {"latency", map[string]string{
			"id":      s.node,
			"latency": latency,
		}},
	}
	return conn.WriteJSON(stats)
}

// blockStats is the information to report about individual blocks.
type blockStats struct {
	Number     *big.Int       `json:"number"`
	Hash       common.Hash    `json:"hash"`
	ParentHash common.Hash    `json:"parentHash"`
	Timestamp  *big.Int       `json:"timestamp"`
	Miner      common.Address `json:"miner"`
	GasUsed    uint64         `json:"gasUsed"`
	GasLimit   uint64         `json:"gasLimit"`
	Diff       string         `json:"difficulty"`
	TotalDiff  string         `json:"totalDifficulty"`
	Txs        []txStats      `json:"transactions"`
	TxHash     common.Hash    `json:"transactionsRoot"`
	Root       common.Hash    `json:"stateRoot"`
	Uncles     uncleStats     `json:"uncles"`
}

// txStats is the information to report about individual transactions.
type txStats struct {
	Hash common.Hash `json:"hash"`
}

// uncleStats is a custom wrapper around an uncle array to force serializing
// empty arrays instead of returning null for them.
type uncleStats []*types.Header

func (s uncleStats) MarshalJSON() ([]byte, error) {
	if uncles := ([]*types.Header)(s); len(uncles) > 0 {
		return json.Marshal(uncles)
	}
	return []byte("[]"), nil
}

// reportBlock retrieves the current chain head and reports it to the stats server.
func (s *Service) reportBlock(conn *connWrapper, block *types.Block) error {
	// Gather the block details from the header or block chain
	details := s.assembleBlockStats(block)

	// Assemble the block report and send it to the server
	log.Trace("Sending new block to ethstats", "number", details.Number, "hash", details.Hash)

	stats := map[string]interface{}{
		"id":    s.node,
		"block": details,
	}
	report := map[string][]interface{}{
		"emit": {"block", stats},
	}
	return conn.WriteJSON(report)
}

// assembleBlockStats retrieves any required metadata to report a single block
// and assembles the block stats. If block is nil, the current head is processed.
func (s *Service) assembleBlockStats(block *types.Block) *blockStats {
	// Gather the block infos from the local blockchain
	var (
		header *types.Header
		td     *big.Int
		txs    []txStats
		uncles []*types.Header
	)

	// check if backend is a full node
	fullBackend, ok := s.backend.(fullNodeBackend)
	if ok {
		if block == nil {
			block = fullBackend.CurrentBlock()
		}
		header = block.Header()
		td = fullBackend.GetTd(context.Background(), header.Hash())

		txs = make([]txStats, len(block.Transactions()))
		for i, tx := range block.Transactions() {
			txs[i].Hash = tx.Hash()
		}
		uncles = block.Uncles()
	} else {
		// Light nodes would need on-demand lookups for transactions/uncles, skip
		if block != nil {
			header = block.Header()
		} else {
			header = s.backend.CurrentHeader()
		}
		td = s.backend.GetTd(context.Background(), header.Hash())
		txs = []txStats{}
	}

	// Assemble and return the block stats
	author, _ := s.engine.Author(header)

	return &blockStats{
		Number:     header.Number,
		Hash:       header.Hash(),
		ParentHash: header.ParentHash,
		Timestamp:  new(big.Int).SetUint64(header.Time),
		Miner:      author,
		GasUsed:    header.GasUsed,
		GasLimit:   header.GasLimit,
		Diff:       header.Difficulty.String(),
		TotalDiff:  td.String(),
		Txs:        txs,
		TxHash:     header.TxHash,
		Root:       header.Root,
		Uncles:     uncles,
	}
}

// reportHistory retrieves the most recent batch of blocks and reports it to the
// stats server.
func (s *Service) reportHistory(conn *connWrapper, list []uint64) error {
	// Figure out the indexes that need reporting
	indexes := make([]uint64, 0, historyUpdateRange)
	if len(list) > 0 {
		// Specific indexes requested, send them back in particular
		indexes = append(indexes, list...)
	} else {
		// No indexes requested, send back the top ones
		head := s.backend.CurrentHeader().Number.Int64()
		start := head - historyUpdateRange + 1
		if start < 0 {
			start = 0
		}
		for i := uint64(start); i <= uint64(head); i++ {
			indexes = append(indexes, i)
		}
	}
	// Gather the batch of blocks to report
	history := make([]*blockStats, len(indexes))
	for i, number := range indexes {
		fullBackend, ok := s.backend.(fullNodeBackend)
		// Retrieve the next block if it's known to us
		var block *types.Block
		if ok {
			block, _ = fullBackend.BlockByNumber(context.Background(), rpc.BlockNumber(number)) // TODO ignore error here ?
		} else {
			if header, _ := s.backend.HeaderByNumber(context.Background(), rpc.BlockNumber(number)); header != nil {
				block = types.NewBlockWithHeader(header)
			}
		}
		// If we do have the block, add to the history and continue
		if block != nil {
			history[len(history)-1-i] = s.assembleBlockStats(block)
			continue
		}
		// Ran out of blocks, cut the report short and send
		history = history[len(history)-i:]
		break
	}
	// Assemble the history report and send it to the server
	if len(history) > 0 {
		log.Trace("Sending historical blocks to ethstats", "first", history[0].Number, "last", history[len(history)-1].Number)
	} else {
		log.Trace("No history to send to stats server")
	}
	stats := map[string]interface{}{
		"id":      s.node,
		"history": history,
	}
	report := map[string][]interface{}{
		"emit": {"history", stats},
	}
	return conn.WriteJSON(report)
}

// pendStats is the information to report about pending transactions.
type pendStats struct {
	Pending int `json:"pending"`
}

// reportPending retrieves the current number of pending transactions and reports
// it to the stats server.
func (s *Service) reportPending(conn *connWrapper) error {
	// Retrieve the pending count from the local blockchain
	pending, _ := s.backend.Stats()
	// Assemble the transaction stats and send it to the server
	log.Trace("Sending pending transactions to ethstats", "count", pending)

	stats := map[string]interface{}{
		"id": s.node,
		"stats": &pendStats{
			Pending: pending,
		},
	}
	report := map[string][]interface{}{
		"emit": {"pending", stats},
	}
	return conn.WriteJSON(report)
}

// nodeStats is the information to report about the local node.
type nodeStats struct {
	Active   bool `json:"active"`
	Syncing  bool `json:"syncing"`
	Mining   bool `json:"mining"`
	Hashrate int  `json:"hashrate"`
	Peers    int  `json:"peers"`
	GasPrice int  `json:"gasPrice"`
	Uptime   int  `json:"uptime"`
}

// reportStats retrieves various stats about the node at the networking and
// mining layer and reports it to the stats server.
func (s *Service) reportStats(conn *connWrapper) error {
	// Gather the syncing and mining infos from the local miner instance
	var (
		mining   bool
		hashrate int
		syncing  bool
		gasprice int
	)
	// check if backend is a full node
	fullBackend, ok := s.backend.(fullNodeBackend)
	if ok {
		mining = fullBackend.Miner().Mining()
		hashrate = int(fullBackend.Miner().Hashrate())

		sync := fullBackend.SyncProgress()
		syncing = fullBackend.CurrentHeader().Number.Uint64() >= sync.HighestBlock

		price, _ := fullBackend.SuggestGasTipCap(context.Background())
		gasprice = int(price.Uint64())
		if basefee := fullBackend.CurrentHeader().BaseFee; basefee != nil {
			gasprice += int(basefee.Uint64())
		}
	} else {
		sync := s.backend.SyncProgress()
		syncing = s.backend.CurrentHeader().Number.Uint64() >= sync.HighestBlock
	}
	// Assemble the node stats and send it to the server
	log.Trace("Sending node details to ethstats")

	stats := map[string]interface{}{
		"id": s.node,
		"stats": &nodeStats{
			Active:   true,
			Mining:   mining,
			Hashrate: hashrate,
			Peers:    s.server.PeerCount(),
			GasPrice: gasprice,
			Syncing:  syncing,
			Uptime:   100,
		},
	}
	report := map[string][]interface{}{
		"emit": {"stats", stats},
	}
	return conn.WriteJSON(report)
}<|MERGE_RESOLUTION|>--- conflicted
+++ resolved
@@ -30,14 +30,12 @@
 	"sync"
 	"time"
 
-<<<<<<< HEAD
 	"github.com/clearmatics/autonity/common"
 	"github.com/clearmatics/autonity/common/mclock"
 	"github.com/clearmatics/autonity/consensus"
 	"github.com/clearmatics/autonity/core"
 	"github.com/clearmatics/autonity/core/types"
 	"github.com/clearmatics/autonity/eth"
-	"github.com/clearmatics/autonity/eth/downloader"
 	"github.com/clearmatics/autonity/event"
 	"github.com/clearmatics/autonity/les"
 	"github.com/clearmatics/autonity/log"
@@ -45,22 +43,6 @@
 	"github.com/clearmatics/autonity/node"
 	"github.com/clearmatics/autonity/p2p"
 	"github.com/clearmatics/autonity/rpc"
-=======
-	"github.com/ethereum/go-ethereum"
-	"github.com/ethereum/go-ethereum/common"
-	"github.com/ethereum/go-ethereum/common/mclock"
-	"github.com/ethereum/go-ethereum/consensus"
-	"github.com/ethereum/go-ethereum/core"
-	"github.com/ethereum/go-ethereum/core/types"
-	ethproto "github.com/ethereum/go-ethereum/eth/protocols/eth"
-	"github.com/ethereum/go-ethereum/event"
-	"github.com/ethereum/go-ethereum/les"
-	"github.com/ethereum/go-ethereum/log"
-	"github.com/ethereum/go-ethereum/miner"
-	"github.com/ethereum/go-ethereum/node"
-	"github.com/ethereum/go-ethereum/p2p"
-	"github.com/ethereum/go-ethereum/rpc"
->>>>>>> aaca58a7
 	"github.com/gorilla/websocket"
 )
 
@@ -488,7 +470,6 @@
 	}
 	var network string
 	if info := infos.Protocols["eth"]; info != nil {
-<<<<<<< HEAD
 		network = fmt.Sprintf("%d", info.(*eth.NodeInfo).Network)
 		protocol = fmt.Sprintf("eth/%d", eth.ProtocolVersions[0])
 	} else if info := infos.Protocols["istanbul"]; info != nil {
@@ -497,9 +478,6 @@
 	} else if info := infos.Protocols["tendermint"]; info != nil {
 		network = fmt.Sprintf("%d", info.(*eth.NodeInfo).Network)
 		protocol = fmt.Sprintf("tdm/%d", eth.ProtocolVersions[0])
-=======
-		network = fmt.Sprintf("%d", info.(*ethproto.NodeInfo).Network)
->>>>>>> aaca58a7
 	} else {
 		network = fmt.Sprintf("%d", infos.Protocols["les"].(*les.NodeInfo).Network)
 	}
@@ -514,7 +492,7 @@
 			API:      "No",
 			Os:       runtime.GOOS,
 			OsVer:    runtime.GOARCH,
-			Client:   "0.6.0",
+			Client:   "0.1.1",
 			History:  true,
 		},
 		Secret: s.pass,
