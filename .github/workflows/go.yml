--- conflicted
+++ resolved
@@ -135,92 +135,26 @@
           file: coverage_tendermint.out
           yml: codecov.yml
 
-<<<<<<< HEAD
-  tests-conformance:
-=======
   # lint does linting.
   lint:
     needs: prepare-cache
->>>>>>> aacbc2d2
-    runs-on: ubuntu-latest
-    steps:
-      - uses: actions/setup-go@v1
-        with:
-          go-version: ${{ env.GO_VERSION }}
-
-      - uses: actions/checkout@v2
-
-      - name: Go cache
-        uses: actions/cache@v2
-        with:
-          path: |
-            ${{ env.GO_CACHE }}
-            ${{ env.GO_MODULES_CACHE }}
-          key: ${{ runner.os }}-gocache-${{ env.GO_VERSION }}${{ hashFiles('go.mod', 'go.sum') }}
-
-<<<<<<< HEAD
-  build:
-    needs: bootstrap-checkout
-    runs-on: ubuntu-latest
-    steps:
-      - name: Set up Go
-        uses: actions/setup-go@v1
-        with:
-          go-version: 1.13
-        id: go
-
-      - name: Cache code
-        uses: actions/cache@v1
-        env:
-          cache-name: cache-autonity-code
-        with:
-          path: /home/runner/work/autonity/autonity/
-          key: ${{ runner.os }}-aut-${{ env.cache-name }}-${{ github.sha }}
-
-      - uses: actions/checkout@v2
-        if: steps.cache-autonity-code.outputs.cache-hit != 'true'
-        with:
-          clean: 'false'
-
-      - name: Embed Autonity contract
-        if:  steps.cache-autonity-code.outputs.cache-hit != 'true'
-        run: make embed-autonity-contract
-
-      - name: Build
-        run: make autonity
-
-      - name: Cache binary
-        uses: actions/cache@v1
-        env:
-          cache-name: cache-autonity-bin
-        with:
-          path: /home/runner/work/autonity/autonity/build/bin
-          key: ${{ runner.os }}-aut-${{ env.cache-name }}-${{ github.sha }}
-
-      - name: Install
-        run: go run build/ci.go install
-
-  linters:
-    needs: bootstrap-checkout
-    runs-on: ubuntu-latest
-    steps:
-      - name: Set up Go
-        uses: actions/setup-go@v1
-        with:
-          go-version: 1.13
-        id: go
-
-      - uses: actions/checkout@v2
-        with:
-          clean: 'false'
-
-      - name: Embed Autonity contract
-        run: make embed-autonity-contract
-
-      - name: Linters
-=======
+    runs-on: ubuntu-latest
+    steps:
+      - uses: actions/setup-go@v1
+        with:
+          go-version: ${{ env.GO_VERSION }}
+
+      - uses: actions/checkout@v2
+
+      - name: Go cache
+        uses: actions/cache@v2
+        with:
+          path: |
+            ${{ env.GO_CACHE }}
+            ${{ env.GO_MODULES_CACHE }}
+          key: ${{ runner.os }}-gocache-${{ env.GO_VERSION }}${{ hashFiles('go.mod', 'go.sum') }}
+
       - name: Run lninting
->>>>>>> aacbc2d2
         run: |
           git fetch -fu --unshallow origin develop:develop
           make lint-ci
@@ -230,102 +164,16 @@
   # contract.
   contract-tests:
     runs-on: ubuntu-latest
-<<<<<<< HEAD
-    strategy:
-      matrix:
-        e2e: [TestCheckFeeRedirectionAndRedistribution,
-              TestCheckBlockWithSmallFee,
-              TestRewardDistribution,
-              TestStakeManagement,
-              TestMemberManagement,
-              TestRemoveFromValidatorsList,
-              TestContractUpgrade_Success,
-              TestContractUpgradeSeveralUpgrades,
-              TestContractUpgradeSeveralUpgradesOnBusTopology,
-              TestContractUpgradeSeveralUpgradesOnStarTopology,
-              TestTendermintSuccess,
-              TestTendermintSlowConnections,
-              TestTendermintMemoryLeak,
-              TestTendermintLongRun,
-              TestTendermintOneMalicious,
-              TestTendermintNoQuorum,
-              TestTendermintStopUpToFNodes,
-              TestTendermintStartStopSingleNode,
-              TestTendermintStartStopFNodes,
-              TestTendermintStartStopFPlusOneNodes,
-              TestTendermintStartStopFPlusTwoNodes,
-              TestTendermintStartStopAllNodesDifferentBlocks221,
-              TestTendermintStartStopAllNodesDifferentBlocks23,
-              TestTendermintStartStopAllNodesSameBlock30s,
-              TestTendermintStartStopAllNodesSameBlock60s,
-              TestResolve,
-              TestTendermintStarSuccess,
-              TestTendermintStarOverParticipantSuccess,
-              TestTendermintBusSuccess,
-              TestTendermintChangeTopologyFromBusToStarSuccess,
-              TestTendermintChangeTopologyFromStarToBusSuccess,
-              TestTendermintAddConnectionToTopologySuccess,
-              TestTendermintAddValidatorsToTopologySuccess,
-              TestTendermintAddParticipantsToTopologySuccess,
-              TestTendermintAddStakeholdersToTopologySuccess,
-              TestTendermintExternalUser,
-              TestTendermintStarOverParticipantSuccessWithExternalUser,
-              TestTendermintBusSuccessWithExternalUser,
-              TestTendermintChangeTopologyFromBusToStarSuccessWithExternalUser,
-              TestTendermintChangeTopologyFromStarToBusSuccessWithExternalUser,
-              TestTendermintAddConnectionToTopologySuccessWithExternalUser,
-              TestTendermintAddValidatorsToTopologySuccessWithExternalUser,
-              TestTendermintAddParticipantsToTopologySuccessWithExternalUser,
-              TestTendermintAddStakeholdersToTopologySuccessWithExternalUser,
-              TestTendermintMajorityExternalUsers,
-              TestTendermintMajorityExternalUsersFullyConnected,
-              TestAddStakeholderWithCorruptedEnodeToList,
-              TestAddIncorrectStakeholdersToList
-        ]
-
-    name: Tendermint ${{ matrix.e2e }} test
-
-=======
-    needs: prepare-cache
->>>>>>> aacbc2d2
+    needs: prepare-cache
     steps:
       - uses: actions/setup-node@v1
         with:
           node-version: '10.19.0'
 
       - uses: actions/checkout@v2
-<<<<<<< HEAD
-        if: steps.cache-autonity-code.outputs.cache-hit != 'true'
-        with:
-          clean: 'false'
-
-      - name: Embed Autonity contract
-        if:  steps.cache-autonity-code.outputs.cache-hit != 'true'
-        run: make embed-autonity-contract
-
-      - name: Test
-        run: go test ./consensus/test/... -v -run='${{ matrix.e2e }}'
-  race_tests:
-    needs: bootstrap-checkout
-    runs-on: ubuntu-latest
-    env:
-      GORACE: "history_size=7"
-    steps:
-      - name: Set up Go
-        uses: actions/setup-go@v1
-        with:
-          go-version: 1.13
-        id: go
-
-      - name: Cache code
-        uses: actions/cache@v1
-        env:
-          cache-name: cache-autonity-code
-=======
-
-      - name: Go cache
-        uses: actions/cache@v2
->>>>>>> aacbc2d2
+
+      - name: Go cache
+        uses: actions/cache@v2
         with:
           path: |
             ${{ env.GO_CACHE }}
