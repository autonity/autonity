--- conflicted
+++ resolved
@@ -60,23 +60,29 @@
       - name: Check out code into the Go module directory
         uses: actions/checkout@v2
 
-<<<<<<< HEAD
       - name: conformance tests
         run: git submodule update --init --recursive
 
       - name: Install
         run: go run build/ci.go install
 
-=======
->>>>>>> 9005eab2
       - name: unit tests
         run: go run build/ci.go test -coverage
 
       - uses: codecov/codecov-action@v1
         with:
           token: ${{ secrets.codecov_upload }}
-          file: coverage/coverage.out
-          yml: codecov.yml
+          file: coverage*.out
+          flags: tendermint
+          yml: codecov.yml
+          fail_ci_if_error: true
+
+      - uses: codecov/codecov-action@v1
+        with:
+          token: ${{ secrets.codecov_upload }}
+          file: coverage*.out
+          yml: codecov.yml
+          fail_ci_if_error: true
 
   tests-tendermint:
     runs-on: ubuntu-latest
@@ -102,33 +108,22 @@
         uses: actions/checkout@v2
 
       - name: success_test_e2e
-<<<<<<< HEAD
         run: go test -v ./consensus/tendermint/... -timeout 30m -cover -covermode=atomic -test.coverprofile=coverage_tendermint.out
 
       - uses: codecov/codecov-action@v1
         with:
-          token: ${{ secrets.codecov_upload }} #required
-          file: ./coverage*.out #optional
-          flags: tendermint
-          yml: ./codecov.yml #optional
-          fail_ci_if_error: true
-
-      - uses: codecov/codecov-action@v1
-        with:
-          token: ${{ secrets.codecov_upload }} #required
-          file: ./coverage*.out #optional
-          yml: ./codecov.yml #optional
-          fail_ci_if_error: true
-=======
-        run: go test -v ./consensus/tendermint/... -timeout 30m -cover -covermode=atomic -test.coverprofile=tendermint1.cov
-
-      - uses: codecov/codecov-action@v1
-        with:
-          token: ${{ secrets.codecov_upload }}
-          file: tendermint1.cov
-          flags: tendermint
-          yml: codecov.yml
->>>>>>> 9005eab2
+          token: ${{ secrets.codecov_upload }}
+          file: coverage*.out
+          flags: tendermint
+          yml: codecov.yml
+          fail_ci_if_error: true
+
+      - uses: codecov/codecov-action@v1
+        with:
+          token: ${{ secrets.codecov_upload }}
+          file: coverage*.out
+          yml: codecov.yml
+          fail_ci_if_error: true
 
   start_stop_tests:
     runs-on: ubuntu-latest
@@ -153,34 +148,24 @@
       - name: Check out code into the Go module directory
         uses: actions/checkout@v2
 
-<<<<<<< HEAD
       - name: Test
         run: go test ./consensus/test/... -v -run='TestTendermintSuccess|TestTendermintOneMalicious|TestTendermintSlowConnections|TestTendermintLongRun|TestTendermintStartStopSingleNode|TestTendermintStopUpToFNodes' -timeout 40m -coverpkg=./... -cover -covermode=atomic -test.coverprofile=coverage_start_stop.out
 
       - uses: codecov/codecov-action@v1
         with:
-          token: ${{ secrets.codecov_upload }} #required
-          file: ./coverage*.out #optional
-          flags: tendermint
-          yml: ./codecov.yml #optional
-          fail_ci_if_error: true
-      - uses: codecov/codecov-action@v1
-        with:
-          token: ${{ secrets.codecov_upload }} #required
-          file: ./coverage*.out #optional
-          yml: ./codecov.yml #optional
-          fail_ci_if_error: true
-=======
-      - name: Test2
-        run: go test ./consensus/test/... -v -run='TestTendermintSuccess|TestTendermintOneMalicious|TestTendermintSlowConnections|TestTendermintLongRun|TestTendermintStartStopSingleNode|TestTendermintStopUpToFNodes' -timeout 40m -coverpkg=./... -cover -covermode=atomic -test.coverprofile=tendermint2.cov
-
-      - uses: codecov/codecov-action@v1
-        with:
-          token: ${{ secrets.codecov_upload }}
-          file: tendermint2.cov
-          flags: tendermint
-          yml: codecov.yml
->>>>>>> 9005eab2
+          token: ${{ secrets.codecov_upload }}
+          file: coverage*.out
+          flags: tendermint
+          yml: codecov.yml
+          fail_ci_if_error: true
+
+      - uses: codecov/codecov-action@v1
+        with:
+          token: ${{ secrets.codecov_upload }}
+          file: coverage*.out
+          yml: codecov.yml
+          fail_ci_if_error: true
+
 
   race_tests:
     runs-on: ubuntu-latest
@@ -206,68 +191,65 @@
         uses: actions/checkout@v2
 
       - name: unit
-<<<<<<< HEAD
         run: go test -race -v ./consensus/tendermint/... -timeout 30m -cover -covermode=atomic -test.coverprofile=coverage_race_tests.out
 
+      - uses: codecov/codecov-action@v1
+        with:
+          token: ${{ secrets.codecov_upload }}
+          file: coverage*.out
+          flags: tendermint
+          yml: codecov.yml
+          fail_ci_if_error: true
+
+      - uses: codecov/codecov-action@v1
+        with:
+          token: ${{ secrets.codecov_upload }}
+          file: coverage*.out
+          yml: codecov.yml
+          fail_ci_if_error: true
+
+
+  tendermint-success-test:
+    runs-on: ubuntu-latest
+    env:
+      GO111MODULE: on
+      GORACE: "history_size=7"
+    steps:
+      - name: Set up Go 1.13
+        uses: actions/setup-go@v1
+        with:
+          go-version: 1.13
+        id: go
+
+      - name: Set GOPATH
+        # temporary fix
+        # see https://github.com/actions/setup-go/issues/14
+        run: |
+          echo "##[set-env name=GOPATH;]$(dirname $GITHUB_WORKSPACE)"
+          echo "##[add-path]$(dirname $GITHUB_WORKSPACE)/bin"
+        shell: bash
+
+      - name: Check out code into the Go module directory
+        uses: actions/checkout@v2
+
       - name: e2e
-        run: go test ./consensus/test/... -v -run 'TestTendermintSuccess' -timeout 40m -coverpkg=./... -cover -covermode=atomic -test.coverprofile=coverage_race_tests2.out
-
-      - uses: codecov/codecov-action@v1
-        with:
-          token: ${{ secrets.codecov_upload }} #required
-          file: ./coverage*.out #optional
-          flags: tendermint
-          yml: ./codecov.yml #optional
-          fail_ci_if_error: true #optional (default = false)
-      - uses: codecov/codecov-action@v1
-        with:
-          token: ${{ secrets.codecov_upload }} #required
-          file: ./coverage*.out #optional
-          yml: ./codecov.yml #optional
-          fail_ci_if_error: true #optional (default = false)
-=======
-        run: go test -race -v ./consensus/tendermint/... -timeout 30m -cover -covermode=atomic -test.coverprofile=tendermint3.cov
-
-      - uses: codecov/codecov-action@v1
-        with:
-          token: ${{ secrets.codecov_upload }}
-          file: tendermint3.cov
-          flags: tendermint
-          yml: codecov.yml
-
-  tendermint-success-test:
-    runs-on: ubuntu-latest
-    env:
-      GO111MODULE: on
-      GORACE: "history_size=7"
-    steps:
-      - name: Set up Go 1.13
-        uses: actions/setup-go@v1
-        with:
-          go-version: 1.13
-        id: go
-
-      - name: Set GOPATH
-        # temporary fix
-        # see https://github.com/actions/setup-go/issues/14
-        run: |
-          echo "##[set-env name=GOPATH;]$(dirname $GITHUB_WORKSPACE)"
-          echo "##[add-path]$(dirname $GITHUB_WORKSPACE)/bin"
-        shell: bash
-
-      - name: Check out code into the Go module directory
-        uses: actions/checkout@v2
-
-      - name: e2e
-        run: go test ./consensus/test/... -v -run 'TestTendermintSuccess' -timeout 40m -coverpkg=./... -cover -covermode=atomic -test.coverprofile=tendermint4.cov
-
-      - uses: codecov/codecov-action@v1
-        with:
-          token: ${{ secrets.codecov_upload }}
-          file: tendermint4.cov
-          flags: tendermint
-          yml: codecov.yml
->>>>>>> 9005eab2
+        run: go test ./consensus/test/... -v -run 'TestTendermintSuccess' -timeout 40m -coverpkg=./... -cover -covermode=atomic -test.coverprofile=coverage_tendermint4.out
+
+      - uses: codecov/codecov-action@v1
+        with:
+          token: ${{ secrets.codecov_upload }}
+          file: coverage*.out
+          flags: tendermint
+          yml: codecov.yml
+          fail_ci_if_error: true
+
+      - uses: codecov/codecov-action@v1
+        with:
+          token: ${{ secrets.codecov_upload }}
+          file: coverage*.out
+          yml: codecov.yml
+          fail_ci_if_error: true
+
 
   autonity_test-small-fee:
     runs-on: ubuntu-latest
@@ -293,68 +275,65 @@
         uses: actions/checkout@v2
 
       - name: TestCheckBlockWithSmallFee
-<<<<<<< HEAD
-        run: go test ./consensus/test/... -v -run 'TestCheckBlockWithSmallFee' -timeout 40m -coverpkg=./... -cover -covermode=atomic -test.coverprofile=coverage_autonity_test1.out
+        run: go test ./consensus/test/... -v -run 'TestCheckBlockWithSmallFee' -timeout 40m -coverpkg=./... -cover -covermode=atomic -test.coverprofile=coverage_tendermint5.out
+
+      - uses: codecov/codecov-action@v1
+        with:
+          token: ${{ secrets.codecov_upload }}
+          file: coverage*.out
+          flags: tendermint
+          yml: codecov.yml
+          fail_ci_if_error: true
+
+      - uses: codecov/codecov-action@v1
+        with:
+          token: ${{ secrets.codecov_upload }}
+          file: coverage*.out
+          yml: codecov.yml
+          fail_ci_if_error: true
+
+
+  autonity_test-fee-redistribution:
+    runs-on: ubuntu-latest
+    env:
+      GO111MODULE: on
+      GORACE: "history_size=7"
+    steps:
+      - name: Set up Go 1.13
+        uses: actions/setup-go@v1
+        with:
+          go-version: 1.13
+        id: go
+
+      - name: Set GOPATH
+        # temporary fix
+        # see https://github.com/actions/setup-go/issues/14
+        run: |
+          echo "##[set-env name=GOPATH;]$(dirname $GITHUB_WORKSPACE)"
+          echo "##[add-path]$(dirname $GITHUB_WORKSPACE)/bin"
+        shell: bash
+
+      - name: Check out code into the Go module directory
+        uses: actions/checkout@v2
 
       - name: TestCheckFeeRedirectionAndRedistribution
-        run: go test ./consensus/test/... -v -run 'TestCheckFeeRedirectionAndRedistribution' -timeout 40m -coverpkg=./... -cover -covermode=atomic -test.coverprofile=coverage_autonity_test2.out
-
-      - uses: codecov/codecov-action@v1
-        with:
-          token: ${{ secrets.codecov_upload }} #required
-          file: ./coverage*.out #optional
-          flags: tendermint
-          yml: ./codecov.yml #optional
-          fail_ci_if_error: true
-      - uses: codecov/codecov-action@v1
-        with:
-          token: ${{ secrets.codecov_upload }} #required
-          file: ./coverage*.out #optional
-          yml: ./codecov.yml #optional
-          fail_ci_if_error: false #optional (default = false)
-=======
-        run: go test ./consensus/test/... -v -run 'TestCheckBlockWithSmallFee' -timeout 40m -coverpkg=./... -cover -covermode=atomic -test.coverprofile=tendermint5.cov
-
-      - uses: codecov/codecov-action@v1
-        with:
-          token: ${{ secrets.codecov_upload }}
-          file: tendermint5.cov
-          flags: tendermint
-          yml: codecov.yml
-
-  autonity_test-fee-redistribution:
-    runs-on: ubuntu-latest
-    env:
-      GO111MODULE: on
-      GORACE: "history_size=7"
-    steps:
-      - name: Set up Go 1.13
-        uses: actions/setup-go@v1
-        with:
-          go-version: 1.13
-        id: go
-
-      - name: Set GOPATH
-        # temporary fix
-        # see https://github.com/actions/setup-go/issues/14
-        run: |
-          echo "##[set-env name=GOPATH;]$(dirname $GITHUB_WORKSPACE)"
-          echo "##[add-path]$(dirname $GITHUB_WORKSPACE)/bin"
-        shell: bash
-
-      - name: Check out code into the Go module directory
-        uses: actions/checkout@v2
-
-      - name: TestCheckFeeRedirectionAndRedistribution
-        run: go test ./consensus/test/... -v -run 'TestCheckFeeRedirectionAndRedistribution' -timeout 40m -coverpkg=./... -cover -covermode=atomic -test.coverprofile=tendermint6.cov
-
-      - uses: codecov/codecov-action@v1
-        with:
-          token: ${{ secrets.codecov_upload }}
-          file: tendermint6.cov
-          flags: tendermint
-          yml: codecov.yml
->>>>>>> 9005eab2
+        run: go test ./consensus/test/... -v -run 'TestCheckFeeRedirectionAndRedistribution' -timeout 40m -coverpkg=./... -cover -covermode=atomic -test.coverprofile=coverage_tendermint6.out
+
+      - uses: codecov/codecov-action@v1
+        with:
+          token: ${{ secrets.codecov_upload }}
+          file: coverage*.out
+          flags: tendermint
+          yml: codecov.yml
+          fail_ci_if_error: true
+
+      - uses: codecov/codecov-action@v1
+        with:
+          token: ${{ secrets.codecov_upload }}
+          file: coverage*.out
+          yml: codecov.yml
+          fail_ci_if_error: true
+
 
   start_stop_test-f:
     runs-on: ubuntu-latest
@@ -380,68 +359,65 @@
         uses: actions/checkout@v2
 
       - name: TestTendermintStartStopFNodes
-<<<<<<< HEAD
-        run: go test ./consensus/test/... -v -run 'TestTendermintStartStopFNodes' -timeout 40m -coverpkg=./... -cover -covermode=atomic -test.coverprofile=coverage_start_stop_test11.out
+        run: go test ./consensus/test/... -v -run 'TestTendermintStartStopFNodes' -timeout 40m -coverpkg=./... -cover -covermode=atomic -test.coverprofile=coverage_tendermint7.out
+
+      - uses: codecov/codecov-action@v1
+        with:
+          token: ${{ secrets.codecov_upload }}
+          file: coverage*.out
+          flags: tendermint
+          yml: codecov.yml
+          fail_ci_if_error: true
+
+      - uses: codecov/codecov-action@v1
+        with:
+          token: ${{ secrets.codecov_upload }}
+          file: coverage*.out
+          yml: codecov.yml
+          fail_ci_if_error: true
+
+
+  start_stop_test-f-plus-2:
+    runs-on: ubuntu-latest
+    env:
+      GO111MODULE: on
+      GORACE: "history_size=7"
+    steps:
+      - name: Set up Go 1.13
+        uses: actions/setup-go@v1
+        with:
+          go-version: 1.13
+        id: go
+
+      - name: Set GOPATH
+        # temporary fix
+        # see https://github.com/actions/setup-go/issues/14
+        run: |
+          echo "##[set-env name=GOPATH;]$(dirname $GITHUB_WORKSPACE)"
+          echo "##[add-path]$(dirname $GITHUB_WORKSPACE)/bin"
+        shell: bash
+
+      - name: Check out code into the Go module directory
+        uses: actions/checkout@v2
 
       - name: TestTendermintStartStopFPlusTwoNodes
-        run: go test ./consensus/test/... -v -run 'TestTendermintStartStopFPlusTwoNodes' -timeout 40m -coverpkg=./... -cover -covermode=atomic -test.coverprofile=coverage_start_stop_test12.out
-
-      - uses: codecov/codecov-action@v1
-        with:
-          token: ${{ secrets.codecov_upload }} #required
-          file: ./coverage*.out #optional
-          flags: tendermint
-          yml: ./codecov.yml #optional
-          fail_ci_if_error: true
-      - uses: codecov/codecov-action@v1
-        with:
-          token: ${{ secrets.codecov_upload }} #required
-          file: ./coverage*.out #optional
-          yml: ./codecov.yml #optional
-          fail_ci_if_error: true
-=======
-        run: go test ./consensus/test/... -v -run 'TestTendermintStartStopFNodes' -timeout 40m -coverpkg=./... -cover -covermode=atomic -test.coverprofile=tendermint7.cov
-
-      - uses: codecov/codecov-action@v1
-        with:
-          token: ${{ secrets.codecov_upload }}
-          file: tendermint7.cov
-          flags: tendermint
-          yml: codecov.yml
-
-  start_stop_test-f-plus-2:
-    runs-on: ubuntu-latest
-    env:
-      GO111MODULE: on
-      GORACE: "history_size=7"
-    steps:
-      - name: Set up Go 1.13
-        uses: actions/setup-go@v1
-        with:
-          go-version: 1.13
-        id: go
-
-      - name: Set GOPATH
-        # temporary fix
-        # see https://github.com/actions/setup-go/issues/14
-        run: |
-          echo "##[set-env name=GOPATH;]$(dirname $GITHUB_WORKSPACE)"
-          echo "##[add-path]$(dirname $GITHUB_WORKSPACE)/bin"
-        shell: bash
-
-      - name: Check out code into the Go module directory
-        uses: actions/checkout@v2
-
-      - name: TestTendermintStartStopFPlusTwoNodes
-        run: go test ./consensus/test/... -v -run 'TestTendermintStartStopFPlusTwoNodes' -timeout 40m -coverpkg=./... -cover -covermode=atomic -test.coverprofile=tendermint8.cov
->>>>>>> 9005eab2
-
-      - uses: codecov/codecov-action@v1
-        with:
-          token: ${{ secrets.codecov_upload }}
-          file: tendermint8.cov
-          flags: tendermint
-          yml: codecov.yml
+        run: go test ./consensus/test/... -v -run 'TestTendermintStartStopFPlusTwoNodes' -timeout 40m -coverpkg=./... -cover -covermode=atomic -test.coverprofile=coverage_tendermint8.out
+
+      - uses: codecov/codecov-action@v1
+        with:
+          token: ${{ secrets.codecov_upload }}
+          file: coverage*.out
+          flags: tendermint
+          yml: codecov.yml
+          fail_ci_if_error: true
+
+      - uses: codecov/codecov-action@v1
+        with:
+          token: ${{ secrets.codecov_upload }}
+          file: coverage*.out
+          yml: codecov.yml
+          fail_ci_if_error: true
+
 
   start_stop_test-f-plus-1:
     runs-on: ubuntu-latest
@@ -467,69 +443,65 @@
         uses: actions/checkout@v2
 
       - name: TestTendermintStartStopFPlusOneNodes
-<<<<<<< HEAD
-        run: go test ./consensus/test/... -v -run 'TestTendermintStartStopFPlusOneNodes' -timeout 40m -coverpkg=./... -cover -covermode=atomic -test.coverprofile=coverage_start_stop_test21.out
+        run: go test ./consensus/test/... -v -run 'TestTendermintStartStopFPlusOneNodes' -timeout 40m -coverpkg=./... -cover -covermode=atomic -test.coverprofile=coverage_tendermint9.out
+
+      - uses: codecov/codecov-action@v1
+        with:
+          token: ${{ secrets.codecov_upload }}
+          file: coverage*.out
+          flags: tendermint
+          yml: codecov.yml
+          fail_ci_if_error: true
+
+      - uses: codecov/codecov-action@v1
+        with:
+          token: ${{ secrets.codecov_upload }}
+          file: coverage*.out
+          yml: codecov.yml
+          fail_ci_if_error: true
+
+
+  start_stop_test-all-nodes:
+    runs-on: ubuntu-latest
+    env:
+      GO111MODULE: on
+      GORACE: "history_size=7"
+    steps:
+      - name: Set up Go 1.13
+        uses: actions/setup-go@v1
+        with:
+          go-version: 1.13
+        id: go
+
+      - name: Set GOPATH
+        # temporary fix
+        # see https://github.com/actions/setup-go/issues/14
+        run: |
+          echo "##[set-env name=GOPATH;]$(dirname $GITHUB_WORKSPACE)"
+          echo "##[add-path]$(dirname $GITHUB_WORKSPACE)/bin"
+        shell: bash
+
+      - name: Check out code into the Go module directory
+        uses: actions/checkout@v2
 
       - name: TestTendermintStartStopAllNodes
-        run: go test ./consensus/test/... -v -run 'TestTendermintStartStopAllNodes' -timeout 40m -coverpkg=./... -cover -covermode=atomic -test.coverprofile=coverage_start_stop_test22.out
-
-      - uses: codecov/codecov-action@v1
-        with:
-          token: ${{ secrets.codecov_upload }} #required
-          file: ./coverage*.out #optional
-          flags: tendermint
-          yml: ./codecov.yml #optional
-          fail_ci_if_error: true
-      - uses: codecov/codecov-action@v1
-        with:
-          token: ${{ secrets.codecov_upload }} #required
-          file: ./coverage*.out #optional
-          yml: ./codecov.yml #optional
-          fail_ci_if_error: true
-
-=======
-        run: go test ./consensus/test/... -v -run 'TestTendermintStartStopFPlusOneNodes' -timeout 40m -coverpkg=./... -cover -covermode=atomic -test.coverprofile=tendermint9.cov
-
-      - uses: codecov/codecov-action@v1
-        with:
-          token: ${{ secrets.codecov_upload }}
-          file: tendermint9.cov
-          flags: tendermint
-          yml: codecov.yml
-
-  start_stop_test-all-nodes:
-    runs-on: ubuntu-latest
-    env:
-      GO111MODULE: on
-      GORACE: "history_size=7"
-    steps:
-      - name: Set up Go 1.13
-        uses: actions/setup-go@v1
-        with:
-          go-version: 1.13
-        id: go
-
-      - name: Set GOPATH
-        # temporary fix
-        # see https://github.com/actions/setup-go/issues/14
-        run: |
-          echo "##[set-env name=GOPATH;]$(dirname $GITHUB_WORKSPACE)"
-          echo "##[add-path]$(dirname $GITHUB_WORKSPACE)/bin"
-        shell: bash
-
-      - name: Check out code into the Go module directory
-        uses: actions/checkout@v2
-
-      - name: TestTendermintStartStopAllNodes
-        run: go test ./consensus/test/... -v -run 'TestTendermintStartStopAllNodes' -timeout 40m -coverpkg=./... -cover -covermode=atomic -test.coverprofile=tendermint10.cov
-
-      - uses: codecov/codecov-action@v1
-        with:
-          token: ${{ secrets.codecov_upload }}
-          file: tendermint10.cov
-          flags: tendermint
-          yml: codecov.yml
->>>>>>> 9005eab2
+        run: go test ./consensus/test/... -v -run 'TestTendermintStartStopAllNodes' -timeout 40m -coverpkg=./... -cover -covermode=atomic -test.coverprofile=coverage_tendermint10.out
+
+      - uses: codecov/codecov-action@v1
+        with:
+          token: ${{ secrets.codecov_upload }}
+          file: coverage*.out
+          flags: tendermint
+          yml: codecov.yml
+          fail_ci_if_error: true
+
+      - uses: codecov/codecov-action@v1
+        with:
+          token: ${{ secrets.codecov_upload }}
+          file: coverage*.out
+          yml: codecov.yml
+          fail_ci_if_error: true
+
 
   contract_tests:
     needs: [tests-tendermint, tests, start_stop_tests, race_tests, tendermint-success-test, autonity_test-small-fee, autonity_test-fee-redistribution, start_stop_test-f, start_stop_test-f-plus-2, start_stop_test-f-plus-1, start_stop_test-all-nodes]
