name: Go
on: [push]
jobs:
  bootstrap-checkout:
    runs-on: ubuntu-latest
    steps:
      - name: Cache code
        uses: actions/cache@v1
        id: cache-autonity-code
        env:
          cache-name: cache-autonity-code
        with:
          path: /home/runner/work/autonity/autonity/
          key: ${{ runner.os }}-aut-${{ env.cache-name }}-${{ github.sha }}
          restore-keys: ${{ runner.os }}-aut-${{ env.cache-name }}-

      - uses: actions/checkout@v2
        if: steps.cache-autonity-code.outputs.cache-hit != 'true'
        with:
          clean: 'false'

  tests:
    needs: bootstrap-checkout
    runs-on: ubuntu-latest
    steps:
      - name: Set up Go 1.13
        uses: actions/setup-go@v1
        with:
          go-version: 1.13
        id: go

      - name: Set GOPATH
        run: |
          echo "##[set-env name=GOPATH;]$(dirname $GITHUB_WORKSPACE)"
          echo "##[add-path]$(dirname $GITHUB_WORKSPACE)/bin"
        shell: bash

      - name: Cache code
        uses: actions/cache@v1
        env:
          cache-name: cache-autonity-code
        with:
          path: /home/runner/work/autonity/autonity/
          key: ${{ runner.os }}-aut-${{ env.cache-name }}-${{ github.sha }}
          restore-keys: ${{ runner.os }}-aut-${{ env.cache-name }}-

      - name: unit tests
<<<<<<< HEAD
        run: go run build/ci.go test -coverage

      - uses: codecov/codecov-action@v1
        with:
          token: ${{ secrets.codecov_upload }}
          file: coverage*.out
          yml: codecov.yml
          flags: autonity
          fail_ci_if_error: true
=======
        run: go test -p 1 -timeout 30m -short $(go list ./... | grep -v /consensus/tendermint)
>>>>>>> a59cd106

  tests-tendermint:
    needs: bootstrap-checkout
    runs-on: ubuntu-latest
    steps:
      - name: Set up Go 1.13
        uses: actions/setup-go@v1
        with:
          go-version: 1.13
        id: go

      - name: Cache code
        uses: actions/cache@v1
        env:
          cache-name: cache-autonity-code
        with:
          path: /home/runner/work/autonity/autonity/
          key: ${{ runner.os }}-aut-${{ env.cache-name }}-${{ github.sha }}
          restore-keys: ${{ runner.os }}-aut-${{ env.cache-name }}-

      - name: tendermint_tests
        run: go test -v ./consensus/tendermint/... -timeout 30m -cover -covermode=atomic -test.coverprofile=coverage_tendermint.out

      - uses: codecov/codecov-action@v1
        with:
          token: ${{ secrets.codecov_upload }}
          file: coverage_tendermint.out
<<<<<<< HEAD
          flags: tendermint
=======
>>>>>>> a59cd106
          yml: codecov.yml

  tests-conformance:
    needs: bootstrap-checkout
    runs-on: ubuntu-latest
    steps:
      - name: Set up Go 1.13
        uses: actions/setup-go@v1
        with:
          go-version: 1.13
        id: go

      - name: Set GOPATH
        run: |
          echo "##[set-env name=GOPATH;]$(dirname $GITHUB_WORKSPACE)"
          echo "##[add-path]$(dirname $GITHUB_WORKSPACE)/bin"
        shell: bash

      - name: Cache code
        uses: actions/cache@v1
        env:
          cache-name: cache-autonity-code
        with:
          path: /home/runner/work/autonity/autonity/
          key: ${{ runner.os }}-aut-${{ env.cache-name }}-${{ github.sha }}
          restore-keys: ${{ runner.os }}-aut-${{ env.cache-name }}-

      - name: Cache git modules
        uses: actions/cache@v1
        id: cache-git-modules
        env:
          cache-name: cache-git-modules
        with:
          path: /home/runner/work/autonity/autonity/tests/testdata
          key: ${{ runner.os }}-aut-${{ env.cache-name }}-${{ hashFiles('**/.gitmodules') }}
          restore-keys: ${{ runner.os }}-aut-${{ env.cache-name }}-

      - name: conformance tests
        if: steps.cache-git-modules.outputs.cache-hit != 'true'
        run: git submodule update --init --recursive

      - name: unit tests
        run: go test -timeout 30m ./tests/...

  build:
    needs: bootstrap-checkout
    runs-on: ubuntu-latest
    steps:
      - name: Set up Go 1.13
        uses: actions/setup-go@v1
        with:
          go-version: 1.13
        id: go

      - name: Set GOPATH
        # see https://github.com/actions/setup-go/issues/14
        run: |
          echo "##[set-env name=GOPATH;]$(dirname $GITHUB_WORKSPACE)"
          echo "##[add-path]$(dirname $GITHUB_WORKSPACE)/bin"
        shell: bash

      - name: Cache code
        uses: actions/cache@v1
        env:
          cache-name: cache-autonity-code
        with:
          path: /home/runner/work/autonity/autonity/
          key: ${{ runner.os }}-aut-${{ env.cache-name }}-${{ github.sha }}
          restore-keys: ${{ runner.os }}-aut-${{ env.cache-name }}-

      - name: Build
        run: make autonity

      - name: Install
        run: go run build/ci.go install

  linters:
    needs: bootstrap-checkout
    runs-on: ubuntu-latest
    steps:
      - name: Set up Go 1.13
        uses: actions/setup-go@v1
        with:
          go-version: 1.13
        id: go

      - name: Cache code
        uses: actions/cache@v1
        env:
          cache-name: cache-autonity-code
        with:
          path: /home/runner/work/autonity/autonity/
          key: ${{ runner.os }}-aut-${{ env.cache-name }}-${{ github.sha }}
          restore-keys: ${{ runner.os }}-aut-${{ env.cache-name }}-

      - name: Linters
        run: |
          git fetch --no-tags --depth=1 origin develop:develop
          make lint-ci
        shell: bash

  tendermint_e2e_tests:
    needs: bootstrap-checkout
    runs-on: ubuntu-latest
    strategy:
      matrix:
        e2e: [TestCheckFeeRedirectionAndRedistribution,
              TestCheckBlockWithSmallFee,
              TestRemoveFromValidatorsList,
              TestContractUpgrade_Success,
              TestContractUpgradeSeveralUpgrades,
              TestContractUpgradeSeveralUpgradesOnBusTopology,
              TestContractUpgradeSeveralUpgradesOnStarTopology,
              TestTendermintSuccess,
              TestTendermintSlowConnections,
              TestTendermintMemoryLeak,
              TestTendermintLongRun,
              TestTendermintTC7,
              TestTendermintOneMalicious,
              TestTendermintNoQuorum,
              TestTendermintStopUpToFNodes,
              TestTendermintStartStopSingleNode,
              TestTendermintStartStopFNodes,
              TestTendermintStartStopFPlusOneNodes,
              TestTendermintStartStopFPlusTwoNodes,
              TestTendermintStartStopAllNodes,
              TestResolve,
              TestTendermintStarSuccess,
              TestTendermintStarOverParticipantSuccess,
              TestTendermintBusSuccess,
              TestTendermintChangeTopologyFromBusToStarSuccess,
              TestTendermintChangeTopologyFromStarToBusSuccess,
              TestTendermintAddConnectionToTopologySuccess,
              TestTendermintAddValidatorsToTopologySuccess,
              TestTendermintAddParticipantsToTopologySuccess,
              TestTendermintAddStakeholdersToTopologySuccess
        ]

    name: Tendermint ${{ matrix.e2e }} test

    steps:
      - name: Set up Go 1.13
        uses: actions/setup-go@v1
        with:
          go-version: 1.13
        id: go

      - name: Cache code
        uses: actions/cache@v1
        env:
          cache-name: cache-autonity-code
        with:
          path: /home/runner/work/autonity/autonity/
          key: ${{ runner.os }}-aut-${{ env.cache-name }}-${{ github.sha }}
          restore-keys: ${{ runner.os }}-aut-${{ env.cache-name }}-

      - name: Test
        run: go test ./consensus/test/... -v -run='${{ matrix.e2e }}' -timeout 40m

  race_tests:
    needs: bootstrap-checkout
    runs-on: ubuntu-latest
    env:
      GORACE: "history_size=7"
    steps:
      - name: Set up Go 1.13
        uses: actions/setup-go@v1
        with:
          go-version: 1.13
        id: go

      - name: Cache code
        uses: actions/cache@v1
        env:
          cache-name: cache-autonity-code
        with:
          path: /home/runner/work/autonity/autonity/
          key: ${{ runner.os }}-aut-${{ env.cache-name }}-${{ github.sha }}
          restore-keys: |
            ${{ runner.os }}-aut-${{ env.cache-name }}-

      - name: unit
        run: go test -race -v ./consensus/tendermint/... -timeout 30m

  contract_tests:
    runs-on: ubuntu-latest
    steps:
      - name: Setup Node
        uses: actions/setup-node@v1
        with:
          node-version: '9.x'

      - name: install truffle
        run: npm install -g truffle
      - name: install ganache
        run: npm install -g ganache-cli
      - name: run ganache
        run: ganache-cli --gasLimit=0x1fffffffffffff --allowUnlimitedContractSize -e 1000000000 &
      - name: Check out code into the Go module directory
        uses: actions/checkout@v2
      - name: test contract
        run: make test-contracts<|MERGE_RESOLUTION|>--- conflicted
+++ resolved
@@ -45,19 +45,7 @@
           restore-keys: ${{ runner.os }}-aut-${{ env.cache-name }}-
 
       - name: unit tests
-<<<<<<< HEAD
-        run: go run build/ci.go test -coverage
-
-      - uses: codecov/codecov-action@v1
-        with:
-          token: ${{ secrets.codecov_upload }}
-          file: coverage*.out
-          yml: codecov.yml
-          flags: autonity
-          fail_ci_if_error: true
-=======
         run: go test -p 1 -timeout 30m -short $(go list ./... | grep -v /consensus/tendermint)
->>>>>>> a59cd106
 
   tests-tendermint:
     needs: bootstrap-checkout
@@ -85,10 +73,6 @@
         with:
           token: ${{ secrets.codecov_upload }}
           file: coverage_tendermint.out
-<<<<<<< HEAD
-          flags: tendermint
-=======
->>>>>>> a59cd106
           yml: codecov.yml
 
   tests-conformance:
